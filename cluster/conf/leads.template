--- conflicted
+++ resolved
@@ -1,18 +1,19 @@
 #
-# Licensed to the Apache Software Foundation (ASF) under one or more
-# contributor license agreements.  See the NOTICE file distributed with
-# this work for additional information regarding copyright ownership.
-# The ASF licenses this file to You under the Apache License, Version 2.0
-# (the "License"); you may not use this file except in compliance with
-# the License.  You may obtain a copy of the License at
+# Copyright (c) 2017 SnappyData, Inc. All rights reserved.
 #
-#    http://www.apache.org/licenses/LICENSE-2.0
+# Licensed under the Apache License, Version 2.0 (the "License"); you
+# may not use this file except in compliance with the License. You
+# may obtain a copy of the License at
+#
+# http://www.apache.org/licenses/LICENSE-2.0
 #
 # Unless required by applicable law or agreed to in writing, software
 # distributed under the License is distributed on an "AS IS" BASIS,
-# WITHOUT WARRANTIES OR CONDITIONS OF ANY KIND, either express or implied.
-# See the License for the specific language governing permissions and
-# limitations under the License.
+# WITHOUT WARRANTIES OR CONDITIONS OF ANY KIND, either express or
+# implied. See the License for the specific language governing
+# permissions and limitations under the License. See accompanying
+# LICENSE file.
+#
 #
 # Here are examples using common configuration properties
 # I) 
@@ -21,26 +22,22 @@
 # for that lead instance will be created. If the directory and properties
 # are not specified a default directory is created inside the SNAPPY_HOME directory.
 # 
-# localhost   -dir=/tmp/data/lead (config args)
+#     localhost   -dir=/tmp/data/lead (config args)
 #
 # II) 
 # Below is an example of how you can specify multiple locators for a lead and also
-# set its heap size to 64 GB.
+# set its heap size to 8 GB.
 # 
-#     localhost   -dir=/tmp/data/server -locators=locator1:9988,locator2:8899 -heap-size=64g
+#     localhost   -dir=/tmp/data/server -locators=locator1:9988,locator2:8899 -heap-size=8g
 # 
 # III)
 # Another example which shows how to specify Spark properties.
 # 
 #     localhost   -dir=/tmp/data/server -spark.ui.port=3333 -spark.executor.cores=16
 #
-<<<<<<< HEAD
 # IV) Start the SnappyData Zeppelin interpreter on the Lead node
-#     localhost   -dir=/tmp/data/server -spark.ui.port=3333 -spark.executor.cores=16 -zeppelin.interpreter.enable=true
+#
+#     localhost   -dir=/tmp/data/server -spark.ui.port=3333 -spark.executor.cores=16 -zeppelin.interpreter.enable=true -classpath=<Path to jar of Zeppelin Interpreter for SnappyData>
 #
 # For more options, see http://snappydatainc.github.io/snappydata/configuration/#configuration
-=======
-# For more configuration options,
-# see http://snappydatainc.github.io/snappydata/configuration/#configuration
->>>>>>> cd063718
 localhost