/*
 * Copyright (c) 2016 SnappyData, Inc. All rights reserved.
 *
 * Licensed under the Apache License, Version 2.0 (the "License"); you
 * may not use this file except in compliance with the License. You
 * may obtain a copy of the License at
 *
 * http://www.apache.org/licenses/LICENSE-2.0
 *
 * Unless required by applicable law or agreed to in writing, software
 * distributed under the License is distributed on an "AS IS" BASIS,
 * WITHOUT WARRANTIES OR CONDITIONS OF ANY KIND, either express or
 * implied. See the License for the specific language governing
 * permissions and limitations under the License. See accompanying
 * LICENSE file.
 */
package io.snappydata.cluster

import java.net.InetAddress
import java.util.Properties

import scala.language.postfixOps

import com.gemstone.gemfire.internal.cache.PartitionedRegion
import com.pivotal.gemfirexd.internal.engine.Misc
import io.snappydata.SnappyTableStatsProviderService
import io.snappydata.core.{TestData, TestData2}
import io.snappydata.store.ClusterSnappyJoinSuite
import io.snappydata.test.dunit.{AvailablePortHelper, SerializableRunnable}
import junit.framework.Assert

import org.apache.spark.sql.execution.columnar.impl.ColumnFormatRelation
import org.apache.spark.sql.{Encoders, SaveMode, SnappyContext, SnappySession}
import org.apache.spark.{Logging, SparkConf, SparkContext}

/**
 * Basic tests for non-embedded mode connections to an embedded cluster.
 */
class SplitSnappyClusterDUnitTest(s: String)
    extends ClusterManagerTestBase(s)
    with SplitClusterDUnitTestBase
    with Serializable {

  override val locatorNetPort = AvailablePortHelper.getRandomAvailableTCPPort
  val currenyLocatorPort = ClusterManagerTestBase.locPort
  override protected val productDir =
    testObject.getEnvironmentVariable("SNAPPY_HOME")

  override protected val locatorProperty = "snappydata.store.locators"

  override def beforeClass(): Unit = {
    super.beforeClass()
    vm3.invoke(classOf[ClusterManagerTestBase], "startSparkCluster", productDir)
  }

  override def afterClass(): Unit = {
    super.afterClass()
    vm3.invoke(classOf[ClusterManagerTestBase], "stopSparkCluster", productDir)
  }

  override protected def startNetworkServers(): Unit = {
    startNetworkServersOnAllVMs()
  }

  override protected def testObject = SplitSnappyClusterDUnitTest

  def testCollocatedJoinInSplitModeRowTable(): Unit = {
    startNetworkServers()
    testObject.createRowTableForCollocatedJoin()
    vm3.invoke(getClass, "checkCollocatedJoins", startArgs :+ locatorProperty :+
        "PR_TABLE1" :+ "PR_TABLE2")
  }

  def testCollocatedJoinInSplitModeColumnTable(): Unit = {
    startNetworkServers()
    testObject.createColumnTableForCollocatedJoin()
    vm3.invoke(getClass, "checkCollocatedJoins", startArgs :+ locatorProperty :+
        "PR_TABLE3" :+ "PR_TABLE4")
  }
  def testColumnTableStatsInSplitMode(): Unit = {
    startNetworkServers()
    vm3.invoke(getClass, "checkStatsForSplitMode", startArgs :+ locatorProperty :+
        "1")
    vm3.invoke(getClass, "checkStatsForSplitMode", startArgs :+ locatorProperty :+
        "5")
  }

  def testBatchSize(): Unit = {
    doTestBatchSize()
  }

  def doTestBatchSize(): Unit = {
<<<<<<< HEAD
    startNetworkServers()
    val snc = SnappyContext(sc)
=======
    startNetworkServers(3)
    val snc = new SnappySession(sc)
>>>>>>> eb2078a9
    val tblBatchSizeSmall = "APP.tblBatchSizeSmall_embedded"
    val tblSizeBig = "APP.tblBatchSizeBig_embedded"
    val tblBatchSizeBig_split = "APP.tblBatchSizeBig_split"
    val tblBatchSizeSmall_split = "APP.tblBatchSizeSmall_split"

    snc.sql(s"drop table if exists $tblBatchSizeSmall")
    snc.sql(s"drop table if exists $tblSizeBig")
    snc.sql(s"drop table if exists $tblBatchSizeBig_split")
    snc.sql(s"drop table if exists $tblBatchSizeSmall_split")

    snc.sql(s"CREATE TABLE $tblBatchSizeSmall(Key1 INT ,Value STRING) " +
        "USING column " +
        "options " +
        "(" +
        "PARTITION_BY 'Key1'," +
        "BUCKETS '3', COLUMN_BATCH_SIZE '200')")

    snc.sql(s"CREATE TABLE $tblSizeBig (Key1 INT ,Value STRING) " +
        "USING column " +
        "options " +
        "(" +
        "PARTITION_BY 'Key1'," +
        "BUCKETS '3', COLUMN_BATCH_SIZE '200000')")

    val rdd = sc.parallelize(
      (1 to 100000).map(i => TestData(i, i.toString)))

    implicit val encoder = Encoders.product[TestData]
    val dataDF = snc.createDataset(rdd)

    dataDF.write.insertInto(tblBatchSizeSmall)
    dataDF.write.insertInto(tblSizeBig)

    // StandAlone Spark Cluster Operations
    vm3.invoke(getClass, "splitModeTableCreate",
      startArgs :+ locatorProperty)

    assert(getShadowRegionSize(tblBatchSizeSmall) > 10,
      s"Expected batches should be greater than " +
        s"10 but are ${getShadowRegionSize(tblBatchSizeSmall)}")
    assert(getShadowRegionSize(tblSizeBig) > 0, s"Expected batches should be greater than " +
        s"0 but are ${getShadowRegionSize(tblSizeBig)}")
    assert(getShadowRegionSize(tblSizeBig) < 10, s"Expected batches should be less than " +
        s"10 but are ${getShadowRegionSize(tblSizeBig)}")

    assert(getShadowRegionSize(tblBatchSizeSmall_split) > 10,
      s"Expected batches should be greater than " +
        s"10 but are ${getShadowRegionSize(tblBatchSizeSmall_split)}")

    assert(getShadowRegionSize(tblBatchSizeBig_split) > 0,
      s"Expected batches should be greater than " +
        s"0 but are ${getShadowRegionSize(tblBatchSizeBig_split)}")

    assert(getShadowRegionSize(tblBatchSizeBig_split) < 10,
      s"Expected batches should be less than " +
          s"10 but are ${getShadowRegionSize(tblBatchSizeBig_split)}")

    logInfo("Test Completed Successfully")
  }

  def getRegionSize(tbl: String) : Long = {
    Misc.getRegionForTable(tbl.toUpperCase,
      true).asInstanceOf[PartitionedRegion].size()

  }

  def getShadowRegionSize(tbl: String) : Long = {
    // divide by three as 2 entries are for column and one is a base entry
    Misc.getRegionForTable(ColumnFormatRelation.
<<<<<<< HEAD
        cachedBatchTableName(tbl).toUpperCase,
      true).asInstanceOf[PartitionedRegion].size() /3
=======
        columnBatchTableName(tbl).toUpperCase,
      true).asInstanceOf[PartitionedRegion].size()
>>>>>>> eb2078a9

  }

  def testColumnTableStatsInSplitModeWithHA(): Unit = {
    startNetworkServers()
    vm3.invoke(getClass, "checkStatsForSplitMode", startArgs :+ locatorProperty :+
        "1")
    val props = bootProps
    val port = currenyLocatorPort

    val restartServer = new SerializableRunnable() {
      override def run(): Unit = ClusterManagerTestBase.startSnappyServer(port, props)
    }

    vm0.invoke(classOf[ClusterManagerTestBase], "stopAny")
    var stats = SnappyTableStatsProviderService.
        getAggregatedTableStatsOnDemand("APP.SNAPPYTABLE")

    Assert.assertEquals(10000100, stats.getRowCount)
    vm0.invoke(restartServer)

    vm1.invoke(classOf[ClusterManagerTestBase], "stopAny")
    var stats1 = SnappyTableStatsProviderService.
        getAggregatedTableStatsOnDemand("APP.SNAPPYTABLE")
    Assert.assertEquals(10000100, stats1.getRowCount)
    vm1.invoke(restartServer)

    // Test using using 5 buckets
    vm3.invoke(getClass, "checkStatsForSplitMode", startArgs :+ port.toString :+
        "5")
    vm0.invoke(classOf[ClusterManagerTestBase], "stopAny")
    var stats2 = SnappyTableStatsProviderService.
        getAggregatedTableStatsOnDemand("APP.SNAPPYTABLE")
    Assert.assertEquals(10000100, stats2.getRowCount)
    val snc = SnappyContext(sc)
    snc.sql("insert into snappyTable values(1,'Test')")
    var stats3 = SnappyTableStatsProviderService.
        getAggregatedTableStatsOnDemand("APP.SNAPPYTABLE")
    Assert.assertEquals(10000101, stats3.getRowCount)
    vm0.invoke(restartServer)
  }
}

object SplitSnappyClusterDUnitTest
    extends SplitClusterDUnitTestObject with Logging {

  def sc: SparkContext = {
    val context = ClusterManagerTestBase.sc
    context
  }

  def assertTableNotCachedInHiveCatalog(tableName: String): Unit = {
    val catalog = SnappySession.getOrCreate(SnappyContext.globalSparkContext).
        sessionCatalog
    val t = catalog.newQualifiedTableName(tableName)
    try {
      catalog.getCachedHiveTable(t)
      assert(assertion = false, s"Table $tableName should not exist in the " +
          s"cached Hive catalog")
    } catch {
      // expected exception
      case e: org.apache.spark.sql.TableNotFoundException =>
    }
  }

  override def createTablesAndInsertData(tableType: String): Unit = {
    val snc = SnappyContext(sc)

    createTableUsingDataSourceAPI(snc, "embeddedModeTable1", tableType)
    selectFromTable(snc, "embeddedModeTable1", 1005)

    createTableUsingDataSourceAPI(snc, "embeddedModeTable2", tableType)
    selectFromTable(snc, "embeddedModeTable2", 1005)

    logInfo("Successful")
  }

  override def createComplexTablesAndInsertData(
      props: Map[String, String]): Unit = {
    val snc = SnappyContext(sc)

    createComplexTableUsingDataSourceAPI(snc, "embeddedModeTable1",
      "column", props)
    selectFromTable(snc, "embeddedModeTable1", 1005)

    createComplexTableUsingDataSourceAPI(snc, "embeddedModeTable2",
      "column", props)
    selectFromTable(snc, "embeddedModeTable2", 1005)

    logInfo("Successful")
  }

  override def verifySplitModeOperations(tableType: String, isComplex: Boolean,
      props: Map[String, String]): Unit = {
    // embeddedModeTable1 is dropped in split mode. recreate it
    val snc = SnappyContext(sc)
    if (isComplex) {
      createComplexTableUsingDataSourceAPI(snc, "embeddedModeTable1",
        tableType, props)
    } else {
      createTableUsingDataSourceAPI(snc, "embeddedModeTable1",
        tableType, props)
    }
    selectFromTable(snc, "embeddedModeTable1", 1005)

    snc.dropTable("embeddedModeTable1", ifExists = true)

    // embeddedModeTable2 still exists drop it
    snc.dropTable("embeddedModeTable2", ifExists = true)

    // read data from splitModeTable1
    selectFromTable(snc, "splitModeTable1", 1005)

    // drop table created in split mode
    snc.dropTable("splitModeTable1", ifExists = true)

    // recreate the dropped table
    var expected = Seq.empty[ComplexData]
    if (isComplex) {
      expected = createComplexTableUsingDataSourceAPI(snc, "splitModeTable1",
        tableType, props)
    } else {
      createTableUsingDataSourceAPI(snc, "splitModeTable1",
        tableType, props)
    }
    selectFromTable(snc, "splitModeTable1", 1005, expected)
    snc.dropTable("splitModeTable1", ifExists = true)

    logInfo("Successful")
  }

  def createRowTableForCollocatedJoin(): Unit = {

    val snc = SnappyContext(sc)
    val dimension1 = sc.parallelize(
      (1 to 1000).map(i => TestData2(i, i.toString, i % 10 + 1)))
    val refDf = snc.createDataFrame(dimension1)
    snc.sql("DROP TABLE IF EXISTS PR_TABLE1")

    snc.sql("CREATE TABLE PR_TABLE1(OrderId INT NOT NULL,description String, " +
        "OrderRef INT) USING row " +
        "options (" +
        "PARTITION_BY 'OrderId, OrderRef')")

    refDf.write.insertInto("PR_TABLE1")

    snc.sql("DROP TABLE IF EXISTS PR_TABLE2")

    snc.sql("CREATE TABLE PR_TABLE2(OrderId INT NOT NULL,description String, " +
        "OrderRef INT) USING row options (" +
        "PARTITION_BY 'OrderId,OrderRef'," +
        "COLOCATE_WITH 'PR_TABLE1')")

    val dimension2 = sc.parallelize(
      (1 to 1000).map(i => TestData2(i, i.toString, i % 5 + 1)))

    val dimensionDf = snc.createDataFrame(dimension2)
    dimensionDf.write.insertInto("PR_TABLE2")


  }

  def createColumnTableForCollocatedJoin(): Unit = {

    val snc = SnappyContext(sc)
    val dimension1 = sc.parallelize(
      (1 to 1000).map(i => TestData2(i, i.toString, i % 10 + 1)))
    val refDf = snc.createDataFrame(dimension1)
    snc.sql("DROP TABLE IF EXISTS PR_TABLE3")

    snc.sql("CREATE TABLE PR_TABLE3(OrderId INT, description String, " +
        "OrderRef INT) USING column " +
        "options (" +
        "PARTITION_BY 'OrderId,OrderRef')")

    refDf.write.format("column").mode(SaveMode.Append).options(props)
        .saveAsTable("PR_TABLE3")

    val countdf = snc.sql("select * from PR_TABLE3")
    var count = countdf.count()
    assert(count == 1000, s"Unexpected count = $count, expected 1000")

    snc.sql("DROP TABLE IF EXISTS PR_TABLE4")

    snc.sql("CREATE TABLE PR_TABLE4(OrderId INT ,description String, " +
        "OrderRef INT) USING column options (" +
        "PARTITION_BY 'OrderId,OrderRef'," +
        "COLOCATE_WITH 'PR_TABLE3')")

    val dimension2 = sc.parallelize(
      (1 to 1000).map(i => TestData2(i, i.toString, i % 5 + 1)))

    val dimensionDf = snc.createDataFrame(dimension2)
    dimensionDf.write.insertInto("PR_TABLE4")
    val countdf1 = snc.sql("select * from PR_TABLE4")
    count = countdf1.count()
    assert(count == 1000, s"Unexpected count = $count, expected 1000")
  }


  def checkCollocatedJoins(locatorPort: Int, prop: Properties,
      locatorProp: String, table1: String, table2: String): Unit = {
    // Test setting locators property via environment variable.
    // Also enables checking for "spark." or "snappydata." prefix in key.
    System.setProperty(locatorProp, s"localhost:$locatorPort")
    val hostName = InetAddress.getLocalHost.getHostName
    val conf = new SparkConf()
        .setAppName("test Application")
        .setMaster(s"spark://$hostName:7077")
        .set("spark.executor.extraClassPath",
          getEnvironmentVariable("SNAPPY_DIST_CLASSPATH"))
        .set("spark.testing.reservedMemory", "0")
        .set("spark.sql.autoBroadcastJoinThreshold", "-1")


    val sc = SparkContext.getOrCreate(conf)
    val snc = SnappyContext(sc)

    val testJoins = new ClusterSnappyJoinSuite()
    testJoins.partitionToPartitionJoinAssertions(snc, table1, table2)

    logInfo("Successful")
  }

  def splitModeTableCreate(locatorPort: Int,
      prop: Properties, locatorProp: String): Unit = {
    val tblBatchSize200K = "tblBatchSizeBig_split"

    val tblBatchSize200 = "tblBatchSizeSmall_split"

    // Test setting locators property via environment variable.
    // Also enables checking for "spark." or "snappydata." prefix in key.
    System.setProperty(locatorProp, s"localhost:$locatorPort")
    val hostName = InetAddress.getLocalHost.getHostName
    val conf = new SparkConf()
        .setAppName("test Application")
        .setMaster(s"spark://$hostName:7077")
        .set("spark.executor.extraClassPath",
          getEnvironmentVariable("SNAPPY_DIST_CLASSPATH"))


    val sc = SparkContext.getOrCreate(conf)
    val snc = new SnappySession(sc)
    snc.sql(s"CREATE TABLE $tblBatchSize200(Key1 INT ,Value STRING) " +
        "USING column " +
        "options " +
        "(" +
        "PARTITION_BY 'Key1'," +
        "BUCKETS '3', COLUMN_BATCH_SIZE '200')")

    snc.sql(s"CREATE TABLE $tblBatchSize200K (Key1 INT ,Value STRING) " +
        "USING column " +
        "options " +
        "(" +
        "PARTITION_BY 'Key1'," +
        "BUCKETS '3', COLUMN_BATCH_SIZE '200000')")

    val rdd = sc.parallelize(
      (1 to 100000).map(i => TestData(i, i.toString)))

    implicit val encoder = Encoders.product[TestData]
    val dataDF = snc.createDataset(rdd)

    dataDF.write.insertInto(tblBatchSize200)
    dataDF.write.insertInto(tblBatchSize200K)
  }

  def checkStatsForSplitMode(locatorPort: Int, prop: Properties,
      locatorProp: String, buckets: String): Unit = {
    // Test setting locators property via environment variable.
    // Also enables checking for "spark." or "snappydata." prefix in key.
    System.setProperty(locatorProp, s"localhost:$locatorPort")
    val hostName = InetAddress.getLocalHost.getHostName
    val conf = new SparkConf()
        .setAppName("test Application")
        .setMaster(s"spark://$hostName:7077")
        .set("spark.executor.extraClassPath",
          getEnvironmentVariable("SNAPPY_DIST_CLASSPATH"))
        .set("spark.testing.reservedMemory", "0")
        .set("spark.sql.autoBroadcastJoinThreshold", "-1")


    val sc = SparkContext.getOrCreate(conf)
    val snc = new SnappySession(sc)


    snc.sql("drop table if exists snappyTable")
    snc.sql(s"create table snappyTable (id bigint not null, sym varchar(10) not null) using " +
        s"column options(redundancy '1', buckets '$buckets')")
    val testDF = snc.range(10000000).selectExpr("id", "concat('sym', cast((id % 100) as varchar" +
        "(10))) as sym")
    testDF.write.insertInto("snappyTable")
    val stats = SnappyTableStatsProviderService.
        getAggregatedTableStatsOnDemand("APP.SNAPPYTABLE")
    Assert.assertEquals(10000000, stats.getRowCount)
    for (i <- 1 to 100) {
      snc.sql(s"insert into snappyTable values($i,'Test$i')")
    }
    val stats1 = SnappyTableStatsProviderService.
        getAggregatedTableStatsOnDemand("APP.SNAPPYTABLE")
    Assert.assertEquals(10000100, stats1.getRowCount)
    logInfo("Successful")
  }
}<|MERGE_RESOLUTION|>--- conflicted
+++ resolved
@@ -90,13 +90,8 @@
   }
 
   def doTestBatchSize(): Unit = {
-<<<<<<< HEAD
     startNetworkServers()
     val snc = SnappyContext(sc)
-=======
-    startNetworkServers(3)
-    val snc = new SnappySession(sc)
->>>>>>> eb2078a9
     val tblBatchSizeSmall = "APP.tblBatchSizeSmall_embedded"
     val tblSizeBig = "APP.tblBatchSizeBig_embedded"
     val tblBatchSizeBig_split = "APP.tblBatchSizeBig_split"
@@ -166,14 +161,8 @@
   def getShadowRegionSize(tbl: String) : Long = {
     // divide by three as 2 entries are for column and one is a base entry
     Misc.getRegionForTable(ColumnFormatRelation.
-<<<<<<< HEAD
         cachedBatchTableName(tbl).toUpperCase,
       true).asInstanceOf[PartitionedRegion].size() /3
-=======
-        columnBatchTableName(tbl).toUpperCase,
-      true).asInstanceOf[PartitionedRegion].size()
->>>>>>> eb2078a9
-
   }
 
   def testColumnTableStatsInSplitModeWithHA(): Unit = {
