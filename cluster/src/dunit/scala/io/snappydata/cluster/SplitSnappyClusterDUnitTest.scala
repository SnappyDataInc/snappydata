/*
 * Copyright (c) 2016 SnappyData, Inc. All rights reserved.
 *
 * Licensed under the Apache License, Version 2.0 (the "License"); you
 * may not use this file except in compliance with the License. You
 * may obtain a copy of the License at
 *
 * http://www.apache.org/licenses/LICENSE-2.0
 *
 * Unless required by applicable law or agreed to in writing, software
 * distributed under the License is distributed on an "AS IS" BASIS,
 * WITHOUT WARRANTIES OR CONDITIONS OF ANY KIND, either express or
 * implied. See the License for the specific language governing
 * permissions and limitations under the License. See accompanying
 * LICENSE file.
 */
package io.snappydata.cluster

import java.net.InetAddress
import java.util.Properties

import scala.language.postfixOps

import com.gemstone.gemfire.internal.cache.PartitionedRegion
import com.pivotal.gemfirexd.internal.engine.Misc
import io.snappydata.SnappyTableStatsProviderService
import io.snappydata.core.{TestData, TestData2}
import io.snappydata.store.ClusterSnappyJoinSuite
import io.snappydata.test.dunit.{AvailablePortHelper, SerializableRunnable}

<<<<<<< HEAD
import org.apache.spark.sql.internal.SQLConf
import org.apache.spark.sql.store.SnappyJoinSuite
import org.apache.spark.sql.{SplitClusterMode, ThinClientConnectorMode, SnappySession, SaveMode, SnappyContext}
=======
import org.apache.spark.sql.execution.columnar.impl.ColumnFormatRelation
import org.apache.spark.sql.{SaveMode, SnappyContext, SnappySession}
>>>>>>> 4bc52705
import org.apache.spark.{Logging, SparkConf, SparkContext}

import org.apache.log4j.{Level, Logger}

/**
 * Basic tests for non-embedded mode connections to an embedded cluster.
 */
class SplitSnappyClusterDUnitTest(s: String)
    extends ClusterManagerTestBase(s)
    with SplitClusterDUnitTestBase
    with Serializable {

  bootProps.setProperty(io.snappydata.Property.CachedBatchSize.name,
    SplitSnappyClusterDUnitTest.batchSize.toString)
  override val locatorNetPort = AvailablePortHelper.getRandomAvailableTCPPort

  val currenyLocatorPort = ClusterManagerTestBase.locPort

  override protected val productDir =
    testObject.getEnvironmentVariable("SNAPPY_HOME")

  override protected val locatorProperty = "snappydata.store.locators"

  override protected val useThinClientConnector = false

  override def beforeClass(): Unit = {
    super.beforeClass()
    vm3.invoke(getClass, "startSparkCluster", productDir)
  }

  override def afterClass(): Unit = {
    super.afterClass()
    vm3.invoke(getClass, "stopSparkCluster", productDir)
  }

  override protected def locatorClientPort = { locatorNetPort }

  override protected def startNetworkServers(num: Int): Unit = {
    if (num > 3 || num < 1) {
      throw new IllegalArgumentException(
        s"unexpected number of network servers to start: $num")
    }

    vm0.invoke(classOf[ClusterManagerTestBase], "startNetServer",
      AvailablePortHelper.getRandomAvailableTCPPort)

    if (num > 1) {
      vm1.invoke(classOf[ClusterManagerTestBase], "startNetServer",
        AvailablePortHelper.getRandomAvailableTCPPort)
    }
    if (num > 2) {
      vm2.invoke(classOf[ClusterManagerTestBase], "startNetServer",
        AvailablePortHelper.getRandomAvailableTCPPort)
    }
  }

  override protected def testObject = SplitSnappyClusterDUnitTest

  // skip the non-skewed tests since it is already run in Spark+Snappy mode
  override protected def skewNetworkServers: Boolean = true

  def testCollocatedJoinInSplitModeRowTable(): Unit = {
    startNetworkServers(3)
    testObject.createRowTableForCollocatedJoin()
    vm3.invoke(getClass, "checkCollocatedJoins", startArgs :+ locatorProperty :+
        "PR_TABLE1" :+ "PR_TABLE2" :+ Boolean.box(useThinClientConnector) :+
        Int.box(locatorClientPort))
  }

  def testCollocatedJoinInSplitModeColumnTable(): Unit = {
    startNetworkServers(3)
    testObject.createColumnTableForCollocatedJoin()
    vm3.invoke(getClass, "checkCollocatedJoins", startArgs :+ locatorProperty :+
        "PR_TABLE3" :+ "PR_TABLE4" :+ Boolean.box(useThinClientConnector) :+
        Int.box(locatorClientPort))
  }
  def testColumnTableStatsInSplitMode(): Unit = {
    startNetworkServers(3)
    vm3.invoke(getClass, "checkStatsForSplitMode", startArgs :+ locatorProperty :+
        "1" :+ Boolean.box(useThinClientConnector) :+ Int.box(locatorClientPort))
    vm3.invoke(getClass, "checkStatsForSplitMode", startArgs :+ locatorProperty :+
        "5" :+ Boolean.box(useThinClientConnector) :+ Int.box(locatorClientPort))
  }

  def testBatchSize(): Unit = {
    doTestBatchSize
  }

  def doTestBatchSize(): Unit = {
    startNetworkServers(3)
    val snc = SnappyContext(sc)
    val tblBatchSizeSmall = "APP.tblBatchSizeSmall_embedded"
    val tblSizeBig = "APP.tblBatchSizeBig_embedded"
    val tblBatchSizeBig_split = "APP.tblBatchSizeBig_split"
    val tblBatchSizeSmall_split = "APP.tblBatchSizeSmall_split"

    snc.sql(s"drop table if exists $tblBatchSizeSmall")
    snc.sql(s"drop table if exists $tblSizeBig")
    snc.sql(s"drop table if exists $tblBatchSizeBig_split")
    snc.sql(s"drop table if exists $tblBatchSizeSmall_split")

    snc.sql(s"CREATE TABLE $tblBatchSizeSmall(Key1 INT ,Value STRING) " +
        "USING column " +
        "options " +
        "(" +
        "PARTITION_BY 'Key1'," +
        "BUCKETS '3', COLUMN_BATCH_SIZE '10')")

    snc.sql(s"CREATE TABLE $tblSizeBig (Key1 INT ,Value STRING) " +
        "USING column " +
        "options " +
        "(" +
        "PARTITION_BY 'Key1'," +
        "BUCKETS '3', COLUMN_BATCH_SIZE '10000')")

    val rdd = sc.parallelize(
      (1 to 100000).map(i => TestData(i, i.toString)))

    val dataDF = snc.createDataFrame(rdd)

    dataDF.write.insertInto(tblBatchSizeSmall)
    dataDF.write.insertInto(tblSizeBig)

    // StandAlone Spark Cluster Operations
    vm3.invoke(getClass, "splitModeTableCreate",
      startArgs :+ locatorProperty)

    assert(getShadowRegionSize(tblBatchSizeSmall) > 10,
      s"Expected batches should be greater than " +
        s"10 but are ${getShadowRegionSize(tblBatchSizeSmall)}")
    assert(getShadowRegionSize(tblSizeBig) > 0, s"Expected batches should be greater than " +
        s"0 but are ${getShadowRegionSize(tblSizeBig)}")
    assert(getShadowRegionSize(tblSizeBig) < 10, s"Expected batches should be less than " +
        s"10 but are ${getShadowRegionSize(tblSizeBig)}")

    assert(getShadowRegionSize(tblBatchSizeSmall_split) > 10,
      s"Expected batches should be greater than " +
        s"10 but are ${getShadowRegionSize(tblBatchSizeSmall_split)}")

    assert(getShadowRegionSize(tblBatchSizeBig_split) > 0,
      s"Expected batches should be greater than " +
        s"0 but are ${getShadowRegionSize(tblBatchSizeBig_split)}")

    assert(getShadowRegionSize(tblBatchSizeBig_split) < 10,
      s"Expected batches should be less than " +
          s"10 but are ${getShadowRegionSize(tblBatchSizeBig_split)}")

    logInfo("Test Completed Successfully")
  }

  def getRegionSize(tbl: String) : Long = {
    Misc.getRegionForTable(tbl.toUpperCase,
      true).asInstanceOf[PartitionedRegion].size()

  }

  def getShadowRegionSize(tbl: String) : Long = {
    Misc.getRegionForTable(ColumnFormatRelation.
        cachedBatchTableName(tbl).toUpperCase,
      true).asInstanceOf[PartitionedRegion].size()

  }

  def testColumnTableStatsInSplitModeWithHA(): Unit = {
    startNetworkServers(3)
    vm3.invoke(getClass, "checkStatsForSplitMode", startArgs :+ locatorProperty :+
        "1" :+ Boolean.box(useThinClientConnector) :+ Int.box(locatorClientPort))
    val props = bootProps
    val port = currenyLocatorPort

    val restartServer = new SerializableRunnable() {
      override def run(): Unit = ClusterManagerTestBase.startSnappyServer(port, props)
    }

    vm0.invoke(classOf[ClusterManagerTestBase], "stopAny")
    var stats = SnappyTableStatsProviderService.
        getAggregatedTableStatsOnDemand("APP.SNAPPYTABLE")
    println(stats.getRowCount())

    assert(stats.getRowCount == 10000100 )
    vm0.invoke(restartServer)


    vm1.invoke(classOf[ClusterManagerTestBase], "stopAny")
    var stats1 = SnappyTableStatsProviderService.
        getAggregatedTableStatsOnDemand("APP.SNAPPYTABLE")
    println(stats1.getRowCount())
    assert(stats1.getRowCount == 10000100 )
    vm1.invoke(restartServer)


    //Test using using 5 buckets
    vm3.invoke(getClass, "checkStatsForSplitMode", startArgs :+ port.toString :+
        "5" :+ Boolean.box(useThinClientConnector) :+ Int.box(locatorClientPort))
    vm0.invoke(classOf[ClusterManagerTestBase], "stopAny")
    var stats2 = SnappyTableStatsProviderService.
        getAggregatedTableStatsOnDemand("APP.SNAPPYTABLE")
    println(stats2.getRowCount())
    assert(stats2.getRowCount == 10000100 )
    val snc = SnappyContext(sc)
    snc.sql("insert into snappyTable values(1,'Test')")
    var stats3 = SnappyTableStatsProviderService.
        getAggregatedTableStatsOnDemand("APP.SNAPPYTABLE")
    println(stats3.getRowCount())
    assert(stats3.getRowCount == 10000101)
    vm0.invoke(restartServer)
  }

}

object SplitSnappyClusterDUnitTest
    extends SplitClusterDUnitTestObject with Logging {

  def sc: SparkContext = {
    val context = ClusterManagerTestBase.sc
    context
  }

  def assertTableNotCachedInHiveCatalog(tableName: String): Unit = {
    val catalog = SnappySession.getOrCreate(SnappyContext.globalSparkContext).
        sessionCatalog
    val t = catalog.newQualifiedTableName(tableName)
    try {
      catalog.getCachedHiveTable(t)
      assert(assertion = false, s"Table $tableName should not exist in the " +
          s"cached Hive catalog")
    } catch {
      // expected exception
      case e: org.apache.spark.sql.TableNotFoundException =>
    }
  }

  override def createTablesAndInsertData(tableType: String): Unit = {
    val snc = SnappyContext(sc)

    createTableUsingDataSourceAPI(snc, "embeddedModeTable1", tableType)
    selectFromTable(snc, "embeddedModeTable1", 1005)

    createTableUsingDataSourceAPI(snc, "embeddedModeTable2", tableType)
    selectFromTable(snc, "embeddedModeTable2", 1005)

    logInfo("Successful")
  }

  override def createComplexTablesAndInsertData(
      props: Map[String, String]): Unit = {
    val snc = SnappyContext(sc)

    createComplexTableUsingDataSourceAPI(snc, "embeddedModeTable1",
      "column", props)
    selectFromTable(snc, "embeddedModeTable1", 1005)

    createComplexTableUsingDataSourceAPI(snc, "embeddedModeTable2",
      "column", props)
    selectFromTable(snc, "embeddedModeTable2", 1005)

    logInfo("Successful")
  }

  override def verifySplitModeOperations(tableType: String, isComplex: Boolean,
      props: Map[String, String]): Unit = {
    // embeddedModeTable1 is dropped in split mode. recreate it
    val snc = SnappyContext(sc)
    if (isComplex) {
      createComplexTableUsingDataSourceAPI(snc, "embeddedModeTable1",
        tableType, props)
    } else {
      createTableUsingDataSourceAPI(snc, "embeddedModeTable1",
        tableType, props)
    }
    selectFromTable(snc, "embeddedModeTable1", 1005)

    snc.dropTable("embeddedModeTable1", ifExists = true)

    // embeddedModeTable2 still exists drop it
    snc.dropTable("embeddedModeTable2", ifExists = true)

    // read data from splitModeTable1
    selectFromTable(snc, "splitModeTable1", 1005)

    // drop table created in split mode
    snc.dropTable("splitModeTable1", ifExists = true)

    // recreate the dropped table
    var expected = Seq.empty[ComplexData]
    if (isComplex) {
      expected = createComplexTableUsingDataSourceAPI(snc, "splitModeTable1",
        tableType, props)
    } else {
      createTableUsingDataSourceAPI(snc, "splitModeTable1",
        tableType, props)
    }
    selectFromTable(snc, "splitModeTable1", 1005, expected)
    snc.dropTable("splitModeTable1", ifExists = true)

    logInfo("Successful")
  }

  def createRowTableForCollocatedJoin(): Unit = {

    val snc = SnappyContext(sc)
    val dimension1 = sc.parallelize(
      (1 to 1000).map(i => TestData2(i, i.toString, i % 10 + 1)))
    val refDf = snc.createDataFrame(dimension1)
    snc.sql("DROP TABLE IF EXISTS PR_TABLE1")

    snc.sql("CREATE TABLE PR_TABLE1(OrderId INT NOT NULL,description String, " +
        "OrderRef INT) USING row " +
        "options (" +
        "PARTITION_BY 'OrderId, OrderRef')")

    refDf.write.insertInto("PR_TABLE1")

    snc.sql("DROP TABLE IF EXISTS PR_TABLE2")

    snc.sql("CREATE TABLE PR_TABLE2(OrderId INT NOT NULL,description String, " +
        "OrderRef INT) USING row options (" +
        "PARTITION_BY 'OrderId,OrderRef'," +
        "COLOCATE_WITH 'PR_TABLE1')")

    val dimension2 = sc.parallelize(
      (1 to 1000).map(i => TestData2(i, i.toString, i % 5 + 1)))

    val dimensionDf = snc.createDataFrame(dimension2)
    dimensionDf.write.insertInto("PR_TABLE2")


  }

  def createColumnTableForCollocatedJoin(): Unit = {

    val snc = SnappyContext(sc)
    val dimension1 = sc.parallelize(
      (1 to 1000).map(i => TestData2(i, i.toString, i % 10 + 1)))
    val refDf = snc.createDataFrame(dimension1)
    snc.sql("DROP TABLE IF EXISTS PR_TABLE3")

    snc.sql("CREATE TABLE PR_TABLE3(OrderId INT, description String, " +
        "OrderRef INT) USING column " +
        "options (" +
        "PARTITION_BY 'OrderId,OrderRef')")

    refDf.write.format("column").mode(SaveMode.Append).options(props)
        .saveAsTable("PR_TABLE3")

    val countdf = snc.sql("select * from PR_TABLE3")
    var count = countdf.count()
    assert(count == 1000, s"Unexpected count = $count, expected 1000")

    snc.sql("DROP TABLE IF EXISTS PR_TABLE4")

    snc.sql("CREATE TABLE PR_TABLE4(OrderId INT ,description String, " +
        "OrderRef INT) USING column options (" +
        "PARTITION_BY 'OrderId,OrderRef'," +
        "COLOCATE_WITH 'PR_TABLE3')")

    val dimension2 = sc.parallelize(
      (1 to 1000).map(i => TestData2(i, i.toString, i % 5 + 1)))

    val dimensionDf = snc.createDataFrame(dimension2)
    dimensionDf.write.insertInto("PR_TABLE4")
    val countdf1 = snc.sql("select * from PR_TABLE4")
    count = countdf1.count()
    assert(count == 1000, s"Unexpected count = $count, expected 1000")
  }


  def checkCollocatedJoins(locatorPort: Int, prop: Properties,
      locatorProp: String, table1: String, table2: String,
      useThinClientConnector: Boolean, locatorClientPort: Int): Unit = {
    val snc: SnappyContext = getSnappyContextForComputeCluster(locatorPort,
      locatorProp, useThinConnectorMode = useThinClientConnector, locatorClientPort)

    val testJoins = {
      if (useThinClientConnector) {
        new SnappyJoinSuite()
      } else {
        new ClusterSnappyJoinSuite()
      }
    }
    testJoins.partitionToPartitionJoinAssertions(snc, table1, table2)

    logInfo("Successful")
  }

<<<<<<< HEAD
  /**
   * Returns the SnappyContext for external(compute) Spark cluster connected to
   * SnappyData cluster using the locator property
   */
  override def getSnappyContextForComputeCluster(locatorPort: Int, locatorProp: String,
      useThinConnectorMode: Boolean, locatorClientPort: Int): SnappyContext = {
=======
  def splitModeTableCreate(locatorPort: Int,
      prop: Properties, locatorProp: String): Unit = {
    val tblBatchSize100 = "tblBatchSizeBig_split"

    val tblBatchSize5 = "tblBatchSizeSmall_split"

    // Test setting locators property via environment variable.
    // Also enables checking for "spark." or "snappydata." prefix in key.
    System.setProperty(locatorProp, s"localhost:$locatorPort")
    val hostName = InetAddress.getLocalHost.getHostName
    val conf = new SparkConf()
        .setAppName("test Application")
        .setMaster(s"spark://$hostName:7077")
        .set("spark.executor.extraClassPath",
          getEnvironmentVariable("SNAPPY_DIST_CLASSPATH"))


    val sc = SparkContext.getOrCreate(conf)
    val snc = SnappyContext(sc)
    snc.sql(s"CREATE TABLE $tblBatchSize5(Key1 INT ,Value STRING) " +
        "USING column " +
        "options " +
        "(" +
        "PARTITION_BY 'Key1'," +
        "BUCKETS '3', COLUMN_BATCH_SIZE '10')")

    snc.sql(s"CREATE TABLE $tblBatchSize100 (Key1 INT ,Value STRING) " +
        "USING column " +
        "options " +
        "(" +
        "PARTITION_BY 'Key1'," +
        "BUCKETS '3', COLUMN_BATCH_SIZE '10000')")

    val rdd = sc.parallelize(
      (1 to 100000).map(i => TestData(i, i.toString)))

    val dataDF = snc.createDataFrame(rdd)

    dataDF.write.insertInto(tblBatchSize5)
    dataDF.write.insertInto(tblBatchSize100)
  }

  def checkStatsForSplitMode(locatorPort: Int, prop: Properties,
      locatorProp: String, buckets: String): Unit = {
    // Test setting locators property via environment variable.
    // Also enables checking for "spark." or "snappydata." prefix in key.
    System.setProperty(locatorProp, s"localhost:$locatorPort")
>>>>>>> 4bc52705
    val hostName = InetAddress.getLocalHost.getHostName
    if (!useThinConnectorMode) {
      // Test setting locators property via environment variable.
      // Also enables checking for "spark." or "snappydata." prefix in key.
      System.setProperty(locatorProp, s"localhost:$locatorPort")
      val conf = new SparkConf()
          .setAppName("test Application")
          .setMaster(s"spark://$hostName:7077")
          .set("spark.executor.extraClassPath",
            getEnvironmentVariable("SNAPPY_DIST_CLASSPATH"))
          .set("spark.testing.reservedMemory", "0")
          .set("spark.sql.autoBroadcastJoinThreshold", "-1")

      val sc = SparkContext.getOrCreate(conf)
      val snc = SnappyContext(sc)

      val mode = SnappyContext.getClusterMode(snc.sparkContext)
      mode match {
        case SplitClusterMode(_, _) => //expected
        case _ => assert(false , "cluster mode is " + mode)
      }
      snc
    } else {
      val connectionURL = "jdbc:snappydata://localhost:" + locatorClientPort + "/"
      val conf = new SparkConf()
          .setAppName("test Application")
          .setMaster(s"spark://$hostName:7077")
          .set("spark.executor.extraClassPath",
            getEnvironmentVariable("SNAPPY_DIST_CLASSPATH"))
          .set("spark.testing.reservedMemory", "0")
          .set("spark.sql.autoBroadcastJoinThreshold", "-1")
          .set("snappydata.ClusterURL", connectionURL)
      conf.getAll.foreach(println)

      val sc = SparkContext.getOrCreate(conf)
      sc.setLogLevel("DEBUG")
      Logger.getLogger("org").setLevel(Level.DEBUG)
      Logger.getLogger("akka").setLevel(Level.DEBUG)
      val snc = SnappyContext(sc)

      val mode = SnappyContext.getClusterMode(snc.sparkContext)
      mode match {
        case ThinClientConnectorMode(_, _) => //expected
        case _ => assert(false , "cluster mode is " + mode)
      }

      snc
    }
  }

  def checkStatsForSplitMode(locatorPort: Int, prop: Properties,
      locatorProp: String, buckets: String, useThinClientConnector: Boolean,
      locatorClientPort: Int): Unit = {
    val snc: SnappyContext = getSnappyContextForComputeCluster(locatorPort, locatorProp,
      useThinConnectorMode = useThinClientConnector, locatorClientPort)

    snc.sql("drop table if exists snappyTable")
    snc.sql(s"create table snappyTable (id bigint not null, sym varchar(10) not null) using " +
        s"column options(redundancy '1', buckets '$buckets')")
    val testDF = snc.range(10000000).selectExpr("id", "concat('sym', cast((id % 100) as varchar" +
        "(10))) as sym")
    testDF.write.insertInto("snappyTable")
    val stats = SnappyTableStatsProviderService.
        getAggregatedTableStatsOnDemand("APP.SNAPPYTABLE")
    println(stats.getRowCount())
    assert(stats.getRowCount == 10000000 )
    for (i <- 1 to 100) {
      snc.sql(s"insert into snappyTable values($i,'Test$i')")
    }
    val stats1 = SnappyTableStatsProviderService.
        getAggregatedTableStatsOnDemand("APP.SNAPPYTABLE")
    assert(stats1.getRowCount == 10000100)
    logInfo("Successful")
  }
}<|MERGE_RESOLUTION|>--- conflicted
+++ resolved
@@ -28,14 +28,12 @@
 import io.snappydata.store.ClusterSnappyJoinSuite
 import io.snappydata.test.dunit.{AvailablePortHelper, SerializableRunnable}
 
-<<<<<<< HEAD
-import org.apache.spark.sql.internal.SQLConf
 import org.apache.spark.sql.store.SnappyJoinSuite
 import org.apache.spark.sql.{SplitClusterMode, ThinClientConnectorMode, SnappySession, SaveMode, SnappyContext}
-=======
+import org.apache.spark.sql.internal.SQLConf
+import org.apache.spark.sql.{SnappySession, SaveMode, SnappyContext}
 import org.apache.spark.sql.execution.columnar.impl.ColumnFormatRelation
 import org.apache.spark.sql.{SaveMode, SnappyContext, SnappySession}
->>>>>>> 4bc52705
 import org.apache.spark.{Logging, SparkConf, SparkContext}
 
 import org.apache.log4j.{Level, Logger}
@@ -421,62 +419,12 @@
     logInfo("Successful")
   }
 
-<<<<<<< HEAD
   /**
    * Returns the SnappyContext for external(compute) Spark cluster connected to
    * SnappyData cluster using the locator property
    */
   override def getSnappyContextForComputeCluster(locatorPort: Int, locatorProp: String,
       useThinConnectorMode: Boolean, locatorClientPort: Int): SnappyContext = {
-=======
-  def splitModeTableCreate(locatorPort: Int,
-      prop: Properties, locatorProp: String): Unit = {
-    val tblBatchSize100 = "tblBatchSizeBig_split"
-
-    val tblBatchSize5 = "tblBatchSizeSmall_split"
-
-    // Test setting locators property via environment variable.
-    // Also enables checking for "spark." or "snappydata." prefix in key.
-    System.setProperty(locatorProp, s"localhost:$locatorPort")
-    val hostName = InetAddress.getLocalHost.getHostName
-    val conf = new SparkConf()
-        .setAppName("test Application")
-        .setMaster(s"spark://$hostName:7077")
-        .set("spark.executor.extraClassPath",
-          getEnvironmentVariable("SNAPPY_DIST_CLASSPATH"))
-
-
-    val sc = SparkContext.getOrCreate(conf)
-    val snc = SnappyContext(sc)
-    snc.sql(s"CREATE TABLE $tblBatchSize5(Key1 INT ,Value STRING) " +
-        "USING column " +
-        "options " +
-        "(" +
-        "PARTITION_BY 'Key1'," +
-        "BUCKETS '3', COLUMN_BATCH_SIZE '10')")
-
-    snc.sql(s"CREATE TABLE $tblBatchSize100 (Key1 INT ,Value STRING) " +
-        "USING column " +
-        "options " +
-        "(" +
-        "PARTITION_BY 'Key1'," +
-        "BUCKETS '3', COLUMN_BATCH_SIZE '10000')")
-
-    val rdd = sc.parallelize(
-      (1 to 100000).map(i => TestData(i, i.toString)))
-
-    val dataDF = snc.createDataFrame(rdd)
-
-    dataDF.write.insertInto(tblBatchSize5)
-    dataDF.write.insertInto(tblBatchSize100)
-  }
-
-  def checkStatsForSplitMode(locatorPort: Int, prop: Properties,
-      locatorProp: String, buckets: String): Unit = {
-    // Test setting locators property via environment variable.
-    // Also enables checking for "spark." or "snappydata." prefix in key.
-    System.setProperty(locatorProp, s"localhost:$locatorPort")
->>>>>>> 4bc52705
     val hostName = InetAddress.getLocalHost.getHostName
     if (!useThinConnectorMode) {
       // Test setting locators property via environment variable.
@@ -527,6 +475,48 @@
     }
   }
 
+  def splitModeTableCreate(locatorPort: Int,
+      prop: Properties, locatorProp: String): Unit = {
+    val tblBatchSize100 = "tblBatchSizeBig_split"
+
+    val tblBatchSize5 = "tblBatchSizeSmall_split"
+
+    // Test setting locators property via environment variable.
+    // Also enables checking for "spark." or "snappydata." prefix in key.
+    System.setProperty(locatorProp, s"localhost:$locatorPort")
+    val hostName = InetAddress.getLocalHost.getHostName
+    val conf = new SparkConf()
+        .setAppName("test Application")
+        .setMaster(s"spark://$hostName:7077")
+        .set("spark.executor.extraClassPath",
+          getEnvironmentVariable("SNAPPY_DIST_CLASSPATH"))
+
+
+    val sc = SparkContext.getOrCreate(conf)
+    val snc = SnappyContext(sc)
+    snc.sql(s"CREATE TABLE $tblBatchSize5(Key1 INT ,Value STRING) " +
+        "USING column " +
+        "options " +
+        "(" +
+        "PARTITION_BY 'Key1'," +
+        "BUCKETS '3', COLUMN_BATCH_SIZE '10')")
+
+    snc.sql(s"CREATE TABLE $tblBatchSize100 (Key1 INT ,Value STRING) " +
+        "USING column " +
+        "options " +
+        "(" +
+        "PARTITION_BY 'Key1'," +
+        "BUCKETS '3', COLUMN_BATCH_SIZE '10000')")
+
+    val rdd = sc.parallelize(
+      (1 to 100000).map(i => TestData(i, i.toString)))
+
+    val dataDF = snc.createDataFrame(rdd)
+
+    dataDF.write.insertInto(tblBatchSize5)
+    dataDF.write.insertInto(tblBatchSize100)
+  }
+
   def checkStatsForSplitMode(locatorPort: Int, prop: Properties,
       locatorProp: String, buckets: String, useThinClientConnector: Boolean,
       locatorClientPort: Int): Unit = {
