/*
 * Copyright (c) 2016 SnappyData, Inc. All rights reserved.
 *
 * Licensed under the Apache License, Version 2.0 (the "License"); you
 * may not use this file except in compliance with the License. You
 * may obtain a copy of the License at
 *
 * http://www.apache.org/licenses/LICENSE-2.0
 *
 * Unless required by applicable law or agreed to in writing, software
 * distributed under the License is distributed on an "AS IS" BASIS,
 * WITHOUT WARRANTIES OR CONDITIONS OF ANY KIND, either express or
 * implied. See the License for the specific language governing
 * permissions and limitations under the License. See accompanying
 * LICENSE file.
 */

<<<<<<< HEAD
package io.snappydata.cluster

import java.sql.Connection
=======
import java.sql.{Statement, Connection}
>>>>>>> 396d3f50

import io.snappydata.Constant
import io.snappydata.test.dunit.AvailablePortHelper

import org.apache.spark.Logging
import org.apache.spark.sql.collection.Utils
import org.apache.spark.sql.types.{IntegerType, StringType, StructField, StructType}
import org.apache.spark.sql.{SaveMode, SnappyContext}

/**
 * Tests for verifying rendering of STRING happens as VARCHAR or CLOB,
 * depending upon the query hint.
 */
class StringAsVarcharDUnitTest(val s: String)
    extends ClusterManagerTestBase(s) with Logging {

  val colTab1 = "colTab1"
  val rowTab1 = "rowTab1"
  val rowTab2 = "rowTab2"
  val extTab1 = "extTab1"
  val extTab2 = "extTab2"

  val varcharSize = 20
  val charSize = 10

  /**
   * Test 'select *' on column, row and external tables and 'select cast(* as)' on a column/row
   * tables, with different possible query hints. The tables are created via DDLs.
   */
  def testQueries(): Unit = {
    executeAndVerify()
  }

  /**
   * Test 'select *' on column, row and external tables and 'select cast(* as)' on a column/row
   * tables, with different possible query hints. The tables are created via APIs.
   */
  def testQueriesOnTablesCreatedViaAPI(): Unit = {
    executeAndVerify(false)
    validateUtilsFunctions()
  }

  def executeAndVerify(useDDL: Boolean = true, join: Boolean = false): Unit = {
    val netPort = AvailablePortHelper.getRandomAvailableTCPPort
    vm2.invoke(classOf[ClusterManagerTestBase], "startNetServer", netPort)
    val conn = getANetConnection(netPort)

    if (useDDL) {
      createTablesViaDDLAndInsertData(conn)
    } else {
      createTablesViaAPIAndInsertData(conn)
    }

    val s = conn.createStatement()

    Seq( // all possible hint values
      "FALSE", "*", "col_string,col_varchar", "inv,lid"
    ).foreach(str => runQueriesAndVerify(s, useDDL, str))

    conn.close()
  }

  def runQueriesAndVerify(s: Statement, useDDL: Boolean, hint: String): Unit = {
    var stringType = "VARCHAR"
    var affix = ""
    hint match {
      case "FALSE" =>
      case _ =>
        affix = s" --+ columnsAsClob($hint)"
        logInfo(s"affix: '$affix'")
        stringType = hint match {
          case "*" => "CLOB"
          case s: String => s.contains("col_string") match {
            case true => "CLOB"
            case false => "VARCHAR"
          }
        }
    }

    def eNv(stmt: Statement, t: String, s: String, checkCount: Boolean = false, expectedCount:
    Int = 0): Unit = {
      stmt.executeQuery(s"select * from $t $affix")
      val rs = stmt.getResultSet
      verify(rs, 5, s, t, hint)
      if (checkCount) {
        var count = 0
        while (rs.next()) {
          count += 1
        }
        assert(count == expectedCount)
      }
    }

    eNv(s, colTab1, stringType)
    // query on row table does not get routed, hence rs metadata shows CLOB
    eNv(s, rowTab1, "CLOB")
    eNv(s, extTab1, stringType, true, 0)
    if (!useDDL) {
      eNv(s, rowTab2, "CLOB")
      eNv(s, extTab2, stringType, true, 5)
    }

    def testCastOperator(s: Statement, t: String, expectedCount: Int): Unit = {
      s.executeQuery(s"select cast(col_int as string), cast(col_string as clob), " +
          s"cast(col_char as varchar(100)) from $t $affix")
      val rSet = s.getResultSet
      var count = 0
      while (rSet.next()) {
        count += 1
      }
      assert(count == expectedCount)
    }

    testCastOperator(s, colTab1, 2)
    testCastOperator(s, rowTab1, 5)
  }

  /**
   * Verify the metadata of the result set.
<<<<<<< HEAD
=======
   *
   * @param rs
   * @param cols
   * @param stringType
   * @param tName
   * @param hint
>>>>>>> 396d3f50
   */
  private def verify(rs: java.sql.ResultSet, cols: Int,
      stringType: String, tName: String, hint: String = "FALSE"): Unit = {
    val md = rs.getMetaData
    assert(md.getColumnCount == cols)
    logInfo(s"$tName metadata column count = ${md.getColumnCount}, hint = $hint")
    for (i <- 1 to cols) {
      logInfo(s"col name = ${md.getColumnName(i)}, col type ${md.getColumnTypeName(i)}, table " +
          s"name = ${md.getTableName(i)}")
    }
    assertMetaData(md, stringType, tName)
  }

  private def assertMetaData(md: java.sql.ResultSetMetaData,
      stringType: String, tName: String): Unit = {
    assert(md.getColumnName(1).equals("COL_INT"))
    assert(md.getColumnTypeName(1).equals("INTEGER"))

    assert(md.getColumnName(2).equals("COL_STRING"))
    assert(md.getColumnTypeName(2).equals(stringType))
    if (stringType.equals("VARCHAR")) {
      assert(md.getPrecision(2) == Constant.MAX_VARCHAR_SIZE)
    }

    assert(md.getColumnName(3).equals("COL_VARCHAR"))
    assert(md.getColumnTypeName(3).equals("VARCHAR"))
    assert(md.getPrecision(3) == varcharSize)

    assert(md.getColumnName(4).equals("COL_CLOB"))
    assert(md.getColumnTypeName(4).equals("CLOB"))

    assert(md.getColumnName(5).equals("COL_CHAR"))
    assert(md.getColumnTypeName(5).equals("CHAR"))
    assert(md.getPrecision(5) == charSize)

    assert(md.getTableName(1).equalsIgnoreCase(tName),
      s"Expected $tName but got ${md.getTableName(1)}")
  }

  /**
<<<<<<< HEAD
   * Create a row table and a column table with five columns each. Row table has five entries while
   * the column table has just two entries.
=======
   * Create a row, column and external tables with five columns each via DDLs. Column table
   * has two records while others have five records.
   * 
   * @param conn
>>>>>>> 396d3f50
   */
  def createTablesViaDDLAndInsertData(conn: Connection): Unit = {
    val snc = SnappyContext(sc)

    snc.sql(s"create table $rowTab1 (col_int int, col_string string, " +
        s"col_varchar varchar($varcharSize), col_clob clob, col_char char($charSize)) using row")

    snc.sql(s"create table $colTab1 (col_int int, col_string string, " +
        s"col_varchar varchar($varcharSize), col_clob clob, col_char char($charSize)) " +
        "using column options(buckets '7')")

    snc.sql(s"create external table $extTab1 (col_int int, col_string string, " +
        s"col_varchar varchar($varcharSize), col_clob clob, col_char char($charSize)) " +
        s"USING parquet OPTIONS()")

    insertData(snc)
  }

  /**
   * Create a row, column and external tables with five columns each via APIs. Column table
   * has two records while others have five records.
   *
   * @param conn
   */
  def createTablesViaAPIAndInsertData(conn: Connection): Unit = {
    val snc = SnappyContext(sc)

    val schema = StructType(Array(
      StructField("col_int", IntegerType, false),
      StructField("col_string", StringType, false),
      StructField("col_varchar", StringType, false, Utils.varcharMetadata(varcharSize)),
      StructField("col_clob", StringType, false, Utils.stringMetadata()),
      StructField("col_char", StringType, false, Utils.charMetadata(charSize))
    ))

    snc.createTable(rowTab1, "row", schema, Map.empty[String, String])

    snc.createTable(rowTab2, "row", s"(col_int int, col_string string, col_varchar varchar" +
        s"($varcharSize), col_clob clob, col_char char($charSize))", Map.empty[String, String], false)

    snc.createTable(colTab1, "column", schema, Map("buckets" -> "7"))

    snc.createExternalTable(extTab1, "com.databricks.spark.csv", schema, Map.empty[String,
        String])

    val df = snc.read
        .format("com.databricks.spark.csv")
        .option("header", "false")
        .schema(schema)
        .load(getClass.getResource("/allstringtypes.csv").getPath)
        .cache

    df.write
        .format("column")
        .mode("append")
        .options(Map.empty[String, String])
        .saveAsTable(extTab2)

    insertData(snc)
  }

  def validateUtilsFunctions(): Unit = {
    try {
      Utils.varcharMetadata(Constant.MAX_VARCHAR_SIZE + 1)
      assert(false, "Validation for Utils.varcharMetadata() failed")
    } catch {
      case iae: IllegalArgumentException => // ignore
      case t: Throwable => throw t
    }
    var md = Utils.varcharMetadata()
    assert(md.getString(Constant.CHAR_TYPE_BASE_PROP).equals("VARCHAR"))
    assert(md.getLong(Constant.CHAR_TYPE_SIZE_PROP) == Constant.MAX_VARCHAR_SIZE)

    try {
      Utils.charMetadata(Constant.MAX_CHAR_SIZE + 1)
      assert(false, "Validation for Utils.charMetadata() failed")
    } catch {
      case iae: IllegalArgumentException => // ignore
      case t: Throwable => throw t
    }
    md = Utils.charMetadata()
    assert(md.getString(Constant.CHAR_TYPE_BASE_PROP).equals("CHAR"))
    assert(md.getLong(Constant.CHAR_TYPE_SIZE_PROP) == Constant.MAX_CHAR_SIZE)

    md = Utils.stringMetadata()
    assert(md.getString(Constant.CHAR_TYPE_BASE_PROP).equals("CLOB"),
      "Validation for Utils.stringMetadata() failed")
  }

  def insertData(snc: SnappyContext): Unit = {
    // Insert into row table
    val data = Seq(Seq(1, "t1.1.string", "t1.1.varchar", "t1.1.clob", "t1.1.char"),
      Seq(7, "t1.7.string", "t1.7.varchar", "t1.7.clob", "t1.7.char"),
      Seq(9, "t1.9.string", "t1.9.varchar", "t1.9.clob", "t1.9.char"),
      Seq(4, "t1.4.string", "t1.4.varchar", "t1.4.clob", "t1.4.char"),
      Seq(5, "t1.5.string", "t1.5.varchar", "t1.5.clob", "t1.5.char"))

    val rdd = sc.parallelize(data, data.length).map(s =>
      Data9(s(0).asInstanceOf[Int], s(1).toString, s(2).toString, s(3).toString, s(4).toString))
    val dataDF = snc.createDataFrame(rdd)
    dataDF.write.format("row").mode(SaveMode.Append)
        .saveAsTable(rowTab1)

    // Insert into column table
    snc.sql(s"insert into $colTab1 values (1, 't2.1.string', " +
        s"'t2.1.varchar', 't2.1.clob', 't2.1.char')")
    snc.sql(s"insert into $colTab1 values (4, 't2.4.string', " +
        s"'t2.4.varchar', 't2.4.clob', 't2.4.char')")
  }
}

case class Data9(col1: Int, col2: String, col3: String, col4: String, col5: String)<|MERGE_RESOLUTION|>--- conflicted
+++ resolved
@@ -15,13 +15,9 @@
  * LICENSE file.
  */
 
-<<<<<<< HEAD
 package io.snappydata.cluster
 
-import java.sql.Connection
-=======
 import java.sql.{Statement, Connection}
->>>>>>> 396d3f50
 
 import io.snappydata.Constant
 import io.snappydata.test.dunit.AvailablePortHelper
@@ -141,15 +137,6 @@
 
   /**
    * Verify the metadata of the result set.
-<<<<<<< HEAD
-=======
-   *
-   * @param rs
-   * @param cols
-   * @param stringType
-   * @param tName
-   * @param hint
->>>>>>> 396d3f50
    */
   private def verify(rs: java.sql.ResultSet, cols: Int,
       stringType: String, tName: String, hint: String = "FALSE"): Unit = {
@@ -190,15 +177,8 @@
   }
 
   /**
-<<<<<<< HEAD
    * Create a row table and a column table with five columns each. Row table has five entries while
    * the column table has just two entries.
-=======
-   * Create a row, column and external tables with five columns each via DDLs. Column table
-   * has two records while others have five records.
-   * 
-   * @param conn
->>>>>>> 396d3f50
    */
   def createTablesViaDDLAndInsertData(conn: Connection): Unit = {
     val snc = SnappyContext(sc)
