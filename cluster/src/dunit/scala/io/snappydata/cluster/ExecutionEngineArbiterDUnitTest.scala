--- conflicted
+++ resolved
@@ -24,12 +24,8 @@
 import com.pivotal.gemfirexd.internal.engine.distributed.metadata.QueryInfo
 import com.pivotal.gemfirexd.internal.engine.{GemFireXDQueryObserver, GemFireXDQueryObserverAdapter, GemFireXDQueryObserverHolder}
 import com.pivotal.gemfirexd.internal.impl.sql.rules.ExecutionEngineRule.ExecutionEngine
-<<<<<<< HEAD
+import com.pivotal.gemfirexd.internal.shared.common.reference.SQLState
 import io.snappydata.test.dunit.{AvailablePortHelper, DistributedTestBase, SerializableRunnable}
-=======
-import com.pivotal.gemfirexd.internal.shared.common.reference.SQLState
-import io.snappydata.test.dunit.{DistributedTestBase, AvailablePortHelper, SerializableRunnable}
->>>>>>> 56286fbd
 import io.snappydata.test.util.TestException
 
 import org.apache.spark.Logging
@@ -115,8 +111,10 @@
           override def testExecutionEngineDecision(queryInfo: QueryInfo, engine:
           ExecutionEngine, queryText: String): Unit = {
 
+            // scalastyle:off println
             if (queryText.equals(query)) {
-              println("SKSK callback getting invoked for follwoing query" + query + " queryText :" + queryText)
+              println("SKSK callback getting invoked for follwoing query" +
+                  query + " queryText :" + queryText)
               if (executeOnSpark) {
                 println("SKSK callback getting invoked for follwoing query : asserting spark")
                 assert(engine == ExecutionEngine.SPARK)
@@ -126,6 +124,7 @@
                 assert(engine == ExecutionEngine.STORE)
               }
             }
+            // scalastyle:on println
           }
         }
 
@@ -300,10 +299,11 @@
     runAndValidateQuery(conn, false, query)
   }
 
-  def queryPrimaryWithIndex(snc: SnappyContext)  = {
+  def queryPrimaryWithIndex(snc: SnappyContext): Unit = {
     val sc = snc.sparkContext
 
-    snc.sql("create table tabOne(id1 int not null primary key, id2 int not null, name String, address String) USING row OPTIONS(partition_by 'id1')")
+    snc.sql("create table tabOne(id1 int not null primary key, id2 int not null, " +
+        "name String, address String) USING row OPTIONS(partition_by 'id1')")
     snc.sql("insert into tabOne values(111, 123, 'aaa', 'hello')")
     snc.sql("insert into tabOne values(222, 234, 'bbb', 'halo')")
 
@@ -318,10 +318,12 @@
     val conn = DriverManager.getConnection(
       "jdbc:snappydata://" + startNetServer)
 
-    var query = "select * from tabOne --GEMFIREXD-PROPERTIES executionEngine=Store,index=indexOne\n where id1 = 111"
-    runAndValidateQuery(conn, false, query)
-
-    query = "select * from tabOne --GEMFIREXD-PROPERTIES executionEngine=Store,index=indexTwo\n where id2 = 111"
+    var query = "select * from tabOne --GEMFIREXD-PROPERTIES " +
+        "executionEngine=Store,index=indexOne\n where id1 = 111"
+    runAndValidateQuery(conn, false, query)
+
+    query = "select * from tabOne --GEMFIREXD-PROPERTIES " +
+        "executionEngine=Store,index=indexTwo\n where id2 = 111"
     runAndValidateQuery(conn, false, query)
 
     query = "select * from tabOne where id2 = 111"
@@ -331,18 +333,21 @@
     runAndValidateQuery(conn, false, query)
 
 
-    query = "select * from tabOne --GEMFIREXD-PROPERTIES executionEngine=Store,index=indexOne\n where id1 = 111"
-    runAndValidateQuery(conn, false, query)
-
-    query = "select * from tabOne --GEMFIREXD-PROPERTIES executionEngine=Store,index=indexTwo\n where id2 = 111"
-    runAndValidateQuery(conn, false, query)
-
-  }
-
-  def queryWithMultipleHint(snc: SnappyContext)  = {
+    query = "select * from tabOne --GEMFIREXD-PROPERTIES " +
+        "executionEngine=Store,index=indexOne\n where id1 = 111"
+    runAndValidateQuery(conn, false, query)
+
+    query = "select * from tabOne --GEMFIREXD-PROPERTIES " +
+        "executionEngine=Store,index=indexTwo\n where id2 = 111"
+    runAndValidateQuery(conn, false, query)
+
+  }
+
+  def queryWithMultipleHint(snc: SnappyContext): Unit = {
     val sc = snc.sparkContext
 
-    snc.sql("create table tabOne(id1 int not null primary key, id2 int not null, name String, address String) USING row OPTIONS(partition_by 'id1')")
+    snc.sql("create table tabOne(id1 int not null primary key, id2 int not null, " +
+        "name String, address String) USING row OPTIONS(partition_by 'id1')")
     snc.sql("insert into tabOne values(111, 123, 'aaa', 'hello')")
     snc.sql("insert into tabOne values(222, 234, 'bbb', 'halo')")
 
@@ -357,16 +362,20 @@
     val conn = DriverManager.getConnection(
       "jdbc:snappydata://" + startNetServer)
 
-    var query = "select * from tabOne --GEMFIREXD-PROPERTIES executionEngine=Store,index=indexOne\n where id1 = 111"
-    runAndValidateQuery(conn, false, query)
-
-    query = "select * from tabOne --GEMFIREXD-PROPERTIES executionEngine=Store,index=indexTwo\n where id2 = 111"
-    runAndValidateQuery(conn, false, query)
-    query = "select * from tabOne --GEMFIREXD-PROPERTIES executionEngine=Spark,index=indexTwo\n where id2 = 111"
+    var query = "select * from tabOne --GEMFIREXD-PROPERTIES " +
+        "executionEngine=Store,index=indexOne\n where id1 = 111"
+    runAndValidateQuery(conn, false, query)
+
+    query = "select * from tabOne --GEMFIREXD-PROPERTIES " +
+        "executionEngine=Store,index=indexTwo\n where id2 = 111"
+    runAndValidateQuery(conn, false, query)
+    query = "select * from tabOne --GEMFIREXD-PROPERTIES " +
+        "executionEngine=Spark,index=indexTwo\n where id2 = 111"
     runAndValidateQuery(conn, true, query)
 
 //    //TODO: We may throw exception in future.
-    query = "select * from tabOne --GEMFIREXD-PROPERTIES executionEngine=Spark,index=indexThree\n where id2 = 111"
+    query = "select * from tabOne --GEMFIREXD-PROPERTIES " +
+        "executionEngine=Spark,index=indexThree\n where id2 = 111"
     runAndValidateQuery(conn, true, query)
 
     query = "select * from tabOne --GEMFIREXD-PROPERTIES index=indexTwo\n where id2 = 111"
@@ -376,15 +385,17 @@
       query = "select * from tabOne --GEMFIREXD-PROPERTIES index=indexThree\n where id2 = 111"
       runAndValidateQuery(conn, true, query)
 
-      //store query hint
-      query = "select * from tabOne --GEMFIREXD-PROPERTIES executionEngine=Store, index=indexThree\n where id2 = 111"
+      // store query hint
+      query = "select * from tabOne --GEMFIREXD-PROPERTIES " +
+          "executionEngine=Store, index=indexThree\n where id2 = 111"
       // this should not route but throw exception
       runAndValidateQuery(conn, true, query)
       DistributedTestBase.fail("Expected syntax error as query has wrong index hint",
       new TestException("Expected Exception"))
     }
     catch {
-      case sqe: SQLException => if(sqe.getSQLState != SQLState.LANG_INVALID_FORCED_INDEX1) throw sqe
+      case sqe: SQLException =>
+        if (sqe.getSQLState != SQLState.LANG_INVALID_FORCED_INDEX1) throw sqe
     }
   }
 
@@ -411,19 +422,23 @@
     query = s"select col1, col3 from $testTable where col2 = 2"
     runAndValidateQuery(conn, false, query)
 
-    query = s"select col1, col3 from $testTable -- GEMFIREXD-PROPERTIES executionEngine=Spark\n where col2 = 2"
-    runAndValidateQuery(conn, true, query)
-
-    query = s"select col1, col3 from $testTable -- GEMFIREXD-PROPERTIES executionEngine=Store\n where col2 = 2"
+    query = s"select col1, col3 from $testTable -- GEMFIREXD-PROPERTIES " +
+        s"executionEngine=Spark\n where col2 = 2"
+    runAndValidateQuery(conn, true, query)
+
+    query = s"select col1, col3 from $testTable -- GEMFIREXD-PROPERTIES " +
+        s"executionEngine=Store\n where col2 = 2"
     runAndValidateQuery(conn, false, query)
 
     query = s"select col1, col3 from $testTable where col2 > 1"
     runAndValidateQuery(conn, true, query)
 
-    query = s"select col1, col3 from $testTable -- GEMFIREXD-PROPERTIES executionEngine=Store\n where col2 > 1"
-    runAndValidateQuery(conn, false, query)
-
-    query = s"select col1, col3 from $testTable -- GEMFIREXD-PROPERTIES executionEngine=Spark\n where col2 > 1"
+    query = s"select col1, col3 from $testTable -- GEMFIREXD-PROPERTIES " +
+        s"executionEngine=Store\n where col2 > 1"
+    runAndValidateQuery(conn, false, query)
+
+    query = s"select col1, col3 from $testTable -- GEMFIREXD-PROPERTIES " +
+        s"executionEngine=Spark\n where col2 > 1"
     runAndValidateQuery(conn, true, query)
 
     snc.sql(s"create index col1index on $testTable(col1)")
@@ -431,19 +446,23 @@
     query = s"select col2, col3 from $testTable where col1 = 3"
     runAndValidateQuery(conn, false, query)
 
-    query = s"select col2, col3 from $testTable -- GEMFIREXD-PROPERTIES executionEngine=Spark\n where col1 = 3"
-    runAndValidateQuery(conn, true, query)
-
-    query = s"select col2, col3 from $testTable -- GEMFIREXD-PROPERTIES executionEngine=Store\n where col1 = 3"
+    query = s"select col2, col3 from $testTable -- GEMFIREXD-PROPERTIES " +
+        s"executionEngine=Spark\n where col1 = 3"
+    runAndValidateQuery(conn, true, query)
+
+    query = s"select col2, col3 from $testTable -- GEMFIREXD-PROPERTIES " +
+        s"executionEngine=Store\n where col1 = 3"
     runAndValidateQuery(conn, false, query)
 
     query = s"select col2, col3 from $testTable where col1 > 1"
     runAndValidateQuery(conn, true, query)
 
-    query = s"select col2, col3 from $testTable -- GEMFIREXD-PROPERTIES executionEngine=Store\n where col1 > 1"
-    runAndValidateQuery(conn, false, query)
-
-    query = s"select col2, col3 from $testTable -- GEMFIREXD-PROPERTIES executionEngine=Spark\n where col1 > 1"
+    query = s"select col2, col3 from $testTable -- GEMFIREXD-PROPERTIES " +
+        s"executionEngine=Store\n where col1 > 1"
+    runAndValidateQuery(conn, false, query)
+
+    query = s"select col2, col3 from $testTable -- GEMFIREXD-PROPERTIES " +
+        s"executionEngine=Spark\n where col1 > 1"
     runAndValidateQuery(conn, true, query)
 
   }
