--- conflicted
+++ resolved
@@ -470,15 +470,10 @@
       // TODO: this can be removed once these calls are moved to execution
       // TODO use something like "(spark.driver.maxResultSize / numPartitions) * 2"
       val doEvict = if (shouldEvict &&
-<<<<<<< HEAD
           objectName.endsWith(BufferAllocator.STORE_DATA_FRAME_OUTPUT)) {
         // don't use more than 30% of pool size for one partition result
         numBytes < math.min(0.3 * storagePool.poolSize,
           math.max(maxPartResultSize, storagePool.memoryFree))
-=======
-          ManagedDirectBufferAllocator.nonEvictingOwners.contains(objectName)) {
-        numBytes < math.max(0.05 * storagePool.poolSize, storagePool.memoryFree * 2)
->>>>>>> b3279c8d
       } else shouldEvict
 
       if (numBytes > maxMemory) {
