--- conflicted
+++ resolved
@@ -82,7 +82,8 @@
   private val minHeapEviction = math.min(math.max(10L * 1024L * 1024L,
     (maxHeapStorageSize * 0.002).toLong), 1024L * 1024L * 1024L)
 
-  @volatile private[memory] var _memoryForObjectMap: Object2LongOpenHashMap[(String, MemoryMode)] = _
+  @volatile private[memory] var _memoryForObjectMap:
+    Object2LongOpenHashMap[(String, MemoryMode)] = _
 
   private[memory] def memoryForObject: Object2LongOpenHashMap[(String, MemoryMode)] =
     synchronized {
@@ -312,11 +313,7 @@
       numBytes: Long,
       taskAttemptId: Long,
       memoryMode: MemoryMode): Long = synchronized {
-<<<<<<< HEAD
-    logDebug(s"Acquiring $managerId memory for $taskAttemptId $numBytes")
-=======
-    logDebug(s"Acquiring [SNAP] memory for $taskAttemptId = $numBytes")
->>>>>>> 4f5fa0f0
+    logDebug(s"Acquiring $managerId memory for $taskAttemptId = $numBytes")
     assertInvariants()
     assert(numBytes >= 0)
     val (executionPool, storagePool, storageRegionSize, maxMemory,
@@ -552,11 +549,7 @@
       memoryMode: MemoryMode,
       buffer: UMMMemoryTracker,
       shouldEvict: Boolean): Boolean = {
-<<<<<<< HEAD
-    logDebug(s"Acquiring $managerId memory for $objectName $numBytes $shouldEvict")
-=======
-    logDebug(s"Acquiring [SNAP] memory for $objectName = $numBytes (evict=$shouldEvict)")
->>>>>>> 4f5fa0f0
+    logDebug(s"Acquiring $managerId memory for $objectName = $numBytes (evict=$shouldEvict)")
     if (buffer ne null) {
       if (buffer.freeMemory() > numBytes) {
         buffer.incMemoryUsed(numBytes)
@@ -577,13 +570,8 @@
   override def releaseStorageMemoryForObject(objectName: String,
                                              numBytes: Long,
                                              memoryMode: MemoryMode): Unit = synchronized {
-<<<<<<< HEAD
-    logDebug(s"releasing $managerId memory for $objectName $numBytes")
+    logDebug(s"releasing $managerId memory for $objectName = $numBytes")
     if (memoryForObject.addTo(objectName -> memoryMode, -numBytes) != 0L) {
-=======
-    logDebug(s"releasing [SNAP] memory for $objectName = $numBytes")
-    if (memoryForObject.addTo(objectName, -numBytes) >= 0L) {
->>>>>>> 4f5fa0f0
       super.releaseStorageMemory(numBytes, memoryMode)
     } else {
       // objectName was not present
@@ -591,29 +579,21 @@
     }
   }
 
-  override def releaseStorageMemory(numBytes: Long, memoryMode: MemoryMode): Unit =
+  override def releaseStorageMemory(numBytes: Long, memoryMode: MemoryMode): Unit = {
     releaseStorageMemoryForObject(SPARK_CACHE, numBytes, memoryMode)
-<<<<<<< HEAD
     logDebug(s"releasing $managerId memory for $SPARK_CACHE $numBytes")
     if (memoryForObject.containsKey(SPARK_CACHE)) {
       memoryForObject.addTo(SPARK_CACHE -> memoryMode, -numBytes)
       super.releaseStorageMemory(numBytes, memoryMode)
     }
   }
-=======
->>>>>>> 4f5fa0f0
 
   override def dropStorageMemoryForObject(name: String,
                                           memoryMode: MemoryMode,
                                           ignoreNumBytes: Long): Long = synchronized {
-<<<<<<< HEAD
-    logDebug(s"Dropping $managerId memory for $name")
     val bytesToBeFreed = memoryForObject.getLong(name -> memoryMode)
-=======
-    val bytesToBeFreed = memoryForObject.getLong(name)
->>>>>>> 4f5fa0f0
     val numBytes = Math.max(0, bytesToBeFreed - ignoreNumBytes)
-    logDebug(s"Dropping memory for $name = $numBytes (registered=$bytesToBeFreed)")
+    logDebug(s"Dropping $managerId memory for $name = $numBytes (registered=$bytesToBeFreed)")
 
     if (numBytes > 0) {
       super.releaseStorageMemory(numBytes, memoryMode)
@@ -641,11 +621,9 @@
       math.max(getMaxHeapMemory / 20, 500L * 1024L * 1024L))
   }
 
-<<<<<<< HEAD
   private val DEFAULT_EVICTION_PERCENT = 80f
-=======
+
   private val DEFAULT_STORAGE_FRACTION = 0.5
->>>>>>> 4f5fa0f0
 
   private def getMaxHeapMemory: Long = {
     val maxMemory = Runtime.getRuntime.maxMemory()
