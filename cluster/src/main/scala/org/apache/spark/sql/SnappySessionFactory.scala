--- conflicted
+++ resolved
@@ -16,22 +16,18 @@
  */
 package org.apache.spark.sql
 
-<<<<<<< HEAD
-import scala.util.Try
 
-import com.typesafe.config.Config
-=======
 import com.pivotal.gemfirexd.internal.engine.Misc
 import com.typesafe.config.{Config, ConfigException}
->>>>>>> eb1fc408
 import io.snappydata.Constant
 import io.snappydata.impl.LeadImpl
 import org.joda.time.DateTime
 import spark.jobserver.context.SparkContextFactory
 import spark.jobserver.util.ContextURLClassLoader
 import spark.jobserver.{ContextLike, SparkJobBase, SparkJobInvalid, SparkJobValid, SparkJobValidation}
+
 import org.apache.spark.SparkConf
-import org.apache.spark.util.{SnappyContextLoader, SnappyContextURLLoader, SnappyUtils}
+import org.apache.spark.util.{SnappyContextURLLoader, SnappyUtils}
 
 
 class SnappySessionFactory extends SparkContextFactory {
@@ -76,14 +72,7 @@
   type C = Any
 
   final override def validate(sc: C, config: Config): SparkJobValidation = {
-<<<<<<< HEAD
-    SnappyJobValidate.validate(isValidJob(sc.asInstanceOf[SnappySession], config))
-=======
-    val parentLoader = org.apache.spark.util.Utils.getContextOrSparkClassLoader
-    val currentLoader = SnappyUtils.getSnappyStoreContextLoader(parentLoader)
-    Thread.currentThread().setContextClassLoader(currentLoader)
     SnappyJobValidate.validate(isValidJob(sc.asInstanceOf[SnappySession], cleanJobConfig(config)))
->>>>>>> eb1fc408
   }
 
   final override def runJob(sc: C, jobConfig: Config): Any = {
@@ -94,17 +83,10 @@
     val snSession = sc.asInstanceOf[SnappySession]
     val sparkContext = snSession.sparkContext
     try {
-<<<<<<< HEAD
       sparkContext.setLocalProperty(Constant.CHANGEABLE_JAR_NAME, localProperty)
       runSnappyJob(snSession, jobConfig)
     } finally {
       sparkContext.setLocalProperty(Constant.CHANGEABLE_JAR_NAME, null)
-=======
-      runSnappyJob(snc, updateCredentials(snc, jobConfig))
-    }
-    finally {
-      SnappyUtils.removeJobJar(snc.sparkContext)
->>>>>>> eb1fc408
     }
   }
 
