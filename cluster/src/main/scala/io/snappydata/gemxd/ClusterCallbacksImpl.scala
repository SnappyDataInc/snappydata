--- conflicted
+++ resolved
@@ -182,15 +182,11 @@
     tablesArr.foreach(f = table => {
       Try {
         val tableData = session.sql(s"select * from $table;")
-        val savePath = filePath + File.separator + table.toUpperCase
+        val savePath = exportPath + File.separator + table.toUpperCase
         tableData.write.mode(SaveMode.Overwrite).option("header", "true").format(formatType)
-<<<<<<< HEAD
             .save(savePath)
         logDebug(s"EXPORT_DATA procedure exported table $table in $formatType format" +
             s"at path $savePath ")
-=======
-            .save(exportPath + File.separator + table.toUpperCase)
->>>>>>> bbed5969
       } match {
         case scala.util.Success(_) =>
         case scala.util.Failure(exception) =>
