--- conflicted
+++ resolved
@@ -64,11 +64,7 @@
     private[cluster] val testLock = new Object()
     @volatile private[cluster] var testStartDone = false
 
-<<<<<<< HEAD
-    private val membershipListener = new MembershipListener {
-=======
-    val membershipListener: MembershipListener = new MembershipListener {
->>>>>>> a7295f4c
+    private val membershipListener: MembershipListener = new MembershipListener {
       override def quorumLost(failures: util.Set[InternalDistributedMember],
           remaining: util.List[InternalDistributedMember]): Unit = {}
 
