--- conflicted
+++ resolved
@@ -452,11 +452,7 @@
     } catch {
       case _: CacheClosedException =>
     }
-<<<<<<< HEAD
-    bootProperties.clear()
     SnappyHiveThriftServer2.close()
-=======
->>>>>>> 736b0290
     val sc = SnappyContext.globalSparkContext
     if (sc != null) sc.stop()
     servicesStarted = false
