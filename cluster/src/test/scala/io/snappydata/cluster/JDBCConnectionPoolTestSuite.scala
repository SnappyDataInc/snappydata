--- conflicted
+++ resolved
@@ -16,22 +16,18 @@
  */
 package io.snappydata.cluster
 
-import java.sql.{Connection, DriverManager, ResultSet}
-import java.util
+import java.sql.{Connection, DriverManager}
 import java.util.Properties
 
 import com.pivotal.gemfirexd.TestUtil
 import io.snappydata.SnappyFunSuite
-import io.snappydata.jdbc.ClientDriver
-import org.apache.commons.crypto.utils.Utils
-import org.junit.Before
 import org.scalatest.BeforeAndAfterAll
 
 class JDBCConnectionPoolTestSuite extends SnappyFunSuite with BeforeAndAfterAll {
 
   val driverName = "io.snappydata.jdbc.ClientPoolDriver"
 
- test("Test JDBC connection pool with null properties") {
+  test("Test JDBC connection pool with null properties") {
     snc
     val serverHostPort = TestUtil.startNetServer()
 
@@ -39,7 +35,7 @@
     // scalastyle:off
     Class.forName(driverName)
     val properties = null
-    for(i <- 1 to 3) {
+    for (i <- 1 to 3) {
       val conn = DriverManager.getConnection(url, properties)
       assert(null != conn)
       conn.close()
@@ -57,7 +53,7 @@
     val url = s"jdbc:snappydata:pool://$serverHostPort"
     // scalastyle:off
     Class.forName(driverName)
-    for(i <- 1 to 3){
+    for (i <- 1 to 3) {
       val conn = DriverManager.getConnection(url, properties)
       assert(null != conn)
       conn.close()
@@ -75,7 +71,7 @@
     val url = s"jdbc:snappydata:pool://$serverHostPort"
     // scalastyle:off
     Class.forName(driverName)
-    for(i <- 1 to 3){
+    for (i <- 1 to 3) {
       val conn = DriverManager.getConnection(url, properties)
       assert(null != conn)
       conn.close()
@@ -93,17 +89,8 @@
     properties.setProperty("pool.maxIdle", "1")
     properties.setProperty("pool.minIdle", "1")
     val url = s"jdbc:snappydata:pool://$serverHostPort"
-
-    // scalastyle:off
-    Class.forName(driverName)
-<<<<<<< HEAD
-
-=======
-    val properties = new Properties
-    properties.setProperty("pool-initialSize", "5")
-    properties.setProperty("pool-maxIdle", "0")
-    properties.setProperty("pool-maxActive", "5")
->>>>>>> 542675b0
+    // scalastyle:off
+    Class.forName(driverName)
     val conn = DriverManager.getConnection(url, properties)
     assert(null != conn)
     conn.setAutoCommit(false)
@@ -124,19 +111,14 @@
     snc
     val serverHostPort = TestUtil.startNetServer()
     val properties = new Properties
-<<<<<<< HEAD
     properties.setProperty("pool.maxActive", "10")
     properties.setProperty("pool.initialSize", "5")
-=======
-    properties.setProperty("pool-maxActive", "5")
-    properties.setProperty("pool-initialSize", "5")
->>>>>>> 542675b0
-    properties.setProperty("user", "app")
-    properties.setProperty("password", "app")
-    val url = s"jdbc:snappydata:pool://$serverHostPort"
-    // scalastyle:off
-    Class.forName(driverName)
-    for(i <- 1 to 10){
+    properties.setProperty("user", "app")
+    properties.setProperty("password", "app")
+    val url = s"jdbc:snappydata:pool://$serverHostPort"
+    // scalastyle:off
+    Class.forName(driverName)
+    for (i <- 1 to 10) {
       val conn = DriverManager.getConnection(url, properties)
       assert(null != conn)
       conn.close()
@@ -167,11 +149,11 @@
     var sql = "DROP TABLE IF EXISTS TEST_JDBC_DRIVER_POOL"
     stmt.executeUpdate(sql)
     sql = "CREATE TABLE TEST_JDBC_DRIVER_POOL (id INTEGER , " +
-      "col1 VARCHAR(255), col2 VARCHAR(255)," + " age INTEGER );"
+        "col1 VARCHAR(255), col2 VARCHAR(255)," + " age INTEGER );"
     stmt.executeUpdate(sql)
 
     val preparedStatement = conn.prepareStatement("insert into " +
-      "TEST_JDBC_DRIVER_POOL VALUES (?,?,?,?)")
+        "TEST_JDBC_DRIVER_POOL VALUES (?,?,?,?)")
     var i = 1
     while (i < 1000) {
       preparedStatement.setInt(1, i)
@@ -185,7 +167,7 @@
     sql = "select count(*) from TEST_JDBC_DRIVER_POOL"
     val rs = stmt.executeQuery(sql)
     var count = 0
-    while  (rs.next()){
+    while (rs.next()) {
       count = rs.getInt(1)
     }
     assert(count == 999)
@@ -207,6 +189,7 @@
     val stmt = conn.createStatement()
     val sql = "DROP TABLE IF EXISTS TEST_JDBC_DRIVER_POOL"
     assert(0 == stmt.executeUpdate(sql))
+    conn.close()
   }
 
   test("Test connection pool to test pool exhaus") {
@@ -215,21 +198,21 @@
       snc
       val serverHostPort = TestUtil.startNetServer()
       val properties = new Properties
-      properties.setProperty("pool-maxIdle", "1")
-      properties.setProperty("pool-maxWait", "5")
-      properties.setProperty("pool-removeAbandoned", "true")
-      properties.setProperty("pool-removeAbandonedTimeout", "15")
-      properties.setProperty("pool-minIdle", "1")
-      properties.setProperty("pool-maxActive", "3")
-      properties.setProperty("pool-initialSize", "1")
-      properties.setProperty("pool-user", "app")
-      properties.setProperty("pool-password", "app")
+      properties.setProperty("pool.maxIdle", "1")
+      properties.setProperty("pool.maxWait", "30")
+      properties.setProperty("pool.removeAbandoned", "true")
+      properties.setProperty("pool.removeAbandonedTimeout", "15")
+      properties.setProperty("pool.minIdle", "1")
+      properties.setProperty("pool.maxActive", "3")
+      properties.setProperty("pool.initialSize", "1")
+      properties.setProperty("pool.user", "app")
+      properties.setProperty("pool.password", "app")
 
       val url = s"jdbc:snappydata:pool://$serverHostPort"
       // scalastyle:off
       Class.forName(driverName)
       // max active is 3 and trying to use more than that
-      for (i <- 1 to 5) {
+      for (i <- 1 to 6) {
         val conn = DriverManager.getConnection(url, properties)
         // conn.close()
       }
