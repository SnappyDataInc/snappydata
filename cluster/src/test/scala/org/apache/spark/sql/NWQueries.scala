/*
 * Copyright (c) 2016 SnappyData, Inc. All rights reserved.
 *
 * Licensed under the Apache License, Version 2.0 (the "License"); you
 * may not use this file except in compliance with the License. You
 * may obtain a copy of the License at
 *
 * http://www.apache.org/licenses/LICENSE-2.0
 *
 * Unless required by applicable law or agreed to in writing, software
 * distributed under the License is distributed on an "AS IS" BASIS,
 * WITHOUT WARRANTIES OR CONDITIONS OF ANY KIND, either express or
 * implied. See the License for the specific language governing
 * permissions and limitations under the License. See accompanying
 * LICENSE file.
 */
package org.apache.spark.sql

import io.snappydata.SnappyFunSuite

import org.apache.spark.sql.execution._

object NWQueries extends SnappyFunSuite {

  val Q1: String = "SELECT * FROM Categories"

  val Q2: String = "SELECT * FROM Customers"

  val Q3: String = "SELECT * FROM Orders"

  // SELECTing Specific Columns
  val Q4: String = "SELECT FirstName, LastName FROM Employees"

  // Sorting By Multiple Columns
  val Q5: String = "SELECT FirstName, LastName" +
      " FROM Employees" +
      " ORDER BY LastName"

  // Sorting By Column Position
  val Q6: String = "SELECT Title, FirstName, LastName" +
      " FROM Employees" +
      " ORDER BY 1,3"

  // Ascending and Descending Sorts
  val Q7: String = "SELECT Title, FirstName, LastName" +
      " FROM Employees " +
      " ORDER BY Title ASC, LastName DESC"

  // Checking for Equality
  val Q8: String = "SELECT Title, FirstName, LastName" +
      " FROM Employees " +
      " WHERE Title = 'Sales Representative'"

  // Checking for Inequality
  val Q9: String = "SELECT FirstName, LastName" +
      " FROM Employees" +
      " WHERE Title <> 'Sales Representative'"

  // Checking for Greater or Less Than
  val Q10: String = "SELECT FirstName, LastName" +
      " FROM Employees " +
      " WHERE LastName >= 'N'"

  // Checking for NULL
  val Q11: String = "SELECT FirstName, LastName" +
      " FROM Employees " +
      " WHERE Region IS NULL"

  // WHERE and ORDER BY
  val Q12: String = "SELECT FirstName, LastName" +
      " FROM Employees" +
      " WHERE LastName >= 'N'" +
      " ORDER BY LastName DESC"

  // Using the WHERE clause to check for equality or inequality
  val Q13: String = "SELECT OrderDate, ShippedDate, CustomerID, Freight" +
      " FROM Orders " +
      " WHERE OrderDate = '1997-05-19'"

  // Using WHERE and ORDER BY Together
  val Q14: String = "SELECT CompanyName, ContactName, Fax" +
      " FROM Customers" +
      " WHERE Fax IS NOT NULL" +
      " ORDER BY CompanyName"

  // The IN Operator
  val Q15: String = "SELECT TitleOfCourtesy, FirstName, LastName" +
      " FROM Employees" +
      " WHERE TitleOfCourtesy IN ('Ms.','Mrs.')"

  // The LIKE Operator
  val Q16: String = "SELECT TitleOfCourtesy, FirstName, LastName" +
      " FROM Employees" +
      " WHERE TitleOfCourtesy LIKE 'M%'"

  val Q17: String = "SELECT FirstName, LastName, BirthDate" +
      " FROM Employees" +
      " WHERE BirthDate BETWEEN '1950-01-01' AND '1959-12-31 23:59:59'"

  val Q18: String = "SELECT CONCAT(FirstName, ' ', LastName)" +
      " FROM Employees"

  val Q19: String = "SELECT OrderID, Freight, Freight * 1.1 AS FreightTotal" +
      " FROM Orders" +
      " WHERE Freight >= 500"

  val Q20: String = "SELECT SUM(Quantity) AS TotalUnits" +
      " FROM Order_Details" +
      " WHERE ProductID=3"

  val Q21: String = "SELECT MIN(HireDate) AS FirstHireDate," +
      " MAX(HireDate) AS LastHireDate" +
      " FROM Employees"

  val Q22: String = "SELECT City, COUNT(EmployeeID) AS NumEmployees" +
      " FROM Employees " +
      " WHERE Title = 'Sales Representative'" +
      " GROUP BY City" +
      " HAVING COUNT(EmployeeID) > 1" +
      " ORDER BY NumEmployees"

  val Q23: String = "SELECT COUNT(DISTINCT City) AS NumCities" +
      " FROM Employees"

  val Q24: String = "SELECT ProductID, AVG(UnitPrice) AS AveragePrice" +
      " FROM Products " +
      " GROUP BY ProductID " +
      " HAVING AVG(UnitPrice) > 70" +
      " ORDER BY AveragePrice"

  val Q25: String = "SELECT CompanyName FROM Customers WHERE CustomerID = " +
      "(SELECT CustomerID FROM Orders WHERE OrderID = 10290)"

  val Q26: String = "SELECT CompanyName FROM Customers  WHERE CustomerID IN (SELECT CustomerID " +
      "FROM Orders WHERE OrderDate BETWEEN '1997-01-01' AND '1997-12-31')"

  val Q27: String = "SELECT ProductName, SupplierID FROM Products WHERE SupplierID" +
      " IN (SELECT SupplierID FROM Suppliers WHERE CompanyName IN" +
      "('Exotic Liquids', 'Grandma Kelly''s Homestead', 'Tokyo Traders'))"

  val Q28: String = "SELECT ProductName FROM Products WHERE CategoryID = (SELECT " +
      "CategoryID FROM Categories WHERE CategoryName = 'Seafood')"

  val Q29: String = "SELECT CompanyName  FROM Suppliers WHERE SupplierID IN " +
      "(SELECT SupplierID FROM Products WHERE CategoryID = 8)"

  val Q30: String = "SELECT CompanyName  FROM Suppliers WHERE SupplierID IN (SELECT SupplierID" +
      " FROM Products  WHERE CategoryID = (SELECT CategoryID FROM Categories" +
      " WHERE CategoryName = 'Seafood'))"

  val Q31: String = "SELECT Employees.EmployeeID, Employees.FirstName," +
      " Employees.LastName, Orders.OrderID, Orders.OrderDate" +
      " FROM Employees JOIN Orders ON" +
      " (Employees.EmployeeID = Orders.EmployeeID)" +
      " ORDER BY Orders.OrderDate"

  val Q32: String = "SELECT o.OrderID, c.CompanyName, e.FirstName, e.LastName" +
      " FROM Orders o" +
      " JOIN Employees e ON (e.EmployeeID = o.EmployeeID)" +
      " JOIN Customers c ON (c.CustomerID = o.CustomerID)" +
      " WHERE o.ShippedDate > o.RequiredDate AND o.OrderDate > '1998-01-01'" +
      " ORDER BY c.CompanyName"

  val Q33: String = "SELECT e.FirstName, e.LastName, o.OrderID" +
      " FROM Employees e JOIN Orders o ON" +
      " (e.EmployeeID = o.EmployeeID)" +
      " WHERE o.RequiredDate < o.ShippedDate" +
      " ORDER BY e.LastName, e.FirstName"

  val Q34: String = "SELECT p.ProductName, SUM(od.Quantity) AS TotalUnits" +
      " FROM Order_Details od JOIN Products p ON" +
      " (p.ProductID = od.ProductID)" +
      " GROUP BY p.ProductName" +
      " HAVING SUM(Quantity) < 200"

  val Q35: String = "SELECT COUNT(DISTINCT e.EmployeeID) AS numEmployees," +
      " COUNT(DISTINCT c.CustomerID) AS numCompanies," +
      " e.City, c.City" +
      " FROM Employees e JOIN Customers c ON" +
      " (e.City = c.City)" +
      " GROUP BY e.City, c.City " +
      " ORDER BY numEmployees DESC"

  val Q36: String = "select distinct (a.ShippedDate) as ShippedDate," +
      " a.OrderID," +
      " b.Subtotal," +
      " year(a.ShippedDate) as Year" +
      " from Orders a" +
      " inner join" +
      " (" +
      " select distinct OrderID," +
      " sum(UnitPrice * Quantity * (1 - Discount)) as Subtotal" +
      " from order_details" +
      " group by OrderID" +
      ") b on a.OrderID = b.OrderID" +
      " where a.ShippedDate is not null" +
      " and a.ShippedDate > '1996-12-24' and a.ShippedDate < '1997-09-30'" +
      " order by a.ShippedDate"

  val Q37: String = "select distinct a.CategoryID," +
      " a.CategoryName," +
      " b.ProductName," +
      " sum(c.ExtendedPrice) as ProductSales" +
      " from Categories a " +
      " inner join Products b on a.CategoryID = b.CategoryID" +
      " inner join" +
      " ( select distinct y.OrderID," +
      " y.ProductID," +
      " x.ProductName," +
      " y.UnitPrice," +
      " y.Quantity," +
      " y.Discount," +
      " round(y.UnitPrice * y.Quantity * (1 - y.Discount), 2) as ExtendedPrice" +
      " from Products x" +
      " inner join Order_Details y on x.ProductID = y.ProductID" +
      " order by y.OrderID" +
      " ) c on c.ProductID = b.ProductID" +
      " inner join Orders d on d.OrderID = c.OrderID" +
      " where d.OrderDate > '1997-01-01' and d.OrderDate < '1997-12-31'" +
      " group by a.CategoryID, a.CategoryName, b.ProductName" +
      " order by a.CategoryName, b.ProductName, ProductSales"

  /*
    org.apache.spark.sql.AnalysisException: The correlated scalar subquery can only contain equality predicates: (UNITPRICE#976#1042 >= UNITPRICE#976);
    val Q38: String = "select distinct ProductName as Ten_Most_Expensive_Products," +
        " UnitPrice" +
        " from Products as a" +
        " where 10 >= (select count(distinct UnitPrice)" +
        " from Products as b" +
        " where b.UnitPrice == a.UnitPrice)" +
        "order by UnitPrice desc"
  */

  // A simple query to get detailed information for each sale so that invoice can be issued.
  val Q38: String = "select distinct b.ShipName," +
      " b.ShipAddress," +
      " b.ShipCity," +
      " b.ShipRegion," +
      " b.ShipPostalCode," +
      " b.ShipCountry," +
      " b.CustomerID," +
      " c.CompanyName," +
      " c.Address," +
      " c.City," +
      " c.Region," +
      " c.PostalCode," +
      " c.Country, " +
      " concat(d.FirstName,  ' ', d.LastName) as Salesperson," +
      " b.OrderID," +
      " b.OrderDate," +
      " b.RequiredDate," +
      " b.ShippedDate," +
      " a.CompanyName," +
      " e.ProductID," +
      " f.ProductName," +
      " e.UnitPrice," +
      " e.Quantity," +
      " e.Discount," +
      " e.UnitPrice * e.Quantity * (1 - e.Discount) as ExtendedPrice," +
      " b.Freight" +
      " from Shippers a " +
      " inner join Orders b on a.ShipperID = b.ShipVia" +
      " inner join Customers c on c.CustomerID = b.CustomerID" +
      " inner join Employees d on d.EmployeeID = b.EmployeeID" +
      " inner join Order_Details e on b.OrderID = e.OrderID" +
      " inner join Products f on f.ProductID = e.ProductID" +
      " order by b.ShipName"

  val Q39: String = "select s.supplierid,s.companyname,p.productid,p.productname " +
      "from suppliers s join products p on(s.supplierid= p.supplierid) and" +
      " s.companyname IN('Grandma Kelly''s Homestead','Tokyo Traders','Exotic Liquids')"

  val Q40: String = "SELECT c.customerID, o.orderID FROM customers c INNER JOIN orders o " +
      "ON c.CustomerID = o.CustomerID"

  val Q41: String = "SELECT order_details.OrderID,ShipCountry,UnitPrice,Quantity,Discount" +
      " FROM orders INNER JOIN Order_Details ON Orders.OrderID = Order_Details.OrderID"

  val Q42: String = "SELECT ShipCountry," +
      " Sum(Order_Details.UnitPrice * Quantity * Discount)" +
      " AS ProductSales FROM Orders INNER JOIN Order_Details ON" +
      " Orders.OrderID = Order_Details.OrderID GROUP BY ShipCountry"

  val Q43: String = "SELECT * FROM orders LEFT SEMI JOIN order_details " +
      "ON orders.OrderID = order_details.OrderId"

  val Q44: String = "SELECT * FROM orders LEFT SEMI JOIN order_details"

  val Q45: String = "SELECT * FROM orders JOIN order_details"
  val Q46: String = "SELECT * FROM orders LEFT JOIN order_details"
  val Q47: String = "SELECT * FROM orders RIGHT JOIN order_details"
  val Q48: String = "SELECT * FROM orders FULL OUTER JOIN order_details"
  val Q49: String = "SELECT * FROM orders FULL JOIN order_details"

  val Q50: String = "SELECT * FROM orders JOIN order_details" +
      " ON Orders.OrderID = Order_Details.OrderID"
  val Q51: String = "SELECT * FROM orders LEFT JOIN order_details" +
      " ON Orders.OrderID = Order_Details.OrderID"
  val Q52: String = "SELECT * FROM orders RIGHT JOIN order_details" +
      " ON Orders.OrderID = Order_Details.OrderID"
  val Q53: String = "SELECT * FROM orders FULL OUTER JOIN order_details" +
      " ON Orders.OrderID = Order_Details.OrderID"
  val Q54: String = "SELECT * FROM orders FULL JOIN order_details" +
      " ON Orders.OrderID =   Order_Details.OrderID"

  // Number of units in stock by category and supplier continent
  val Q55: String = "select c.CategoryName as Product_Category," +
      " case when s.Country in" +
      " ('UK','Spain','Sweden','Germany','Norway'," +
      " 'Denmark','Netherlands','Finland','Italy','France')" +
      " then 'Europe'" +
      " when s.Country in ('USA','Canada','Brazil')" +
      " then 'America'" +
      " else 'Asia-Pacific'" +
      " end as Supplier_Continent," +
      " sum(p.UnitsInStock) as UnitsInStock" +
      " from Suppliers s " +
      " inner join Products p on p.SupplierID=s.SupplierID" +
      " inner join Categories c on c.CategoryID=p.CategoryID" +
      " group by c.CategoryName," +
      " case when s.Country in" +
      " ('UK','Spain','Sweden','Germany','Norway'," +
      " 'Denmark','Netherlands','Finland','Italy','France')" +
      " then 'Europe'" +
      " when s.Country in ('USA','Canada','Brazil')" +
      " then 'America'" +
      " else 'Asia-Pacific'" +
      " end"

  // This query shows sales figures by categories - mainly just aggregation with sub-query.
  // The inner query aggregates to product level, and the outer query further aggregates
  // the result set from inner-query to category level.
  val Q56: String = "select CategoryName, format(sum(ProductSales), 2) as CategorySales" +
      " from" +
      " (" +
      " select distinct a.CategoryName," +
      " b.ProductName," +
      " format(sum(c.UnitPrice * c.Quantity * (1 - c.Discount)), 2) as ProductSales," +
      " concat('Qtr ', quarter(d.ShippedDate)) as ShippedQuarter" +
      " from Categories as a" +
      " inner join Products as b on a.CategoryID = b.CategoryID" +
      " inner join Order_Details as c on b.ProductID = c.ProductID" +
      " inner join Orders as d on d.OrderID = c.OrderID" +
      " where d.ShippedDate > '1997-01-01' and d.ShippedDate < '1997-12-31'" +
      " group by a.CategoryName," +
      " b.ProductName," +
      " concat('Qtr ', quarter(d.ShippedDate))" +
      " order by a.CategoryName," +
      " b.ProductName," +
      " ShippedQuarter" +
      " ) as x" +
      " group by CategoryName" +
      " order by CategoryName"

  val queries = List(
    "Q1" -> Q1,
    "Q2" -> Q2,
    "Q3" -> Q3,
    "Q4" -> Q4,
    "Q5" -> Q5,
    "Q6" -> Q6,
    "Q7" -> Q7,
    "Q8" -> Q8,
    "Q9" -> Q9,
    "Q10" -> Q10,
    "Q11" -> Q11,
    "Q12" -> Q12,
    "Q13" -> Q13,
    "Q14" -> Q14,
    "Q15" -> Q15,
    "Q16" -> Q16,
    "Q17" -> Q17,
    "Q18" -> Q18,
    "Q19" -> Q19,
    "Q20" -> Q20,
    "Q21" -> Q21,
    "Q22" -> Q22,
    "Q23" -> Q23,
    "Q24" -> Q24,
    "Q25" -> Q25,
    "Q26" -> Q26,
    "Q27" -> Q27,
    "Q28" -> Q28,
    "Q29" -> Q29,
    "Q30" -> Q30,
    "Q31" -> Q31,
    "Q32" -> Q32,
    "Q33" -> Q33,
    "Q34" -> Q34,
    "Q35" -> Q35,
    "Q36" -> Q36,
    "Q37" -> Q37,
    "Q38" -> Q38,
    "Q39" -> Q39,
    "Q40" -> Q40,
    "Q41" -> Q41,
    "Q42" -> Q42,
    "Q43" -> Q43,
    "Q44" -> Q44,
    "Q45" -> Q45,
    "Q46" -> Q46,
    "Q47" -> Q47,
    "Q48" -> Q48,
    "Q49" -> Q49,
    "Q50" -> Q50,
    "Q51" -> Q51,
    "Q52" -> Q52,
    "Q53" -> Q53,
    "Q54" -> Q54,
    "Q55" -> Q55
  )

  val regions = snc.read.format("com.databricks.spark.csv")
      .option("header", "true")
      .option("inferSchema", "true")
      .option("nullValue", "NULL")
      .load((getClass.getResource("/northwind/regions.csv").getPath))
  val regions_table = "create table regions (" +
      "RegionID int, " +
      "RegionDescription string)"

  val categories = snc.read.format("com.databricks.spark.csv")
      .option("header", "true")
      .option("inferSchema", "true")
      .option("nullValue", "NULL")
      .load((getClass.getResource("/northwind/categories.csv").getPath))
  val categories_table = "create table categories (" +
      "CategoryID int, " +
      "CategoryName string, " +
      "Description string, " +
      "Picture blob)"

  val shippers = snc.read.format("com.databricks.spark.csv")
      .option("header", "true")
      .option("inferSchema", "true")
      .option("nullValue", "NULL")
      .load((getClass.getResource("/northwind/shippers.csv").getPath))
  val shippers_table = "create table shippers (" +
      "ShipperID int not null, " +
      "CompanyName string not null, " +
      "Phone string)"

  val employees = snc.read.format("com.databricks.spark.csv")
      .option("header", "true")
      .option("inferSchema", "true")
      .option("nullValue", "NULL")
      .load((getClass.getResource("/northwind/employees.csv").getPath))
  val employees_table = "create table employees(" +
      "EmployeeID int, " +
      "LastName string,  " +
      "FirstName string, " +
      "Title string, " +
      "TitleOfCourtesy string, " +
      "BirthDate timestamp, " +
      "HireDate timestamp, " +
      "Address string, " +
      "City string, " +
      "Region string, " +
      "PostalCode string, " +
      "Country string, " +
      "HomePhone string, " +
      "Extension string, " +
      "Photo blob, " +
      "Notes string, " +
      "ReportsTo int, " +
      "PhotoPath string)"

  val customers = snc.read.format("com.databricks.spark.csv")
      .option("header", "true")
      .option("inferSchema", "true")
      .option("nullValue", "NULL")
      .load((getClass.getResource("/northwind/customers.csv").getPath))
  val customers_table = "create table customers(" +
      "CustomerID string, " +
      "CompanyName string, " +
      "ContactName string, " +
      "ContactTitle string, " +
      "Address string, " +
      "City string, " +
      "Region string, " +
      "PostalCode string, " +
      "Country string, " +
      "Phone string, " +
      "Fax string)"

  val orders = snc.read.format("com.databricks.spark.csv")
      .option("header", "true")
      .option("inferSchema", "true")
      .option("nullValue", "NULL")
      .load((getClass.getResource("/northwind/orders.csv").getPath))
  val orders_table = "create table orders (" +
      "OrderID int, " +
      "CustomerID string, " +
      "EmployeeID int, " +
      "OrderDate timestamp, " +
      "RequiredDate timestamp, " +
      "ShippedDate timestamp, " +
      "ShipVia int, " +
      "Freight double, " +
      "ShipName string, " +
      "ShipAddress string, " +
      "ShipCity string, " +
      "ShipRegion string, " +
      "ShipPostalCode string, " +
      "ShipCountry string)"

  val order_details = snc.read.format("com.databricks.spark.csv")
      .option("header", "true")
      .option("inferSchema", "true")
      .option("nullValue", "NULL")
      .load((getClass.getResource("/northwind/order-details.csv").getPath))
  val order_details_table = "create table order_details (" +
      "OrderID int, " +
      "ProductID int, " +
      "UnitPrice double, " +
      "Quantity smallint, " +
      "Discount double)"

  val products = snc.read.format("com.databricks.spark.csv")
      .option("header", "true")
      .option("inferSchema", "true")
      .option("nullValue", "NULL")
      .load((getClass.getResource("/northwind/products.csv").getPath))
  val products_table = "create table products(" +
      // "ProductID int not null, " +
      "ProductID int, " +
      "ProductName string, " +
      "SupplierID int, " +
      "CategoryID int," +
      "QuantityPerUnit string, " +
      "UnitPrice double, " +
      "UnitsInStock smallint, " +
      "UnitsOnOrder smallint," +
      "ReorderLevel smallint, " +
      "Discontinued smallint) "

  val suppliers = snc.read.format("com.databricks.spark.csv")
      .option("header", "true")
      .option("inferSchema", "true")
      .option("nullValue", "NULL")
      .load((getClass.getResource("/northwind/suppliers.csv").getPath))
  val suppliers_table = "create table suppliers(" +
      "SupplierID int, " +
      "CompanyName string, " +
      "ContactName string, " +
      "ContactTitle string, " +
      "Address string, " +
      "City string, " +
      "Region string, " +
      "PostalCode string, " +
      "Country string, " +
      "Phone string, " +
      "Fax string, " +
      "HomePage string) "

  val territories = snc.read.format("com.databricks.spark.csv")
      .option("header", "true")
      .option("inferSchema", "true")
      .option("nullValue", "NULL")
      .load((getClass.getResource("/northwind/territories.csv").getPath))
  val territories_table = "create table territories(" +
      "TerritoryID string, " +
      "TerritoryDescription string, " +
      "RegionID string)"

  val employee_territories = snc.read.format("com.databricks.spark.csv")
      .option("header", "true")
      .option("inferSchema", "true")
      .option("nullValue", "NULL")
      .load((getClass.getResource("/northwind/employee-territories.csv").getPath))
  val employee_territories_table = "create table employee_territories(" +
      "EmployeeID int, " +
      "TerritoryID string)"

  def dropTables(snc: SnappyContext): Unit = {
    snc.sql("drop table if exists regions")
    snc.sql("drop table if exists categories")
    snc.sql("drop table if exists products")
    snc.sql("drop table if exists order_details")
    snc.sql("drop table if exists orders")
    snc.sql("drop table if exists customers")
    snc.sql("drop table if exists employees")
    snc.sql("drop table if exists employee_territories")
    snc.sql("drop table if exists shippers")
    snc.sql("drop table if exists suppliers")
    snc.sql("drop table if exists territories")
  }

  def assertJoin(snc: SnappyContext, sqlString: String, queryNum: String, numRows: Int,
      numPartitions: Int, c: Class[_]): Any = {
    snc.sql("set spark.sql.crossJoin.enabled = true")
    val df = snc.sql(sqlString)
<<<<<<< HEAD
    assert(df.count() == numRows,
      "Mismatch got df.count ->" + df.count() + " but expected numRows ->"
          + numRows + " for queryNum= " + queryNum)
  }

  def assertQuery(snc: SnappyContext, sqlString: String, queryNum: String, numRows: Int,
      numPartitions: Int, c: Class[_]): Any = {
    val df = snc.sql(sqlString)
=======
    val count = df.count()
    assert(count == numRows,
      "Mismatch got df.count -> " + count + " but expected numRows -> "
          + numRows + " for queryNum = " + queryNum)
  }

  private def assertQueryCommon(df: DataFrame, sqlString: String,
      queryNum: String, numRows: Int, c: Class[_]): Any = {
>>>>>>> 66758dbf
    val physical = df.queryExecution.sparkPlan
    val operators = physical.collect {
      case j: ProjectExec => j
      case j: PartitionedDataSourceScan => j
      case j: PartitionedPhysicalScan => j
      case j: LocalTableScanExec => j
      case j: CoalesceExec => j
      case j: FilterExec => j
      case j: OutputFakerExec => j
      case j: RangeExec => j
      case j: SampleExec => j
      case j: SubqueryExec => j
      case j: UnionExec => j
    }
<<<<<<< HEAD
    if (operators(0).getClass() != c) {
      throw new IllegalStateException(s"$sqlString expected operator: $c," +
          s" but got ${operators(0)}\n physical: \n$physical")
    }
    assert(df.count() == numRows,
      "Mismatch got df.count ->" + df.count() + " but expected numRows ->" + numRows
          + " for queryNum =" + queryNum)

    assert(df.rdd.partitions.length == numPartitions,
      "Mismatch got df.rdd.partitions.length ->" + df.rdd.partitions.length +
          " but expected numPartitions ->" + numPartitions + " for queryNum =" + queryNum)
  }

=======
    if (operators.head.getClass != c) {
      throw new IllegalStateException(s"$sqlString expected operator: $c," +
          s" but got ${operators.head}\n physical: \n$physical")
    }
    val count = df.count()
    assert(count == numRows,
      "Mismatch got df.count -> " + count + " but expected numRows -> " +
          numRows + " for queryNum = " + queryNum)
  }

  def assertQuery(snc: SnappyContext, sqlString: String, queryNum: String,
      numRows: Int, numPartitions: Int, c: Class[_]): Any = {
    val df = snc.sql(sqlString)
    assertQueryCommon(df, sqlString, queryNum, numRows, c)

    assert(df.rdd.partitions.length == numPartitions,
      "Mismatch got df.rdd.partitions.length -> " + df.rdd.partitions.length +
          " but expected numPartitions -> " + numPartitions +
          " for queryNum = " + queryNum)
  }

  def assertQuery(snc: SnappyContext, sqlString: String, queryNum: String,
      numRows: Int, numPartitions: Array[Int], c: Class[_]): Any = {
    val df = snc.sql(sqlString)
    assertQueryCommon(df, sqlString, queryNum, numRows, c)

    val rddNumPartitions = df.rdd.partitions.length
    assert(numPartitions.contains(rddNumPartitions),
      "Mismatch got df.rdd.partitions.length -> " + rddNumPartitions +
          " but expected one of numPartitions -> " + numPartitions.toSeq +
          " for queryNum=" + queryNum)
  }
>>>>>>> 66758dbf
}<|MERGE_RESOLUTION|>--- conflicted
+++ resolved
@@ -590,16 +590,6 @@
       numPartitions: Int, c: Class[_]): Any = {
     snc.sql("set spark.sql.crossJoin.enabled = true")
     val df = snc.sql(sqlString)
-<<<<<<< HEAD
-    assert(df.count() == numRows,
-      "Mismatch got df.count ->" + df.count() + " but expected numRows ->"
-          + numRows + " for queryNum= " + queryNum)
-  }
-
-  def assertQuery(snc: SnappyContext, sqlString: String, queryNum: String, numRows: Int,
-      numPartitions: Int, c: Class[_]): Any = {
-    val df = snc.sql(sqlString)
-=======
     val count = df.count()
     assert(count == numRows,
       "Mismatch got df.count -> " + count + " but expected numRows -> "
@@ -608,7 +598,6 @@
 
   private def assertQueryCommon(df: DataFrame, sqlString: String,
       queryNum: String, numRows: Int, c: Class[_]): Any = {
->>>>>>> 66758dbf
     val physical = df.queryExecution.sparkPlan
     val operators = physical.collect {
       case j: ProjectExec => j
@@ -623,21 +612,6 @@
       case j: SubqueryExec => j
       case j: UnionExec => j
     }
-<<<<<<< HEAD
-    if (operators(0).getClass() != c) {
-      throw new IllegalStateException(s"$sqlString expected operator: $c," +
-          s" but got ${operators(0)}\n physical: \n$physical")
-    }
-    assert(df.count() == numRows,
-      "Mismatch got df.count ->" + df.count() + " but expected numRows ->" + numRows
-          + " for queryNum =" + queryNum)
-
-    assert(df.rdd.partitions.length == numPartitions,
-      "Mismatch got df.rdd.partitions.length ->" + df.rdd.partitions.length +
-          " but expected numPartitions ->" + numPartitions + " for queryNum =" + queryNum)
-  }
-
-=======
     if (operators.head.getClass != c) {
       throw new IllegalStateException(s"$sqlString expected operator: $c," +
           s" but got ${operators.head}\n physical: \n$physical")
@@ -670,5 +644,4 @@
           " but expected one of numPartitions -> " + numPartitions.toSeq +
           " for queryNum=" + queryNum)
   }
->>>>>>> 66758dbf
 }