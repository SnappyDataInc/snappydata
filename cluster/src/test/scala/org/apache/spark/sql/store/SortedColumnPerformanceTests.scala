--- conflicted
+++ resolved
@@ -182,69 +182,20 @@
     }
   }
 
-<<<<<<< HEAD
-
-  test("PointQuery performance") {
-    val snc = this.snc.snappySession
-    val colTableName = "colDeltaTable"
-    val numElements = 999551
-    val numBuckets = cores
-    val numIters = 100
-    benchmarkQuery(snc, colTableName, numBuckets, numElements, numIters,
-      "PointQuery", numTimesInsert = 10, doVerifyFullSize = true)(executeQuery_PointQuery)
-    // while (true) {}
-  }
-
-  test("PointQuery performance multithreaded") {
-    val snc = this.snc.snappySession
-    val colTableName = "colDeltaTable"
-    val numElements = 999551
-    val numBuckets = cores
-    val numIters = 100
-    val totalNumThreads = cores
-    val totalTime: FiniteDuration = new FiniteDuration(5, MINUTES)
-    benchmarkQuery(snc, colTableName, numBuckets, numElements, numIters,
-      "PointQuery multithreaded", numTimesInsert = 10, isMultithreaded = true,
-      doVerifyFullSize = false, totalThreads = totalNumThreads,
-      runTime = totalTime)(executeQuery_PointQuery)
-    // while (true) {}
-  }
-
-  test("RangeQuery performance") {
-    val snc = this.snc.snappySession
-    val colTableName = "colDeltaTable"
-    val numElements = 999551
-    val numBuckets = cores
-    val numIters = 21
-    benchmarkQuery(snc, colTableName, numBuckets, numElements, numIters,
-      "RangeQuery", numTimesInsert = 10, doVerifyFullSize = true)(executeQuery_RangeQuery)
-    // while (true) {}
-  }
-
   var lastFailedIteration: Int = Int.MinValue
 
   def executeQuery_PointQuery(session: SnappySession, colTableName: String, numIters: Int,
       iterCount: Int, numThreads: Int, threadId: Int, isMultithreaded: Boolean): Boolean = {
     val param = if (iterCount != lastFailedIteration) {
-      SortedColumnPerformanceTests.getParam(iterCount,
-        SortedColumnPerformanceTests.params)
+      getParam(iterCount, params)
     } else QueryBenchmark.firstRandomValue
     val query = s"select * from $colTableName where id = $param"
     val expectedNumResults = if (param % 10 < 6) 10 else 1
     val result = session.sql(query).collect()
-    val passed = isMultithreaded || result.length === expectedNumResults
+    val passed = isMultithreaded || result.length == expectedNumResults
     if (!passed && iterCount != -1) {
       lastFailedIteration = iterCount
     }
-=======
-  def executeQuery_PointQuery(session: SnappySession, colTableName: String, numIters: Int,
-      iterCount: Int, numThreads: Int, threadId: Int, isMultithreaded: Boolean): Boolean = {
-    val param = getParam(iterCount, params)
-    val query = s"select * from $colTableName where id = $param"
-    val expectedNumResults = if (param % 10 < 6) 10 else 1
-    val result = session.sql(query).collect()
-    val passed = isMultithreaded || result.length == expectedNumResults
->>>>>>> d99332e0
     // scalastyle:off
     // println(s"Query = $query result=${result.length} $expectedNumResults $iterCount" +
     //    s" $numThreads $threadId")
@@ -254,33 +205,20 @@
 
   def executeQuery_RangeQuery(session: SnappySession, colTableName: String, numIters: Int,
       iterCount: Int, numThreads: Int, threadId: Int, isMultithreaded: Boolean): Boolean = {
-<<<<<<< HEAD
     val param1 = if (iterCount != lastFailedIteration) {
-      SortedColumnPerformanceTests.getParam(iterCount,
-        SortedColumnPerformanceTests.params1)
+      getParam(iterCount, params1)
     } else QueryBenchmark.firstRandomValue
     val param2 = if (iterCount != lastFailedIteration) {
-      SortedColumnPerformanceTests.getParam(iterCount,
-        SortedColumnPerformanceTests.params2)
+      getParam(iterCount, params2)
     } else QueryBenchmark.secondRandomValue
     val (low, high) = if (param1 < param2) { (param1, param2)} else (param2, param1)
     val query = s"select * from $colTableName where id between $low and $high"
-    // val expectedNumResults = SortedColumnPerformanceTests.getParam(iterCount,
-    //   SortedColumnPerformanceTests.params3)
+    val expectedNumResults = getParam(iterCount, params3)
     val result = session.sql(query).collect()
     val passed = isMultithreaded || result.length > 0
     if (!passed &&  iterCount != -1) {
       lastFailedIteration = iterCount
     }
-=======
-    val param1 = getParam(iterCount, params1)
-    val param2 = getParam(iterCount, params2)
-    val (low, high) = if (param1 < param2) { (param1, param2)} else (param2, param1)
-    val query = s"select * from $colTableName where id between $low and $high"
-    val expectedNumResults = getParam(iterCount, params3)
-    val result = session.sql(query).collect()
-    val passed = isMultithreaded || result.length == expectedNumResults
->>>>>>> d99332e0
     // scalastyle:off
     // println(s"Query = $query result=${result.length} $passed $expectedNumResults")
     // scalastyle:on
