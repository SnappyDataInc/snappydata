/*
 * Copyright (c) 2016 SnappyData, Inc. All rights reserved.
 *
 * Licensed under the Apache License, Version 2.0 (the "License"); you
 * may not use this file except in compliance with the License. You
 * may obtain a copy of the License at
 *
 * http://www.apache.org/licenses/LICENSE-2.0
 *
 * Unless required by applicable law or agreed to in writing, software
 * distributed under the License is distributed on an "AS IS" BASIS,
 * WITHOUT WARRANTIES OR CONDITIONS OF ANY KIND, either express or
 * implied. See the License for the specific language governing
 * permissions and limitations under the License. See accompanying
 * LICENSE file.
 */
package org.apache.spark.sql.execution.benchmark

import java.sql.{Date, DriverManager, Timestamp}
import java.util.{Calendar, GregorianCalendar}

import com.typesafe.config.Config
import io.snappydata.SnappyFunSuite

import org.apache.spark.sql._
import org.apache.spark.sql.internal.SQLConf
import org.apache.spark.sql.types.{Decimal, StringType, StructField, StructType}
import org.apache.spark.util.Benchmark
import org.apache.spark.util.random.XORShiftRandom
import org.apache.spark.{Logging, SparkConf}

class TPCETrade extends SnappyFunSuite {

  override protected def newSparkConf(
      addOn: SparkConf => SparkConf = null): SparkConf = {
    val numProcessors = Runtime.getRuntime.availableProcessors()
    val conf = new SparkConf()
        .setIfMissing("spark.master", s"local[$numProcessors]")
        .setAppName("microbenchmark")
    conf.set("spark.sql.shuffle.partitions", numProcessors.toString)
    conf.set("snappydata.store.eviction-heap-percentage", "90")
    conf.set("snappydata.store.critical-heap-percentage", "95")
    conf.set("spark.serializer", "org.apache.spark.serializer.PooledKryoSerializer")
    conf.set("spark.closure.serializer", "org.apache.spark.serializer.PooledKryoSerializer")
    if (addOn != null) {
      addOn(conf)
    }
    conf
  }

  private lazy val snappySession = snc.snappySession

  test("select queries with random data") {
    val quoteSize = 3400000L
    val tradeSize = 500000L
    val numDays = 1
    val numIters = 10
    snappySession.sql(s"set ${SQLConf.COLUMN_BATCH_SIZE.key} = 10000")
    TPCETradeTest.benchmarkRandomizedKeys(snappySession, quoteSize, tradeSize,
      quoteSize, numDays, queryNumber = 1, numIters, doInit = true)
    TPCETradeTest.benchmarkRandomizedKeys(snappySession, quoteSize, tradeSize,
      tradeSize, numDays, queryNumber = 2, numIters, doInit = false)
    TPCETradeTest.benchmarkRandomizedKeys(snappySession, quoteSize, tradeSize,
      tradeSize, numDays, queryNumber = 3, numIters, doInit = false)
  }

  ignore("basic query performance with JDBC") {
    val numRuns = 1000
    val numIters = 1000
    val conn = DriverManager.getConnection("jdbc:snappydata://localhost:1527")
    val stmt = conn.createStatement()
    val rs = stmt.executeQuery("values dsid()")
    rs.next()
    logInfo(s"Connected to server ${rs.getString(1)}")
    rs.close()
    for (_ <- 1 to numRuns) {
      val start = System.nanoTime()
      for (_ <- 1 to numIters) {
        // val rs = stmt.executeQuery("select * from citi_order where id=1000 " +
        //    "--GEMFIREXD-PROPERTIES executionEngine=Spark")
        val rs = stmt.executeQuery("select count(*) from citi_order " +
            "--GEMFIREXD-PROPERTIES executionEngine=Spark")
        var count = 0
        while (rs.next()) {
          count += 1
        }
        assert(count == 1)
      }
      val end = System.nanoTime()
      val millis = (end - start) / 1000000.0
      logInfo(s"Time taken for $numIters runs = ${millis}ms, " +
          s"average = ${millis / numIters}ms")
    }
    stmt.close()
    conn.close()
  }
}

class TPCETradeJob extends SnappySQLJob with Logging {

  override def runSnappyJob(snSession: SnappySession, jobConfig: Config): Any = {
    val sc = snSession.sqlContext
    // SCALE OUT case with 10 billion rows
    val quoteSize = 8500000000L
    val tradeSize = 1250000000L
    val numDays = 16
    val numIters = 10
    sc.conf.setConfString("spark.sql.shuffle.partitions", "16")
    TPCETradeTest.benchmarkRandomizedKeys(sc.snappySession,
      quoteSize, tradeSize, quoteSize, numDays, queryNumber = 1, numIters,
      doInit = true, runSparkCaching = false)
    TPCETradeTest.benchmarkRandomizedKeys(sc.snappySession,
      quoteSize, tradeSize, tradeSize, numDays, queryNumber = 2, numIters,
      doInit = false, runSparkCaching = false)
    TPCETradeTest.benchmarkRandomizedKeys(sc.snappySession,
      quoteSize, tradeSize, tradeSize, numDays, queryNumber = 3, numIters,
      doInit = false, runSparkCaching = false)
    Boolean.box(true)
  }

<<<<<<< HEAD
  def runSnappyJob2(sc: SnappyContext, jobConfig: Config): Any = {
    val numRuns = 1000
    val numIters = 1000
    val session = sc.snappySession
    for (_ <- 1 to numRuns) {
      val start = System.nanoTime()
      for (_ <- 1 to numIters) {
        session.sql("select * from citi_order where id=1000 " +
            "--GEMFIREXD-PROPERTIES executionEngine=Spark").collectInternal()
      }
      val end = System.nanoTime()
      val millis = (end - start) / 1000000.0
      logInfo(s"Time taken for $numIters runs = ${millis}ms, " +
          s"average = ${millis / numIters}ms")
    }
    Boolean.box(true)
  }

  override def isValidJob(sc: SnappyContext,
=======
  override def isValidJob(snSession: SnappySession,
>>>>>>> 9aa636be
      config: Config): SnappyJobValidation = SnappyJobValid()
}

case class Quote(sym: String, ex: String, bid: Double, time: Timestamp,
    date: Date)

case class Trade(sym: String, ex: String, price: String, time: Timestamp,
    date: Date, size: Double)

object TPCETradeTest extends Logging {

  val EXCHANGES: Array[String] = Array("NYSE", "NASDAQ", "AMEX", "TSE",
    "LON", "BSE", "BER", "EPA", "TYO")
  /*
  val SYMBOLS: Array[String] = Array("IBM", "YHOO", "GOOG", "MSFT", "AOL",
    "APPL", "ORCL", "SAP", "DELL", "RHAT", "NOVL", "HP")
  */
  val ALL_SYMBOLS: Array[String] = {
    val syms = new Array[String](400)
    for (i <- 0 until 10) {
      syms(i) = s"SY0$i"
    }
    for (i <- 10 until 100) {
      syms(i) = s"SY$i"
    }
    for (i <- 100 until 400) {
      syms(i) = s"S$i"
    }
    syms
  }
  val SYMBOLS: Array[String] = ALL_SYMBOLS.take(100)

  val sqlQuote: String =
    s"""
       |CREATE TABLE quote (
       |   sym CHAR(4) NOT NULL,
       |   ex VARCHAR(64) NOT NULL,
       |   bid DOUBLE NOT NULL,
       |   time TIMESTAMP NOT NULL,
       |   date DATE NOT NULL
       |)
     """.stripMargin
  val sqlTrade: String =
    s"""
       |CREATE TABLE trade (
       |   sym CHAR(4) NOT NULL,
       |   ex VARCHAR(64) NOT NULL,
       |   price DECIMAL(10,4) NOT NULL,
       |   time TIMESTAMP NOT NULL,
       |   date DATE NOT NULL,
       |   size DOUBLE NOT NULL
       |)
     """.stripMargin


  private val d = "2016-06-06"
  // private val s = "SY23"
  val cacheQueries = Array(
    "select cQuote.sym, last(bid) from cQuote join cS " +
        s"on (cQuote.sym = cS.sym) where date='$d' group by cQuote.sym",
    "select cTrade.sym, ex, last(price) from cTrade join cS " +
        s"on (cTrade.sym = cS.sym) where date='$d' group by cTrade.sym, ex",
    "select cTrade.sym, hour(time), avg(size) from cTrade join cS " +
        s"on (cTrade.sym = cS.sym) where date='$d' group by cTrade.sym, hour(time)" /* ,
    "select * from (select time, price, sym from cTrade where " +
        s"date='$d' and sym='$s') t " +
        "left outer join (select time, bid, sym from cQuote where " +
        s"date='$d' and sym='$s') q " +
        s"on q.time=(select max(time) from q where time<=t.time and sym='$s') " +
        "where price<bid" */
  )
  val queries = Array(
    "select quote.sym, last(bid) from quote join S " +
        s"on (quote.sym = S.sym) where date='$d' group by quote.sym",
    "select trade.sym, ex, last(price) from trade join S " +
        s"on (trade.sym = S.sym) where date='$d' group by trade.sym, ex",
    "select trade.sym, hour(time), avg(size) from trade join S " +
        s"on (trade.sym = S.sym) where date='$d' group by trade.sym, hour(time)" /* ,
    "select * from (select time, price, sym from trade where " +
        s"date='$d' and sym='$s') t " +
        "left outer join (select time ,bid, sym from quote where " +
        s"date='$d' and sym='$s') q " +
        s"on q.time=(select max(time) from q where time<=t.time and sym='$s') " +
        "where price<bid" */
  )

  private def collect(df: DataFrame): Unit = {
    val result = df.collect()
    // scalastyle:off
    println(s"Count = ${result.length}")
    // scalastyle:on
  }

  def addCaseWithCleanup(
      benchmark: Benchmark,
      name: String,
      numIters: Int = 0,
      prepare: () => Unit,
      cleanup: () => Unit,
      testCleanup: () => Unit)(f: Int => Unit): Unit = {
    val timedF = (timer: Benchmark.Timer) => {
      timer.startTiming()
      f(timer.iteration)
      timer.stopTiming()
      testCleanup()
    }
    benchmark.benchmarks += Benchmark.Case(name, timedF, numIters,
      prepare, cleanup)
  }

  private def doGC(): Unit = {
    System.gc()
    System.runFinalization()
    System.gc()
    System.runFinalization()
  }

  /**
   * Benchmark caching randomized keys created from a range.
   */
  def benchmarkRandomizedKeys(session: SparkSession, quoteSize: Long,
      tradeSize: Long, size: Long, numDays: Int, queryNumber: Int,
      numIters: Int, doInit: Boolean, runSparkCaching: Boolean = true): Unit = {
    import session.implicits._

    val benchmark = new Benchmark("Cache random data", size)
    val quoteDF = session.range(quoteSize).mapPartitions { itr =>
      val rnd = new XORShiftRandom
      val syms = ALL_SYMBOLS
      val numSyms = syms.length
      val exs = EXCHANGES
      val numExs = exs.length
      var day = 0
      // month is 0 based
      var cal = new GregorianCalendar(2016, 5, day + 6)
      var date = new Date(cal.getTimeInMillis)
      var dayCounter = 0
      itr.map { _ =>
        val sym = syms(rnd.nextInt(numSyms))
        val ex = exs(rnd.nextInt(numExs))
        if (numDays > 1) {
          dayCounter += 1
          // change date after some number of iterations
          if (dayCounter == 10000) {
            day = (day + 1) % numDays
            cal = new GregorianCalendar(2016, 5, day + 6)
            date = new Date(cal.getTimeInMillis)
            dayCounter = 0
          }
        }
        cal.set(Calendar.HOUR, rnd.nextInt(8))
        cal.set(Calendar.MINUTE, rnd.nextInt(60))
        cal.set(Calendar.SECOND, rnd.nextInt(60))
        cal.set(Calendar.MILLISECOND, rnd.nextInt(1000))
        val time = new Timestamp(cal.getTimeInMillis)
        Quote(sym, ex, rnd.nextDouble() * 100000, time, date)
      }
    }
    val tradeDF = session.range(tradeSize).mapPartitions { itr =>
      val rnd = new XORShiftRandom
      val syms = ALL_SYMBOLS
      val numSyms = syms.length
      val exs = EXCHANGES
      val numExs = exs.length
      var day = 0
      // month is 0 based
      var cal = new GregorianCalendar(2016, 5, day + 6)
      var date = new Date(cal.getTimeInMillis)
      var dayCounter = 0
      itr.map { _ =>
        val sym = syms(rnd.nextInt(numSyms))
        val ex = exs(rnd.nextInt(numExs))
        if (numDays > 1) {
          dayCounter += 1
          // change date after some number of iterations
          if (dayCounter == 10000) {
            // change date
            day = (day + 1) % numDays
            cal = new GregorianCalendar(2016, 5, day + 6)
            date = new Date(cal.getTimeInMillis)
            dayCounter = 0
          }
        }
        cal.set(Calendar.HOUR, rnd.nextInt(8))
        cal.set(Calendar.MINUTE, rnd.nextInt(60))
        cal.set(Calendar.SECOND, rnd.nextInt(60))
        cal.set(Calendar.MILLISECOND, rnd.nextInt(1000))
        val time = new Timestamp(cal.getTimeInMillis)
        val dec = Decimal(rnd.nextInt(100000000), 10, 4).toString
        Trade(sym, ex, dec, time, date, rnd.nextDouble() * 1000)
      }
    }
    val quoteDataDF = session.internalCreateDataFrame(
      quoteDF.queryExecution.toRdd,
      StructType(quoteDF.schema.fields.map(_.copy(nullable = false))))
    val tradeDataDF = session.internalCreateDataFrame(
      tradeDF.queryExecution.toRdd,
      StructType(tradeDF.schema.fields.map(_.copy(nullable = false))))

    val sDF = session.createDataset(SYMBOLS)
    val symDF = session.internalCreateDataFrame(
      sDF.queryExecution.toRdd,
      StructType(Array(StructField("SYM", StringType, nullable = false))))

    quoteDataDF.createOrReplaceTempView("cQuote")
    tradeDataDF.createOrReplaceTempView("cTrade")
    symDF.createOrReplaceTempView("cS")

    /**
     * Add a benchmark case, optionally specifying whether to cache the DataSet.
     */
    def addBenchmark(name: String, cache: Boolean,
        params: Map[String, String] = Map(), query: String,
        snappy: Boolean, init: Boolean): Unit = {
      val defaults = params.keys.flatMap {
        k => session.conf.getOption(k).map((k, _))
      }
      def prepare(): Unit = {
        params.foreach { case (k, v) => session.conf.set(k, v) }
        doGC()
        if (cache) {
          SnappyAggregation.enableOptimizedAggregation = false
          session.catalog.cacheTable("cQuote")
          session.catalog.cacheTable("cTrade")
          session.catalog.cacheTable("cS")
        } else {
          assert(snappy, "Only cache=T or snappy=T supported")
          SnappyAggregation.enableOptimizedAggregation = true
          if (init) {
            session.sql("drop table if exists quote")
            session.sql("drop table if exists trade")
            session.sql("drop table if exists S")
            session.sql(s"$sqlQuote using column")
            session.sql(s"$sqlTrade using column")
            session.sql(s"CREATE TABLE S (sym CHAR(4) NOT NULL)")
            quoteDataDF.write.insertInto("quote")
            tradeDataDF.write.insertInto("trade")
            symDF.write.insertInto("S")
          }
        }
        session.sql(query).collect()
        testCleanup()
        doGC()
      }
      def cleanup(): Unit = {
        defaults.foreach { case (k, v) => session.conf.set(k, v) }
        doGC()
      }
      def testCleanup(): Unit = {
      }
      addCaseWithCleanup(benchmark, name, numIters, prepare,
        cleanup, testCleanup) { _ =>
        collect(session.sql(query))
      }
    }

    session.conf.set(SQLConf.WHOLESTAGE_CODEGEN_ENABLED.key, "true")
    session.conf.set(SQLConf.WHOLESTAGE_FALLBACK.key, "false")
    session.conf.set(SQLConf.VECTORIZED_AGG_MAP_MAX_COLUMNS.key, "1024")

    // Benchmark cases:
    //   (1) Caching with column batch compression
    //   (2) Column table compression
    //   (3) Column table compression, optimized group by and local join
    var init = doInit

    if (runSparkCaching) {
      addBenchmark(s"Q$queryNumber: cache = T compress = T",
        cache = true, Map(
          SQLConf.COMPRESS_CACHED.key -> "true"
        ), query = cacheQueries(queryNumber - 1), snappy = false, init)
    }

    addBenchmark(s"Q$queryNumber: cache = F snappyCompress = T",
      cache = false, Map(
        SQLConf.COMPRESS_CACHED.key -> "true"
      ), query = queries(queryNumber - 1), snappy = true, init)
    init = false

    benchmark.run()
  }
}<|MERGE_RESOLUTION|>--- conflicted
+++ resolved
@@ -118,7 +118,6 @@
     Boolean.box(true)
   }
 
-<<<<<<< HEAD
   def runSnappyJob2(sc: SnappyContext, jobConfig: Config): Any = {
     val numRuns = 1000
     val numIters = 1000
@@ -137,10 +136,7 @@
     Boolean.box(true)
   }
 
-  override def isValidJob(sc: SnappyContext,
-=======
   override def isValidJob(snSession: SnappySession,
->>>>>>> 9aa636be
       config: Config): SnappyJobValidation = SnappyJobValid()
 }
 
