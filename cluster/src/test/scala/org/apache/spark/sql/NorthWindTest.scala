/*
 * Copyright (c) 2016 SnappyData, Inc. All rights reserved.
 *
 * Licensed under the Apache License, Version 2.0 (the "License"); you
 * may not use this file except in compliance with the License. You
 * may obtain a copy of the License at
 *
 * http://www.apache.org/licenses/LICENSE-2.0
 *
 * Unless required by applicable law or agreed to in writing, software
 * distributed under the License is distributed on an "AS IS" BASIS,
 * WITHOUT WARRANTIES OR CONDITIONS OF ANY KIND, either express or
 * implied. See the License for the specific language governing
 * permissions and limitations under the License. See accompanying
 * LICENSE file.
 */
package org.apache.spark.sql

import io.snappydata.SnappyFunSuite
import org.scalatest.{BeforeAndAfter, BeforeAndAfterAll}

import org.apache.spark.Logging
import org.apache.spark.sql.execution._
import org.apache.spark.sql.execution.columnar.ColumnTableScan
import org.apache.spark.sql.execution.joins._

class NorthWindTest
    extends SnappyFunSuite
    with Logging
    with BeforeAndAfter
    with BeforeAndAfterAll {

  after {
    NWQueries.dropTables(snc)
  }

  test("Test replicated row tables queries") {
    createAndLoadReplicatedTables(snc)
    validateReplicatedTableQueries(snc)
  }

  test("Test partitioned row tables queries") {
    createAndLoadPartitionedTables(snc)
    validatePartitionedRowTableQueries(snc)
  }

  test("Test column tables queries") {
    createAndLoadColumnTables(snc)
    validatePartitionedColumnTableQueries(snc)
  }

  test("Test colocated tables queries") {
    createAndLoadColocatedTables(snc)
    validateColocatedTableQueries(snc)
  }


<<<<<<< HEAD
    }
    if (operators(0).getClass() != c) {
      throw new IllegalStateException(s"$sqlString expected operator: $c," +
          s" but got ${operators(0)}\n physical: \n$physical")
    }
    assert(df.count() == numRows,
      "Mismatch got df.count ->" + df.count() + " but expected numRows ->"
          + numRows + " for query " + sqlString)
    assert(df.rdd.partitions.length == numPartitions,
      "Mismatch got df.rdd.partitions.length ->" + df.rdd.partitions.length +
          " but expected numPartitions ->" + numPartitions + " for query " + sqlString)
  }

  private def assertQuery(snc: SnappyContext, sqlString: String, numRows: Int,
      numPartitions: Int, c: Class[_]): Any = {
    val df = snc.sql(sqlString)
    // df.explain()
    val physical = df.queryExecution.sparkPlan
    val operators = physical.collect {
      // case j: SortBasedAggregate => j
      // case j: Sort => j
      case j: ProjectExec => j
      // case j: TungstenAggregate => j
      case j: PartitionedDataSourceScan => j
      case j: PartitionedPhysicalScan => j
      case j: LocalTableScanExec => j
      case j: CoalesceExec => j
      case j: FilterExec => j
      case j: OutputFakerExec => j
      case j: RangeExec => j
      case j: SampleExec => j
      case j: SubqueryExec => j
      case j: UnionExec => j
    }
   // println("********" + operators + "*******")
    if (operators(0).getClass() != c) {
      throw new IllegalStateException(s"$sqlString expected operator: $c," +
          s" but got ${operators(0)}\n physical: \n$physical")
    }
    assert(df.count() == numRows,
      "Mismatch got df.count ->" + df.count() + " but expected numRows ->" + numRows
          + " for query =" + sqlString)

    assert(df.rdd.partitions.length == numPartitions,
      "Mismatch got df.rdd.partitions.length ->" + df.rdd.partitions.length +
          " but expected numPartitions ->" + numPartitions + " for query =" + sqlString)
  }
=======
  lazy val shufflePartitions = snc.sparkContext
      .schedulerBackend.defaultParallelism()
>>>>>>> bb840a7a

  private def createAndLoadReplicatedTables(snc: SnappyContext): Unit = {
    snc.sql(NWQueries.regions_table)
    NWQueries.regions.write.insertInto("regions")

    snc.sql(NWQueries.categories_table)
    NWQueries.categories.write.insertInto("categories")

    snc.sql(NWQueries.shippers_table)
    NWQueries.shippers.write.insertInto("shippers")

    snc.sql(NWQueries.employees_table)
    NWQueries.employees.write.insertInto("employees")

    snc.sql(NWQueries.customers_table)
    NWQueries.customers.write.insertInto("customers")

    snc.sql(NWQueries.orders_table)
    NWQueries.orders.write.insertInto("orders")

    snc.sql(NWQueries.order_details_table)
    NWQueries.order_details.write.insertInto("order_details")

    snc.sql(NWQueries.products_table)
    NWQueries.products.write.insertInto("products")

    snc.sql(NWQueries.suppliers_table)
    NWQueries.suppliers.write.insertInto("suppliers")

    snc.sql(NWQueries.territories_table)
    NWQueries.territories.write.insertInto("territories")

    snc.sql(NWQueries.employee_territories_table)
    NWQueries.employee_territories.write.insertInto("employee_territories")
  }

  private def validateReplicatedTableQueries(snc: SnappyContext): Unit = {
    for (q <- NWQueries.queries) {
      q._1 match {
        case "Q1" => NWQueries.assertQuery(snc, NWQueries.Q1, "Q1", 8, 1, classOf[RowTableScan])
        case "Q2" => NWQueries.assertQuery(snc, NWQueries.Q2, "Q2", 91, 1, classOf[RowTableScan])
        case "Q3" => NWQueries.assertQuery(snc, NWQueries.Q3, "Q3", 830, 1, classOf[RowTableScan])
        case "Q4" => NWQueries.assertQuery(snc, NWQueries.Q4, "Q4", 9, 1, classOf[RowTableScan])
        case "Q5" => NWQueries.assertQuery(snc, NWQueries.Q5, "Q5", 9, 1, classOf[RowTableScan])
        case "Q6" => NWQueries.assertQuery(snc, NWQueries.Q6, "Q6", 9, 1, classOf[RowTableScan])
        case "Q7" => NWQueries.assertQuery(snc, NWQueries.Q7, "Q7", 9, 1, classOf[RowTableScan])
        case "Q8" => NWQueries.assertQuery(snc, NWQueries.Q8, "Q8", 6, 1, classOf[FilterExec])
        case "Q9" => NWQueries.assertQuery(snc, NWQueries.Q9, "Q9", 3, 1, classOf[ProjectExec])
        case "Q10" => NWQueries.assertQuery(snc, NWQueries.Q10, "Q10", 2, 1, classOf[FilterExec])
        case "Q11" => NWQueries.assertQuery(snc, NWQueries.Q11, "Q11", 4, 1 , classOf[ProjectExec])
        case "Q12" => NWQueries.assertQuery(snc, NWQueries.Q12, "Q12", 2, 1 , classOf[FilterExec])
        case "Q13" => NWQueries.assertQuery(snc, NWQueries.Q13, "Q13", 2, 1, classOf[FilterExec])
        case "Q14" => NWQueries.assertQuery(snc, NWQueries.Q14, "Q14", 69, 1 , classOf[FilterExec])
        case "Q15" => NWQueries.assertQuery(snc, NWQueries.Q15, "Q15", 5, 1 , classOf[FilterExec])
        case "Q16" => NWQueries.assertQuery(snc, NWQueries.Q16, "Q16", 8, 1 , classOf[FilterExec])
        case "Q17" => NWQueries.assertQuery(snc, NWQueries.Q17, "Q17", 3, 1 , classOf[FilterExec])
        case "Q18" => NWQueries.assertQuery(snc, NWQueries.Q18, "Q18", 9, 1, classOf[ProjectExec])
        case "Q19" => NWQueries.assertQuery(snc, NWQueries.Q19, "Q19", 13, 1, classOf[ProjectExec])
        case "Q20" => NWQueries.assertQuery(snc, NWQueries.Q20, "Q20", 1, 1, classOf[ProjectExec])
        case "Q21" => NWQueries.assertQuery(snc, NWQueries.Q21, "Q21", 1, 1, classOf[RowTableScan])
        case "Q22" => NWQueries.assertQuery(snc, NWQueries.Q22, "Q22", 1, 1, classOf[ProjectExec])
        case "Q23" => NWQueries.assertQuery(snc, NWQueries.Q23, "Q23", 1, 1, classOf[RowTableScan])
        case "Q24" => NWQueries.assertQuery(snc, NWQueries.Q24, "Q24", 4, 1, classOf[ProjectExec])
        case "Q25" => NWQueries.assertJoin(snc, NWQueries.Q25, "Q25", 1, 1, classOf[RowTableScan])
        case "Q26" => NWQueries.assertJoin(snc, NWQueries.Q26, "Q26", 86, 1,
          classOf[SortMergeJoinExec])
        case "Q27" => NWQueries.assertJoin(snc, NWQueries.Q27, "Q27", 9, 1,
          classOf[SortMergeJoinExec])
        case "Q28" => NWQueries.assertJoin(snc, NWQueries.Q28, "Q28", 12, 1, classOf[RowTableScan])
        case "Q29" => NWQueries.assertJoin(snc, NWQueries.Q29, "Q29", 8, 1,
          classOf[SortMergeJoinExec])
        case "Q30" => NWQueries.assertJoin(snc, NWQueries.Q30, "Q30", 8, 1,
          classOf[SortMergeJoinExec])
        case "Q31" => NWQueries.assertJoin(snc, NWQueries.Q31, "Q31", 830, 1, classOf[LocalJoin])
        case "Q32" => NWQueries.assertJoin(snc, NWQueries.Q32, "Q32", 8, 1, classOf[LocalJoin])
        case "Q33" => NWQueries.assertJoin(snc, NWQueries.Q33, "Q33", 37, 1, classOf[LocalJoin])
        case "Q34" => NWQueries.assertJoin(snc, NWQueries.Q34, "Q34", 5, 1, classOf[LocalJoin])
        case "Q35" => NWQueries.assertJoin(snc, NWQueries.Q35, "Q35", 3, 4, classOf[LocalJoin])
        case "Q36" => NWQueries.assertJoin(snc, NWQueries.Q36, "Q36", 290, 1, classOf[LocalJoin])
        case "Q37" => NWQueries.assertJoin(snc, NWQueries.Q37, "Q37", 77, 1, classOf[LocalJoin])
        case "Q38" => NWQueries.assertJoin(snc, NWQueries.Q38, "Q38", 2155, 1, classOf[LocalJoin])
        case "Q39" => NWQueries.assertJoin(snc, NWQueries.Q39, "Q39", 9, 1, classOf[LocalJoin])
        case "Q40" => NWQueries.assertJoin(snc, NWQueries.Q40, "Q40", 830, 1, classOf[LocalJoin])
        case "Q41" => NWQueries.assertJoin(snc, NWQueries.Q41, "Q41", 2155, 1, classOf[LocalJoin])
        case "Q42" => NWQueries.assertJoin(snc, NWQueries.Q42, "Q42", 22, 1, classOf[LocalJoin])
        case "Q43" => NWQueries.assertJoin(snc, NWQueries.Q43, "Q43", 830, 1,
          classOf[SortMergeJoinExec])
        case "Q44" => NWQueries.assertJoin(snc, NWQueries.Q44, "Q44", 830, 1,
          classOf[BroadcastNestedLoopJoinExec])
        case "Q45" => NWQueries.assertJoin(snc, NWQueries.Q45, "Q45", 1788650, 1,
          classOf[CartesianProductExec])
        case "Q46" => NWQueries.assertJoin(snc, NWQueries.Q46, "Q46", 1788650, 1,
          classOf[BroadcastNestedLoopJoinExec])
        case "Q47" => NWQueries.assertJoin(snc, NWQueries.Q47, "Q47", 1788650, 5,
          classOf[BroadcastNestedLoopJoinExec])
        case "Q48" => NWQueries.assertJoin(snc, NWQueries.Q48, "Q48", 1788650, 5,
          classOf[BroadcastNestedLoopJoinExec])
        case "Q49" => NWQueries.assertJoin(snc, NWQueries.Q49, "Q49", 1788650, 5,
          classOf[BroadcastNestedLoopJoinExec])
        case "Q50" => NWQueries.assertJoin(snc, NWQueries.Q50, "Q50", 2155, 1, classOf[LocalJoin])
        case "Q51" => NWQueries.assertJoin(snc, NWQueries.Q51, "Q51", 2155, 1,
          classOf[SortMergeJoinExec])
        case "Q52" => NWQueries.assertJoin(snc, NWQueries.Q52, "Q52", 2155, 1,
          classOf[SortMergeJoinExec])
        case "Q53" => NWQueries.assertJoin(snc, NWQueries.Q53, "Q53", 2155, 1,
          classOf[SortMergeJoinExec])
        case "Q54" => NWQueries.assertJoin(snc, NWQueries.Q54, "Q54", 2155, 1,
          classOf[SortMergeJoinExec])
        case "Q55" => NWQueries.assertJoin(snc, NWQueries.Q55, "Q55", 21, 1, classOf[LocalJoin])
        case "Q56" => NWQueries.assertJoin(snc, NWQueries.Q56, "Q56", 8, 1, classOf[LocalJoin])
      }
    }
  }

  private def createAndLoadPartitionedTables(snc: SnappyContext): Unit = {

    snc.sql(NWQueries.regions_table)
    NWQueries.regions.write.insertInto("regions")

    snc.sql(NWQueries.categories_table)
    NWQueries.categories.write.insertInto("categories")

    snc.sql(NWQueries.shippers_table)
    NWQueries.shippers.write.insertInto("shippers")

    snc.sql(NWQueries.employees_table)
    NWQueries.employees.write.insertInto("employees")

    snc.sql(NWQueries.customers_table)
    NWQueries.customers.write.insertInto("customers")

    snc.sql(NWQueries.orders_table + " using row options (partition_by 'OrderId', buckets '13')")
    NWQueries.orders.write.insertInto("orders")

    snc.sql(NWQueries.order_details_table +
        " using row options (partition_by 'OrderId', buckets '13', COLOCATE_WITH 'orders')")
    NWQueries.order_details.write.insertInto("order_details")

    snc.sql(NWQueries.products_table +
        " using row options ( partition_by 'ProductID', buckets '17')")
    NWQueries.products.write.insertInto("products")

    snc.sql(NWQueries.suppliers_table +
        " USING row options (PARTITION_BY 'SupplierID', buckets '123' )")
    NWQueries.suppliers.write.insertInto("suppliers")

    snc.sql(NWQueries.territories_table +
        " using row options (partition_by 'TerritoryID', buckets '3')")
    NWQueries.territories.write.insertInto("territories")

    snc.sql(NWQueries.employee_territories_table +
        " using row options(partition_by 'EmployeeID', buckets '1')")
    NWQueries.employee_territories.write.insertInto("employee_territories")

  }

  private def validatePartitionedRowTableQueries(snc: SnappyContext): Unit = {
    for (q <- NWQueries.queries) {
      q._1 match {
        case "Q1" => NWQueries.assertQuery(snc, NWQueries.Q1, "Q1", 8, 1, classOf[RowTableScan])
        case "Q2" => NWQueries.assertQuery(snc, NWQueries.Q2, "Q2", 91, 1, classOf[RowTableScan])
        case "Q3" => NWQueries.assertQuery(snc, NWQueries.Q3, "Q3", 830, 4, classOf[RowTableScan])
        case "Q4" => NWQueries.assertQuery(snc, NWQueries.Q4, "Q4", 9, 1, classOf[RowTableScan])
        case "Q5" => NWQueries.assertQuery(snc, NWQueries.Q5, "Q5", 9, 1, classOf[RowTableScan])
        case "Q6" => NWQueries.assertQuery(snc, NWQueries.Q6, "Q6", 9, 1, classOf[RowTableScan])
        case "Q7" => NWQueries.assertQuery(snc, NWQueries.Q7, "Q7", 9, 1, classOf[RowTableScan])
        case "Q8" => NWQueries.assertQuery(snc, NWQueries.Q8, "Q8", 6, 1, classOf[FilterExec])
        case "Q9" => NWQueries.assertQuery(snc, NWQueries.Q9, "Q9", 3, 1, classOf[ProjectExec])
        case "Q10" => NWQueries.assertQuery(snc, NWQueries.Q10, "Q10", 2, 1, classOf[FilterExec])
        case "Q11" => NWQueries.assertQuery(snc, NWQueries.Q11, "Q11", 4, 1 , classOf[ProjectExec])
        case "Q12" => NWQueries.assertQuery(snc, NWQueries.Q12, "Q12", 2, 1 , classOf[FilterExec])
        case "Q13" => NWQueries.assertQuery(snc, NWQueries.Q13, "Q13", 2, 4, classOf[FilterExec])
        case "Q14" => NWQueries.assertQuery(snc, NWQueries.Q14, "Q14", 69, 1 , classOf[FilterExec])
        case "Q15" => NWQueries.assertQuery(snc, NWQueries.Q15, "Q15", 5, 1 , classOf[FilterExec])
        case "Q16" => NWQueries.assertQuery(snc, NWQueries.Q16, "Q16", 8, 1 , classOf[FilterExec])
        case "Q17" => NWQueries.assertQuery(snc, NWQueries.Q17, "Q17", 3, 1 , classOf[FilterExec])
        case "Q18" => NWQueries.assertQuery(snc, NWQueries.Q18, "Q18", 9, 1, classOf[ProjectExec])
        case "Q19" => NWQueries.assertQuery(snc, NWQueries.Q19, "Q19", 13, 4, classOf[ProjectExec])
        case "Q20" => NWQueries.assertQuery(snc, NWQueries.Q20, "Q20", 1, 1, classOf[ProjectExec])
        case "Q21" => NWQueries.assertQuery(snc, NWQueries.Q21, "Q21", 1, 1, classOf[RowTableScan])
        case "Q22" => NWQueries.assertQuery(snc, NWQueries.Q22, "Q22", 1, 1, classOf[ProjectExec])
        case "Q23" => NWQueries.assertQuery(snc, NWQueries.Q23, "Q23", 1, 1, classOf[RowTableScan])
        case "Q24" => NWQueries.assertQuery(snc, NWQueries.Q24, "Q24", 4, 4, classOf[ProjectExec])
        case "Q25" => NWQueries.assertJoin(snc, NWQueries.Q25, "Q25", 1, 1, classOf[RowTableScan])
        case "Q26" => NWQueries.assertJoin(snc, NWQueries.Q26, "Q26", 86, shufflePartitions,
          classOf[BroadcastHashJoinExec])
        case "Q27" => NWQueries.assertJoin(snc, NWQueries.Q27, "Q27", 9, 4,
          classOf[BroadcastHashJoinExec])
        case "Q28" => NWQueries.assertJoin(snc, NWQueries.Q28, "Q28", 12, 4,
          classOf[RowTableScan])
        case "Q29" => NWQueries.assertJoin(snc, NWQueries.Q29, "Q29", 8, 4,
          classOf[BroadcastHashJoinExec])
        case "Q30" => NWQueries.assertJoin(snc, NWQueries.Q30, "Q30", 8, 4,
          classOf[BroadcastHashJoinExec])
        case "Q31" => NWQueries.assertJoin(snc, NWQueries.Q31, "Q31", 830, shufflePartitions,
          classOf[LocalJoin])
        case "Q32" => NWQueries.assertJoin(snc, NWQueries.Q32, "Q32", 8, 9, classOf[LocalJoin])
        case "Q33" => NWQueries.assertJoin(snc, NWQueries.Q33, "Q33", 37, 10, classOf[LocalJoin])
        case "Q34" => NWQueries.assertJoin(snc, NWQueries.Q34, "Q34", 5, shufflePartitions,
          classOf[BroadcastHashJoinExec])
        case "Q35" => NWQueries.assertJoin(snc, NWQueries.Q35, "Q35", 3, 4, classOf[LocalJoin])
        case "Q36" => NWQueries.assertJoin(snc, NWQueries.Q36, "Q36", 290, shufflePartitions,
          classOf[BroadcastHashJoinExec])
        case "Q37" => NWQueries.assertJoin(snc, NWQueries.Q37, "Q37", 77, 1,
          classOf[BroadcastHashJoinExec])
        case "Q38" => NWQueries.assertJoin(snc, NWQueries.Q38, "Q38", 2155, shufflePartitions,
          classOf[SortMergeJoinExec])
        case "Q39" => NWQueries.assertJoin(snc, NWQueries.Q39, "Q39", 9, 4, classOf[LocalJoin])
        case "Q40" => NWQueries.assertJoin(snc, NWQueries.Q40, "Q40", 830, 4, classOf[LocalJoin])
        case "Q41" => NWQueries.assertJoin(snc, NWQueries.Q41, "Q41", 2155, 4, classOf[LocalJoin])
        case "Q42" => NWQueries.assertJoin(snc, NWQueries.Q42, "Q42", 22, shufflePartitions,
          classOf[LocalJoin])
        case "Q43" => NWQueries.assertJoin(snc, NWQueries.Q43, "Q43", 830, 4,
          classOf[SortMergeJoinExec])
        case "Q44" => NWQueries.assertJoin(snc, NWQueries.Q44, "Q44", 830, 4,
          classOf[BroadcastNestedLoopJoinExec])
        case "Q45" => NWQueries.assertJoin(snc, NWQueries.Q45, "Q45", 1788650, 8,
          classOf[CartesianProductExec])
        case "Q46" => NWQueries.assertJoin(snc, NWQueries.Q46, "Q46", 1788650, 8,
          classOf[BroadcastNestedLoopJoinExec])
        case "Q47" => NWQueries.assertJoin(snc, NWQueries.Q47, "Q47", 1788650, 8,
          classOf[BroadcastNestedLoopJoinExec])
        case "Q48" => NWQueries.assertJoin(snc, NWQueries.Q48, "Q48", 1788650, 8,
          classOf[BroadcastNestedLoopJoinExec])
        case "Q49" => NWQueries.assertJoin(snc, NWQueries.Q49, "Q49", 1788650, 8,
          classOf[BroadcastNestedLoopJoinExec])
        case "Q50" => NWQueries.assertJoin(snc, NWQueries.Q50, "Q50", 2155, 4, classOf[LocalJoin])
        case "Q51" => NWQueries.assertJoin(snc, NWQueries.Q51, "Q51", 2155, 4,
          classOf[SortMergeJoinExec])
        case "Q52" => NWQueries.assertJoin(snc, NWQueries.Q52, "Q52", 2155, 4,
          classOf[SortMergeJoinExec])
        case "Q53" => NWQueries.assertJoin(snc, NWQueries.Q53, "Q53", 2155, 4,
          classOf[SortMergeJoinExec])
        case "Q54" => NWQueries.assertJoin(snc, NWQueries.Q54, "Q54", 2155, 4,
          classOf[SortMergeJoinExec])
        case "Q55" => NWQueries.assertJoin(snc, NWQueries.Q55, "Q55", 21, 1, classOf[LocalJoin])
        case "Q56" => NWQueries.assertJoin(snc, NWQueries.Q56, "Q56", 8, 1, classOf[LocalJoin])
      }
    }
  }

  private def createAndLoadColumnTables(snc: SnappyContext): Unit = {

    snc.sql(NWQueries.regions_table)
    NWQueries.regions.write.insertInto("regions")

    snc.sql(NWQueries.categories_table)
    NWQueries.categories.write.insertInto("categories")

    snc.sql(NWQueries.shippers_table)
    NWQueries.shippers.write.insertInto("shippers")

    snc.sql(NWQueries.employees_table + " using column options()")
    NWQueries.employees.write.insertInto("employees")

    snc.sql(NWQueries.customers_table)
    NWQueries.customers.write.insertInto("customers")

    snc.sql(NWQueries.orders_table + " using column options (partition_by 'OrderId', buckets '13')")
    NWQueries.orders.write.insertInto("orders")

    snc.sql(NWQueries.order_details_table +
        " using column options (partition_by 'OrderId', buckets '13', COLOCATE_WITH 'orders')")
    NWQueries.order_details.write.insertInto("order_details")

    snc.sql(NWQueries.products_table +
        " USING column options ( partition_by 'ProductID,SupplierID', buckets '17')")
    NWQueries.products.write.insertInto("products")

    snc.sql(NWQueries.suppliers_table +
        " USING column options (PARTITION_BY 'SupplierID', buckets '123' )")
    NWQueries.suppliers.write.insertInto("suppliers")

    snc.sql(NWQueries.territories_table +
        " using column options (partition_by 'TerritoryID', buckets '3')")
    NWQueries.territories.write.insertInto("territories")

    snc.sql(NWQueries.employee_territories_table +
        " using row options(partition_by 'EmployeeID', buckets '1')")
    NWQueries.employee_territories.write.insertInto("employee_territories")
  }

  private def validatePartitionedColumnTableQueries(snc: SnappyContext): Unit = {

    for (q <- NWQueries.queries) {
      q._1 match {
<<<<<<< HEAD
        case "Q1" => assertQuery(snc, NWQueries.Q1, 8, 1, classOf[RowTableScan])
        case "Q2" => assertQuery(snc, NWQueries.Q2, 91, 1, classOf[RowTableScan])
        case "Q3" => assertQuery(snc, NWQueries.Q3, 830, 4, classOf[ColumnTableScan])
        case "Q4" => assertQuery(snc, NWQueries.Q4, 9, 4, classOf[ColumnTableScan])
        case "Q5" => assertQuery(snc, NWQueries.Q5, 9, 10, classOf[ColumnTableScan])
        case "Q6" => assertQuery(snc, NWQueries.Q6, 9, 10, classOf[ColumnTableScan])
        case "Q7" => assertQuery(snc, NWQueries.Q7, 9, 10, classOf[ColumnTableScan])
        case "Q8" => assertQuery(snc, NWQueries.Q8, 6, 4, classOf[FilterExec])
        case "Q9" => assertQuery(snc, NWQueries.Q9, 3, 4, classOf[ProjectExec])
        case "Q10" => assertQuery(snc, NWQueries.Q10, 2, 4, classOf[FilterExec])
        case "Q11" => assertQuery(snc, NWQueries.Q11, 0, 4, classOf[ProjectExec])
        case "Q12" => assertQuery(snc, NWQueries.Q12, 2, 3, classOf[FilterExec])
        case "Q13" => assertQuery(snc, NWQueries.Q13, 2, 4, classOf[FilterExec])
        case "Q14" => assertQuery(snc, NWQueries.Q14, 91, 1, classOf[FilterExec])
        case "Q15" => assertQuery(snc, NWQueries.Q15, 5, 4, classOf[FilterExec])
        case "Q16" => assertQuery(snc, NWQueries.Q16, 8, 4, classOf[FilterExec])
        case "Q17" => assertQuery(snc, NWQueries.Q17, 3, 4, classOf[FilterExec])
        case "Q18" => assertQuery(snc, NWQueries.Q18, 9, 4, classOf[ProjectExec])
        case "Q19" => assertQuery(snc, NWQueries.Q19, 13, 4, classOf[ProjectExec])
        case "Q20" => assertQuery(snc, NWQueries.Q20, 1, 1, classOf[ProjectExec])
        case "Q21" => assertQuery(snc, NWQueries.Q21, 1, 1, classOf[ColumnTableScan])
        case "Q22" => assertQuery(snc, NWQueries.Q22, 1, 2, classOf[ProjectExec])
        case "Q23" => assertQuery(snc, NWQueries.Q23, 1, 1, classOf[ColumnTableScan])
        case "Q24" => assertQuery(snc, NWQueries.Q24, 4, 5, classOf[ProjectExec])
        case "Q25" => assertJoin(snc, NWQueries.Q25, 1, 1, classOf[RowTableScan])
//        case "Q26" => assertJoin(snc, NWQueries.Q26, 89, 200, classOf[SortMergeJoinExec])
//        case "Q27" => assertJoin(snc, NWQueries.Q27, 9, 4, classOf[BroadcastHashJoinExec])
//        case "Q28" => assertJoin(snc, NWQueries.Q28, 12, 200, classOf[ColumnTableScan])
//        case "Q29" => assertJoin(snc, NWQueries.Q29, 8, 200, classOf[SortMergeJoinExec])
//        case "Q30" => assertJoin(snc, NWQueries.Q30, 8, 200, classOf[SortMergeJoinExec])
//        case "Q31" => assertJoin(snc, NWQueries.Q31, 830, 200, classOf[LocalJoin])
//        case "Q32" => assertJoin(snc, NWQueries.Q32, 37, 1, classOf[LocalJoin])
//        case "Q33" => assertJoin(snc, NWQueries.Q33, 37, 1, classOf[LocalJoin])
//        case "Q34" => assertJoin(snc, NWQueries.Q34, 5, 1, classOf[LocalJoin])
//        case "Q35" => assertJoin(snc, NWQueries.Q35, 3, 4, classOf[LocalJoin])
//        case "Q36" => assertJoin(snc, NWQueries.Q36, 292, 1, classOf[LocalJoin])
//        case "Q37" => assertJoin(snc, NWQueries.Q37, 0, 1, classOf[LocalJoin]) // 77
//        case "Q38" => assertJoin(snc, NWQueries.Q38, 2155, 1, classOf[LocalJoin]) NPE LocalJoin
//        case "Q39" => assertJoin(snc, NWQueries.Q39, 9, 1, classOf[LocalJoin])
//        case "Q40" => assertJoin(snc, NWQueries.Q40, 830, 1, classOf[LocalJoin])
//        case "Q41" => assertJoin(snc, NWQueries.Q41, 2155, 1, classOf[LocalJoin])
//        case "Q42" => assertJoin(snc, NWQueries.Q42, 22, 1, classOf[LocalJoin])
//        case "Q43" => assertJoin(snc, NWQueries.Q43, 830, 1, classOf[SortMergeJoinExec])
//        case "Q44" => assertJoin(snc, NWQueries.Q44, 830, 1, classOf[BroadcastNestedLoopJoinExec])
//        case "Q45" => assertJoin(snc, NWQueries.Q45, 1788650, 1,
//          classOf[CartesianProductExec])
//        case "Q46" => assertJoin(snc, NWQueries.Q46, 1788650, 1,
//          classOf[BroadcastNestedLoopJoinExec])
//        case "Q47" => assertJoin(snc, NWQueries.Q47, 1788650, 5,
//          classOf[BroadcastNestedLoopJoinExec])
//        case "Q48" => assertJoin(snc, NWQueries.Q48, 1788650, 5,
//          classOf[BroadcastNestedLoopJoinExec])
//        case "Q49" => assertJoin(snc, NWQueries.Q49, 1788650, 5,
//          classOf[BroadcastNestedLoopJoinExec])
//        case "Q50" => assertJoin(snc, NWQueries.Q50, 2155, 1, classOf[LocalJoin])
//        case "Q51" => assertJoin(snc, NWQueries.Q51, 2155, 1, classOf[SortMergeJoinExec])
//        case "Q52" => assertJoin(snc, NWQueries.Q52, 2155, 1, classOf[SortMergeJoinExec])
//        case "Q53" => assertJoin(snc, NWQueries.Q53, 2155, 1, classOf[SortMergeJoinExec])
//        case "Q54" => assertJoin(snc, NWQueries.Q54, 2155, 1, classOf[SortMergeJoinExec])
//        case "Q55" => assertJoin(snc, NWQueries.Q55, 21, 1, classOf[LocalJoin])
//        case "Q56" => assertJoin(snc, NWQueries.Q56, 8, 1, classOf[LocalJoin])
        case _ => println("ok")
=======
        case "Q1" => NWQueries.assertQuery(snc, NWQueries.Q1, "Q1", 8, 1, classOf[RowTableScan])
        case "Q2" => NWQueries.assertQuery(snc, NWQueries.Q2, "Q2", 91, 1, classOf[RowTableScan])
        case "Q3" => NWQueries.assertQuery(snc, NWQueries.Q3, "Q3", 830, 4,
          classOf[ColumnTableScan])
        case "Q4" => NWQueries.assertQuery(snc, NWQueries.Q4, "Q4", 9, 4, classOf[ColumnTableScan])
        case "Q5" => NWQueries.assertQuery(snc, NWQueries.Q5, "Q5", 9, 4, classOf[ColumnTableScan])
        case "Q6" => NWQueries.assertQuery(snc, NWQueries.Q6, "Q6", 9, 4, classOf[ColumnTableScan])
        case "Q7" => NWQueries.assertQuery(snc, NWQueries.Q7, "Q7", 9, 4, classOf[ColumnTableScan])
        case "Q8" => NWQueries.assertQuery(snc, NWQueries.Q8, "Q8", 6, 4, classOf[FilterExec])
        case "Q9" => NWQueries.assertQuery(snc, NWQueries.Q9, "Q9", 3, 4, classOf[ProjectExec])
        case "Q10" => NWQueries.assertQuery(snc, NWQueries.Q10, "Q10", 2, 4, classOf[FilterExec])
        case "Q11" => NWQueries.assertQuery(snc, NWQueries.Q11, "Q11", 4, 4, classOf[ProjectExec])
        case "Q12" => NWQueries.assertQuery(snc, NWQueries.Q12, "Q12", 2, 3, classOf[FilterExec])
        case "Q13" => NWQueries.assertQuery(snc, NWQueries.Q13, "Q13", 2, 4, classOf[FilterExec])
        case "Q14" => NWQueries.assertQuery(snc, NWQueries.Q14, "Q14", 69, 1, classOf[FilterExec])
        case "Q15" => NWQueries.assertQuery(snc, NWQueries.Q15, "Q15", 5, 4, classOf[FilterExec])
        case "Q16" => NWQueries.assertQuery(snc, NWQueries.Q16, "Q16", 8, 4, classOf[FilterExec])
        case "Q17" => NWQueries.assertQuery(snc, NWQueries.Q17, "Q17", 3, 4, classOf[FilterExec])
        case "Q18" => NWQueries.assertQuery(snc, NWQueries.Q18, "Q18", 9, 4, classOf[ProjectExec])
        case "Q19" => NWQueries.assertQuery(snc, NWQueries.Q19, "Q19", 13, 4, classOf[ProjectExec])
        case "Q20" => NWQueries.assertQuery(snc, NWQueries.Q20, "Q20", 1, 1, classOf[ProjectExec])
        case "Q21" => NWQueries.assertQuery(snc, NWQueries.Q21, "Q21", 1, 1,
          classOf[ColumnTableScan])
        case "Q22" => NWQueries.assertQuery(snc, NWQueries.Q22, "Q22", 1, 2, classOf[ProjectExec])
        case "Q23" => NWQueries.assertQuery(snc, NWQueries.Q23, "Q23", 1, 1,
          classOf[ColumnTableScan])
        case "Q24" => NWQueries.assertQuery(snc, NWQueries.Q24, "Q24", 4, 4, classOf[ProjectExec])
        case "Q25" => NWQueries.assertJoin(snc, NWQueries.Q25, "Q25", 1, 1, classOf[RowTableScan])
        case "Q26" => NWQueries.assertJoin(snc, NWQueries.Q26, "Q26", 86, 1,
          classOf[SortMergeJoinExec])
        case "Q27" => NWQueries.assertJoin(snc, NWQueries.Q27, "Q27", 9, 4,
          classOf[BroadcastHashJoinExec])
        case "Q28" => NWQueries.assertJoin(snc, NWQueries.Q28, "Q28", 12, 4,
          classOf[ColumnTableScan])
        case "Q29" => NWQueries.assertJoin(snc, NWQueries.Q29, "Q29", 8, 4,
          classOf[SortMergeJoinExec])
        case "Q30" => NWQueries.assertJoin(snc, NWQueries.Q30, "Q30", 8, 4,
          classOf[SortMergeJoinExec])
        case "Q31" => NWQueries.assertJoin(snc, NWQueries.Q31, "Q31", 830, shufflePartitions,
          classOf[LocalJoin])
        case "Q32" => NWQueries.assertJoin(snc, NWQueries.Q32, "Q32", 8, 4, classOf[LocalJoin])
        case "Q33" => NWQueries.assertJoin(snc, NWQueries.Q33, "Q33", 37, 1, classOf[LocalJoin])
        case "Q34" => NWQueries.assertJoin(snc, NWQueries.Q34, "Q34", 5, 1, classOf[LocalJoin])
        case "Q35" => NWQueries.assertJoin(snc, NWQueries.Q35, "Q35", 3, 4, classOf[LocalJoin])
        case "Q36" => NWQueries.assertJoin(snc, NWQueries.Q36, "Q36", 290, 1, classOf[LocalJoin])
        case "Q37" => NWQueries.assertJoin(snc, NWQueries.Q37, "Q37", 77, 1, classOf[LocalJoin])
        case "Q38" => NWQueries.assertJoin(snc, NWQueries.Q38, "Q38", 2155, 1, classOf[LocalJoin])
        case "Q39" => NWQueries.assertJoin(snc, NWQueries.Q39, "Q39", 9, 1, classOf[LocalJoin])
        case "Q40" => NWQueries.assertJoin(snc, NWQueries.Q40, "Q40", 830, 1, classOf[LocalJoin])
        case "Q41" => NWQueries.assertJoin(snc, NWQueries.Q41, "Q41", 2155, 1, classOf[LocalJoin])
        case "Q42" => NWQueries.assertJoin(snc, NWQueries.Q42, "Q42", 22, 1, classOf[LocalJoin])
        case "Q43" => NWQueries.assertJoin(snc, NWQueries.Q43, "Q43", 830, 1,
          classOf[SortMergeJoinExec])
        case "Q44" => NWQueries.assertJoin(snc, NWQueries.Q44, "Q44", 830, 1,
          classOf[BroadcastNestedLoopJoinExec])
        case "Q45" => NWQueries.assertJoin(snc, NWQueries.Q45, "Q45", 1788650, 1,
          classOf[CartesianProductExec])
        case "Q46" => NWQueries.assertJoin(snc, NWQueries.Q46, "Q46", 1788650, 1,
          classOf[BroadcastNestedLoopJoinExec])
        case "Q47" => NWQueries.assertJoin(snc, NWQueries.Q47, "Q47", 1788650, 4,
          classOf[BroadcastNestedLoopJoinExec])
        case "Q48" => NWQueries.assertJoin(snc, NWQueries.Q48, "Q48", 1788650, 4,
          classOf[BroadcastNestedLoopJoinExec])
        case "Q49" => NWQueries.assertJoin(snc, NWQueries.Q49, "Q49", 1788650, 4,
          classOf[BroadcastNestedLoopJoinExec])
        case "Q50" => NWQueries.assertJoin(snc, NWQueries.Q50, "Q50", 2155, 1, classOf[LocalJoin])
        case "Q51" => NWQueries.assertJoin(snc, NWQueries.Q51, "Q51", 2155, 1,
          classOf[SortMergeJoinExec])
        case "Q52" => NWQueries.assertJoin(snc, NWQueries.Q52, "Q52", 2155, 1,
          classOf[SortMergeJoinExec])
        case "Q53" => NWQueries.assertJoin(snc, NWQueries.Q53, "Q53", 2155, 1,
          classOf[SortMergeJoinExec])
        case "Q54" => NWQueries.assertJoin(snc, NWQueries.Q54, "Q54", 2155, 1,
          classOf[SortMergeJoinExec])
        case "Q55" => NWQueries.assertJoin(snc, NWQueries.Q55, "Q55", 21, 1, classOf[LocalJoin])
        case "Q56" => NWQueries.assertJoin(snc, NWQueries.Q56, "Q56", 8, 1, classOf[LocalJoin])
>>>>>>> bb840a7a
      }
    }
  }

  private def createAndLoadColocatedTables(snc: SnappyContext): Unit = {

    snc.sql(NWQueries.regions_table)
    NWQueries.regions.write.insertInto("regions")

    snc.sql(NWQueries.categories_table)
    NWQueries.categories.write.insertInto("categories")

    snc.sql(NWQueries.shippers_table)
    NWQueries.shippers.write.insertInto("shippers")

    snc.sql(NWQueries.employees_table +
        " using row options( partition_by 'EmployeeID', buckets '3')")
    NWQueries.employees.write.insertInto("employees")

    snc.sql(NWQueries.customers_table +
        " using column options( partition_by 'CustomerID', buckets '19')")
    NWQueries.customers.write.insertInto("customers")

    snc.sql(NWQueries.orders_table +
        " using row options (partition_by 'CustomerID', buckets '19', colocate_with 'customers')")
    NWQueries.orders.write.insertInto("orders")

    snc.sql(NWQueries.order_details_table +
        " using row options ( partition_by 'ProductID', buckets '329')")
    NWQueries.order_details.write.insertInto("order_details")

    snc.sql(NWQueries.products_table +
        " USING column options ( partition_by 'ProductID', buckets '329'," +
        " colocate_with 'order_details')")
    NWQueries.products.write.insertInto("products")

    snc.sql(NWQueries.suppliers_table +
        " USING column options (PARTITION_BY 'SupplierID', buckets '123')")
    NWQueries.suppliers.write.insertInto("suppliers")

    snc.sql(NWQueries.territories_table +
        " using column options (partition_by 'TerritoryID', buckets '3')")
    NWQueries.territories.write.insertInto("territories")

    snc.sql(NWQueries.employee_territories_table +
        " using row options(partition_by 'TerritoryID', buckets '3', colocate_with 'territories') ")
    NWQueries.employee_territories.write.insertInto("employee_territories")

  }


  private def validateColocatedTableQueries(snc: SnappyContext): Unit = {

    for (q <- NWQueries.queries) {
      q._1 match {
        case "Q1" => NWQueries.assertQuery(snc, NWQueries.Q1, "Q1", 8, 1, classOf[RowTableScan])
        case "Q2" => NWQueries.assertQuery(snc, NWQueries.Q2, "Q2", 91, 4, classOf[ColumnTableScan])
        case "Q3" => NWQueries.assertQuery(snc, NWQueries.Q3, "Q3", 830, 4, classOf[RowTableScan])
        case "Q4" => NWQueries.assertQuery(snc, NWQueries.Q4, "Q4", 9, 3, classOf[RowTableScan])
        case "Q5" => NWQueries.assertQuery(snc, NWQueries.Q5, "Q5", 9, 4, classOf[RowTableScan])
        case "Q6" => NWQueries.assertQuery(snc, NWQueries.Q6, "Q6", 9, 4, classOf[RowTableScan])
        case "Q7" => NWQueries.assertQuery(snc, NWQueries.Q7, "Q7", 9, 4, classOf[RowTableScan])
        case "Q8" => NWQueries.assertQuery(snc, NWQueries.Q8, "Q8", 6, 3, classOf[FilterExec])
        case "Q9" => NWQueries.assertQuery(snc, NWQueries.Q9, "Q9", 3, 3, classOf[ProjectExec])
        case "Q10" => NWQueries.assertQuery(snc, NWQueries.Q10, "Q10", 2, 3, classOf[FilterExec])
        case "Q11" => NWQueries.assertQuery(snc, NWQueries.Q11, "Q11", 4, 3, classOf[ProjectExec])
        case "Q12" => NWQueries.assertQuery(snc, NWQueries.Q12, "Q12", 2, 3, classOf[FilterExec])
        case "Q13" => NWQueries.assertQuery(snc, NWQueries.Q13, "Q13", 2, 4, classOf[FilterExec])
        case "Q14" => NWQueries.assertQuery(snc, NWQueries.Q14, "Q14", 69, 4, classOf[FilterExec])
        case "Q15" => NWQueries.assertQuery(snc, NWQueries.Q15, "Q15", 5, 3, classOf[FilterExec])
        case "Q16" => NWQueries.assertQuery(snc, NWQueries.Q16, "Q16", 8, 3, classOf[FilterExec])
        case "Q17" => NWQueries.assertQuery(snc, NWQueries.Q17, "Q17", 3, 3, classOf[FilterExec])
        case "Q18" => NWQueries.assertQuery(snc, NWQueries.Q18, "Q18", 9, 3, classOf[ProjectExec])
        case "Q19" => NWQueries.assertQuery(snc, NWQueries.Q19, "Q19", 13, 4, classOf[ProjectExec])
        case "Q20" => NWQueries.assertQuery(snc, NWQueries.Q20, "Q20", 1, 1, classOf[ProjectExec])
        case "Q21" => NWQueries.assertQuery(snc, NWQueries.Q21, "Q21", 1, 1, classOf[RowTableScan])
        case "Q22" => NWQueries.assertQuery(snc, NWQueries.Q22, "Q22", 1, 2, classOf[ProjectExec])
        case "Q23" => NWQueries.assertQuery(snc, NWQueries.Q23, "Q23", 1, 1, classOf[RowTableScan])
        case "Q24" => NWQueries.assertQuery(snc, NWQueries.Q24, "Q24", 4, 4, classOf[ProjectExec])
        case "Q25" => NWQueries.assertJoin(snc, NWQueries.Q25, "Q25", 1, 4,
          classOf[ColumnTableScan])
        case "Q26" => NWQueries.assertJoin(snc, NWQueries.Q26, "Q26", 86, 4,
          classOf[BroadcastHashJoinExec])
        case "Q27" => NWQueries.assertJoin(snc, NWQueries.Q27, "Q27", 9, 4,
          classOf[SortMergeJoinExec])
        case "Q28" => NWQueries.assertJoin(snc, NWQueries.Q28, "Q28", 12, 4,
          classOf[ColumnTableScan])
        case "Q29" => NWQueries.assertJoin(snc, NWQueries.Q29, "Q29", 8, 4,
          classOf[BroadcastHashJoinExec])
        case "Q30" => NWQueries.assertJoin(snc, NWQueries.Q30, "Q30", 8, 4,
          classOf[BroadcastHashJoinExec])
        case "Q31" => NWQueries.assertJoin(snc, NWQueries.Q31, "Q31", 830, shufflePartitions,
          classOf[BroadcastHashJoinExec])
        case "Q32" => NWQueries.assertJoin(snc, NWQueries.Q32, "Q32", 8, 4,
          classOf[BroadcastHashJoinExec])
        case "Q33" => NWQueries.assertJoin(snc, NWQueries.Q33, "Q33", 37, 4,
          classOf[BroadcastHashJoinExec])
        case "Q34" => NWQueries.assertJoin(snc, NWQueries.Q34, "Q34", 5, shufflePartitions,
          classOf[BroadcastHashJoinExec])
        case "Q35" => NWQueries.assertJoin(snc, NWQueries.Q35, "Q35", 3, 4,
          classOf[BroadcastHashJoinExec])
        case "Q36" => NWQueries.assertJoin(snc, NWQueries.Q36, "Q36", 290, shufflePartitions,
          classOf[BroadcastHashJoinExec])
        case "Q37" => NWQueries.assertJoin(snc, NWQueries.Q37, "Q37", 77, 4,
          classOf[BroadcastHashJoinExec])
        case "Q38" => NWQueries.assertJoin(snc, NWQueries.Q38, "Q38", 2155, 1,
          classOf[LocalJoin])
        case "Q39" => NWQueries.assertJoin(snc, NWQueries.Q39, "Q39", 9, 4,
          classOf[BroadcastHashJoinExec])
        case "Q40" => NWQueries.assertJoin(snc, NWQueries.Q40, "Q40", 830, 4,
          classOf[BroadcastHashJoinExec])
        case "Q41" => NWQueries.assertJoin(snc, NWQueries.Q41, "Q41", 2155, 4,
          classOf[BroadcastHashJoinExec])
        case "Q42" => NWQueries.assertJoin(snc, NWQueries.Q42, "Q42", 22, 4,
          classOf[BroadcastHashJoinExec])
        case "Q43" => NWQueries.assertJoin(snc, NWQueries.Q43, "Q43", 830, 4,
          classOf[SortMergeJoinExec])
        case "Q44" => NWQueries.assertJoin(snc, NWQueries.Q44, "Q44", 830, 4,
          classOf[BroadcastNestedLoopJoinExec])
        case "Q45" => NWQueries.assertJoin(snc, NWQueries.Q45, "Q45", 1788650, 4,
          classOf[CartesianProductExec])
        case "Q46" => NWQueries.assertJoin(snc, NWQueries.Q46, "Q46", 1788650, 4,
          classOf[BroadcastNestedLoopJoinExec])
        case "Q47" => NWQueries.assertJoin(snc, NWQueries.Q47, "Q47", 1788650, 4,
          classOf[BroadcastNestedLoopJoinExec])
        case "Q48" => NWQueries.assertJoin(snc, NWQueries.Q48, "Q48", 1788650, 4,
          classOf[BroadcastNestedLoopJoinExec])
        case "Q49" => NWQueries.assertJoin(snc, NWQueries.Q49, "Q49", 1788650, 4,
          classOf[BroadcastNestedLoopJoinExec])
        case "Q50" => NWQueries.assertJoin(snc, NWQueries.Q50, "Q50", 2155, 4, classOf[LocalJoin])
        case "Q51" => NWQueries.assertJoin(snc, NWQueries.Q51, "Q51", 2155, 4,
          classOf[SortMergeJoinExec])
        case "Q52" => NWQueries.assertJoin(snc, NWQueries.Q52, "Q52", 2155, 4,
          classOf[SortMergeJoinExec])
        case "Q53" => NWQueries.assertJoin(snc, NWQueries.Q53, "Q53", 2155, shufflePartitions,
          classOf[SortMergeJoinExec])
        case "Q54" => NWQueries.assertJoin(snc, NWQueries.Q54, "Q54", 2155, shufflePartitions,
          classOf[SortMergeJoinExec])
        case "Q55" => NWQueries.assertJoin(snc, NWQueries.Q55, "Q55", 21, 1, classOf[LocalJoin])
        case "Q56" => NWQueries.assertJoin(snc, NWQueries.Q56, "Q56", 8, 1, classOf[LocalJoin])
      }
    }
  }
}<|MERGE_RESOLUTION|>--- conflicted
+++ resolved
@@ -55,58 +55,8 @@
   }
 
 
-<<<<<<< HEAD
-    }
-    if (operators(0).getClass() != c) {
-      throw new IllegalStateException(s"$sqlString expected operator: $c," +
-          s" but got ${operators(0)}\n physical: \n$physical")
-    }
-    assert(df.count() == numRows,
-      "Mismatch got df.count ->" + df.count() + " but expected numRows ->"
-          + numRows + " for query " + sqlString)
-    assert(df.rdd.partitions.length == numPartitions,
-      "Mismatch got df.rdd.partitions.length ->" + df.rdd.partitions.length +
-          " but expected numPartitions ->" + numPartitions + " for query " + sqlString)
-  }
-
-  private def assertQuery(snc: SnappyContext, sqlString: String, numRows: Int,
-      numPartitions: Int, c: Class[_]): Any = {
-    val df = snc.sql(sqlString)
-    // df.explain()
-    val physical = df.queryExecution.sparkPlan
-    val operators = physical.collect {
-      // case j: SortBasedAggregate => j
-      // case j: Sort => j
-      case j: ProjectExec => j
-      // case j: TungstenAggregate => j
-      case j: PartitionedDataSourceScan => j
-      case j: PartitionedPhysicalScan => j
-      case j: LocalTableScanExec => j
-      case j: CoalesceExec => j
-      case j: FilterExec => j
-      case j: OutputFakerExec => j
-      case j: RangeExec => j
-      case j: SampleExec => j
-      case j: SubqueryExec => j
-      case j: UnionExec => j
-    }
-   // println("********" + operators + "*******")
-    if (operators(0).getClass() != c) {
-      throw new IllegalStateException(s"$sqlString expected operator: $c," +
-          s" but got ${operators(0)}\n physical: \n$physical")
-    }
-    assert(df.count() == numRows,
-      "Mismatch got df.count ->" + df.count() + " but expected numRows ->" + numRows
-          + " for query =" + sqlString)
-
-    assert(df.rdd.partitions.length == numPartitions,
-      "Mismatch got df.rdd.partitions.length ->" + df.rdd.partitions.length +
-          " but expected numPartitions ->" + numPartitions + " for query =" + sqlString)
-  }
-=======
   lazy val shufflePartitions = snc.sparkContext
       .schedulerBackend.defaultParallelism()
->>>>>>> bb840a7a
 
   private def createAndLoadReplicatedTables(snc: SnappyContext): Unit = {
     snc.sql(NWQueries.regions_table)
@@ -393,70 +343,6 @@
 
     for (q <- NWQueries.queries) {
       q._1 match {
-<<<<<<< HEAD
-        case "Q1" => assertQuery(snc, NWQueries.Q1, 8, 1, classOf[RowTableScan])
-        case "Q2" => assertQuery(snc, NWQueries.Q2, 91, 1, classOf[RowTableScan])
-        case "Q3" => assertQuery(snc, NWQueries.Q3, 830, 4, classOf[ColumnTableScan])
-        case "Q4" => assertQuery(snc, NWQueries.Q4, 9, 4, classOf[ColumnTableScan])
-        case "Q5" => assertQuery(snc, NWQueries.Q5, 9, 10, classOf[ColumnTableScan])
-        case "Q6" => assertQuery(snc, NWQueries.Q6, 9, 10, classOf[ColumnTableScan])
-        case "Q7" => assertQuery(snc, NWQueries.Q7, 9, 10, classOf[ColumnTableScan])
-        case "Q8" => assertQuery(snc, NWQueries.Q8, 6, 4, classOf[FilterExec])
-        case "Q9" => assertQuery(snc, NWQueries.Q9, 3, 4, classOf[ProjectExec])
-        case "Q10" => assertQuery(snc, NWQueries.Q10, 2, 4, classOf[FilterExec])
-        case "Q11" => assertQuery(snc, NWQueries.Q11, 0, 4, classOf[ProjectExec])
-        case "Q12" => assertQuery(snc, NWQueries.Q12, 2, 3, classOf[FilterExec])
-        case "Q13" => assertQuery(snc, NWQueries.Q13, 2, 4, classOf[FilterExec])
-        case "Q14" => assertQuery(snc, NWQueries.Q14, 91, 1, classOf[FilterExec])
-        case "Q15" => assertQuery(snc, NWQueries.Q15, 5, 4, classOf[FilterExec])
-        case "Q16" => assertQuery(snc, NWQueries.Q16, 8, 4, classOf[FilterExec])
-        case "Q17" => assertQuery(snc, NWQueries.Q17, 3, 4, classOf[FilterExec])
-        case "Q18" => assertQuery(snc, NWQueries.Q18, 9, 4, classOf[ProjectExec])
-        case "Q19" => assertQuery(snc, NWQueries.Q19, 13, 4, classOf[ProjectExec])
-        case "Q20" => assertQuery(snc, NWQueries.Q20, 1, 1, classOf[ProjectExec])
-        case "Q21" => assertQuery(snc, NWQueries.Q21, 1, 1, classOf[ColumnTableScan])
-        case "Q22" => assertQuery(snc, NWQueries.Q22, 1, 2, classOf[ProjectExec])
-        case "Q23" => assertQuery(snc, NWQueries.Q23, 1, 1, classOf[ColumnTableScan])
-        case "Q24" => assertQuery(snc, NWQueries.Q24, 4, 5, classOf[ProjectExec])
-        case "Q25" => assertJoin(snc, NWQueries.Q25, 1, 1, classOf[RowTableScan])
-//        case "Q26" => assertJoin(snc, NWQueries.Q26, 89, 200, classOf[SortMergeJoinExec])
-//        case "Q27" => assertJoin(snc, NWQueries.Q27, 9, 4, classOf[BroadcastHashJoinExec])
-//        case "Q28" => assertJoin(snc, NWQueries.Q28, 12, 200, classOf[ColumnTableScan])
-//        case "Q29" => assertJoin(snc, NWQueries.Q29, 8, 200, classOf[SortMergeJoinExec])
-//        case "Q30" => assertJoin(snc, NWQueries.Q30, 8, 200, classOf[SortMergeJoinExec])
-//        case "Q31" => assertJoin(snc, NWQueries.Q31, 830, 200, classOf[LocalJoin])
-//        case "Q32" => assertJoin(snc, NWQueries.Q32, 37, 1, classOf[LocalJoin])
-//        case "Q33" => assertJoin(snc, NWQueries.Q33, 37, 1, classOf[LocalJoin])
-//        case "Q34" => assertJoin(snc, NWQueries.Q34, 5, 1, classOf[LocalJoin])
-//        case "Q35" => assertJoin(snc, NWQueries.Q35, 3, 4, classOf[LocalJoin])
-//        case "Q36" => assertJoin(snc, NWQueries.Q36, 292, 1, classOf[LocalJoin])
-//        case "Q37" => assertJoin(snc, NWQueries.Q37, 0, 1, classOf[LocalJoin]) // 77
-//        case "Q38" => assertJoin(snc, NWQueries.Q38, 2155, 1, classOf[LocalJoin]) NPE LocalJoin
-//        case "Q39" => assertJoin(snc, NWQueries.Q39, 9, 1, classOf[LocalJoin])
-//        case "Q40" => assertJoin(snc, NWQueries.Q40, 830, 1, classOf[LocalJoin])
-//        case "Q41" => assertJoin(snc, NWQueries.Q41, 2155, 1, classOf[LocalJoin])
-//        case "Q42" => assertJoin(snc, NWQueries.Q42, 22, 1, classOf[LocalJoin])
-//        case "Q43" => assertJoin(snc, NWQueries.Q43, 830, 1, classOf[SortMergeJoinExec])
-//        case "Q44" => assertJoin(snc, NWQueries.Q44, 830, 1, classOf[BroadcastNestedLoopJoinExec])
-//        case "Q45" => assertJoin(snc, NWQueries.Q45, 1788650, 1,
-//          classOf[CartesianProductExec])
-//        case "Q46" => assertJoin(snc, NWQueries.Q46, 1788650, 1,
-//          classOf[BroadcastNestedLoopJoinExec])
-//        case "Q47" => assertJoin(snc, NWQueries.Q47, 1788650, 5,
-//          classOf[BroadcastNestedLoopJoinExec])
-//        case "Q48" => assertJoin(snc, NWQueries.Q48, 1788650, 5,
-//          classOf[BroadcastNestedLoopJoinExec])
-//        case "Q49" => assertJoin(snc, NWQueries.Q49, 1788650, 5,
-//          classOf[BroadcastNestedLoopJoinExec])
-//        case "Q50" => assertJoin(snc, NWQueries.Q50, 2155, 1, classOf[LocalJoin])
-//        case "Q51" => assertJoin(snc, NWQueries.Q51, 2155, 1, classOf[SortMergeJoinExec])
-//        case "Q52" => assertJoin(snc, NWQueries.Q52, 2155, 1, classOf[SortMergeJoinExec])
-//        case "Q53" => assertJoin(snc, NWQueries.Q53, 2155, 1, classOf[SortMergeJoinExec])
-//        case "Q54" => assertJoin(snc, NWQueries.Q54, 2155, 1, classOf[SortMergeJoinExec])
-//        case "Q55" => assertJoin(snc, NWQueries.Q55, 21, 1, classOf[LocalJoin])
-//        case "Q56" => assertJoin(snc, NWQueries.Q56, 8, 1, classOf[LocalJoin])
-        case _ => println("ok")
-=======
         case "Q1" => NWQueries.assertQuery(snc, NWQueries.Q1, "Q1", 8, 1, classOf[RowTableScan])
         case "Q2" => NWQueries.assertQuery(snc, NWQueries.Q2, "Q2", 91, 1, classOf[RowTableScan])
         case "Q3" => NWQueries.assertQuery(snc, NWQueries.Q3, "Q3", 830, 4,
@@ -533,7 +419,6 @@
           classOf[SortMergeJoinExec])
         case "Q55" => NWQueries.assertJoin(snc, NWQueries.Q55, "Q55", 21, 1, classOf[LocalJoin])
         case "Q56" => NWQueries.assertJoin(snc, NWQueries.Q56, "Q56", 8, 1, classOf[LocalJoin])
->>>>>>> bb840a7a
       }
     }
   }
