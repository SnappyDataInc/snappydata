/*
 * Copyright (c) 2018 SnappyData, Inc. All rights reserved.
 *
 * Licensed under the Apache License, Version 2.0 (the "License"); you
 * may not use this file except in compliance with the License. You
 * may obtain a copy of the License at
 *
 * http://www.apache.org/licenses/LICENSE-2.0
 *
 * Unless required by applicable law or agreed to in writing, software
 * distributed under the License is distributed on an "AS IS" BASIS,
 * WITHOUT WARRANTIES OR CONDITIONS OF ANY KIND, either express or
 * implied. See the License for the specific language governing
 * permissions and limitations under the License. See accompanying
 * LICENSE file.
 */
package org.apache.spark.sql.store

import java.io.{BufferedReader, FileReader}
import java.sql.{DriverManager, SQLException}
<<<<<<< HEAD
=======
import java.util.Properties

>>>>>>> 1a696002
import com.pivotal.gemfirexd.TestUtil
import io.snappydata.{Property, SnappyFunSuite}
import org.scalatest.BeforeAndAfterAll
import org.junit.Assert._


import org.apache.spark.sql.{Row, SaveMode, SparkSession}
import org.apache.spark.sql.types.{StringType, StructField, StructType}

import org.apache.spark.sql.SnappySession

class BugTest extends SnappyFunSuite with BeforeAndAfterAll {

  override def beforeAll(): Unit = {
    super.beforeAll()
  }

  override def afterAll(): Unit = {
    super.afterAll()
  }

  test("SNAP-2342 nested query involving joins & union throws Exception") {
    snc.sql(s"create table tab1 ( " +
        "field1   string," +
        "field2   string," +
        "field3   string," +
        "field4   string," +
        "field5   string," +
        "field6   string," +
        "field7   string," +
        "field8   string," +
        "field9   string," +
        "field10   string," +
        "field11   string," +
        "field12   string," +
        "field13   string," +
        "field14   string," +
        "field15   string," +
        "field16   string," +
        "field17   string," +
        "localfield8   string," +
        "localfield9   string," +
        "localfield10   string," +
        "localfield11   string," +
        "localfield15   string," +
        "localfield16   string," +
        "field18   string," +
         "field19   string," +
        "sfield13   string," +
        "field20   string," +
        "field21   string," +
        "field22   string," +
        "field23   string )")

    snc.sql("create table tab2 (" +
        "field24   string," +
        "field9   string," +
        "field25   string," +
        "field10   string," +
        "field11   string," +
        "field12   string," +
        "field13   string," +
        "field14   string," +
        "field15   string," +
        "field16   string," +
        "field17   string," +
        "localfield9   string," +
        "localfield10   string," +
        "localfield11   string," +
        "localfield15   string," +
        "localfield16   string," +
        "field18   string," +
        "localfield23   string," +
        "field19   string," +
        "sfield13   string," +
        "field26   string," +
        "field20   string," +
         "field23   string)")

    snc.sql("create table tab3 (" +
        "field27 string, " +
        " field27description string, " +
        " field28 string )")

    snc.sql("create table tab4 (" +
        " field29  string," +
        "field29description  string," +
        " field27 string, " +
        " field27description string)")

    snc.sql("create table tab5 (" +
        "field27 string," +
        "field27description  string," +
        "field30  string," +
        "field30description  string)")

    snc.sql("create table tab6 (" +
        "field1   string," +
        "field27   string," +
        "field27description   string," +
        "field28   string," +
        "field31   string," +
        "field32   string," +
        "field32description   string)")

    snc.sql(s"create or replace view view1 as " +
        s"( select  field33,field27,first(field27Description) as field27Description, " +
        s"first(field29) as field29, " +
        s"first(field29Description) as field29Description,  first(field30) as field30, " +
        s"first(field30Description) as field30Description, " +
        s"first(field28) as field28," +
        s"format_number(sum(field34),2) as field34," +
        s" format_number(sum(field34),2) as field35,format_number(sum(total),2) as total from" +
        s" ( select a.field14 as field33,a.field17 as leLocal," +
        s" a.field19 as field36," +
        s" a.field20 as field37,a.field11 as field27," +
        s"a.localfield11 as field32," +
        s" SUM(field12) as field35,SUM(sfield13) as field34,SUM(field13) as total," +
        s" first(b.field27Description) as field27Description," +
        s" first(b.field28) as field28," +
        s" first((case when a.field20='x1' then e.field32Description " +
        s" when a.field20='b1' then b.field27Description else '' end)) " +
        s" as field32Description ," +
        s" first(c.field29Description) as field29Description," +
        s"first(d.field30Description) as field30Description, " +
        s" first(c.field29) as field29, first(d.field30) as field30 from ( select field16," +
        s"field14," +
        s" field17,field19,field9,field20,localfield11," +
        s" field11,last(localfield10),SUM(field13) as field13," +
        s" SUM(field12) as field12,SUM(sfield13) as sfield13, field11 ," +
        s" 'Y1' as field1,localfield11 as field32 from " +
        s" ( select field16,field14,field17,field19,field9,field20," +
        s" localfield11,field11,localfield10,field13,field12,sfield13" +
        s"  from tab1  where field16='0L' and field14='7600' " +
        s" AND field9='2017' and field8<=3 AND field20='b1'  union all" +
        s" select field16,field14,field17,field19,field9,field20," +
        s" localfield11,field11,localfield10,field13,field12," +
        s" sfield13  from tab2  where field16='0L' and field14='7600'" +
        s" AND field9='2017' AND field20='btb_latam' )  group by field16," +
        s" field14,field17,field19,field9,field20," +
        s" localfield11,field11 ) a" +
        s" left join tab3 b on (a.field11=b.field27) left join " +
        s" tab4 c " +
        s" on (a.field11=c.field27)  left join tab5 d on (a.field11=d.field27)" +
        s" left join tab6 e on(a.field1=e.field1 and " +
        s"  a.field11 = e.field27 and a.field32 = e.field32 ) group by a.field14," +
        s"a.field17," +
        s" a.field19,a.field20,a.field11,a.localfield11," +
        s"c.field29,d.field30) group by field33,field27)")

    snc.sql("drop view view1")
    snc.sql("drop table if exists tab1")
    snc.sql("drop table if exists tab2")
    snc.sql("drop table if exists tab3")
    snc.sql("drop table if exists tab4")
    snc.sql("drop table if exists tab5")
    snc.sql("drop table if exists tab6")

  }
/////////
  test("Bug SNAP-2332 . ParamLiteral found in First/Last Aggregate Function") {
    snc
    var serverHostPort2 = TestUtil.startNetServer()
    var conn = DriverManager.getConnection(s"jdbc:snappydata://$serverHostPort2")
    var stmt = conn.createStatement()
    val snappy = snc.snappySession

    val insertDF = snappy.range(50).selectExpr("id", "(id * 12) as k",
      "concat('val', cast(100 as string)) as s")

    snappy.sql("drop table if exists test")
    snappy.sql("create table test (id bigint, k bigint, s varchar(10)) " +
        "using column options(buckets '8')")
    insertDF.write.insertInto("test")
    val query1 = "select sum(id) as summ, first(s, true) as firstt, last(s, true) as lastt" +
        " from test having (first(s, true) = 'val100' or last(s, true) = 'val100' )"


    var ps = conn.prepareStatement(query1)
    var resultset = ps.executeQuery()
    while (resultset.next()) {
      resultset.getDouble(1)
    }

    var rs = snappy.sql(query1)
    rs.collect()
    rs = snappy.sql(query1)
    rs.collect()

    resultset = stmt.executeQuery(query1)
    while (resultset.next()) {
      resultset.getDouble(1)
    }

    val query2 = "select sum(id) summ , first(s) firstt, last(s) lastt " +
        " from test having (first(s) = 'val100' or last(s) = 'val100' )"

    ps = conn.prepareStatement(query2)
    resultset = ps.executeQuery()
    while (resultset.next()) {
      resultset.getDouble(1)
    }

    resultset = stmt.executeQuery(query2)
    while (resultset.next()) {
      resultset.getDouble(1)
    }

    rs = snappy.sql(query2)
    rs.collect()


    stmt.execute(s"create or replace view X as ($query2)")
    val query3 = "select * from X where summ > 0"
    ps = conn.prepareStatement(query3)
    resultset = ps.executeQuery()
    while (resultset.next()) {
      resultset.getDouble(1)
    }

    rs = snappy.sql(query3)
    rs.collect()
    rs = snappy.sql(query3)
    rs.collect()
    resultset = stmt.executeQuery(query3)
    while (resultset.next()) {
      resultset.getDouble(1)
    }

    val table1 = s"create table tab1 ( " +
        "field1   string," +
        "field2   string," +
        "field3   string," +
        "field4   string," +
        "field5   string," +
        "field6   string," +
        "field7   string," +
        "field8   string," +
        "field9   string," +
        "field10   string," +
        "field11   string," +
        "field12   string," +
        "field13   string," +
        "field14   string," +
        "field15   string," +
        "field16   string," +
        "field17   string," +
        "localfield8   string," +
        "localfield9   string," +
        "localfield10   string," +
        "localfield11   string," +
        "localfield15   string," +
        "localfield16   string," +
        "field18   string," +
        "field19   string," +
        "sfield13   string," +
        "field20   string," +
        "field21   string," +
        "field22   string," +
        "field23   string )"

    val table2 = "create table tab7 (" +
        "globalfield16 string," +
        "globalfield16description string," +
        "localfield16 string, " +
        "localfield16description string," +
        "field20 string)"

    val table3 = "create table field29_hier (" +
        "field38 string," +
        "field39 string," +
        "field40 string," +
        "field41 string," +
        "field42 string," +
        "field43 string," +
        "subfield38 string," +
        "subfield39 string," +
        "field44 string," +
        "field45 string," +
        "field46 string)"

    stmt.execute(table1)
    stmt.execute(table2)
    stmt.execute(table3)

    val view = "CREATE or replace view view2 as (SELECT " +
        "A.field9,first(A.field8) as field8,A.field14, A.localfield16," +
        "A.field20,  A.field11,A.field3, A.field19, " +
        " first(A.field15) as field15," +
        " first(A.field23) as field23, first(A.field10) as field10," +
        "SUM(A.field13 ) as field13,  " +
        "first(B.globalfield16Description) as globalfield16Description," +
        " first(C.field44) as field44," +
        " first(C.field38) as field38,  " +
        "first(C.field45) as field45," +
        " first(C.subfield38) as subfield38, " +
        "first(C.field40) as field40" +
        " FROM tab1 A  LEFT JOIN tab7 B " +
        " ON A.field20 = B.field20 AND " +
        " B.globalfield16 = A.localfield16 LEFT JOIN field29_hier C ON " +
        " A.field3 = field42 WHERE A.localfield16 ='0L' " +
        " GROUP BY A.field14, A.field19, " +
        "A.field9, A.field20, A.field11, A.field3, A.localfield16 " +
        "having ( SUM(A.field13 ) > 0.001F or SUM(A.field13 ) < -0.001F) );"

    stmt.execute(view)

    val q = "SELECT field14 FROM view2 GROUP BY 1"
    ps = conn.prepareStatement(q)

    resultset = ps.executeQuery()
    while (resultset.next()) {
      resultset.getString(1)
    }
    stmt.execute("drop view view2")
    snc.sql("drop table if exists tab1")
    snc.sql("drop table if exists tab7")
    snc.sql("drop table if exists field29_hier")
    conn.close()
    TestUtil.stopNetServer()

  }

  test("big view") {
    val snc = this.snc
    val serverHostPort2 = TestUtil.startNetServer()
    val conn = DriverManager.getConnection(s"jdbc:snappydata://$serverHostPort2")
    val session = this.snc.snappySession

    // check temporary view with USING and its meta-data
    val hfile: String = getClass.getResource("/2015.parquet").getPath
    val stagingDF = snc.read.load(hfile)
    snc.createTable("airline", "column", stagingDF.schema,
      Map.empty[String, String])


    // create a big view on it
    val viewFile = getClass.getResource("/bigviewcase.sql")
    val br = new BufferedReader(new FileReader(viewFile.getFile))
    var viewSql = ""
    var keepGoing = true
    while(keepGoing) {
      val x = br.readLine()
      if (x != null) {
        viewSql += x
      } else {
        keepGoing = false
      }
    }
    val viewname = "AIRLINEBOGUSVIEW"

    // check catalog cache is cleared for VIEWs
    val cstmt = conn.prepareCall(s"call SYS.GET_COLUMN_TABLE_SCHEMA(?, ?, ?)")
    cstmt.setString(1, "APP")
    cstmt.setString(2, viewname)
    cstmt.registerOutParameter(3, java.sql.Types.CLOB)
    try {
      cstmt.execute()
      assert(cstmt.getString(3) === "")
      fail("expected to fail")
    } catch {
      case se: SQLException if se.getSQLState == "XIE0M" =>
    }

    // create view
    session.sql(viewSql)

    // meta-data lookup should not fail now
    cstmt.execute()
    assert(cstmt.getString(3).contains(
      "CASE WHEN (YEARI > 0) THEN CAST(1 AS DECIMAL(11,1)) ELSE CAST(1.1 AS DECIMAL(11,1)) END"))

    // query on view
    session.sql(s"select count(*) from $viewname").collect()
    // check column names
    val rs = conn.getMetaData.getColumns(null, null, viewname, "%")
    var foundValidColumnName = false
    while(rs.next() && !foundValidColumnName) {
      val colName = rs.getString("COLUMN_NAME")
      if  (colName == "YEARI") {
        foundValidColumnName = true
      }
    }
    assert(foundValidColumnName)

    snc.sql(s"drop view $viewname")
    snc.sql("drop table airline")
    conn.close()
    TestUtil.stopNetServer()
  }

  test("Column table creation test - SNAP-2577") {
    snc
    var serverHostPort2 = TestUtil.startNetServer()
    var conn = DriverManager.getConnection(s"jdbc:snappydata://$serverHostPort2")
    var stmt = conn.createStatement()
    val session = this.snc.snappySession
    stmt.execute(s"CREATE TABLE temp (username String, id Int) " +
        s" USING column ")
    val seq = Seq("USERX" -> 4, "USERX" -> 5, "USERX" -> 6, "USERY" -> 7,
      "USERY" -> 8, "USERY" -> 9)
    val rdd = sc.parallelize(seq)

    val dataDF = session.createDataFrame(rdd)

    dataDF.write.insertInto("temp")
    snc.sql("drop table temp")
    conn.close()
    TestUtil.stopNetServer()
  }

  test("Bug SNAP-2758 . view containing aggregate function & join throws error") {
    snc
    var serverHostPort2 = TestUtil.startNetServer()
    var conn = DriverManager.getConnection(s"jdbc:snappydata://$serverHostPort2")
    var stmt = conn.createStatement()
    val snappy = snc.snappySession
    snappy.sql("drop table if exists test1")
    snappy.sql("create table test1 (col1_1 int, col1_2 int, col1_3 int, col1_4 string) " +
        "using column ")

    snappy.sql("create table test2 (col2_1 int, col2_2 int,  col2_3 int, col2_5 string) " +
        "using column ")

    snappy.sql(" CREATE OR REPLACE VIEW v1 as select col2_1, col2_2, " +
        "col2_5 as longtext from test2 where col2_3 > 10")

    val q1 = "select a.col1_1, a.col1_2, " +
        " CASE WHEN a.col1_4 = '' THEN '#' ELSE a.col1_4 END functionalAreaCode," +
        "b.longtext as name, " +
        " sum(a.col1_3)" +
        "from test1 a left outer join v1 as b on a.col1_1 = b.col2_1" +
        " group by a.col1_1, a.col1_2, " +
        " CASE WHEN a.col1_4  = '' THEN '#' ELSE a.col1_4  END," +
        " b.longtext "
    snappy.sql(q1)
    snappy.sql(s" CREATE OR REPLACE VIEW v3 as $q1")

    val q = "select a.col1_1, a.col1_2, " +
        " CASE WHEN a.col1_4 = '' THEN '#' ELSE a.col1_4 END functionalAreaCode," +
        "'#' as fsid,  " +
        "b.longtext as name, " +
        " sum(a.col1_3)" +
        "from test1 a left outer join v1 as b on a.col1_1 = b.col2_1" +
        " group by a.col1_1, a.col1_2, " +
        " CASE WHEN a.col1_4  = '' THEN '#' ELSE a.col1_4  END," +
        " '#'," +
        " b.longtext "
    snappy.sql(q)
    snappy.sql(s" CREATE OR REPLACE VIEW v2 as $q")
    snappy.sql("select count(*) from v2").collect()

    stmt.execute("drop view v3")
    stmt.execute("drop view v2")
    stmt.execute("drop view v1")
    snc.sql("drop table if exists test1")
    snc.sql("drop table if exists test2")

    conn.close()
    TestUtil.stopNetServer()

  }

<<<<<<< HEAD
  test("Bug SNAP-2890") {
=======
  test("Bug SNAP-2887") {
>>>>>>> 1a696002
    snc
    var serverHostPort2 = TestUtil.startNetServer()
    var conn = DriverManager.getConnection(s"jdbc:snappydata://$serverHostPort2")
    var stmt = conn.createStatement()
    val snappy = snc.snappySession
<<<<<<< HEAD
    val numCols = 132
    snappy.conf.set(Property.ColumnBatchSize.name, "256")
    snappy.sql("drop table if exists test1")
    val sb = new StringBuilder
    for(i <- 1 until numCols + 1) {
      sb.append(s"col$i string,")
    }
    sb.deleteCharAt(sb.length -1)

    snappy.sql(s"create table test1 (${sb.toString()}) " +
      "using column ")
    val params = Array.fill(numCols)('?').mkString(",")
    val insertStr = s"insert into test1 values (${params})"
    val ps = conn.prepareStatement(insertStr)
    for (i <- 0 until 1000) {
      for (j <- 1 until numCols + 1) {
        ps.setString(j, j.toString)
      }
      ps.addBatch()
    }
    ps.executeBatch()
    snappy.sql(s"create table test2 using column as ( select * from test1)")
    for(i <- 1 until numCols + 1) {
      snappy.sql(s"select col${i} from test1").collect().foreach(r =>
        assert(r.getString(0).toInt == i) )
    }
    for(i <- 1 until (numCols + 1)/2) {
      snappy.sql(s"select col${i}, col${numCols - i + 1} from test1").collect().foreach(r =>
        {
          assert(r.getString(0).toInt == i)
          assert(r.getString(1).toInt == numCols -i + 1)
        } )
    }
    for(i <- 1 until numCols + 1) {
      val projSeq = for (j <- 1 until i + 1) yield {
        s"col${j}"
      }
      val projectionStr = projSeq.mkString(",")

      snappy.sql(s"select $projectionStr from test1 limit 10").collect().foreach(r =>
        for (j <- 1 until i + 1 ) {
          assert(r.getString(j -1).toInt == j)
        })
    }
    snappy.sql("select col126 from test2").collect()
    snappy.sql("select col128 from test2").collect()
    snappy.sql("select col127 from test2").collect()
    snappy.sql("select col130 from test2").collect()
    snappy.sql("select col129 from test2").collect()
    snc.sql("drop table if exists test1")
    snc.sql("drop table if exists test2")
    conn.close()
    TestUtil.stopNetServer()
  }

=======
    snappy.sql("drop table if exists portfolio")
    snappy.sql(s"create table portfolio (cid int not null, sid int not null, " +
      s"qty int not null,availQty int not null, subTotal int, tid int, " +
      s"constraint portf_pk primary key (cid, sid))")

    val insertStr = s"insert into portfolio values (?, ?, ?, ?, ? , ?)"
    val ps = conn.prepareStatement(insertStr)
    for (i <- 1 until 101) {
      ps.setInt(1, i % 10)
      ps.setInt(2, i * 10)
      ps.setInt(3, i)
      ps.setInt(4, i)
      ps.setInt(5, i)
      ps.setInt(6, 10)
      ps.executeUpdate()
    }
    val query = s"select * from portfolio where cid = ? and Sid = ? and tid = ?"
    val qps = conn.prepareStatement(query)
    for (i <- 0 until 11) {
      qps.setInt(1, 8)
      qps.setInt(2, 20)
      qps.setInt(3, 10)
      val rs = qps.executeQuery()
      var count = 0
      while (rs.next()) {
        count += 1
      }
      assert(count == 0)
    }
    snappy.sql(s"create index portfolio_sid  on portfolio (sId )")

    for (i <- 0 until 11) {
      qps.setInt(1, 8)
      qps.setInt(2, 20)
      qps.setInt(3, 10)
      val rs = qps.executeQuery()
      var count = 0
      while (rs.next()) {

        count += 1
      }
      assert(count == 0)
    }
    stmt.execute("drop index  if exists portfolio_sid")
    stmt.execute("drop table if exists portfolio")
  }
>>>>>>> 1a696002

  test("SNAP-2718") {
    snc
    val path1 = getClass.getResource("/patients1000.csv").getPath
    val df1 = snc.read.format("csv").option("header", "true").load(path1)
    df1.registerTempTable("patients")
    val path2 = getClass.getResource("/careplans1000.csv").getPath
    val df2 = snc.read.format("csv").option("header", "true").load(path2)
    df2.registerTempTable("careplans")

    snc.sql("select p.first, p.last from (select patient from ( select *, " +
      "case when description in ('Anti-suicide psychotherapy', 'Psychiatry care plan', " +
      "'Major depressive disorder clinical management plan') then 1 else 0 end as coverage " +
      "from careplans )c group by patient having sum(coverage) = 0)q " +
      "join patients p on id = patient ").collect

    df1.createOrReplaceTempView("patients_v")
    df2.createOrReplaceTempView("careplans_v")

    snc.sql("select p.first, p.last from (select patient from ( select *, " +
      "case when description in ('Anti-suicide psychotherapy', 'Psychiatry care plan', " +
      "'Major depressive disorder clinical management plan') then 1 else 0 end as coverage " +
      "from careplans_v )c group by patient having sum(coverage) = 0)q " +
      "join patients_v p on id = patient ").collect

    snc.dropTempTable("patients")
    snc.dropTempTable("careplans")
    snc.sql("drop view patients_v")
    snc.sql("drop view careplans_v")
  }

  test("SNAP-2368") {
    snc
    try {
      var serverHostPort2 = TestUtil.startNetServer()
      var conn = DriverManager.getConnection(s"jdbc:snappydata://$serverHostPort2")
      val schema = StructType(List(StructField("name", StringType, nullable = true)))
      val data = Seq(
        Row("abc"),
        Row("def")
      )
      val stmt = conn.createStatement()
      val sparkSession = SparkSession.builder.appName("test").
        sparkContext(snc.sparkContext).getOrCreate()
      val namesDF = sparkSession.createDataFrame(snc.sparkContext.parallelize(data), schema)
      namesDF.createOrReplaceTempView("names")
      sparkSession.table("names").
        write.mode(SaveMode.Overwrite).jdbc(
        s"jdbc:snappydata://$serverHostPort2/", "names", new Properties())
      var rs = stmt.executeQuery("select tabletype from sys.systables where tablename = 'NAMES'")
      rs.next()
      var tableType = rs.getString(1)
      assertEquals("T", tableType)
      stmt.execute("drop table names")
      rs = stmt.executeQuery("select tabletype from sys.systables where tablename = 'NAMES'")
      assertFalse(rs.next())
      val props = new Properties()
      props.put("createTableOptions", " using column options( buckets '13')")
      props.put("isolationLevel", "NONE")
      sparkSession.table("names").
        write.mode(SaveMode.Overwrite).jdbc(
        s"jdbc:snappydata://$serverHostPort2/", "names", props)

      rs = stmt.executeQuery("select tabletype from sys.systables where tablename = 'NAMES'")
      rs.next()
      tableType = rs.getString(1)
      assertEquals("C", tableType)
      stmt.execute("drop table if exists test")
    } finally {
      TestUtil.stopNetServer
    }
  }

  ignore("SNAP-2910") {
    snc
    try {
      var serverHostPort2 = TestUtil.startNetServer()
      var conn = DriverManager.getConnection(s"jdbc:snappydata://$serverHostPort2")
      val schema = StructType(List(StructField("name", StringType, nullable = true)))
      val data = Seq(
        Row("abc"),
        Row("def")
      )

      val stmt = conn.createStatement()

      val sparkSession = SparkSession.builder.appName("test").
        sparkContext(snc.sparkContext).getOrCreate()
      val namesDF = sparkSession.createDataFrame(snc.sparkContext.parallelize(data), schema)
      namesDF.createOrReplaceTempView("names")

      val props = new Properties()
      props.put("createTableOptions", " using column options( buckets '13')")
      sparkSession.table("names").
        write.mode(SaveMode.Overwrite).jdbc(
        s"jdbc:snappydata://$serverHostPort2/", "names", props)

      val rs = stmt.executeQuery("select tabletype from sys.systables where tablename = 'NAMES'")
      rs.next()
      val tableType = rs.getString(1)
      assertEquals("C", tableType)
      stmt.execute("drop table if exists test")
    } finally {
      TestUtil.stopNetServer
    }
  }

  test("SNAP-2237") {
    snc
    snc.sql("drop table if exists test1")
    snc.sql("create table test1 (col1_1 int, col1_2 int, col1_3 int, col1_4 string) " +
      "using column ")
    val insertDF = snc.range(50).selectExpr("id", "id*2", "id * 3",
      "cast (id as string)")
    insertDF.write.insertInto("test1")
    snc.sql("select col1_2, sum(col1_1) as summ from test1 group by col1_2 " +
      "order by sum(col1_1)").collect
    snc.sql("select col1_2, sum(col1_1) as summ from test1 " +
      "group by col1_2 order by summ").collect
    snc.sql("select lower(col1_2) as x, " +
      "sum(col1_1) as summ from test1 group by lower(col1_2) ").collect
    snc.sql("select lower(col1_2) as x, sum(col1_1) as summ from test1 " +
      "group by x").collect
    snc.dropTable("test1")
  }
}<|MERGE_RESOLUTION|>--- conflicted
+++ resolved
@@ -18,20 +18,13 @@
 
 import java.io.{BufferedReader, FileReader}
 import java.sql.{DriverManager, SQLException}
-<<<<<<< HEAD
-=======
 import java.util.Properties
-
->>>>>>> 1a696002
 import com.pivotal.gemfirexd.TestUtil
 import io.snappydata.{Property, SnappyFunSuite}
 import org.scalatest.BeforeAndAfterAll
 import org.junit.Assert._
-
-
 import org.apache.spark.sql.{Row, SaveMode, SparkSession}
 import org.apache.spark.sql.types.{StringType, StructField, StructType}
-
 import org.apache.spark.sql.SnappySession
 
 class BugTest extends SnappyFunSuite with BeforeAndAfterAll {
@@ -486,73 +479,7 @@
 
   }
 
-<<<<<<< HEAD
-  test("Bug SNAP-2890") {
-=======
   test("Bug SNAP-2887") {
->>>>>>> 1a696002
-    snc
-    var serverHostPort2 = TestUtil.startNetServer()
-    var conn = DriverManager.getConnection(s"jdbc:snappydata://$serverHostPort2")
-    var stmt = conn.createStatement()
-    val snappy = snc.snappySession
-<<<<<<< HEAD
-    val numCols = 132
-    snappy.conf.set(Property.ColumnBatchSize.name, "256")
-    snappy.sql("drop table if exists test1")
-    val sb = new StringBuilder
-    for(i <- 1 until numCols + 1) {
-      sb.append(s"col$i string,")
-    }
-    sb.deleteCharAt(sb.length -1)
-
-    snappy.sql(s"create table test1 (${sb.toString()}) " +
-      "using column ")
-    val params = Array.fill(numCols)('?').mkString(",")
-    val insertStr = s"insert into test1 values (${params})"
-    val ps = conn.prepareStatement(insertStr)
-    for (i <- 0 until 1000) {
-      for (j <- 1 until numCols + 1) {
-        ps.setString(j, j.toString)
-      }
-      ps.addBatch()
-    }
-    ps.executeBatch()
-    snappy.sql(s"create table test2 using column as ( select * from test1)")
-    for(i <- 1 until numCols + 1) {
-      snappy.sql(s"select col${i} from test1").collect().foreach(r =>
-        assert(r.getString(0).toInt == i) )
-    }
-    for(i <- 1 until (numCols + 1)/2) {
-      snappy.sql(s"select col${i}, col${numCols - i + 1} from test1").collect().foreach(r =>
-        {
-          assert(r.getString(0).toInt == i)
-          assert(r.getString(1).toInt == numCols -i + 1)
-        } )
-    }
-    for(i <- 1 until numCols + 1) {
-      val projSeq = for (j <- 1 until i + 1) yield {
-        s"col${j}"
-      }
-      val projectionStr = projSeq.mkString(",")
-
-      snappy.sql(s"select $projectionStr from test1 limit 10").collect().foreach(r =>
-        for (j <- 1 until i + 1 ) {
-          assert(r.getString(j -1).toInt == j)
-        })
-    }
-    snappy.sql("select col126 from test2").collect()
-    snappy.sql("select col128 from test2").collect()
-    snappy.sql("select col127 from test2").collect()
-    snappy.sql("select col130 from test2").collect()
-    snappy.sql("select col129 from test2").collect()
-    snc.sql("drop table if exists test1")
-    snc.sql("drop table if exists test2")
-    conn.close()
-    TestUtil.stopNetServer()
-  }
-
-=======
     snappy.sql("drop table if exists portfolio")
     snappy.sql(s"create table portfolio (cid int not null, sid int not null, " +
       s"qty int not null,availQty int not null, subTotal int, tid int, " +
@@ -599,7 +526,67 @@
     stmt.execute("drop index  if exists portfolio_sid")
     stmt.execute("drop table if exists portfolio")
   }
->>>>>>> 1a696002
+
+  test("Bug SNAP-2890") {
+    snc
+    var serverHostPort2 = TestUtil.startNetServer()
+    var conn = DriverManager.getConnection(s"jdbc:snappydata://$serverHostPort2")
+    var stmt = conn.createStatement()
+    val snappy = snc.snappySession
+    val numCols = 132
+    snappy.conf.set(Property.ColumnBatchSize.name, "256")
+    snappy.sql("drop table if exists test1")
+    val sb = new StringBuilder
+    for(i <- 1 until numCols + 1) {
+      sb.append(s"col$i string,")
+    }
+    sb.deleteCharAt(sb.length -1)
+
+    snappy.sql(s"create table test1 (${sb.toString()}) " +
+      "using column ")
+    val params = Array.fill(numCols)('?').mkString(",")
+    val insertStr = s"insert into test1 values (${params})"
+    val ps = conn.prepareStatement(insertStr)
+    for (i <- 0 until 1000) {
+      for (j <- 1 until numCols + 1) {
+        ps.setString(j, j.toString)
+      }
+      ps.addBatch()
+    }
+    ps.executeBatch()
+    snappy.sql(s"create table test2 using column as ( select * from test1)")
+    for(i <- 1 until numCols + 1) {
+      snappy.sql(s"select col${i} from test1").collect().foreach(r =>
+        assert(r.getString(0).toInt == i) )
+    }
+    for(i <- 1 until (numCols + 1)/2) {
+      snappy.sql(s"select col${i}, col${numCols - i + 1} from test1").collect().foreach(r =>
+        {
+          assert(r.getString(0).toInt == i)
+          assert(r.getString(1).toInt == numCols -i + 1)
+        } )
+    }
+    for(i <- 1 until numCols + 1) {
+      val projSeq = for (j <- 1 until i + 1) yield {
+        s"col${j}"
+      }
+      val projectionStr = projSeq.mkString(",")
+
+      snappy.sql(s"select $projectionStr from test1 limit 10").collect().foreach(r =>
+        for (j <- 1 until i + 1 ) {
+          assert(r.getString(j -1).toInt == j)
+        })
+    }
+    snappy.sql("select col126 from test2").collect()
+    snappy.sql("select col128 from test2").collect()
+    snappy.sql("select col127 from test2").collect()
+    snappy.sql("select col130 from test2").collect()
+    snappy.sql("select col129 from test2").collect()
+    snc.sql("drop table if exists test1")
+    snc.sql("drop table if exists test2")
+    conn.close()
+    TestUtil.stopNetServer()
+  }
 
   test("SNAP-2718") {
     snc
