/*
 * Copyright (c) 2018 SnappyData, Inc. All rights reserved.
 *
 * Licensed under the Apache License, Version 2.0 (the "License"); you
 * may not use this file except in compliance with the License. You
 * may obtain a copy of the License at
 *
 * http://www.apache.org/licenses/LICENSE-2.0
 *
 * Unless required by applicable law or agreed to in writing, software
 * distributed under the License is distributed on an "AS IS" BASIS,
 * WITHOUT WARRANTIES OR CONDITIONS OF ANY KIND, either express or
 * implied. See the License for the specific language governing
 * permissions and limitations under the License. See accompanying
 * LICENSE file.
 */
package org.apache.spark.sql.store

import java.io.{BufferedReader, FileReader}
import java.sql.{DriverManager, SQLException}
import java.util.Properties

import com.pivotal.gemfirexd.TestUtil
import io.snappydata.SnappyFunSuite
import org.scalatest.BeforeAndAfterAll
import org.junit.Assert._


import org.apache.spark.sql.{Row, SaveMode, SparkSession}
import org.apache.spark.sql.types.{StringType, StructField, StructType}

class BugTest extends SnappyFunSuite with BeforeAndAfterAll {

  override def beforeAll(): Unit = {
    super.beforeAll()
  }

  override def afterAll(): Unit = {
    super.afterAll()
  }

  test("SNAP-2342 nested query involving joins & union throws Exception") {
    snc.sql(s"create table tab1 ( " +
        "field1   string," +
        "field2   string," +
        "field3   string," +
        "field4   string," +
        "field5   string," +
        "field6   string," +
        "field7   string," +
        "field8   string," +
        "field9   string," +
        "field10   string," +
        "field11   string," +
        "field12   string," +
        "field13   string," +
        "field14   string," +
        "field15   string," +
        "field16   string," +
        "field17   string," +
        "localfield8   string," +
        "localfield9   string," +
        "localfield10   string," +
        "localfield11   string," +
        "localfield15   string," +
        "localfield16   string," +
        "field18   string," +
         "field19   string," +
        "sfield13   string," +
        "field20   string," +
        "field21   string," +
        "field22   string," +
        "field23   string )")

    snc.sql("create table tab2 (" +
        "field24   string," +
        "field9   string," +
        "field25   string," +
        "field10   string," +
        "field11   string," +
        "field12   string," +
        "field13   string," +
        "field14   string," +
        "field15   string," +
        "field16   string," +
        "field17   string," +
        "localfield9   string," +
        "localfield10   string," +
        "localfield11   string," +
        "localfield15   string," +
        "localfield16   string," +
        "field18   string," +
        "localfield23   string," +
        "field19   string," +
        "sfield13   string," +
        "field26   string," +
        "field20   string," +
         "field23   string)")

    snc.sql("create table tab3 (" +
        "field27 string, " +
        " field27description string, " +
        " field28 string )")

    snc.sql("create table tab4 (" +
        " field29  string," +
        "field29description  string," +
        " field27 string, " +
        " field27description string)")

    snc.sql("create table tab5 (" +
        "field27 string," +
        "field27description  string," +
        "field30  string," +
        "field30description  string)")

    snc.sql("create table tab6 (" +
        "field1   string," +
        "field27   string," +
        "field27description   string," +
        "field28   string," +
        "field31   string," +
        "field32   string," +
        "field32description   string)")

    snc.sql(s"create or replace view view1 as " +
        s"( select  field33,field27,first(field27Description) as field27Description, " +
        s"first(field29) as field29, " +
        s"first(field29Description) as field29Description,  first(field30) as field30, " +
        s"first(field30Description) as field30Description, " +
        s"first(field28) as field28," +
        s"format_number(sum(field34),2) as field34," +
        s" format_number(sum(field34),2) as field35,format_number(sum(total),2) as total from" +
        s" ( select a.field14 as field33,a.field17 as leLocal," +
        s" a.field19 as field36," +
        s" a.field20 as field37,a.field11 as field27," +
        s"a.localfield11 as field32," +
        s" SUM(field12) as field35,SUM(sfield13) as field34,SUM(field13) as total," +
        s" first(b.field27Description) as field27Description," +
        s" first(b.field28) as field28," +
        s" first((case when a.field20='x1' then e.field32Description " +
        s" when a.field20='b1' then b.field27Description else '' end)) " +
        s" as field32Description ," +
        s" first(c.field29Description) as field29Description," +
        s"first(d.field30Description) as field30Description, " +
        s" first(c.field29) as field29, first(d.field30) as field30 from ( select field16," +
        s"field14," +
        s" field17,field19,field9,field20,localfield11," +
        s" field11,last(localfield10),SUM(field13) as field13," +
        s" SUM(field12) as field12,SUM(sfield13) as sfield13, field11 ," +
        s" 'Y1' as field1,localfield11 as field32 from " +
        s" ( select field16,field14,field17,field19,field9,field20," +
        s" localfield11,field11,localfield10,field13,field12,sfield13" +
        s"  from tab1  where field16='0L' and field14='7600' " +
        s" AND field9='2017' and field8<=3 AND field20='b1'  union all" +
        s" select field16,field14,field17,field19,field9,field20," +
        s" localfield11,field11,localfield10,field13,field12," +
        s" sfield13  from tab2  where field16='0L' and field14='7600'" +
        s" AND field9='2017' AND field20='btb_latam' )  group by field16," +
        s" field14,field17,field19,field9,field20," +
        s" localfield11,field11 ) a" +
        s" left join tab3 b on (a.field11=b.field27) left join " +
        s" tab4 c " +
        s" on (a.field11=c.field27)  left join tab5 d on (a.field11=d.field27)" +
        s" left join tab6 e on(a.field1=e.field1 and " +
        s"  a.field11 = e.field27 and a.field32 = e.field32 ) group by a.field14," +
        s"a.field17," +
        s" a.field19,a.field20,a.field11,a.localfield11," +
        s"c.field29,d.field30) group by field33,field27)")

    snc.sql("drop view view1")
    snc.sql("drop table if exists tab1")
    snc.sql("drop table if exists tab2")
    snc.sql("drop table if exists tab3")
    snc.sql("drop table if exists tab4")
    snc.sql("drop table if exists tab5")
    snc.sql("drop table if exists tab6")

  }
/////////
  test("Bug SNAP-2332 . ParamLiteral found in First/Last Aggregate Function") {
    snc
    var serverHostPort2 = TestUtil.startNetServer()
    var conn = DriverManager.getConnection(s"jdbc:snappydata://$serverHostPort2")
    var stmt = conn.createStatement()
    val snappy = snc.snappySession

    val insertDF = snappy.range(50).selectExpr("id", "(id * 12) as k",
      "concat('val', cast(100 as string)) as s")

    snappy.sql("drop table if exists test")
    snappy.sql("create table test (id bigint, k bigint, s varchar(10)) " +
        "using column options(buckets '8')")
    insertDF.write.insertInto("test")
    val query1 = "select sum(id) as summ, first(s, true) as firstt, last(s, true) as lastt" +
        " from test having (first(s, true) = 'val100' or last(s, true) = 'val100' )"


    var ps = conn.prepareStatement(query1)
    var resultset = ps.executeQuery()
    while (resultset.next()) {
      resultset.getDouble(1)
    }

    var rs = snappy.sql(query1)
    rs.collect()
    rs = snappy.sql(query1)
    rs.collect()

    resultset = stmt.executeQuery(query1)
    while (resultset.next()) {
      resultset.getDouble(1)
    }

    val query2 = "select sum(id) summ , first(s) firstt, last(s) lastt " +
        " from test having (first(s) = 'val100' or last(s) = 'val100' )"

    ps = conn.prepareStatement(query2)
    resultset = ps.executeQuery()
    while (resultset.next()) {
      resultset.getDouble(1)
    }

    resultset = stmt.executeQuery(query2)
    while (resultset.next()) {
      resultset.getDouble(1)
    }

    rs = snappy.sql(query2)
    rs.collect()


    stmt.execute(s"create or replace view X as ($query2)")
    val query3 = "select * from X where summ > 0"
    ps = conn.prepareStatement(query3)
    resultset = ps.executeQuery()
    while (resultset.next()) {
      resultset.getDouble(1)
    }

    rs = snappy.sql(query3)
    rs.collect()
    rs = snappy.sql(query3)
    rs.collect()
    resultset = stmt.executeQuery(query3)
    while (resultset.next()) {
      resultset.getDouble(1)
    }

    val table1 = s"create table tab1 ( " +
        "field1   string," +
        "field2   string," +
        "field3   string," +
        "field4   string," +
        "field5   string," +
        "field6   string," +
        "field7   string," +
        "field8   string," +
        "field9   string," +
        "field10   string," +
        "field11   string," +
        "field12   string," +
        "field13   string," +
        "field14   string," +
        "field15   string," +
        "field16   string," +
        "field17   string," +
        "localfield8   string," +
        "localfield9   string," +
        "localfield10   string," +
        "localfield11   string," +
        "localfield15   string," +
        "localfield16   string," +
        "field18   string," +
        "field19   string," +
        "sfield13   string," +
        "field20   string," +
        "field21   string," +
        "field22   string," +
        "field23   string )"

    val table2 = "create table tab7 (" +
        "globalfield16 string," +
        "globalfield16description string," +
        "localfield16 string, " +
        "localfield16description string," +
        "field20 string)"

    val table3 = "create table field29_hier (" +
        "field38 string," +
        "field39 string," +
        "field40 string," +
        "field41 string," +
        "field42 string," +
        "field43 string," +
        "subfield38 string," +
        "subfield39 string," +
        "field44 string," +
        "field45 string," +
        "field46 string)"

    stmt.execute(table1)
    stmt.execute(table2)
    stmt.execute(table3)

    val view = "CREATE or replace view view2 as (SELECT " +
        "A.field9,first(A.field8) as field8,A.field14, A.localfield16," +
        "A.field20,  A.field11,A.field3, A.field19, " +
        " first(A.field15) as field15," +
        " first(A.field23) as field23, first(A.field10) as field10," +
        "SUM(A.field13 ) as field13,  " +
        "first(B.globalfield16Description) as globalfield16Description," +
        " first(C.field44) as field44," +
        " first(C.field38) as field38,  " +
        "first(C.field45) as field45," +
        " first(C.subfield38) as subfield38, " +
        "first(C.field40) as field40" +
        " FROM tab1 A  LEFT JOIN tab7 B " +
        " ON A.field20 = B.field20 AND " +
        " B.globalfield16 = A.localfield16 LEFT JOIN field29_hier C ON " +
        " A.field3 = field42 WHERE A.localfield16 ='0L' " +
        " GROUP BY A.field14, A.field19, " +
        "A.field9, A.field20, A.field11, A.field3, A.localfield16 " +
        "having ( SUM(A.field13 ) > 0.001F or SUM(A.field13 ) < -0.001F) );"

    stmt.execute(view)

    val q = "SELECT field14 FROM view2 GROUP BY 1"
    ps = conn.prepareStatement(q)

    resultset = ps.executeQuery()
    while (resultset.next()) {
      resultset.getString(1)
    }
    stmt.execute("drop view view2")
    snc.sql("drop table if exists tab1")
    snc.sql("drop table if exists tab7")
    snc.sql("drop table if exists field29_hier")
    conn.close()
    TestUtil.stopNetServer()

  }

  test("big view") {
    val snc = this.snc
    val serverHostPort2 = TestUtil.startNetServer()
    val conn = DriverManager.getConnection(s"jdbc:snappydata://$serverHostPort2")
    val session = this.snc.snappySession

    // check temporary view with USING and its meta-data
    val hfile: String = getClass.getResource("/2015.parquet").getPath
    val stagingDF = snc.read.load(hfile)
    snc.createTable("airline", "column", stagingDF.schema,
      Map.empty[String, String])


    // create a big view on it
    val viewFile = getClass.getResource("/bigviewcase.sql")
    val br = new BufferedReader(new FileReader(viewFile.getFile))
    var viewSql = ""
    var keepGoing = true
    while(keepGoing) {
      val x = br.readLine()
      if (x != null) {
        viewSql += x
      } else {
        keepGoing = false
      }
    }
    val viewname = "AIRLINEBOGUSVIEW"

    // check catalog cache is cleared for VIEWs
    val cstmt = conn.prepareCall(s"call SYS.GET_COLUMN_TABLE_SCHEMA(?, ?, ?)")
    cstmt.setString(1, "APP")
    cstmt.setString(2, viewname)
    cstmt.registerOutParameter(3, java.sql.Types.CLOB)
    try {
      cstmt.execute()
      assert(cstmt.getString(3) === "")
      fail("expected to fail")
    } catch {
      case se: SQLException if se.getSQLState == "XIE0M" =>
    }

    // create view
    session.sql(viewSql)

    // meta-data lookup should not fail now
    cstmt.execute()
    assert(cstmt.getString(3).contains(
      "CASE WHEN (YEARI > 0) THEN CAST(1 AS DECIMAL(11,1)) ELSE CAST(1.1 AS DECIMAL(11,1)) END"))

    // query on view
    session.sql(s"select count(*) from $viewname").collect()
    // check column names
    val rs = conn.getMetaData.getColumns(null, null, viewname, "%")
    var foundValidColumnName = false
    while(rs.next() && !foundValidColumnName) {
      val colName = rs.getString("COLUMN_NAME")
      if  (colName == "YEARI") {
        foundValidColumnName = true
      }
    }
    assert(foundValidColumnName)

    snc.sql(s"drop view $viewname")
    snc.sql("drop table airline")
    conn.close()
    TestUtil.stopNetServer()
  }

  test("Column table creation test - SNAP-2577") {
    snc
    var serverHostPort2 = TestUtil.startNetServer()
    var conn = DriverManager.getConnection(s"jdbc:snappydata://$serverHostPort2")
    var stmt = conn.createStatement()
    val session = this.snc.snappySession
    stmt.execute(s"CREATE TABLE temp (username String, id Int) " +
        s" USING column ")
    val seq = Seq("USERX" -> 4, "USERX" -> 5, "USERX" -> 6, "USERY" -> 7,
      "USERY" -> 8, "USERY" -> 9)
    val rdd = sc.parallelize(seq)

    val dataDF = session.createDataFrame(rdd)

    dataDF.write.insertInto("temp")
    snc.sql("drop table temp")
    conn.close()
    TestUtil.stopNetServer()
  }

  test("Bug SNAP-2758 . view containing aggregate function & join throws error") {
    snc
    var serverHostPort2 = TestUtil.startNetServer()
    var conn = DriverManager.getConnection(s"jdbc:snappydata://$serverHostPort2")
    var stmt = conn.createStatement()
    val snappy = snc.snappySession
    snappy.sql("drop table if exists test1")
    snappy.sql("create table test1 (col1_1 int, col1_2 int, col1_3 int, col1_4 string) " +
        "using column ")

    snappy.sql("create table test2 (col2_1 int, col2_2 int,  col2_3 int, col2_5 string) " +
        "using column ")

    snappy.sql(" CREATE OR REPLACE VIEW v1 as select col2_1, col2_2, " +
        "col2_5 as longtext from test2 where col2_3 > 10")

    val q1 = "select a.col1_1, a.col1_2, " +
        " CASE WHEN a.col1_4 = '' THEN '#' ELSE a.col1_4 END functionalAreaCode," +
        "b.longtext as name, " +
        " sum(a.col1_3)" +
        "from test1 a left outer join v1 as b on a.col1_1 = b.col2_1" +
        " group by a.col1_1, a.col1_2, " +
        " CASE WHEN a.col1_4  = '' THEN '#' ELSE a.col1_4  END," +
        " b.longtext "
    snappy.sql(q1)
    snappy.sql(s" CREATE OR REPLACE VIEW v3 as $q1")

    val q = "select a.col1_1, a.col1_2, " +
        " CASE WHEN a.col1_4 = '' THEN '#' ELSE a.col1_4 END functionalAreaCode," +
        "'#' as fsid,  " +
        "b.longtext as name, " +
        " sum(a.col1_3)" +
        "from test1 a left outer join v1 as b on a.col1_1 = b.col2_1" +
        " group by a.col1_1, a.col1_2, " +
        " CASE WHEN a.col1_4  = '' THEN '#' ELSE a.col1_4  END," +
        " '#'," +
        " b.longtext "
    snappy.sql(q)
    snappy.sql(s" CREATE OR REPLACE VIEW v2 as $q")
    snappy.sql("select count(*) from v2").collect()

    stmt.execute("drop view v3")
    stmt.execute("drop view v2")
    stmt.execute("drop view v1")
    snc.sql("drop table if exists test1")
    snc.sql("drop table if exists test2")

    conn.close()
    TestUtil.stopNetServer()

  }

  test("Bug SNAP-2887") {
    snc
    var serverHostPort2 = TestUtil.startNetServer()
    var conn = DriverManager.getConnection(s"jdbc:snappydata://$serverHostPort2")
    var stmt = conn.createStatement()
    val snappy = snc.snappySession
    snappy.sql("drop table if exists portfolio")
    snappy.sql(s"create table portfolio (cid int not null, sid int not null, " +
      s"qty int not null,availQty int not null, subTotal int, tid int, " +
      s"constraint portf_pk primary key (cid, sid))")

    val insertStr = s"insert into portfolio values (?, ?, ?, ?, ? , ?)"
    val ps = conn.prepareStatement(insertStr)
    for (i <- 1 until 101) {
      ps.setInt(1, i % 10)
      ps.setInt(2, i * 10)
      ps.setInt(3, i)
      ps.setInt(4, i)
      ps.setInt(5, i)
      ps.setInt(6, 10)
      ps.executeUpdate()
    }
    val query = s"select * from portfolio where cid = ? and Sid = ? and tid = ?"
    val qps = conn.prepareStatement(query)
    for (i <- 0 until 11) {
      qps.setInt(1, 8)
      qps.setInt(2, 20)
      qps.setInt(3, 10)
      val rs = qps.executeQuery()
      var count = 0
      while (rs.next()) {
        count += 1
      }
      assert(count == 0)
    }
    snappy.sql(s"create index portfolio_sid  on portfolio (sId )")

    for (i <- 0 until 11) {
      qps.setInt(1, 8)
      qps.setInt(2, 20)
      qps.setInt(3, 10)
      val rs = qps.executeQuery()
      var count = 0
      while (rs.next()) {

        count += 1
      }
      assert(count == 0)
    }
    stmt.execute("drop index  if exists portfolio_sid")
    stmt.execute("drop table if exists portfolio")
  }

  test("SNAP-2718") {
    snc
    val path1 = getClass.getResource("/patients1000.csv").getPath
    val df1 = snc.read.format("csv").option("header", "true").load(path1)
    df1.registerTempTable("patients")
    val path2 = getClass.getResource("/careplans1000.csv").getPath
    val df2 = snc.read.format("csv").option("header", "true").load(path2)
    df2.registerTempTable("careplans")

    snc.sql("select p.first, p.last from (select patient from ( select *, " +
      "case when description in ('Anti-suicide psychotherapy', 'Psychiatry care plan', " +
      "'Major depressive disorder clinical management plan') then 1 else 0 end as coverage " +
      "from careplans )c group by patient having sum(coverage) = 0)q " +
      "join patients p on id = patient ").collect

    df1.createOrReplaceTempView("patients_v")
    df2.createOrReplaceTempView("careplans_v")

    snc.sql("select p.first, p.last from (select patient from ( select *, " +
      "case when description in ('Anti-suicide psychotherapy', 'Psychiatry care plan', " +
      "'Major depressive disorder clinical management plan') then 1 else 0 end as coverage " +
      "from careplans_v )c group by patient having sum(coverage) = 0)q " +
      "join patients_v p on id = patient ").collect

    snc.dropTempTable("patients")
    snc.dropTempTable("careplans")
    snc.sql("drop view patients_v")
    snc.sql("drop view careplans_v")
  }
<<<<<<< HEAD

  test("SNAP-2368") {
    snc
    try {
      var serverHostPort2 = TestUtil.startNetServer()
      var conn = DriverManager.getConnection(s"jdbc:snappydata://$serverHostPort2")
      val schema = StructType(List(StructField("name", StringType, nullable = true)))
      val data = Seq(
        Row("abc"),
        Row("def")
      )

      val sparkSession = SparkSession.builder.appName("test").
        sparkContext(snc.sparkContext).getOrCreate()
      val namesDF = sparkSession.createDataFrame(snc.sparkContext.parallelize(data), schema)
      namesDF.createOrReplaceTempView("names")
      sparkSession.table("names").
        write.mode(SaveMode.Overwrite).jdbc(
        s"jdbc:snappydata://$serverHostPort2/", "names", new Properties())
      val stmt = conn.createStatement()
      stmt.execute("drop table if exists names")
      val props = new Properties()
      props.put("createTableOptions", " using column options( buckets '13')")
      sparkSession.table("names").
        write.mode(SaveMode.Overwrite).jdbc(
        s"jdbc:snappydata://$serverHostPort2/", "names", props)

      val rs = stmt.executeQuery("select tabletype from sys.systables where tablename = 'NAMES'")
      rs.next()
      val tableType = rs.getString(1)
      assertEquals("C", tableType)

    } finally {
      TestUtil.stopNetServer
    }

  }


=======
>>>>>>> ec944c87
}<|MERGE_RESOLUTION|>--- conflicted
+++ resolved
@@ -563,7 +563,7 @@
     snc.sql("drop view patients_v")
     snc.sql("drop view careplans_v")
   }
-<<<<<<< HEAD
+
 
   test("SNAP-2368") {
     snc
@@ -599,10 +599,5 @@
     } finally {
       TestUtil.stopNetServer
     }
-
-  }
-
-
-=======
->>>>>>> ec944c87
+  }
 }