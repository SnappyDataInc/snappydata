/*
 * Copyright (c) 2018 SnappyData, Inc. All rights reserved.
 *
 * Licensed under the Apache License, Version 2.0 (the "License"); you
 * may not use this file except in compliance with the License. You
 * may obtain a copy of the License at
 *
 * http://www.apache.org/licenses/LICENSE-2.0
 *
 * Unless required by applicable law or agreed to in writing, software
 * distributed under the License is distributed on an "AS IS" BASIS,
 * WITHOUT WARRANTIES OR CONDITIONS OF ANY KIND, either express or
 * implied. See the License for the specific language governing
 * permissions and limitations under the License. See accompanying
 * LICENSE file.
 */
package org.apache.spark.sql.store

import java.io.{BufferedReader, FileReader}
import java.sql.{DriverManager, SQLException}

import com.pivotal.gemfirexd.TestUtil
import io.snappydata.SnappyFunSuite
import org.scalatest.BeforeAndAfterAll

class BugTest extends SnappyFunSuite with BeforeAndAfterAll {

  override def beforeAll(): Unit = {
    super.beforeAll()
  }

  override def afterAll(): Unit = {
    super.afterAll()
  }

  test("SNAP-2342 nested query involving joins & union throws Exception") {
    snc.sql(s"create table tab1 ( " +
        "field1   string," +
        "field2   string," +
        "field3   string," +
        "field4   string," +
        "field5   string," +
        "field6   string," +
        "field7   string," +
        "field8   string," +
        "field9   string," +
        "field10   string," +
        "field11   string," +
        "field12   string," +
        "field13   string," +
        "field14   string," +
        "field15   string," +
        "field16   string," +
        "field17   string," +
        "localfield8   string," +
        "localfield9   string," +
        "localfield10   string," +
        "localfield11   string," +
        "localfield15   string," +
        "localfield16   string," +
        "field18   string," +
         "field19   string," +
        "sfield13   string," +
        "field20   string," +
        "field21   string," +
        "field22   string," +
        "field23   string )")

    snc.sql("create table tab2 (" +
        "field24   string," +
        "field9   string," +
        "field25   string," +
        "field10   string," +
        "field11   string," +
        "field12   string," +
        "field13   string," +
        "field14   string," +
        "field15   string," +
        "field16   string," +
        "field17   string," +
        "localfield9   string," +
        "localfield10   string," +
        "localfield11   string," +
        "localfield15   string," +
        "localfield16   string," +
        "field18   string," +
        "localfield23   string," +
        "field19   string," +
        "sfield13   string," +
        "field26   string," +
        "field20   string," +
         "field23   string)")

    snc.sql("create table tab3 (" +
        "field27 string, " +
        " field27description string, " +
        " field28 string )")

    snc.sql("create table tab4 (" +
        " field29  string," +
        "field29description  string," +
        " field27 string, " +
        " field27description string)")

    snc.sql("create table tab5 (" +
        "field27 string," +
        "field27description  string," +
        "field30  string," +
        "field30description  string)")

    snc.sql("create table tab6 (" +
        "field1   string," +
        "field27   string," +
        "field27description   string," +
        "field28   string," +
        "field31   string," +
        "field32   string," +
        "field32description   string)")

    snc.sql(s"create or replace view view1 as " +
        s"( select  field33,field27,first(field27Description) as field27Description, " +
        s"first(field29) as field29, " +
        s"first(field29Description) as field29Description,  first(field30) as field30, " +
        s"first(field30Description) as field30Description, " +
        s"first(field28) as field28," +
        s"format_number(sum(field34),2) as field34," +
        s" format_number(sum(field34),2) as field35,format_number(sum(total),2) as total from" +
        s" ( select a.field14 as field33,a.field17 as leLocal," +
        s" a.field19 as field36," +
        s" a.field20 as field37,a.field11 as field27," +
        s"a.localfield11 as field32," +
        s" SUM(field12) as field35,SUM(sfield13) as field34,SUM(field13) as total," +
        s" first(b.field27Description) as field27Description," +
        s" first(b.field28) as field28," +
        s" first((case when a.field20='x1' then e.field32Description " +
        s" when a.field20='b1' then b.field27Description else '' end)) " +
        s" as field32Description ," +
        s" first(c.field29Description) as field29Description," +
        s"first(d.field30Description) as field30Description, " +
        s" first(c.field29) as field29, first(d.field30) as field30 from ( select field16," +
        s"field14," +
        s" field17,field19,field9,field20,localfield11," +
        s" field11,last(localfield10),SUM(field13) as field13," +
        s" SUM(field12) as field12,SUM(sfield13) as sfield13, field11 ," +
        s" 'Y1' as field1,localfield11 as field32 from " +
        s" ( select field16,field14,field17,field19,field9,field20," +
        s" localfield11,field11,localfield10,field13,field12,sfield13" +
        s"  from tab1  where field16='0L' and field14='7600' " +
        s" AND field9='2017' and field8<=3 AND field20='b1'  union all" +
        s" select field16,field14,field17,field19,field9,field20," +
        s" localfield11,field11,localfield10,field13,field12," +
        s" sfield13  from tab2  where field16='0L' and field14='7600'" +
        s" AND field9='2017' AND field20='btb_latam' )  group by field16," +
        s" field14,field17,field19,field9,field20," +
        s" localfield11,field11 ) a" +
        s" left join tab3 b on (a.field11=b.field27) left join " +
        s" tab4 c " +
        s" on (a.field11=c.field27)  left join tab5 d on (a.field11=d.field27)" +
        s" left join tab6 e on(a.field1=e.field1 and " +
        s"  a.field11 = e.field27 and a.field32 = e.field32 ) group by a.field14," +
        s"a.field17," +
        s" a.field19,a.field20,a.field11,a.localfield11," +
        s"c.field29,d.field30) group by field33,field27)")

    snc.sql("drop view view1")
    snc.sql("drop table if exists tab1")
    snc.sql("drop table if exists tab2")
    snc.sql("drop table if exists tab3")
    snc.sql("drop table if exists tab4")
    snc.sql("drop table if exists tab5")
    snc.sql("drop table if exists tab6")

  }
/////////
  test("Bug SNAP-2332 . ParamLiteral found in First/Last Aggregate Function") {
    snc
    var serverHostPort2 = TestUtil.startNetServer()
    var conn = DriverManager.getConnection(s"jdbc:snappydata://$serverHostPort2")
    var stmt = conn.createStatement()
    val snappy = snc.snappySession

    val insertDF = snappy.range(50).selectExpr("id", "(id * 12) as k",
      "concat('val', cast(100 as string)) as s")

    snappy.sql("drop table if exists test")
    snappy.sql("create table test (id bigint, k bigint, s varchar(10)) " +
        "using column options(buckets '8')")
    insertDF.write.insertInto("test")
    val query1 = "select sum(id) as summ, first(s, true) as firstt, last(s, true) as lastt" +
        " from test having (first(s, true) = 'val100' or last(s, true) = 'val100' )"


    var ps = conn.prepareStatement(query1)
    var resultset = ps.executeQuery()
    while (resultset.next()) {
      resultset.getDouble(1)
    }

    var rs = snappy.sql(query1)
    rs.collect()
    rs = snappy.sql(query1)
    rs.collect()

    resultset = stmt.executeQuery(query1)
    while (resultset.next()) {
      resultset.getDouble(1)
    }

    val query2 = "select sum(id) summ , first(s) firstt, last(s) lastt " +
        " from test having (first(s) = 'val100' or last(s) = 'val100' )"

    ps = conn.prepareStatement(query2)
    resultset = ps.executeQuery()
    while (resultset.next()) {
      resultset.getDouble(1)
    }

    resultset = stmt.executeQuery(query2)
    while (resultset.next()) {
      resultset.getDouble(1)
    }

    rs = snappy.sql(query2)
    rs.collect()


    stmt.execute(s"create or replace view X as ($query2)")
    val query3 = "select * from X where summ > 0"
    ps = conn.prepareStatement(query3)
    resultset = ps.executeQuery()
    while (resultset.next()) {
      resultset.getDouble(1)
    }

    rs = snappy.sql(query3)
    rs.collect()
    rs = snappy.sql(query3)
    rs.collect()
    resultset = stmt.executeQuery(query3)
    while (resultset.next()) {
      resultset.getDouble(1)
    }

    val table1 = s"create table tab1 ( " +
        "field1   string," +
        "field2   string," +
        "field3   string," +
        "field4   string," +
        "field5   string," +
        "field6   string," +
        "field7   string," +
        "field8   string," +
        "field9   string," +
        "field10   string," +
        "field11   string," +
        "field12   string," +
        "field13   string," +
        "field14   string," +
        "field15   string," +
        "field16   string," +
        "field17   string," +
        "localfield8   string," +
        "localfield9   string," +
        "localfield10   string," +
        "localfield11   string," +
        "localfield15   string," +
        "localfield16   string," +
        "field18   string," +
        "field19   string," +
        "sfield13   string," +
        "field20   string," +
        "field21   string," +
        "field22   string," +
        "field23   string )"

    val table2 = "create table tab7 (" +
        "globalfield16 string," +
        "globalfield16description string," +
        "localfield16 string, " +
        "localfield16description string," +
        "field20 string)"

    val table3 = "create table field29_hier (" +
        "field38 string," +
        "field39 string," +
        "field40 string," +
        "field41 string," +
        "field42 string," +
        "field43 string," +
        "subfield38 string," +
        "subfield39 string," +
        "field44 string," +
        "field45 string," +
        "field46 string)"

    stmt.execute(table1)
    stmt.execute(table2)
    stmt.execute(table3)

    val view = "CREATE or replace view view2 as (SELECT " +
        "A.field9,first(A.field8) as field8,A.field14, A.localfield16," +
        "A.field20,  A.field11,A.field3, A.field19, " +
        " first(A.field15) as field15," +
        " first(A.field23) as field23, first(A.field10) as field10," +
        "SUM(A.field13 ) as field13,  " +
        "first(B.globalfield16Description) as globalfield16Description," +
        " first(C.field44) as field44," +
        " first(C.field38) as field38,  " +
        "first(C.field45) as field45," +
        " first(C.subfield38) as subfield38, " +
        "first(C.field40) as field40" +
        " FROM tab1 A  LEFT JOIN tab7 B " +
        " ON A.field20 = B.field20 AND " +
        " B.globalfield16 = A.localfield16 LEFT JOIN field29_hier C ON " +
        " A.field3 = field42 WHERE A.localfield16 ='0L' " +
        " GROUP BY A.field14, A.field19, " +
        "A.field9, A.field20, A.field11, A.field3, A.localfield16 " +
        "having ( SUM(A.field13 ) > 0.001F or SUM(A.field13 ) < -0.001F) );"

    stmt.execute(view)

    val q = "SELECT field14 FROM view2 GROUP BY 1"
    ps = conn.prepareStatement(q)

    resultset = ps.executeQuery()
    while (resultset.next()) {
      resultset.getString(1)
    }
    stmt.execute("drop view view2")
    snc.sql("drop table if exists tab1")
    snc.sql("drop table if exists tab7")
    snc.sql("drop table if exists field29_hier")
    conn.close()
    TestUtil.stopNetServer()

  }

  test("big view") {
    val snc = this.snc
    val serverHostPort2 = TestUtil.startNetServer()
    val conn = DriverManager.getConnection(s"jdbc:snappydata://$serverHostPort2")
    val session = this.snc.snappySession

    // check temporary view with USING and its meta-data
    val hfile: String = getClass.getResource("/2015.parquet").getPath
    val stagingDF = snc.read.load(hfile)
    snc.createTable("airline", "column", stagingDF.schema,
      Map.empty[String, String])


    // create a big view on it
    val viewFile = getClass.getResource("/bigviewcase.sql")
    val br = new BufferedReader(new FileReader(viewFile.getFile))
    var viewSql = ""
    var keepGoing = true
    while(keepGoing) {
      val x = br.readLine()
      if (x != null) {
        viewSql += x
      } else {
        keepGoing = false
      }
    }
    val viewname = "AIRLINEBOGUSVIEW"

    // check catalog cache is cleared for VIEWs
    val cstmt = conn.prepareCall(s"call SYS.GET_COLUMN_TABLE_SCHEMA(?, ?, ?)")
    cstmt.setString(1, "APP")
    cstmt.setString(2, viewname)
    cstmt.registerOutParameter(3, java.sql.Types.CLOB)
    try {
      cstmt.execute()
      assert(cstmt.getString(3) === "")
      fail("expected to fail")
    } catch {
      case se: SQLException if se.getSQLState == "XIE0M" =>
    }

    // create view
    session.sql(viewSql)

    // meta-data lookup should not fail now
    cstmt.execute()
    assert(cstmt.getString(3).contains(
      "CASE WHEN (YEARI > 0) THEN CAST(1 AS DECIMAL(11,1)) ELSE CAST(1.1 AS DECIMAL(11,1)) END"))

    // query on view
    session.sql(s"select count(*) from $viewname").collect()
    // check column names
    val rs = conn.getMetaData.getColumns(null, null, viewname, "%")
    var foundValidColumnName = false
    while(rs.next() && !foundValidColumnName) {
      val colName = rs.getString("COLUMN_NAME")
      if  (colName == "YEARI") {
        foundValidColumnName = true
      }
    }
    assert(foundValidColumnName)

    snc.sql(s"drop view $viewname")
    snc.sql("drop table airline")
    conn.close()
    TestUtil.stopNetServer()
  }

  test("Column table creation test - SNAP-2577") {
    snc
    var serverHostPort2 = TestUtil.startNetServer()
    var conn = DriverManager.getConnection(s"jdbc:snappydata://$serverHostPort2")
    var stmt = conn.createStatement()
    val session = this.snc.snappySession
    stmt.execute(s"CREATE TABLE temp (username String, id Int) " +
        s" USING column ")
    val seq = Seq("USERX" -> 4, "USERX" -> 5, "USERX" -> 6, "USERY" -> 7,
      "USERY" -> 8, "USERY" -> 9)
    val rdd = sc.parallelize(seq)

    val dataDF = session.createDataFrame(rdd)

    dataDF.write.insertInto("temp")
    snc.sql("drop table temp")
    conn.close()
    TestUtil.stopNetServer()
  }

  test("Bug SNAP-2758 . view containing aggregate function & join throws error") {
    snc
    var serverHostPort2 = TestUtil.startNetServer()
    var conn = DriverManager.getConnection(s"jdbc:snappydata://$serverHostPort2")
    var stmt = conn.createStatement()
    val snappy = snc.snappySession
    snappy.sql("drop table if exists test1")
    snappy.sql("create table test1 (col1_1 int, col1_2 int, col1_3 int, col1_4 string) " +
        "using column ")

    snappy.sql("create table test2 (col2_1 int, col2_2 int,  col2_3 int, col2_5 string) " +
        "using column ")

    snappy.sql(" CREATE OR REPLACE VIEW v1 as select col2_1, col2_2, " +
        "col2_5 as longtext from test2 where col2_3 > 10")

    val q1 = "select a.col1_1, a.col1_2, " +
        " CASE WHEN a.col1_4 = '' THEN '#' ELSE a.col1_4 END functionalAreaCode," +
        "b.longtext as name, " +
        " sum(a.col1_3)" +
        "from test1 a left outer join v1 as b on a.col1_1 = b.col2_1" +
        " group by a.col1_1, a.col1_2, " +
        " CASE WHEN a.col1_4  = '' THEN '#' ELSE a.col1_4  END," +
        " b.longtext "
    snappy.sql(q1)
    snappy.sql(s" CREATE OR REPLACE VIEW v3 as $q1")

    val q = "select a.col1_1, a.col1_2, " +
        " CASE WHEN a.col1_4 = '' THEN '#' ELSE a.col1_4 END functionalAreaCode," +
        "'#' as fsid,  " +
        "b.longtext as name, " +
        " sum(a.col1_3)" +
        "from test1 a left outer join v1 as b on a.col1_1 = b.col2_1" +
        " group by a.col1_1, a.col1_2, " +
        " CASE WHEN a.col1_4  = '' THEN '#' ELSE a.col1_4  END," +
        " '#'," +
        " b.longtext "
    snappy.sql(q)
    snappy.sql(s" CREATE OR REPLACE VIEW v2 as $q")
    snappy.sql("select count(*) from v2").collect()

    stmt.execute("drop view v3")
    stmt.execute("drop view v2")
    stmt.execute("drop view v1")
    snc.sql("drop table if exists test1")
    snc.sql("drop table if exists test2")

    conn.close()
    TestUtil.stopNetServer()

  }

<<<<<<< HEAD
  test("Bug SNAP-2887") {
    snc
    var serverHostPort2 = TestUtil.startNetServer()
    var conn = DriverManager.getConnection(s"jdbc:snappydata://$serverHostPort2")
    var stmt = conn.createStatement()
    val snappy = snc.snappySession
    snappy.sql("drop table if exists portfolio")
    snappy.sql(s"create table portfolio (cid int not null, sid int not null, " +
      s"qty int not null,availQty int not null, subTotal int, tid int, " +
      s"constraint portf_pk primary key (cid, sid))")

    val insertStr = s"insert into portfolio values (?, ?, ?, ?, ? , ?)"
    val ps = conn.prepareStatement(insertStr)
    for (i <- 1 until 101) {
      ps.setInt(1, i % 10)
      ps.setInt(2, i * 10)
      ps.setInt(3, i)
      ps.setInt(4, i)
      ps.setInt(5, i)
      ps.setInt(6, 10)
      ps.executeUpdate()
    }
=======
  test("SNAP-2718") {
    snc
    val path1 = getClass.getResource("/patients1000.csv").getPath
    val df1 = snc.read.format("csv").option("header", "true").load(path1)
    df1.registerTempTable("patients")
    val path2 = getClass.getResource("/careplans1000.csv").getPath
    val df2 = snc.read.format("csv").option("header", "true").load(path2)
    df2.registerTempTable("careplans")

    snc.sql("select p.first, p.last from (select patient from ( select *, " +
      "case when description in ('Anti-suicide psychotherapy', 'Psychiatry care plan', " +
      "'Major depressive disorder clinical management plan') then 1 else 0 end as coverage " +
      "from careplans )c group by patient having sum(coverage) = 0)q " +
      "join patients p on id = patient ").collect

    df1.createOrReplaceTempView("patients_v")
    df2.createOrReplaceTempView("careplans_v")

    snc.sql("select p.first, p.last from (select patient from ( select *, " +
      "case when description in ('Anti-suicide psychotherapy', 'Psychiatry care plan', " +
      "'Major depressive disorder clinical management plan') then 1 else 0 end as coverage " +
      "from careplans_v )c group by patient having sum(coverage) = 0)q " +
      "join patients_v p on id = patient ").collect

    snc.dropTempTable("patients")
    snc.dropTempTable("careplans")
    snc.sql("drop view patients_v")
    snc.sql("drop view careplans_v")
  }

>>>>>>> 29656034

    val query = s"select * from portfolio where cid = ? and Sid = ? and tid = ?"
    val qps = conn.prepareStatement(query)
    for (i <- 0 until 11) {
      qps.setInt(1, 8)
      qps.setInt(2, 20)
      qps.setInt(3, 10)
      val rs = qps.executeQuery()
      var count = 0
      while (rs.next()) {
        count += 1
      }
      assert(count == 0)
    }
    snappy.sql(s"create index portfolio_sid  on portfolio (sId )")

    for (i <- 0 until 11) {
      qps.setInt(1, 8)
      qps.setInt(2, 20)
      qps.setInt(3, 10)
      val rs = qps.executeQuery()
      var count = 0
      while (rs.next()) {

        count += 1
      }
      assert(count == 0)
    }
    stmt.execute("drop index  if exists portfolio_sid")
    stmt.execute("drop table if exists portfolio")
  }
}<|MERGE_RESOLUTION|>--- conflicted
+++ resolved
@@ -475,7 +475,6 @@
 
   }
 
-<<<<<<< HEAD
   test("Bug SNAP-2887") {
     snc
     var serverHostPort2 = TestUtil.startNetServer()
@@ -498,39 +497,6 @@
       ps.setInt(6, 10)
       ps.executeUpdate()
     }
-=======
-  test("SNAP-2718") {
-    snc
-    val path1 = getClass.getResource("/patients1000.csv").getPath
-    val df1 = snc.read.format("csv").option("header", "true").load(path1)
-    df1.registerTempTable("patients")
-    val path2 = getClass.getResource("/careplans1000.csv").getPath
-    val df2 = snc.read.format("csv").option("header", "true").load(path2)
-    df2.registerTempTable("careplans")
-
-    snc.sql("select p.first, p.last from (select patient from ( select *, " +
-      "case when description in ('Anti-suicide psychotherapy', 'Psychiatry care plan', " +
-      "'Major depressive disorder clinical management plan') then 1 else 0 end as coverage " +
-      "from careplans )c group by patient having sum(coverage) = 0)q " +
-      "join patients p on id = patient ").collect
-
-    df1.createOrReplaceTempView("patients_v")
-    df2.createOrReplaceTempView("careplans_v")
-
-    snc.sql("select p.first, p.last from (select patient from ( select *, " +
-      "case when description in ('Anti-suicide psychotherapy', 'Psychiatry care plan', " +
-      "'Major depressive disorder clinical management plan') then 1 else 0 end as coverage " +
-      "from careplans_v )c group by patient having sum(coverage) = 0)q " +
-      "join patients_v p on id = patient ").collect
-
-    snc.dropTempTable("patients")
-    snc.dropTempTable("careplans")
-    snc.sql("drop view patients_v")
-    snc.sql("drop view careplans_v")
-  }
-
->>>>>>> 29656034
-
     val query = s"select * from portfolio where cid = ? and Sid = ? and tid = ?"
     val qps = conn.prepareStatement(query)
     for (i <- 0 until 11) {
@@ -561,4 +527,34 @@
     stmt.execute("drop index  if exists portfolio_sid")
     stmt.execute("drop table if exists portfolio")
   }
+
+  test("SNAP-2718") {
+    snc
+    val path1 = getClass.getResource("/patients1000.csv").getPath
+    val df1 = snc.read.format("csv").option("header", "true").load(path1)
+    df1.registerTempTable("patients")
+    val path2 = getClass.getResource("/careplans1000.csv").getPath
+    val df2 = snc.read.format("csv").option("header", "true").load(path2)
+    df2.registerTempTable("careplans")
+
+    snc.sql("select p.first, p.last from (select patient from ( select *, " +
+      "case when description in ('Anti-suicide psychotherapy', 'Psychiatry care plan', " +
+      "'Major depressive disorder clinical management plan') then 1 else 0 end as coverage " +
+      "from careplans )c group by patient having sum(coverage) = 0)q " +
+      "join patients p on id = patient ").collect
+
+    df1.createOrReplaceTempView("patients_v")
+    df2.createOrReplaceTempView("careplans_v")
+
+    snc.sql("select p.first, p.last from (select patient from ( select *, " +
+      "case when description in ('Anti-suicide psychotherapy', 'Psychiatry care plan', " +
+      "'Major depressive disorder clinical management plan') then 1 else 0 end as coverage " +
+      "from careplans_v )c group by patient having sum(coverage) = 0)q " +
+      "join patients_v p on id = patient ").collect
+
+    snc.dropTempTable("patients")
+    snc.dropTempTable("careplans")
+    snc.sql("drop view patients_v")
+    snc.sql("drop view careplans_v")
+  }
 }