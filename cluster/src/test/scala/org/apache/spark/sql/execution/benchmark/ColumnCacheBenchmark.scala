/*
 * Adapted from https://github.com/apache/spark/pull/13899 having the below
 * license.
 *
 * Licensed to the Apache Software Foundation (ASF) under one or more
 * contributor license agreements.  See the NOTICE file distributed with
 * this work for additional information regarding copyright ownership.
 * The ASF licenses this file to You under the Apache License, Version 2.0
 * (the "License"); you may not use this file except in compliance with
 * the License.  You may obtain a copy of the License at
 *
 *    http://www.apache.org/licenses/LICENSE-2.0
 *
 * Unless required by applicable law or agreed to in writing, software
 * distributed under the License is distributed on an "AS IS" BASIS,
 * WITHOUT WARRANTIES OR CONDITIONS OF ANY KIND, either express or implied.
 * See the License for the specific language governing permissions and
 * limitations under the License.
 */
/*
 * Changes for SnappyData data platform.
 *
 * Portions Copyright (c) 2016 SnappyData, Inc. All rights reserved.
 *
 * Licensed under the Apache License, Version 2.0 (the "License"); you
 * may not use this file except in compliance with the License. You
 * may obtain a copy of the License at
 *
 * http://www.apache.org/licenses/LICENSE-2.0
 *
 * Unless required by applicable law or agreed to in writing, software
 * distributed under the License is distributed on an "AS IS" BASIS,
 * WITHOUT WARRANTIES OR CONDITIONS OF ANY KIND, either express or
 * implied. See the License for the specific language governing
 * permissions and limitations under the License. See accompanying
 * LICENSE file.
 */

package org.apache.spark.sql.execution.benchmark

import io.snappydata.SnappyFunSuite

import org.apache.spark.SparkConf
import org.apache.spark.sql.internal.SQLConf
import org.apache.spark.sql.types.StructType
import org.apache.spark.sql.{DataFrame, QueryTest, Row, SparkSession}
import org.apache.spark.util.Benchmark


class ColumnCacheBenchmark extends SnappyFunSuite {

  override protected def newSparkConf(
      addOn: SparkConf => SparkConf = null): SparkConf = {
    val conf = new SparkConf()
        .setIfMissing("spark.master", "local[1]")
        .setAppName("microbenchmark")
    conf.set("spark.sql.shuffle.partitions", "1")
<<<<<<< HEAD
    conf.set("spark.sql.autoBroadcastJoinThreshold", "1")
    conf.set("snappydata.store.eviction-heap-percentage", "90")
    conf.set("snappydata.store.critical-heap-percentage", "95")
    conf.set("spark.serializer", "org.apache.spark.serializer.PooledKryoSerializer")
    conf.set("spark.closure.serializer", "org.apache.spark.serializer.PooledKryoSerializer")
=======
>>>>>>> f392d672
    if (addOn != null) {
      addOn(conf)
    }
    conf
  }

  private val sparkSession = new SparkSession(sc)
  private val snappySession = snc.snappySession

  ignore("cache with randomized keys - insert") {
    benchmarkRandomizedKeys(size = 50000000, queryPath = false)
  }

  test("cache with randomized keys - query") {
    benchmarkRandomizedKeys(size = 20000000, queryPath = true)
  }

  /**
   * Collect a [[DataFrame]] and check whether the collected result matches
   * the expected answer.
   */
  private def collect(df: DataFrame, expectedAnswer: Seq[Row]): Unit = {
    QueryTest.checkAnswer(df, expectedAnswer, checkToRDD = false) match {
      case Some(errMessage) => throw new RuntimeException(errMessage)
      case None => // all good
    }
  }

  def addCaseWithCleanup(
      benchmark: Benchmark,
      name: String,
      numIters: Int = 0,
      prepare: () => Unit,
      cleanup: () => Unit,
      testCleanup: () => Unit)(f: Int => Unit): Unit = {
    val timedF = (timer: Benchmark.Timer) => {
      timer.startTiming()
      f(timer.iteration)
      timer.stopTiming()
      testCleanup()
    }
    benchmark.benchmarks += Benchmark.Case(name, timedF, numIters, prepare, cleanup)
  }

  private def doGC(): Unit = {
    System.gc()
    System.runFinalization()
    System.gc()
    System.runFinalization()
  }

  /**
   * Benchmark caching randomized keys created from a range.
   *
   * NOTE: When running this benchmark, you will get a lot of WARN logs complaining that the
   * shuffle files do not exist. This is intentional; we delete the shuffle files manually
   * after every call to `collect` to avoid the next run to reuse shuffle files written by
   * the previous run.
   */
  private def benchmarkRandomizedKeys(size: Int, queryPath: Boolean,
      runSparkCaching: Boolean = true): Unit = {
    val numIters = 10
    val benchmark = new Benchmark("Cache random keys", size)
    sparkSession.sql(s"set ${SQLConf.COLUMN_BATCH_SIZE.key} = 10000")
    sparkSession.sql("drop table if exists test")
    snappySession.sql("drop table if exists test")
    var testDF = sparkSession.range(size)
        .selectExpr("id", "floor(rand() * 10000) as k")
    val testDF2 = snappySession.range(size)
        .selectExpr("id", "floor(rand() * 10000) as k")
    // var testDF = sparkSession.range(size)
    //    .selectExpr("id", "concat('val', cast((id % 100) as string)) as k")
    testDF.createOrReplaceTempView("test")

    val query = "select avg(k), avg(id) from test"
    val expectedAnswer = sparkSession.sql(query).collect().toSeq
    val expectedAnswer2 = testDF2.selectExpr("avg(k)", "avg(id)").collect().toSeq

    /**
     * Add a benchmark case, optionally specifying whether to cache the dataset.
     */
    def addBenchmark(name: String, cache: Boolean, params: Map[String, String] = Map(),
        snappy: Boolean = false, nullable: Boolean = false): Unit = {
      val defaults = params.keys.flatMap { k => sparkSession.conf.getOption(k).map((k, _)) }
      val defaults2 = params.keys.flatMap { k => snappySession.conf.getOption(k).map((k, _)) }

      def prepare(): Unit = {
        params.foreach { case (k, v) => sparkSession.conf.set(k, v) }
        params.foreach { case (k, v) => snappySession.conf.set(k, v) }
        if (!nullable) {
          testDF = ColumnCacheBenchmark.applySchema(testDF,
            StructType(testDF.schema.fields.map(_.copy(nullable = false))))
          testDF.createOrReplaceTempView("test")
        }
        sparkSession.catalog.clearCache()
        doGC()
        if (cache) {
          testDF.createOrReplaceTempView("test")
          sparkSession.catalog.cacheTable("test")
        } else if (snappy) {
          val nullableStr = if (nullable) "" else " not null"
          snappySession.sql("drop table if exists test")
          snappySession.sql(s"create table test (id bigint $nullableStr, " +
              s"k bigint $nullableStr) using column")
          testDF2.write.insertInto("test")
        }
        if (snappy) {
          collect(snappySession.sql(query), expectedAnswer2)
        } else {
          collect(sparkSession.sql(query), expectedAnswer)
        }
        testCleanup()
      }

      def cleanup(): Unit = {
        defaults.foreach { case (k, v) => sparkSession.conf.set(k, v) }
        defaults2.foreach { case (k, v) => snappySession.conf.set(k, v) }
        sparkSession.catalog.clearCache()
        snappySession.sql("drop table if exists test")
        doGC()
      }

      def testCleanup(): Unit = {
        if (!queryPath) {
          if (snappy) {
            snappySession.sql("truncate table if exists test")
          } else {
            sparkSession.catalog.clearCache()
          }
          doGC()
        }
      }

      addCaseWithCleanup(benchmark, name, numIters, prepare, cleanup, testCleanup) { _ =>
        if (queryPath) {
          if (snappy) {
            collect(snappySession.sql(query), expectedAnswer2)
          } else {
            collect(sparkSession.sql(query), expectedAnswer)
          }
        } else {
          // also benchmark the time it takes to build the column buffers
          if (snappy) {
            testDF2.write.insertInto("test")
          } else {
            if (cache) {
              sparkSession.catalog.cacheTable("test")
              sparkSession.sql("select count(*) from test").collect()
            }
          }
        }
      }
    }

    // All of these are codegen = T hashmap = T
    sparkSession.conf.set(SQLConf.WHOLESTAGE_CODEGEN_ENABLED.key, "true")
    sparkSession.conf.set(SQLConf.VECTORIZED_AGG_MAP_MAX_COLUMNS.key, "1024")
    snappySession.conf.set(SQLConf.WHOLESTAGE_CODEGEN_ENABLED.key, "true")

    // Benchmark cases:
    //   (1) Caching with defaults
    //   (2) Caching with SnappyData column batches with defaults

    if (runSparkCaching) {
      addBenchmark("cache = T", cache = true, Map.empty)
    }

    addBenchmark("cache = F snappy = T", cache = false, Map.empty,
      snappy = true)

    benchmark.run()
  }
}

object ColumnCacheBenchmark {

  def applySchema(df: DataFrame, newSchema: StructType): DataFrame = {
    df.sqlContext.internalCreateDataFrame(df.queryExecution.toRdd, newSchema)
  }
}<|MERGE_RESOLUTION|>--- conflicted
+++ resolved
@@ -55,14 +55,10 @@
         .setIfMissing("spark.master", "local[1]")
         .setAppName("microbenchmark")
     conf.set("spark.sql.shuffle.partitions", "1")
-<<<<<<< HEAD
-    conf.set("spark.sql.autoBroadcastJoinThreshold", "1")
     conf.set("snappydata.store.eviction-heap-percentage", "90")
     conf.set("snappydata.store.critical-heap-percentage", "95")
     conf.set("spark.serializer", "org.apache.spark.serializer.PooledKryoSerializer")
     conf.set("spark.closure.serializer", "org.apache.spark.serializer.PooledKryoSerializer")
-=======
->>>>>>> f392d672
     if (addOn != null) {
       addOn(conf)
     }
