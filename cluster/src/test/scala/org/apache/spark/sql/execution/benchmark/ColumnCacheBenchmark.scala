--- conflicted
+++ resolved
@@ -160,23 +160,13 @@
     val benchmark = new Benchmark("SNAP-2118 with random data", numElems1)
 
     var expectedResult: Array[Row] = null
-<<<<<<< HEAD
     benchmark.addCase("smj", numIters,
-      () => snappy.sql(s"set ${Property.HashJoinSize.name}=-1")) { i =>
+      () => snappy.sql(s"set ${Property.HashJoinSize.name}=-1"), () => {}) { i =>
       if (i == 1) expectedResult = snappy.sql(sql).collect()
       else snappy.sql(sql).collect()
     }
     benchmark.addCase("hash", numIters,
-      () => snappy.sql(s"set ${Property.HashJoinSize.name}=1g")) { i =>
-=======
-    benchmark.addCase("smj", numIters, () => snappy.sql("set snappydata.hashJoinSize=-1"),
-      () => {}) { i =>
-      if (i == 1) expectedResult = snappy.sql(sql).collect()
-      else snappy.sql(sql).collect()
-    }
-    benchmark.addCase("hash", numIters, () => snappy.sql("set snappydata.hashJoinSize=1g"),
-      () => {}) { i =>
->>>>>>> a6ad6541
+      () => snappy.sql(s"set ${Property.HashJoinSize.name}=1g"), () => {}) { i =>
       if (i == 1) ColumnCacheBenchmark.collect(snappy.sql(sql), expectedResult)
       else snappy.sql(sql).collect()
     }
