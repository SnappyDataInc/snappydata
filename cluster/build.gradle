--- conflicted
+++ resolved
@@ -34,42 +34,6 @@
   compile 'org.slf4j:jcl-over-slf4j:' + slf4jVersion
   compile 'org.slf4j:jul-to-slf4j:' + slf4jVersion
 
-<<<<<<< HEAD
-  compile (project(coreProjectName)) {
-    exclude(group: 'org.apache.spark', module: 'spark-unsafe_' + scalaBinaryVersion)
-    exclude(group: 'org.apache.spark', module: 'spark-core_' + scalaBinaryVersion)
-    exclude(group: 'org.apache.spark', module: 'spark-catalyst_' + scalaBinaryVersion)
-    exclude(group: 'org.apache.spark', module: 'spark-sql_' + scalaBinaryVersion)
-    exclude(group: 'org.apache.spark', module: 'spark-hive_' + scalaBinaryVersion)
-    exclude(group: 'org.apache.spark', module: 'spark-streaming_' + scalaBinaryVersion)
-    exclude(group: 'org.apache.spark', module: 'spark-streaming-kafka-0-10_' + scalaBinaryVersion)
-    exclude(group: 'org.apache.spark', module: 'spark-sql-kafka-0-10_' + scalaBinaryVersion)
-    exclude(group: 'org.apache.spark', module: 'spark-mllib_' + scalaBinaryVersion)
-    exclude(group: 'org.eclipse.jetty', module: 'jetty-servlet')
-  }
-  compile (project(":snappy-core_${scalaBinaryVersion}:spark${sparkVersion}")) {
-    exclude(group: 'org.apache.spark', module: 'spark-unsafe_' + scalaBinaryVersion)
-    exclude(group: 'org.apache.spark', module: 'spark-core_' + scalaBinaryVersion)
-    exclude(group: 'org.apache.spark', module: 'spark-catalyst_' + scalaBinaryVersion)
-    exclude(group: 'org.apache.spark', module: 'spark-sql_' + scalaBinaryVersion)
-    exclude(group: 'org.apache.spark', module: 'spark-hive_' + scalaBinaryVersion)
-    exclude(group: 'org.apache.spark', module: 'spark-streaming_' + scalaBinaryVersion)
-  }
-  testCompile (project(path: coreProjectName, configuration: 'testOutput')) {
-    exclude(group: 'org.apache.spark', module: 'spark-unsafe_' + scalaBinaryVersion)
-    exclude(group: 'org.apache.spark', module: 'spark-core_' + scalaBinaryVersion)
-    exclude(group: 'org.apache.spark', module: 'spark-catalyst_' + scalaBinaryVersion)
-    exclude(group: 'org.apache.spark', module: 'spark-sql_' + scalaBinaryVersion)
-    exclude(group: 'org.apache.spark', module: 'spark-hive_' + scalaBinaryVersion)
-    exclude(group: 'org.apache.spark', module: 'spark-streaming_' + scalaBinaryVersion)
-    exclude(group: 'org.apache.spark', module: 'spark-streaming-kafka-0-10_' + scalaBinaryVersion)
-    exclude(group: 'org.apache.spark', module: 'spark-sql-kafka-0-10_' + scalaBinaryVersion)
-    exclude(group: 'org.apache.spark', module: 'spark-mllib_' + scalaBinaryVersion)
-    exclude(group: 'org.eclipse.jetty', module: 'jetty-servlet')
-  }
-
-=======
->>>>>>> a7295f4c
   if (new File(rootDir, 'spark/build.gradle').exists()) {
     compile project(':snappy-spark:snappy-spark-unsafe_' + scalaBinaryVersion)
     compile project(':snappy-spark:snappy-spark-core_' + scalaBinaryVersion)
@@ -112,7 +76,7 @@
                 version: snappySparkVersion, classifier: 'tests'
   }
 
-  compile (project(':snappy-core_' + scalaBinaryVersion)) {
+  compile (project(coreProjectName)) {
     exclude(group: 'org.apache.spark', module: 'spark-unsafe_' + scalaBinaryVersion)
     exclude(group: 'org.apache.spark', module: 'spark-core_' + scalaBinaryVersion)
     exclude(group: 'org.apache.spark', module: 'spark-catalyst_' + scalaBinaryVersion)
@@ -124,7 +88,20 @@
     exclude(group: 'org.apache.spark', module: 'spark-mllib_' + scalaBinaryVersion)
     exclude(group: 'org.eclipse.jetty', module: 'jetty-servlet')
   }
-  testCompile (project(path: ':snappy-core_' + scalaBinaryVersion, configuration: 'testOutput')) {
+  compile (project(":snappy-core_${scalaBinaryVersion}:compat-spark${sparkVersion}")) {
+    exclude(group: 'org.apache.spark', module: 'spark-unsafe_' + scalaBinaryVersion)
+    exclude(group: 'org.apache.spark', module: 'spark-core_' + scalaBinaryVersion)
+    exclude(group: 'org.apache.spark', module: 'spark-catalyst_' + scalaBinaryVersion)
+    exclude(group: 'org.apache.spark', module: 'spark-sql_' + scalaBinaryVersion)
+    exclude(group: 'org.apache.spark', module: 'spark-hive_' + scalaBinaryVersion)
+    exclude(group: 'org.apache.spark', module: 'spark-streaming_' + scalaBinaryVersion)
+    exclude(group: 'org.apache.spark', module: 'spark-streaming-kafka-0-10_' + scalaBinaryVersion)
+    exclude(group: 'org.apache.spark', module: 'spark-sql-kafka-0-10_' + scalaBinaryVersion)
+    exclude(group: 'org.apache.spark', module: 'spark-mllib_' + scalaBinaryVersion)
+    exclude(group: 'org.eclipse.jetty', module: 'jetty-servlet')
+  }
+
+  testCompile (project(path: coreProjectName, configuration: 'testOutput')) {
     exclude(group: 'org.apache.spark', module: 'spark-unsafe_' + scalaBinaryVersion)
     exclude(group: 'org.apache.spark', module: 'spark-core_' + scalaBinaryVersion)
     exclude(group: 'org.apache.spark', module: 'spark-catalyst_' + scalaBinaryVersion)
