--- conflicted
+++ resolved
@@ -59,12 +59,7 @@
     val name: String = LocalizedMessages.res.getTextMessage("SD_LEAD_NAME")
     val extraHelp = LocalizedResource.getMessage("FS_EXTRA_HELP", LocalizedMessages.res.getTextMessage("FS_PRODUCT"))
     val usageOutput: String = LocalizedResource.getMessage("SERVER_HELP",
-      script, name, LocalizedResource.getMessage("FS_ADDRESS_ARG"),
-<<<<<<< HEAD
-      extraHelp)
-=======
-      LocalizedResource.getMessage("FS_EXTRA_HELP" , LocalizedMessages.res.getTextMessage("FS_PRODUCT")))
->>>>>>> e295d62a
+      script, name, LocalizedResource.getMessage("FS_ADDRESS_ARG"), extraHelp)
     printUsage(usageOutput, SanityManager.DEFAULT_MAX_OUT_LINES)
   }
 
