package org.apache.spark.sql.store.impl

import java.sql.{ResultSet, Statement, Connection}
import java.util
import java.util.{Properties, UUID}
import com.gemstone.gemfire.distributed.internal.membership.InternalDistributedMember
import com.gemstone.gemfire.internal.cache.{AbstractRegion, PartitionedRegion}
import com.pivotal.gemfirexd.internal.engine.Misc
import io.snappydata.{SparkShellRDDHelper}
import org.apache.spark.rdd.{RDD}
import org.apache.spark.sql.catalyst.InternalRow
import org.apache.spark.sql.collection._
import org.apache.spark.sql.columnar.{ExternalStoreUtils, ConnectionProperties, CachedBatch, ConnectionType}
import org.apache.spark.sql.rowtable.{InternalRowIteratorOnRS, RowFormatScanRDD}
import org.apache.spark.sql.sources.Filter
import org.apache.spark.sql.store.{ExternalStore, JDBCSourceAsStore, CachedBatchIteratorOnRS, StoreUtils}
import org.apache.spark.sql.types.StructType
import org.apache.spark.storage.BlockManagerId
import org.apache.spark.{Partitioner, HashPartitioner, Partition, Logging, SparkContext, TaskContext}
import scala.reflect.ClassTag
import scala.collection.JavaConverters._

/**
 * Column Store implementation for GemFireXD.
 */
final class JDBCSourceAsColumnarStore( _connProperties:ConnectionProperties,
    _numPartitions: Int,
    val blockMap: Map[InternalDistributedMember, BlockManagerId] = Map.empty[InternalDistributedMember,BlockManagerId])
    extends JDBCSourceAsStore(_connProperties, _numPartitions) {

  override def getCachedBatchRDD(tableName: String, requiredColumns: Array[String],
      sparkContext: SparkContext): RDD[CachedBatch] = {
    connectionType match {
      case ConnectionType.Embedded =>
        new ColumnarStorePartitionedRDD[CachedBatch](sparkContext,
          tableName, requiredColumns, this)
      case _ =>
        // remove the url property from poolProps since that will be
        // partition-specific
        val poolProps = _connProperties.poolProps - (if (_connProperties.hikariCP) "jdbcUrl" else "url")
        val driver = ""
        new SparkShellCachedBatchRDD[CachedBatch](sparkContext,
             tableName, requiredColumns,
          ConnectionProperties(_connProperties.url, _connProperties.driver , poolProps, _connProperties.connProps, _connProperties.hikariCP) , this)
    }
  }

  override def getUUIDRegionKey(tableName: String, bucketId: Int = -1, batchId: Option[UUID] = None): UUIDRegionKey = {
    val connection: java.sql.Connection = getConnection(tableName)
    val uuid = connectionType match {
      case ConnectionType.Embedded =>
        val resolvedName = StoreUtils.lookupName(tableName, connection.getSchema)
        val region = Misc.getRegionForTable(resolvedName, true)
        region.asInstanceOf[AbstractRegion] match {
          case pr: PartitionedRegion =>
            genUUIDRegionKey(bucketId, batchId.getOrElse(throw new IllegalArgumentException(
              "JDBCSourceAsColumnarStore.getUUIDRegionKey: batchID not provided")))
          case _ =>
            genUUIDRegionKey()
        }

<<<<<<< HEAD
      val rowInsertStr = getRowInsertStr(tableName, batch.buffers.length)
      val stmt = connection.prepareStatement(rowInsertStr)
      stmt.setString(1, uuid.getUUID.toString)
      stmt.setInt(2, uuid.getBucketId)
      stmt.setInt(3, batch.numRows)
      stmt.setBytes(4, serializer.newInstance().serialize(batch.stats).array())
      var columnIndex = 5
      batch.buffers.foreach(buffer => {
        stmt.setBytes(columnIndex, buffer)
        columnIndex += 1
      })
      stmt.executeUpdate()
      stmt.close()
      uuid
    } finally {
      connection.close()
=======
      case _ => genUUIDRegionKey(rand.nextInt(_numPartitions))
>>>>>>> 81ca5278
    }
    connection.close()
    uuid
  }

}

class ColumnarStorePartitionedRDD[T: ClassTag](@transient _sc: SparkContext,
    tableName: String,
    requiredColumns: Array[String], store: JDBCSourceAsColumnarStore)
    extends RDD[CachedBatch](_sc, Nil) with Logging {

  override def compute(split: Partition, context: TaskContext): Iterator[CachedBatch] = {
    store.tryExecute(tableName, {
      case conn =>
        val resolvedName = StoreUtils.lookupName(tableName, conn.getSchema)
        val par = split.index
        val ps1 = conn.prepareStatement(
          "call sys.SET_BUCKETS_FOR_LOCAL_EXECUTION(?, ?)")
        ps1.setString(1, resolvedName)
        ps1.setInt(2, par)
        ps1.execute()

        val ps = conn.prepareStatement("select " + requiredColumns.mkString(
          ", ") + ", numRows, stats from " + tableName)

        val rs = ps.executeQuery()
        ps1.close()
        new CachedBatchIteratorOnRS(conn, requiredColumns, ps, rs)
    }, closeOnSuccess = false)
  }

  override def getPreferredLocations(split: Partition): Seq[String] = {
    split.asInstanceOf[MultiExecutorLocalPartition].hostExecutorIds
  }

  override protected def getPartitions: Array[Partition] = {
    store.tryExecute(tableName, {
      case conn =>
        val tableSchema = conn.getSchema
        StoreUtils.getPartitionsPartitionedTable(_sc, tableName, tableSchema, store.blockMap)
    })
  }
}

class SparkShellCachedBatchRDD[T: ClassTag](@transient _sc: SparkContext,
    tableName: String, requiredColumns: Array[String],
    connectionProperties: ConnectionProperties,
    store: ExternalStore)
    extends RDD[CachedBatch](_sc, Nil)  {


  override def compute(split: Partition,
      context: TaskContext): Iterator[CachedBatch] = {
    val conn: Connection = SparkShellRDDHelper.getConnection(connectionProperties, split)
    val query: String = SparkShellRDDHelper.getSQLStatement(StoreUtils.lookupName(tableName, conn.getSchema),
                        requiredColumns, split.index)
    val (statement, rs) = SparkShellRDDHelper.executeQuery(conn, tableName, split, query)
    new CachedBatchIteratorOnRS(conn, requiredColumns, statement, rs)
  }

  override def getPreferredLocations(split: Partition): Seq[String] = {
    split.asInstanceOf[ExecutorLocalShellPartition]
        .hostList.map(_._1.asInstanceOf[String]).toSeq
  }

  override def getPartitions: Array[Partition] = {
    SparkShellRDDHelper.getPartitions(tableName, store)
  }
}


class SparkShellRowRDD[T: ClassTag](@transient sc: SparkContext,
    getConnection: () => Connection,
    schema: StructType,
    tableName: String,
    columns: Array[String],
    connectionProperties: ConnectionProperties,
    store: ExternalStore,
    filters: Array[Filter] = Array.empty[Filter],
    partitions: Array[Partition] = Array.empty[Partition],
    blockMap: Map[InternalDistributedMember, BlockManagerId] = Map.empty[InternalDistributedMember, BlockManagerId],
    properties: Properties = new Properties())
    extends RowFormatScanRDD(sc, getConnection, schema, tableName, columns, connectionProperties,
      filters, partitions, blockMap, properties) {

  override def computeResultSet(thePart: Partition): (Connection, Statement, ResultSet) = {
    val conn: Connection = SparkShellRDDHelper.getConnection(connectionProperties, thePart)
    val query: String = getSQLStatement(StoreUtils.lookupName(tableName, conn.getSchema), columns, thePart.index)
    val (statement, rs) = SparkShellRDDHelper.executeQuery(conn, tableName, thePart, query)
    (conn, statement, rs)
  }

  override def getPreferredLocations(split: Partition): Seq[String] = {
    split.asInstanceOf[ExecutorLocalShellPartition]
        .hostList.map(_._1.asInstanceOf[String]).toSeq
  }

  override def getPartitions: Array[Partition] = {
    SparkShellRDDHelper.getPartitions(tableName, store)
  }

  def getSQLStatement(resolvedTableName: String, requiredColumns: Array[String], partitionId: Int): String = {
    "select " + requiredColumns.mkString(", ") + " from " + resolvedTableName
  }
}<|MERGE_RESOLUTION|>--- conflicted
+++ resolved
@@ -1,24 +1,23 @@
 package org.apache.spark.sql.store.impl
 
-import java.sql.{ResultSet, Statement, Connection}
-import java.util
+import java.sql.{Connection, ResultSet, Statement}
 import java.util.{Properties, UUID}
+
 import com.gemstone.gemfire.distributed.internal.membership.InternalDistributedMember
 import com.gemstone.gemfire.internal.cache.{AbstractRegion, PartitionedRegion}
 import com.pivotal.gemfirexd.internal.engine.Misc
-import io.snappydata.{SparkShellRDDHelper}
-import org.apache.spark.rdd.{RDD}
-import org.apache.spark.sql.catalyst.InternalRow
+import io.snappydata.SparkShellRDDHelper
+import org.apache.spark.rdd.RDD
 import org.apache.spark.sql.collection._
-import org.apache.spark.sql.columnar.{ExternalStoreUtils, ConnectionProperties, CachedBatch, ConnectionType}
-import org.apache.spark.sql.rowtable.{InternalRowIteratorOnRS, RowFormatScanRDD}
+import org.apache.spark.sql.columnar.{CachedBatch, ConnectionProperties, ConnectionType}
+import org.apache.spark.sql.rowtable.RowFormatScanRDD
 import org.apache.spark.sql.sources.Filter
-import org.apache.spark.sql.store.{ExternalStore, JDBCSourceAsStore, CachedBatchIteratorOnRS, StoreUtils}
+import org.apache.spark.sql.store.{CachedBatchIteratorOnRS, ExternalStore, JDBCSourceAsStore, StoreUtils}
 import org.apache.spark.sql.types.StructType
 import org.apache.spark.storage.BlockManagerId
-import org.apache.spark.{Partitioner, HashPartitioner, Partition, Logging, SparkContext, TaskContext}
+import org.apache.spark.{Logging, Partition, SparkContext, TaskContext}
+
 import scala.reflect.ClassTag
-import scala.collection.JavaConverters._
 
 /**
  * Column Store implementation for GemFireXD.
@@ -58,27 +57,7 @@
           case _ =>
             genUUIDRegionKey()
         }
-
-<<<<<<< HEAD
-      val rowInsertStr = getRowInsertStr(tableName, batch.buffers.length)
-      val stmt = connection.prepareStatement(rowInsertStr)
-      stmt.setString(1, uuid.getUUID.toString)
-      stmt.setInt(2, uuid.getBucketId)
-      stmt.setInt(3, batch.numRows)
-      stmt.setBytes(4, serializer.newInstance().serialize(batch.stats).array())
-      var columnIndex = 5
-      batch.buffers.foreach(buffer => {
-        stmt.setBytes(columnIndex, buffer)
-        columnIndex += 1
-      })
-      stmt.executeUpdate()
-      stmt.close()
-      uuid
-    } finally {
-      connection.close()
-=======
       case _ => genUUIDRegionKey(rand.nextInt(_numPartitions))
->>>>>>> 81ca5278
     }
     connection.close()
     uuid
