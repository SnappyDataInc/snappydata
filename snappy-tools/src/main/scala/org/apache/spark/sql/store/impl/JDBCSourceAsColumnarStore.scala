--- conflicted
+++ resolved
@@ -74,13 +74,8 @@
   }
 
   override def storeCachedBatch(batch: CachedBatch,
-<<<<<<< HEAD
       tableName: String, split: Int): UUIDRegionKey = {
     val connection: java.sql.Connection = getConnection(tableName)
-=======
-      tableName: String): UUIDRegionKey = {
-    val connection = getConnection(tableName)
->>>>>>> 67ae81cb
     try {
       val uuid = connectionType match {
         case ConnectionType.Embedded =>
