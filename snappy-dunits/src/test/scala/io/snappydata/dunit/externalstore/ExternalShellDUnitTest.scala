package io.snappydata.dunit.externalstore

import java.net.InetAddress
import java.util.Properties

import scala.collection.Map
import scala.language.postfixOps
import scala.sys.process._

import dunit.AvailablePortHelper
import io.snappydata.dunit.cluster.ClusterManagerTestBase
import util.TestException

import org.apache.spark.sql.{AnalysisException, SQLContext, SaveMode}
import org.apache.spark.{SparkConf, SparkContext}

/**
 * Basic tests for non-embedded mode connections to an embedded cluster.
 *
 * Created by nthanvi on 20/10/15.
 */
class ExternalShellDUnitTest(s: String)
    extends ClusterManagerTestBase(s) with Serializable {

  import ExternalShellDUnitTest._

  override val locatorNetPort = AvailablePortHelper.getRandomAvailableTCPPort

<<<<<<< HEAD

  def dummyTest(): Unit = {

  }

  def _testTableCreation(): Unit = {

    vm2.invoke(this.getClass, "startSnappyServer", startArgs)

    vm2.invoke(this.getClass, "startNetServer", AvailablePortHelper.getRandomAvailableTCPPort.asInstanceOf[AnyRef])

    val fullStartArgs = startArgs :+ true.asInstanceOf[AnyRef]

    vm1.invoke(this.getClass, "startSnappyLead", fullStartArgs)
=======
  def testTableCreation(): Unit = {
    vm0.invoke(classOf[ClusterManagerTestBase], "startNetServer",
      AvailablePortHelper.getRandomAvailableTCPPort)
    vm1.invoke(classOf[ClusterManagerTestBase], "startNetServer",
      AvailablePortHelper.getRandomAvailableTCPPort)
    vm2.invoke(classOf[ClusterManagerTestBase], "startNetServer",
      AvailablePortHelper.getRandomAvailableTCPPort)
>>>>>>> e46e700d

    vm3.invoke(this.getClass, "startSparkCluster")

    // Embedded Cluster Operations
    createTablesAndInsertData()

    // StandAlone Spark Cluster Operations
    vm3.invoke(this.getClass, "VerifyEmbeddedTablesAndCreateNewInShell",
      startArgs)

    // Embedded Cluster Verifying the Spark Cluster Operations
    VerifyShellModeOperations()

    vm3.invoke(this.getClass, "stopSparkCluster")

    println("Test Completed Successfully")
  }
}

object ExternalShellDUnitTest {

  def sc = ClusterManagerTestBase.sc

  val props = Map.empty[String, String]

  def createTablesAndInsertData(): Unit = {
    val snc = org.apache.spark.sql.SnappyContext(sc)

    createTableUsingDataSourceAPI(snc, "embeddedModeTable1")
    selectFromTable(snc, "embeddedModeTable1", 5)

    createTableUsingDataSourceAPI(snc, "embeddedModeTable2")
    selectFromTable(snc, "embeddedModeTable2", 5)

    println("Successful")
  }

  def VerifyShellModeOperations(): Unit = {
    // embeddedModeTable1 is dropped in shell mode. recreate it
    val snc = org.apache.spark.sql.SnappyContext(sc)
    createTableUsingDataSourceAPI(snc, "embeddedModeTable1")
    selectFromTable(snc, "embeddedModeTable1", 5)

    snc.dropExternalTable("embeddedModeTable1", ifExists = true)

    // embeddedModeTable2 still exists drop it
    snc.dropExternalTable("embeddedModeTable2", ifExists = true)

    // read data from shellModeTable1
    selectFromTable(snc, "shellModeTable1", 5)

    //drop table created in shell mode
    snc.dropExternalTable("shellModeTable1", ifExists = true)

    //recreate the dropped table
    createTableUsingDataSourceAPI(snc, "shellModeTable1")
    selectFromTable(snc, "shellModeTable1", 5)
    snc.dropExternalTable("shellModeTable1", ifExists = true)
    println("Successful")
  }

  def VerifyEmbeddedTablesAndCreateNewInShell(locatorPort: Int,
      prop: Properties): Unit = {

    val hostName = InetAddress.getLocalHost.getHostName
    val conf = new SparkConf().
        setAppName("test Application")
        .setMaster(s"spark://$hostName:7077")
        .set("snappydata.store.locators", s"localhost:$locatorPort")
        .set("spark.executor.extraClassPath",
          getEnvironmentVariable("SNAPPY_DIST_CLASSPATH"))

    val sc = new SparkContext(conf)
    val snc = org.apache.spark.sql.SnappyContext(sc)

    // try to create the table already created in embedded mode.
    // it should throw the table exist exception.
    var tableAlreadyExistException: Exception = null
    try {
      createTableUsingDataSourceAPI(snc, "embeddedModeTable1")
    } catch {
      case e: AnalysisException => tableAlreadyExistException = e
    }
    assert(tableAlreadyExistException != null)
    assert(tableAlreadyExistException.getMessage.contains(
      "Table embeddedModeTable1 already exists"))

    //select the data from table created in embedded mode
    selectFromTable(snc, "embeddedModeTable1", 5)

    // drop the table created in embedded mode
    snc.dropExternalTable("embeddedModeTable1", ifExists = true)

    //select the data from table created in embedded mode
    selectFromTable(snc, "embeddedModeTable2", 5)

    //create a table in shell mode
    createTableUsingDataSourceAPI(snc, "shellModeTable1")
    selectFromTable(snc, "shellModeTable1", 5)
    sc.stop()
    println("Successful")
  }

  def createTableUsingDataSourceAPI(sqlContext: SQLContext, tableName: String) = {
    val context = sqlContext.sparkContext
    val data = Seq(Seq(1, 2, 3), Seq(7, 8, 9), Seq(9, 2, 3), Seq(4, 2, 3), Seq(5, 6, 7))
    val rdd = context.parallelize(data, data.length).map(s => Data(s(0), s(1), s(2)))

    val dataDF = sqlContext.createDataFrame(rdd)

    sqlContext.createExternalTable(tableName, "column", dataDF.schema, props)
    dataDF.write.mode(SaveMode.Append).saveAsTable(tableName)
  }

  def selectFromTable(sqlContext: SQLContext, tableName: String,
      expectedLength: Int): Unit = {
    val result = sqlContext.sql("SELECT * FROM " + tableName)
    val r = result.collect()
    assert(r.length == expectedLength)
  }

  def getEnvironmentVariable(env: String): String = {
    val value = scala.util.Properties.envOrElse(env, null)
    if (env == null)
      throw new TestException(s" Environment variable $env is not defined")
    value
  }

  def startSparkCluster = {
    (getEnvironmentVariable("SNAPPY_HOME") + "/sbin/start-all.sh") !!
  }

  def stopSparkCluster = {
    (getEnvironmentVariable("SNAPPY_HOME") + "/sbin/stop-all.sh") !!
  }
}<|MERGE_RESOLUTION|>--- conflicted
+++ resolved
@@ -26,22 +26,6 @@
 
   override val locatorNetPort = AvailablePortHelper.getRandomAvailableTCPPort
 
-<<<<<<< HEAD
-
-  def dummyTest(): Unit = {
-
-  }
-
-  def _testTableCreation(): Unit = {
-
-    vm2.invoke(this.getClass, "startSnappyServer", startArgs)
-
-    vm2.invoke(this.getClass, "startNetServer", AvailablePortHelper.getRandomAvailableTCPPort.asInstanceOf[AnyRef])
-
-    val fullStartArgs = startArgs :+ true.asInstanceOf[AnyRef]
-
-    vm1.invoke(this.getClass, "startSnappyLead", fullStartArgs)
-=======
   def testTableCreation(): Unit = {
     vm0.invoke(classOf[ClusterManagerTestBase], "startNetServer",
       AvailablePortHelper.getRandomAvailableTCPPort)
@@ -49,7 +33,6 @@
       AvailablePortHelper.getRandomAvailableTCPPort)
     vm2.invoke(classOf[ClusterManagerTestBase], "startNetServer",
       AvailablePortHelper.getRandomAvailableTCPPort)
->>>>>>> e46e700d
 
     vm3.invoke(this.getClass, "startSparkCluster")
 
