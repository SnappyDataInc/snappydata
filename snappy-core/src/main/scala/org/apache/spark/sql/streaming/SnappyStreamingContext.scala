package org.apache.spark.sql.streaming

import java.util.concurrent.atomic.AtomicReference

import scala.language.implicitConversions
import scala.reflect.runtime.universe.TypeTag
import scala.reflect.runtime.{universe => u}

import org.apache.spark.Logging
import org.apache.spark.sql._
import org.apache.spark.sql.catalyst.{InternalRow, ScalaReflection}
import org.apache.spark.sql.execution.{RDDConversions, SparkPlan}
import org.apache.spark.sql.types.StructType
import org.apache.spark.streaming.dstream.DStream
import org.apache.spark.streaming.{Milliseconds, Duration, StreamingContext}

/**
  * Provides an ability to manipulate SQL like query on DStream
  *
  * Created by ymahajan on 25/09/15.
  */

class SnappyStreamingContext protected[spark](@transient val snappyContext: SnappyContext,
    val batchDur: Duration)
    extends StreamingContext(snappyContext.sparkContext, batchDur) with Serializable {

  self =>

  def sql(sqlText: String): DataFrame = {
    snappyContext.sql(sqlText)
  }

  /**
    * Registers and executes given SQL query and
    * returns [[SchemaDStream]] to consume the results
    * @param queryStr
    * @return
    */
  def registerCQ(queryStr: String): SchemaDStream = {
    val plan = sql(queryStr).queryExecution.logical
    val dStream = new SchemaDStream(self, plan)
    dStream
  }

  def getSchemaDStream(tableName: String): SchemaDStream = {
    new SchemaDStream(self, snappyContext.catalog.lookupRelation(tableName))
  }
/*

  /**
    * Creates a [[SchemaDStream]] from [[DStream]] containing [[Row]]s using
    * the given schema. It is important to make sure that the structure of
    * every [[Row]] of the provided DStream matches the provided schema.
    */
  def createSchemaDStream(dStream: DStream[InternalRow],
      schema: StructType): SchemaDStream = {
    val attributes = schema.toAttributes
    val logicalPlan = LogicalDStreamPlan(attributes, dStream)(self)
    new SchemaDStream(self, logicalPlan)
  }

*/
  /**
    * Creates a [[SchemaDStream]] from an DStream of Product (e.g. case classes).
    */
  def createSchemaDStream[A <: Product : TypeTag]
  (stream: DStream[A]): SchemaDStream = {
    val schema = ScalaReflection.schemaFor[A].dataType.asInstanceOf[StructType]
    val attributeSeq = schema.toAttributes
    val rowStream = stream.transform(rdd => RDDConversions.productToRowRdd
    (rdd, schema.map(_.dataType)))
    new SchemaDStream(self, LogicalDStreamPlan(attributeSeq,
      rowStream)(self))
  }
}

object SnappyStreamingContext extends Logging {

  private val ACTIVATION_LOCK = new Object()

  private val activeContext = new AtomicReference[SnappyStreamingContext](null)

  private def setActiveContext(snsc: SnappyStreamingContext): Unit = {
    ACTIVATION_LOCK.synchronized {
      activeContext.set(snsc)
    }
  }

<<<<<<< HEAD
  def getActive(): Option[SnappyStreamingContext] = {
    ACTIVATION_LOCK.synchronized {
      Option(activeContext.get())
=======
  def start(): Unit = {
    val snc = globalContext
    // TODO Register sampling of all the streams
    // start the streaming context
    snc.start()
   }

  def stop(stopSparkContext: Boolean = false,
           stopGracefully: Boolean = true): Unit = {
    val snc = globalContext
    if (snc != null) {
      snc.stop(false, stopGracefully)
      snc.snappyContext.clearCache()
      SnappyContext.stop()
      StreamPlan.currentContext.remove()
      globalContext = null
>>>>>>> 84c7e762
    }
  }

  def apply(sc: SnappyContext, batchDur: Duration): SnappyStreamingContext = {
    val snsc = activeContext.get()
    if (snsc != null) snsc
    else ACTIVATION_LOCK.synchronized {
      val snsc = activeContext.get()
      if (snsc != null) snsc
      else {
        val snsc = new SnappyStreamingContext(sc, batchDur)
        snsc.remember(Milliseconds(300*1000))
        setActiveContext(snsc)
        snsc
      }
    }
  }

  def start(): Unit = {
    val snsc = getActive().get
    // start the streaming context
    snsc.start()
  }

  def stop(stopSparkContext: Boolean = false,
      stopGracefully: Boolean = true): Unit = {
    val snsc = getActive().get
    if (snsc != null) {
      snsc.stop(stopSparkContext, stopGracefully)
      SnappyContext.stop()
      setActiveContext(null)
    }
  }
}

trait StreamPlan {
  def rowStream: DStream[InternalRow]
}
<|MERGE_RESOLUTION|>--- conflicted
+++ resolved
@@ -9,7 +9,7 @@
 import org.apache.spark.Logging
 import org.apache.spark.sql._
 import org.apache.spark.sql.catalyst.{InternalRow, ScalaReflection}
-import org.apache.spark.sql.execution.{RDDConversions, SparkPlan}
+import org.apache.spark.sql.execution.{RDDConversions}
 import org.apache.spark.sql.types.StructType
 import org.apache.spark.streaming.dstream.DStream
 import org.apache.spark.streaming.{Milliseconds, Duration, StreamingContext}
@@ -45,21 +45,7 @@
   def getSchemaDStream(tableName: String): SchemaDStream = {
     new SchemaDStream(self, snappyContext.catalog.lookupRelation(tableName))
   }
-/*
 
-  /**
-    * Creates a [[SchemaDStream]] from [[DStream]] containing [[Row]]s using
-    * the given schema. It is important to make sure that the structure of
-    * every [[Row]] of the provided DStream matches the provided schema.
-    */
-  def createSchemaDStream(dStream: DStream[InternalRow],
-      schema: StructType): SchemaDStream = {
-    val attributes = schema.toAttributes
-    val logicalPlan = LogicalDStreamPlan(attributes, dStream)(self)
-    new SchemaDStream(self, logicalPlan)
-  }
-
-*/
   /**
     * Creates a [[SchemaDStream]] from an DStream of Product (e.g. case classes).
     */
@@ -86,28 +72,9 @@
     }
   }
 
-<<<<<<< HEAD
   def getActive(): Option[SnappyStreamingContext] = {
     ACTIVATION_LOCK.synchronized {
       Option(activeContext.get())
-=======
-  def start(): Unit = {
-    val snc = globalContext
-    // TODO Register sampling of all the streams
-    // start the streaming context
-    snc.start()
-   }
-
-  def stop(stopSparkContext: Boolean = false,
-           stopGracefully: Boolean = true): Unit = {
-    val snc = globalContext
-    if (snc != null) {
-      snc.stop(false, stopGracefully)
-      snc.snappyContext.clearCache()
-      SnappyContext.stop()
-      StreamPlan.currentContext.remove()
-      globalContext = null
->>>>>>> 84c7e762
     }
   }
 
@@ -128,7 +95,6 @@
 
   def start(): Unit = {
     val snsc = getActive().get
-    // start the streaming context
     snsc.start()
   }
 
@@ -137,6 +103,7 @@
     val snsc = getActive().get
     if (snsc != null) {
       snsc.stop(stopSparkContext, stopGracefully)
+      snsc.snappyContext.clearCache()
       SnappyContext.stop()
       setActiveContext(null)
     }
