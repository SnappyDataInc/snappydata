/*
 * Copyright (c) 2016 SnappyData, Inc. All rights reserved.
 *
 * Licensed under the Apache License, Version 2.0 (the "License"); you
 * may not use this file except in compliance with the License. You
 * may obtain a copy of the License at
 *
 * http://www.apache.org/licenses/LICENSE-2.0
 *
 * Unless required by applicable law or agreed to in writing, software
 * distributed under the License is distributed on an "AS IS" BASIS,
 * WITHOUT WARRANTIES OR CONDITIONS OF ANY KIND, either express or
 * implied. See the License for the specific language governing
 * permissions and limitations under the License. See accompanying
 * LICENSE file.
 */
package org.apache.spark.sql

import java.sql.SQLException
import java.util.regex.Pattern

import org.apache.spark.sql.catalyst.analysis.UnresolvedRelation
import org.apache.spark.sql.catalyst.expressions._
import org.apache.spark.sql.catalyst.plans.logical._
import org.apache.spark.sql.catalyst.{DefaultParserDialect, SqlLexical, SqlParserBase, TableIdentifier}
import org.apache.spark.sql.collection.Utils
import org.apache.spark.sql.execution._
import org.apache.spark.sql.execution.datasources._
import org.apache.spark.sql.sources._
import org.apache.spark.sql.streaming._
import org.apache.spark.sql.types.{DataType, StringType, StructType}
import org.apache.spark.streaming.{Duration, Milliseconds, Minutes, Seconds}


class SnappyParserBase(caseSensitive: Boolean) extends SqlParserBase {

  protected val PUT = Keyword("PUT")
  protected val DELETE = Keyword("DELETE")
  protected val UPDATE = Keyword("UPDATE")
  // Added for streaming window CQs
  protected val WINDOW = Keyword("WINDOW")
  protected val DURATION = Keyword("DURATION")
  protected val SLIDE = Keyword("SLIDE")
  protected val MILLISECONDS = Keyword("MILLISECONDS")
  protected val SECONDS = Keyword("SECONDS")
  protected val MINUTES = Keyword("MINUTES")

  override val lexical = new SnappyLexical(caseSensitive)

  override protected lazy val start: Parser[LogicalPlan] = start1 | insert |
      put | cte | dmlForExternalTable

  protected lazy val put: Parser[LogicalPlan] =
    PUT ~> (OVERWRITE ^^^ true | INTO ^^^ false) ~ (TABLE ~> relation) ~ select ^^ {
      case o ~ r ~ s => InsertIntoTable(r, Map.empty[String, Option[String]], s, o, false)
    }


  protected lazy val dmlForExternalTable: Parser[LogicalPlan] =
    (INSERT ~> INTO | PUT ~> INTO |DELETE ~> FROM | UPDATE) ~> tableIdentifier ~ wholeInput ^^ {
      case r ~ s => DMLExternalTable(r, UnresolvedRelation(r), s)
    }

  protected lazy val unit: Parser[Duration] =
    (
        stringLit <~ MILLISECONDS ^^ { case str => Milliseconds(str.toInt) }
      | stringLit <~ SECONDS ^^ { case str => Seconds(str.toInt) }
      | stringLit <~ MINUTES ^^ { case str => Minutes(str.toInt) }
    )

  protected lazy val windowOptions: Parser[(Duration, Option[Duration])] =
    WINDOW ~ "(" ~> (DURATION ~> unit) ~
      ("," ~ SLIDE ~> unit).? <~ ")" ^^ {
      case duration ~ slide => (duration, slide)
    }

  protected override lazy val relationFactor: Parser[LogicalPlan] =
    (tableIdentifier ~ windowOptions.? ~ (opt(AS) ~> opt(ident)) ^^ {
      case tableIdent ~ window ~ alias => window.map { win =>
        WindowLogicalPlan(
          win._1,
          win._2,
          UnresolvedRelation(tableIdent, alias))
      }.getOrElse(UnresolvedRelation(tableIdent, alias))
    }
      |
      ("(" ~> start <~ ")") ~ windowOptions.? ~ (AS.? ~> ident) ^^ {
      case child ~ window ~ alias => window.map { win =>
        WindowLogicalPlan(
          win._1,
          win._2,
          Subquery(alias, child))
      }.getOrElse(Subquery(alias, child))
    })

  override def parseExpression(input: String): Expression = synchronized {
    // Initialize the Keywords.
    initLexical
    phrase(projection)(new lexical.Scanner(input)) match {
      case Success(plan, _) => plan
      // case failureOrError => sys.error(failureOrError.toString)
      case failureOrError =>
        throw new SQLException(failureOrError.toString, "42X01")
    }
  }

  override def parse(input: String): LogicalPlan = synchronized {
    // Initialize the Keywords.
    initLexical
    phrase(start)(new lexical.Scanner(input)) match {
      case Success(plan, _) => plan
      case failureOrError =>
        throw new SQLException(failureOrError.toString, "42X01")
    }
  }
}

final class SnappyLexical(caseSensitive: Boolean) extends SqlLexical {

  protected override def processIdent(name: String) = {
    val token = normalizeKeyword(name)
    if (reserved contains token) Keyword(token)
    else if (caseSensitive) {
      Identifier(name)
    } else {
      Identifier(Utils.toUpperCase(name))
    }
  }
}

object SnappyParser extends SnappyParserBase(false)

object SnappyParserCaseSensitive extends SnappyParserBase(true)

/** Snappy dialect adds SnappyParser additions to the standard "sql" dialect */
private[sql] final class SnappyParserDialect(caseSensitive: Boolean)
    extends DefaultParserDialect {

  @transient protected override val sqlParser =
    if (caseSensitive) SnappyParserCaseSensitive else SnappyParser
}

/**
 * Snappy DDL extensions for streaming and sampling.
 */
private[sql] class SnappyDDLParser(caseSensitive: Boolean,
    parseQuery: String => LogicalPlan) extends DDLParser(parseQuery) {

  override val lexical = new SnappyLexical(caseSensitive)

  override def parse(input: String): LogicalPlan = synchronized {
    // Initialize the Keywords.
    initLexical
    phrase(start)(new lexical.Scanner(input)) match {
      case Success(plan, _) => plan
      case failureOrError =>
        throw new SQLException(failureOrError.toString, "42X01")
    }
  }

  override def parse(input: String, exceptionOnError: Boolean): LogicalPlan = {
    try {
      parse(input)
    } catch {
      case ddlException: DDLException => throw ddlException
      case t: SQLException if !exceptionOnError =>
        parseQuery(input)
    }
  }

  override protected lazy val ddl: Parser[LogicalPlan] =
    createTable | describeTable | refreshTable | dropTable |
        createStream  | streamContext | truncateTable | createIndex | dropIndex

  protected val STREAM = Keyword("STREAM")
  protected val STREAMING = Keyword("STREAMING")
  protected val CONTEXT = Keyword("CONTEXT")
  protected val START = Keyword("START")
  protected val STOP = Keyword("STOP")
  protected val INIT = Keyword("INIT")
  protected val DROP = Keyword("DROP")
  protected val TRUNCATE = Keyword("TRUNCATE")
  protected val INDEX = Keyword("INDEX")
  protected val ON = Keyword("ON")

  protected override lazy val className: Parser[String] =
    repsep(ident, ".") ^^ { case s =>
      // A workaround to address lack of case information at this point.
      // If value is all CAPS then convert to lowercase else preserve case.
      if (s.exists(Utils.hasLowerCase)) s.mkString(".")
      else s.map(Utils.toLowerCase).mkString(".")
    }

  private val DDLEnd = Pattern.compile(USING.str + "\\s+[a-zA-Z_0-9\\.]+\\s*" +
      s"(\\s${OPTIONS.str}|\\s${AS.str}|$$)", Pattern.CASE_INSENSITIVE)

  protected override lazy val createTable: Parser[LogicalPlan] =
    (CREATE ~> TEMPORARY.? <~ TABLE) ~ (IF ~> NOT <~ EXISTS).? ~
        tableIdentifier ~ externalTableInput ~ (USING ~> className).? ~
        (OPTIONS ~> options).? ~ (AS ~> restInput).? ^^ {
      case temporary ~ allowExisting ~ tableIdent ~ schemaString ~
          providerName ~ opts ~ query =>

        val options = opts.getOrElse(Map.empty[String, String])
        val provider = SnappyContext.getProvider(providerName.getOrElse(SnappyContext.DEFAULT_SOURCE))
        if (query.isDefined) {
          if (schemaString.length > 0) {
            throw new DDLException("CREATE TABLE AS SELECT statement " +
                "does not allow column definitions.")
          }
          // When IF NOT EXISTS clause appears in the query,
          // the save mode will be ignore.
          val mode = if (allowExisting.isDefined) SaveMode.Ignore
          else SaveMode.ErrorIfExists
          val queryPlan = parseQuery(query.get)

          if (temporary.isDefined) {
            CreateTableUsingAsSelect(tableIdent, provider, temporary = true,
              Array.empty[String], mode, options, queryPlan)
          } else {
            CreateExternalTableUsingSelect(tableIdent, provider,
              Array.empty[String], mode, options, queryPlan)
          }
        } else {
          val hasExternalSchema = if (temporary.isDefined) false
          else {
            // check if provider class implements ExternalSchemaRelationProvider
            try {
              val clazz: Class[_] = ResolvedDataSource.lookupDataSource(provider)
              classOf[ExternalSchemaRelationProvider].isAssignableFrom(clazz)
            } catch {
              case cnfe: ClassNotFoundException => throw new DDLException(cnfe.toString)
              case t: Throwable => throw t
            }
          }
          val userSpecifiedSchema = if (hasExternalSchema) None
          else {
            phrase(tableCols.?)(new lexical.Scanner(schemaString)) match {
              case Success(columns, _) =>
                columns.flatMap(fields => Some(StructType(fields)))
              case failure =>
                throw new DDLException(failure.toString)
            }
          }
          val schemaDDL = if (hasExternalSchema) Some(schemaString) else None

          if (temporary.isDefined) {
            CreateTableUsing(tableIdent, userSpecifiedSchema, provider,
              temporary = true, options, allowExisting.isDefined,
              managedIfNoPath = false)
          } else {
            CreateExternalTableUsing(tableIdent, userSpecifiedSchema,
              schemaDDL, provider, allowExisting.isDefined, options)
          }
        }
    }

  protected override lazy val varchar: Parser[DataType] =
    (("(?i)varchar".r ~> ("(" ~> numericLit <~ ")").?) |
     "(?i)clob".r) ^^^ StringType

  protected lazy val createIndex: Parser[LogicalPlan] =
    (CREATE ~> INDEX ~> tableIdentifier) ~ (ON ~> tableIdentifier) ~ wholeInput ^^ {
      case indexName ~ tableName ~ sql =>
        CreateIndex(tableName, sql)
    }

  protected lazy val dropIndex: Parser[LogicalPlan] =
    (DROP ~> INDEX ~> tableIdentifier) ~ wholeInput ^^ {
      case indexName ~ sql =>
        DropIndex(sql)
    }

  protected lazy val dropTable: Parser[LogicalPlan] =
    (DROP ~> TEMPORARY.? <~ TABLE) ~ (IF ~> EXISTS).? ~ tableIdentifier ^^ {
      case temporary ~ allowExisting ~ tableName =>
        DropTable(tableName, temporary.isDefined, allowExisting.isDefined)
    }

  protected lazy val truncateTable: Parser[LogicalPlan] =
    (TRUNCATE ~> TEMPORARY.? <~ TABLE) ~ tableIdentifier ^^ {
      case temporary ~ tableName =>
        TruncateTable(tableName, temporary.isDefined)
    }

  protected lazy val createStream: Parser[LogicalPlan] =
    (CREATE ~> STREAM ~> TABLE ~> tableIdentifier) ~ (IF ~> NOT <~ EXISTS).? ~
        tableCols.? ~ (USING ~> className) ~ (OPTIONS ~> options) ^^ {
      case streamName ~ allowExisting ~ cols ~ providerName ~ opts =>
        val specifiedSchema = cols.flatMap(fields => Some(StructType(fields)))
        val provider = SnappyContext.getProvider(providerName)
        val userOpts = opts.updated("tableName", streamName.unquotedString)
        CreateExternalTableUsing(streamName, specifiedSchema, None,
          provider, allowExisting.isDefined, userOpts)
    }

  protected lazy val streamContext: Parser[LogicalPlan] =
    (STREAMING ~>
        (INIT ^^^ 0 | START ^^^ 1 | STOP ^^^ 2) ~ numericLit.?) ^^ {
      case action ~ batchInterval =>
        if (batchInterval.isDefined) {
          StreamOperationsLogicalPlan(action, Some(batchInterval.get.toInt))
        } else {
          StreamOperationsLogicalPlan(action, None)
        }
    }

  protected override lazy val tableIdentifier: Parser[TableIdentifier] =
    (ident <~ ".").? ~ (ident <~ ".").? ~ ident ^^ {
      case maybeDbName ~ maybeSchemaName ~ tableName =>
        val schemaPrefix = maybeSchemaName.map(_ + '.').getOrElse("")
        TableIdentifier(schemaPrefix + tableName, maybeDbName)
    }

  protected lazy val externalTableInput: Parser[String] = new Parser[String] {
    def apply(in: Input): ParseResult[String] = {
      val source = in.source
      val remaining = source.subSequence(in.offset, source.length).toString
      val m = DDLEnd.matcher(remaining)
      if (m.find) {
        val index = m.start()
        val externalTableDefinition = remaining.substring(0, index).trim
        val others = remaining.substring(index)
        val reader = new PackratReader(new lexical.Scanner(others))
        Success(externalTableDefinition, reader)
      } else {
        Success(
          in.source.subSequence(in.offset, in.source.length()).toString,
          in.drop(in.source.length()))
      }
    }
  }
}

private[sql] case class CreateExternalTableUsing(
    tableIdent: TableIdentifier,
    userSpecifiedSchema: Option[StructType],
    schemaDDL: Option[String],
    provider: String,
    allowExisting: Boolean,
    options: Map[String, String]) extends RunnableCommand {

  override def run(sqlContext: SQLContext): Seq[Row] = {
    val snc = sqlContext.asInstanceOf[SnappyContext]
    val mode = if (allowExisting) SaveMode.Ignore else SaveMode.ErrorIfExists
    snc.createTable(snc.catalog.newQualifiedTableName(tableIdent), provider,
      userSpecifiedSchema, schemaDDL, mode, options)
    Seq.empty
  }
}

private[sql] case class CreateExternalTableUsingSelect(
    tableIdent: TableIdentifier,
    provider: String,
    partitionColumns: Array[String],
    mode: SaveMode,
    options: Map[String, String],
    query: LogicalPlan) extends RunnableCommand {

  override def run(sqlContext: SQLContext): Seq[Row] = {
    val snc = sqlContext.asInstanceOf[SnappyContext]
    val catalog = snc.catalog
    snc.createTable(catalog.newQualifiedTableName(tableIdent), provider,
      partitionColumns, mode, options, query)
    // refresh cache of the table in catalog
    catalog.invalidateTable(tableIdent)
    Seq.empty
  }
}

private[sql] case class DropTable(
    tableIdent: TableIdentifier,
    temporary: Boolean,
    ifExists: Boolean) extends RunnableCommand {

  override def run(sqlContext: SQLContext): Seq[Row] = {
    val snc = sqlContext.asInstanceOf[SnappyContext]
    val qualifiedTable = snc.catalog.newQualifiedTableName(tableIdent)
    snc.dropTable(qualifiedTable, ifExists)
    Seq.empty
  }
}

private[sql] case class TruncateTable(
    tableIdent: TableIdentifier,
    temporary: Boolean) extends RunnableCommand {

  override def run(sqlContext: SQLContext): Seq[Row] = {
    val snc = sqlContext.asInstanceOf[SnappyContext]
    val qualifiedTable = snc.catalog.newQualifiedTableName(tableIdent)
    snc.truncateTable(qualifiedTable)
    Seq.empty
  }
}

private[sql] case class CreateIndex(
    tableIdent: TableIdentifier,
    sql: String) extends RunnableCommand {

  override def run(sqlContext: SQLContext): Seq[Row] = {
    val snc = sqlContext.asInstanceOf[SnappyContext]
    snc.createIndexOnTable(snc.catalog.newQualifiedTableName(tableIdent), sql)
    Seq.empty
  }
}

private[sql] case class DropIndex(
    sql: String) extends RunnableCommand {

  override def run(sqlContext: SQLContext): Seq[Row] = {
    val snc = sqlContext.asInstanceOf[SnappyContext]
    snc.dropIndexOfTable(sql)
    Seq.empty
  }
}

case class DMLExternalTable(
    tableName: TableIdentifier,
    child: LogicalPlan,
    command: String)
    extends LogicalPlan with Command {

  override def children: Seq[LogicalPlan] = child :: Nil

  override def output: Seq[Attribute] = child.output
}

<<<<<<< HEAD
private[sql] case class CreateStreamTable(streamIdent: TableIdentifier,
    userColumns: Option[StructType],
    provider: String,
    options: Map[String, String])
    extends LogicalPlan with Command {

  override def output: Seq[Attribute] = Seq.empty

  /** Returns a Seq of the children of this node */
  override def children: Seq[LogicalPlan] = Seq.empty
}



=======
>>>>>>> 565fc2b1
private[sql] case class StreamOperationsLogicalPlan(action: Int,
    batchInterval: Option[Int])
    extends LogicalPlan with Command {

  override def output: Seq[Attribute] = Seq.empty

  /** Returns a Seq of the children of this node */
  override def children: Seq[LogicalPlan] = Seq.empty
}

private[sql] case class SnappyStreamingActionsCommand(action: Int,
    batchInterval: Option[Int])
    extends RunnableCommand {

  override def run(sqlContext: SQLContext): Seq[Row] = {
    action match {
      case 0 =>
        SnappyStreamingContext(sqlContext.asInstanceOf[SnappyContext],
          Seconds(batchInterval.get))
      case 1 => SnappyStreamingContext.start()
      case 2 => SnappyStreamingContext.stop()
    }
    Seq.empty[Row]
  }
}<|MERGE_RESOLUTION|>--- conflicted
+++ resolved
@@ -425,23 +425,6 @@
   override def output: Seq[Attribute] = child.output
 }
 
-<<<<<<< HEAD
-private[sql] case class CreateStreamTable(streamIdent: TableIdentifier,
-    userColumns: Option[StructType],
-    provider: String,
-    options: Map[String, String])
-    extends LogicalPlan with Command {
-
-  override def output: Seq[Attribute] = Seq.empty
-
-  /** Returns a Seq of the children of this node */
-  override def children: Seq[LogicalPlan] = Seq.empty
-}
-
-
-
-=======
->>>>>>> 565fc2b1
 private[sql] case class StreamOperationsLogicalPlan(action: Int,
     batchInterval: Option[Int])
     extends LogicalPlan with Command {
