--- conflicted
+++ resolved
@@ -11,12 +11,8 @@
 import org.apache.spark.sql.execution.datasources.jdbc.{DriverRegistry, JdbcUtils}
 import org.apache.spark.sql.jdbc.{JdbcDialect, JdbcDialects}
 import org.apache.spark.sql.row.{GemFireXDClientDialect, GemFireXDDialect}
-<<<<<<< HEAD
 import org.apache.spark.sql.sources.{JdbcExtendedDialect, JdbcExtendedUtils}
-=======
-import org.apache.spark.sql.sources.JdbcExtendedUtils
 import org.apache.spark.sql._
->>>>>>> 743e4ae3
 
 /**
  * Utility methods used by external storage layers.
@@ -89,24 +85,6 @@
   }
 
   def defaultStoreURL(sc: SparkContext): String = {
-<<<<<<< HEAD
-    if (sc.master.startsWith(Constant.SNAPPY_URL_PREFIX)) {
-      // Already connected to SnappyData in embedded mode.
-      Constant.DEFAULT_EMBEDDED_URL
-    } else {
-      val isLoner = Utils.isLoner(sc)
-      sc.conf.getOption(Property.locators).map(
-        Constant.DEFAULT_EMBEDDED_URL + "locators=" + _).getOrElse {
-        sc.conf.getOption(Property.mcastPort).map(
-          Constant.DEFAULT_EMBEDDED_URL + "mcast-port=" + _).getOrElse {
-          if (isLoner) {
-            Constant.DEFAULT_EMBEDDED_URL + "mcast-port=0"
-          } else {
-            sys.error("Option 'url' not specified")
-          }
-        }
-      } + (if (isLoner) "" else ";host-data=false")
-=======
     SnappyContext.getClusterMode(sc) match {
       case SnappyEmbeddedMode(_, _) =>
         // Already connected to SnappyData in embedded mode.
@@ -127,7 +105,6 @@
     SnappyContext.getClusterMode(sparkContext) match {
       case SnappyShellMode(_, _) => true
       case _ => false
->>>>>>> 743e4ae3
     }
   }
 
