package org.apache.spark.sql.columnar

import java.nio.ByteBuffer
import java.sql.Connection
import java.util.Properties
import java.util.concurrent.locks.ReentrantReadWriteLock

import scala.collection.mutable
import scala.collection.mutable.ArrayBuffer

import org.apache.spark._
import org.apache.spark.rdd.RDD
import org.apache.spark.sql._
import org.apache.spark.sql.catalyst.expressions._
import org.apache.spark.sql.catalyst.{CatalystTypeConverters, InternalRow}
import org.apache.spark.sql.collection.{UUIDRegionKey, Utils}
import org.apache.spark.sql.execution.ConnectionPool
import org.apache.spark.sql.execution.datasources.ResolvedDataSource
import org.apache.spark.sql.execution.datasources.jdbc.DriverRegistry
import org.apache.spark.sql.hive.SnappyStoreHiveCatalog
import org.apache.spark.sql.jdbc.JdbcDialects
import org.apache.spark.sql.row.GemFireXDBaseDialect
import org.apache.spark.sql.snappy._
import org.apache.spark.sql.sources._
import org.apache.spark.sql.store.{ExternalStore, JDBCSourceAsStore}
import org.apache.spark.sql.types.StructType
/**
 * A LogicalPlan implementation for an external column table whose contents
 * are retrieved using a JDBC URL or DataSource.
 */

class JDBCAppendableRelation(
    val table: String,
    val provider: String,
    val mode: SaveMode,
    userSchema: StructType,
    val origOptions: Map[String, String],
    val externalStore: ExternalStore,
    @transient override val sqlContext: SQLContext)(
    private var uuidList: ArrayBuffer[RDD[UUIDRegionKey]] =
    new ArrayBuffer[RDD[UUIDRegionKey]]())
    extends BaseRelation
    with PrunedFilteredScan
    with InsertableRelation
    with DestroyRelation
    with Logging
    with Serializable {

  self =>

  override val needConversion: Boolean = false

  val driver = DriverRegistry.getDriverClassName(externalStore.connProperties.url)

  final val dialect = JdbcDialects.get(externalStore.connProperties.url)

  val schemaFields = Map(userSchema.fields.flatMap { f =>
    val name = if (f.metadata.contains("name")) f.metadata.getString("name") else f.name
    Iterator((name, f))
  }: _*)

  final lazy val connector = ExternalStoreUtils.getConnector(table, driver,
    dialect, externalStore.connProperties.poolProps, externalStore.connProperties.connProps, externalStore.connProperties.hikariCP)

  createTable(mode)
  private val bufferLock = new ReentrantReadWriteLock()

  /** Acquires a read lock on the cache for the duration of `f`. */
  private[sql] def readLock[A](f: => A): A = {
    val lock = bufferLock.readLock()
    lock.lock()
    try f finally {
      lock.unlock()
    }
  }

  /** Acquires a write lock on the cache for the duration of `f`. */
  private[sql] def writeLock[A](f: => A): A = {
    val lock = bufferLock.writeLock()
    lock.lock()
    try f finally {
      lock.unlock()
    }
  }

  override def schema: StructType = userSchema

  // TODO: Suranjan currently doesn't apply any filters.
  // will see that later.
  override def buildScan(requiredColumns: Array[String],
      filters: Array[Filter]): RDD[Row] = {
    scanTable(table, requiredColumns, filters)
  }

  def scanTable(tableName: String, requiredColumns: Array[String],
      filters: Array[Filter]) :RDD[Row] = {
    val requestedColumns = if (requiredColumns.isEmpty) {
      val narrowField =
        schema.fields.minBy { a =>
          ColumnType(a.dataType).defaultSize
        }

      Array(narrowField.name)
    } else {
      requiredColumns
    }

    val cachedColumnBuffers: RDD[CachedBatch] = readLock {
      externalStore.getCachedBatchRDD(tableName,
        requestedColumns.map(column => externalStore.columnPrefix + column),
        sqlContext.sparkContext)
    }

    cachedColumnBuffers.mapPartitionsPreserve { cachedBatchIterator =>
      // Find the ordinals and data types of the requested columns.
      // If none are requested, use the narrowest (the field with
      // minimum default element size).

      ExternalStoreUtils.cachedBatchesToRows(cachedBatchIterator , requestedColumns , schema)
    }.asInstanceOf[RDD[Row]]
  }

  override def insert(df: DataFrame, overwrite: Boolean = true): Unit = {
    insert(df.rdd, df, overwrite)
  }

  def uuidBatchAggregate(accumulated: ArrayBuffer[UUIDRegionKey],
      batch: CachedBatch): ArrayBuffer[UUIDRegionKey] = {
    //TODO - currently using the length from the part Object but it needs to be handled more generically
    //in order to replace UUID
    val uuid = externalStore.storeCachedBatch(batch, table , numPartitions)
    accumulated += uuid
  }

  protected def insert(rdd : RDD[Row], df: DataFrame, overwrite: Boolean) : Unit = {

    assert(df.schema.equals(schema))

    // We need to truncate the table
    if (overwrite) {
      truncate
    }

    val useCompression = sqlContext.conf.useCompression
    val columnBatchSize = sqlContext.conf.columnBatchSize

    val output = df.logicalPlan.output
    val cached = rdd.mapPartitionsPreserveWithIndex({case (split, rowIterator) =>
<<<<<<< HEAD
=======
      def uuidBatchAggregate(accumulated: ArrayBuffer[UUIDRegionKey],
          batch: CachedBatch): ArrayBuffer[UUIDRegionKey] = {
        //TODO - currently using the length from the part Object but it needs to be handled more generically
        //in order to replace UUID
        val uuid = externalStore.storeCachedBatch(table , batch)
        accumulated += uuid
      }
>>>>>>> 81ca5278

      def columnBuilders = output.map { attribute =>
        val columnType = ColumnType(attribute.dataType)
        val initialBufferSize = columnType.defaultSize * columnBatchSize
        ColumnBuilder(attribute.dataType, initialBufferSize,
          attribute.name, useCompression)
      }.toArray

      val holder = new CachedBatchHolder(columnBuilders, 0, columnBatchSize, schema,
        new ArrayBuffer[UUIDRegionKey](1), uuidBatchAggregate)

      val batches = holder.asInstanceOf[CachedBatchHolder[ArrayBuffer[Serializable]]]
      val converter = CatalystTypeConverters.createToCatalystConverter(schema)
      rowIterator.map(converter(_).asInstanceOf[InternalRow])
          .foreach(batches.appendRow((), _))
      batches.forceEndOfBatch().iterator
    },true)
    // trigger an Action to materialize 'cached' batch
    cached.count()
    appendUUIDBatch(cached.asInstanceOf[RDD[UUIDRegionKey]])
  }


  def appendUUIDBatch(batch: RDD[UUIDRegionKey]) = writeLock {
    uuidList += batch
  }

  // truncate both actual and shadow table
  def truncate() = writeLock {
    val dialect = JdbcDialects.get(externalStore.connProperties.url)
    externalStore.tryExecute(table, {
      case conn =>
        JdbcExtendedUtils.truncateTable(conn, table, dialect)
    })
    uuidList.clear()
  }

  def createTable(mode: SaveMode): Unit = {
    var conn: Connection = null
    val dialect = JdbcDialects.get(externalStore.connProperties.url)
    try {
      conn = ExternalStoreUtils.getConnection(externalStore.connProperties.url, externalStore.connProperties.connProps,
        dialect, isLoner = Utils.isLoner(sqlContext.sparkContext))
      val tableExists = JdbcExtendedUtils.tableExists(table, conn,
        dialect, sqlContext)
      if (mode == SaveMode.Ignore && tableExists) {
        dialect match {
          case d: JdbcExtendedDialect => {
            d.initializeTable(table,
              sqlContext.conf.caseSensitiveAnalysis, conn)
          }
          case _ => // do nothing
        }
        return
      }

      if (mode == SaveMode.ErrorIfExists && tableExists) {
        sys.error(s"Table $table already exists.")
      }
    }
    createExternalTableForCachedBatches(table, externalStore)
  }

  protected def createExternalTableForCachedBatches(tableName: String,
      externalStore: ExternalStore): Unit = {
    require(tableName != null && tableName.length > 0,
      "createExternalTableForCachedBatches: expected non-empty table name")

    val (primarykey, partitionStrategy) = dialect match {
      // The driver if not a loner should be an accesor only
      case d: JdbcExtendedDialect =>
        (s"constraint ${tableName}_bucketCheck check (bucketId != -1), " +
            "primary key (uuid, bucketId)", d.getPartitionByClause("bucketId"))
      case _ => ("primary key (uuid)", "") // TODO. How to get primary key contraint from each DB
    }

    createTable(externalStore, s"create table $tableName (uuid varchar(36) " +
        "not null, bucketId integer not null, numRows integer not null, " +
        "stats blob, " + userSchema.fields.map(structField => externalStore.columnPrefix +
        structField.name + " blob").mkString(" ", ",", " ") +
        s", $primarykey) $partitionStrategy",
      tableName, dropIfExists = false) // for test make it false
  }

  def createTable(externalStore: ExternalStore, tableStr: String,
      tableName: String, dropIfExists: Boolean) = {

    externalStore.tryExecute(tableName, {
      case conn =>
        if (dropIfExists) {
          JdbcExtendedUtils.dropTable(conn, tableName, dialect, sqlContext,
            ifExists = true)
        }
        val tableExists = JdbcExtendedUtils.tableExists(tableName, conn,
          dialect, sqlContext)
        if (!tableExists) {
          JdbcExtendedUtils.executeUpdate(tableStr, conn)
          dialect match {
            case d: JdbcExtendedDialect => d.initializeTable(tableName,
              sqlContext.conf.caseSensitiveAnalysis, conn)
            case _ => // do nothing
          }
        }
    })
  }

  /**
   * Destroy and cleanup this relation. It may include, but not limited to,
   * dropping the external table that this relation represents.
   */
  override def destroy(ifExists: Boolean): Unit = {
    // clean up the connection pool on executors first
    Utils.mapExecutors(sqlContext,
      JDBCAppendableRelation.removePool(table)).count()
    // then on the driver
    JDBCAppendableRelation.removePool(table)
    // drop the external table using a non-pool connection
    val conn = ExternalStoreUtils.getConnection(externalStore.connProperties.url, externalStore.connProperties.connProps,
      dialect, isLoner = Utils.isLoner(sqlContext.sparkContext))
    try {
      JdbcExtendedUtils.dropTable(conn, table, dialect, sqlContext, ifExists)
    } finally {
      conn.close()
    }
  }
}

object JDBCAppendableRelation extends Logging {
  def apply(
      table: String,
      provider: String,
      mode: SaveMode,
      schema: StructType,
      numPartitions:Integer ,
      options: Map[String, String],
      sqlContext: SQLContext): JDBCAppendableRelation =
    new JDBCAppendableRelation(
      SnappyStoreHiveCatalog.processTableIdentifier(table, sqlContext.conf),
      getClass.getCanonicalName, mode, schema,
      options, null, sqlContext)()

  private def removePool(table: String): () => Iterator[Unit] = () => {
    ConnectionPool.removePoolReference(table)
    Iterator.empty
  }
}

final class DefaultSource extends ColumnarRelationProvider

class ColumnarRelationProvider
    extends SchemaRelationProvider
    with CreatableRelationProvider {

  def createRelation(sqlContext: SQLContext, mode: SaveMode,
      options: Map[String, String], schema: StructType) = {
    val parameters = new mutable.HashMap[String, String]
    parameters ++= options

    val table = ExternalStoreUtils.removeInternalProps(parameters)
    val sc = sqlContext.sparkContext

    val connectionProperties =
      ExternalStoreUtils.validateAndGetAllProps(sc, parameters)

    val partitions = ExternalStoreUtils.getTotalPartitions(parameters, true)

    val externalStore = getExternalSource(sqlContext, connectionProperties, partitions)

    new JDBCAppendableRelation(SnappyStoreHiveCatalog.processTableIdentifier(table, sqlContext.conf),
      getClass.getCanonicalName, mode, schema,
      options, externalStore, sqlContext)()
  }


  override def createRelation(sqlContext: SQLContext,
      options: Map[String, String], schema: StructType) = {

    val allowExisting = options.get(JdbcExtendedUtils
        .ALLOW_EXISTING_PROPERTY).exists(_.toBoolean)
    val mode = if (allowExisting) SaveMode.Ignore else SaveMode.ErrorIfExists

    val rel = getRelation(sqlContext, options)
    rel.createRelation(sqlContext, mode, options, schema)
  }

  override def createRelation(sqlContext: SQLContext, mode: SaveMode,
      options: Map[String, String], data: DataFrame): BaseRelation = {
    val rel = getRelation(sqlContext, options)
    val relation = rel.createRelation(sqlContext, mode, options, data.schema)
    relation.insert(data, mode == SaveMode.Overwrite)
    relation
  }

  def getRelation(sqlContext: SQLContext,
      options: Map[String, String]): ColumnarRelationProvider = {

    val url = options.getOrElse("url",
      ExternalStoreUtils.defaultStoreURL(sqlContext.sparkContext))
    val clazz = JdbcDialects.get(url) match {
      case d: GemFireXDBaseDialect => ResolvedDataSource.
          lookupDataSource("org.apache.spark.sql.columntable.DefaultSource")
      case _ => classOf[columnar.DefaultSource]
    }
    clazz.newInstance().asInstanceOf[ColumnarRelationProvider]
  }

  def getExternalSource(sqlContext: SQLContext,
      connectionProperties:ConnectionProperties,
      numPartitions:Int
      ): ExternalStore = {
    new JDBCSourceAsStore(connectionProperties,numPartitions)
  }
}<|MERGE_RESOLUTION|>--- conflicted
+++ resolved
@@ -128,7 +128,7 @@
       batch: CachedBatch): ArrayBuffer[UUIDRegionKey] = {
     //TODO - currently using the length from the part Object but it needs to be handled more generically
     //in order to replace UUID
-    val uuid = externalStore.storeCachedBatch(batch, table , numPartitions)
+    val uuid = externalStore.storeCachedBatch(table , batch)
     accumulated += uuid
   }
 
@@ -146,8 +146,6 @@
 
     val output = df.logicalPlan.output
     val cached = rdd.mapPartitionsPreserveWithIndex({case (split, rowIterator) =>
-<<<<<<< HEAD
-=======
       def uuidBatchAggregate(accumulated: ArrayBuffer[UUIDRegionKey],
           batch: CachedBatch): ArrayBuffer[UUIDRegionKey] = {
         //TODO - currently using the length from the part Object but it needs to be handled more generically
@@ -155,7 +153,6 @@
         val uuid = externalStore.storeCachedBatch(table , batch)
         accumulated += uuid
       }
->>>>>>> 81ca5278
 
       def columnBuilders = output.map { attribute =>
         val columnType = ColumnType(attribute.dataType)
