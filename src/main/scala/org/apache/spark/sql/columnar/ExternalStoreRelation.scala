package org.apache.spark.sql.columnar

import org.apache.spark.sql.collection.UUIDRegionKey

import scala.collection.mutable.ArrayBuffer

import org.apache.spark.Accumulable
import org.apache.spark.rdd.{RDD, UnionRDD}
import org.apache.spark.sql.Row
import org.apache.spark.sql.catalyst.expressions._
import org.apache.spark.sql.catalyst.plans.logical.{LogicalPlan, Statistics}
import org.apache.spark.sql.columnar.InMemoryAppendableRelation.CachedBatchHolder
import org.apache.spark.sql.execution.SparkPlan
import org.apache.spark.sql.execution.row.JDBCUpdatableSource
import org.apache.spark.sql.store.ExternalStore
import org.apache.spark.sql.store.impl.JDBCSourceAsStore
import org.apache.spark.sql.types.StructType
import org.apache.spark.storage.StorageLevel

private[sql] final class ExternalStoreRelation(
    override val output: Seq[Attribute],
    override val useCompression: Boolean,
    override val batchSize: Int,
    override val storageLevel: StorageLevel,
    override val child: SparkPlan,
    override val tableName: Option[String],
    val isSampledTable: Boolean,
    val jdbcSource: Map[String, String])(
    private var _ccb: RDD[CachedBatch] = null,
    private var _stats: Statistics = null,
    private var _bstats: Accumulable[ArrayBuffer[Row], Row] = null,
    private var _cachedBufferList: ArrayBuffer[RDD[CachedBatch]] = null)
    extends InMemoryAppendableRelation(
     output, useCompression, batchSize, storageLevel, child, tableName,
     isSampledTable)(_ccb: RDD[CachedBatch],
        _stats: Statistics,
        _bstats: Accumulable[ArrayBuffer[Row], Row]) {

  private val _uuidList = new ArrayBuffer[RDD[UUIDRegionKey]]()

  private lazy val externalStore: ExternalStore = {
    new JDBCSourceAsStore(jdbcSource)
  }

  override def appendBatch(batch: RDD[CachedBatch]) = writeLock {
    throw new IllegalStateException(
      s"did not expect appendBatch of ExternalStoreRelation to be called")
  }

  def appendUUIDBatch(batch: RDD[UUIDRegionKey]) = writeLock {
    _uuidList += batch
  }

  override def truncate() = writeLock {
    for (batch <- _uuidList) {
      // TODO: Go to GemXD and remove
    }
    _uuidList.clear()
  }

  override def recache(): Unit = {
    sys.error(
      s"ExternalStoreRelation: unexpected call to recache for $tableName")
  }

  override def withOutput(newOutput: Seq[Attribute]) = {
    new ExternalStoreRelation(newOutput, useCompression, batchSize,
      storageLevel, child, tableName, isSampledTable, jdbcSource)(
          cachedColumnBuffers, super.statisticsToBePropagated, batchStats, null)
  }

  override def children: Seq[LogicalPlan] = Seq.empty

  override def newInstance(): this.type = {
    new ExternalStoreRelation(
      output.map(_.newInstance()),
      useCompression,
      batchSize,
      storageLevel,
      child,
      tableName,
      isSampledTable,
      jdbcSource)(cachedColumnBuffers, super.statisticsToBePropagated,
          batchStats, null).asInstanceOf[this.type]
  }

  private def getCachedBatchIteratorFromUUIDItr(itr: Iterator[UUIDRegionKey]) = {
    externalStore.getCachedBatchIterator(tableName.get, itr, getAll = false)
  }

  // If the cached column buffers were not passed in, we calculate them
  // in the constructor. As in Spark, the actual work of caching is lazy.
  if (super.getInMemoryRelationCachedColumnBuffers != null) writeLock {
    if (_uuidList.isEmpty) _uuidList += super.getInMemoryRelationCachedColumnBuffers mapPartitions ( { cachedIter =>
      new Iterator[UUIDRegionKey] {
        override def hasNext: Boolean = {
          cachedIter.hasNext
        }

        override def next() = {
          externalStore.storeCachedBatch(cachedIter.next(), tableName.get)
        }
      }
    })
  }


  // TODO: Check if this is correct
  override def cachedColumnBuffers: RDD[CachedBatch] = readLock {
    var rddList = new ArrayBuffer[RDD[CachedBatch]]()
      _uuidList.foreach(x => {
        val y = x.mapPartitions { uuidItr =>
          getCachedBatchIteratorFromUUIDItr(uuidItr)
        }
        rddList += y
      })
    new UnionRDD[CachedBatch](this.child.sqlContext.sparkContext, rddList)
  }

  // TODO: Do this later...understand whats the need of this function
  //  override protected def otherCopyArgs: Seq[AnyRef] =
  //    Seq(super.cachedColumnBuffers, super.statisticsToBePropagated,
  //      batchStats, _cachedBufferList)

  override private[sql] def uncache(blocking: Boolean): Unit = {
    super.uncache(blocking)
    writeLock {
      // TODO: Go to GemXD and truncate or drop
    }
  }

  def getUUIDList = {
    _uuidList
  }

  def uuidBatchAggregate(accumulated: ArrayBuffer[UUIDRegionKey],
      batch: CachedBatch): ArrayBuffer[UUIDRegionKey] = {
    val uuid = externalStore.storeCachedBatch(batch,
      tableName.getOrElse(throw new IllegalStateException("missing tableName")))
    accumulated += uuid
  }
}

private[sql] object ExternalStoreRelation {

  def apply(useCompression: Boolean,
      batchSize: Int,
      storageLevel: StorageLevel,
      child: SparkPlan,
      tableName: Option[String],
      isSampledTable: Boolean,
      jdbcSource: Map[String, String]): ExternalStoreRelation =
    new ExternalStoreRelation(child.output, useCompression, batchSize,
      storageLevel, child, tableName, isSampledTable, jdbcSource)()

  def apply(useCompression: Boolean,
      batchSize: Int,
      tableName: String,
      schema: StructType,
      relation: InMemoryRelation,
      output: Seq[Attribute]): CachedBatchHolder[ArrayBuffer[Serializable]] = {
    def columnBuilders = output.map { attribute =>
      val columnType = ColumnType(attribute.dataType)
      val initialBufferSize = columnType.defaultSize * batchSize
      ColumnBuilder(attribute.dataType, initialBufferSize,
        attribute.name, useCompression)
    }.toArray

    val holder = relation match {
      case esr: ExternalStoreRelation =>
<<<<<<< HEAD
        new CachedBatchHolder(columnBuilders, 0, batchSize, schema,
          new ArrayBuffer[UUID](1), esr.uuidBatchAggregate)
=======
        new CachedBatchHolder(columnBuilders, 0, batchSize,
          new ArrayBuffer[UUIDRegionKey](1), esr.uuidBatchAggregate)
>>>>>>> d94913d8
      case imar: InMemoryAppendableRelation =>
        new CachedBatchHolder(columnBuilders, 0, batchSize, schema,
          new ArrayBuffer[CachedBatch](1), imar.batchAggregate)
      case _ => throw new IllegalStateException("ExternalStoreRelation:" +
          s" unknown relation $relation for table $tableName")
    }
    holder.asInstanceOf[CachedBatchHolder[ArrayBuffer[Serializable]]]
  }
}

private[sql] class ExternalStoreTableScan(
    override val attributes: Seq[Attribute],
    override val predicates: Seq[Expression],
    override val relation: InMemoryAppendableRelation)
    extends InMemoryAppendableColumnarTableScan(attributes, predicates,
      relation) {
}

private[sql] object ExternalStoreTableScan {
  def apply(attributes: Seq[Attribute], predicates: Seq[Expression],
      relation: InMemoryAppendableRelation): SparkPlan = {
    new ExternalStoreTableScan(attributes, predicates, relation)
  }
}<|MERGE_RESOLUTION|>--- conflicted
+++ resolved
@@ -168,13 +168,8 @@
 
     val holder = relation match {
       case esr: ExternalStoreRelation =>
-<<<<<<< HEAD
         new CachedBatchHolder(columnBuilders, 0, batchSize, schema,
-          new ArrayBuffer[UUID](1), esr.uuidBatchAggregate)
-=======
-        new CachedBatchHolder(columnBuilders, 0, batchSize,
           new ArrayBuffer[UUIDRegionKey](1), esr.uuidBatchAggregate)
->>>>>>> d94913d8
       case imar: InMemoryAppendableRelation =>
         new CachedBatchHolder(columnBuilders, 0, batchSize, schema,
           new ArrayBuffer[CachedBatch](1), imar.batchAggregate)
