--- conflicted
+++ resolved
@@ -20,11 +20,9 @@
 import org.apache.spark.streaming.Time
 import org.apache.spark.streaming.dstream.DStream
 
-<<<<<<< HEAD
 import scala.language.implicitConversions
-=======
 import scala.collection.mutable
->>>>>>> 546951eb
+
 import scala.reflect.ClassTag
 import scala.reflect.runtime.{universe => u}
 
@@ -38,15 +36,11 @@
   self =>
 
   @transient
-<<<<<<< HEAD
+  override protected[sql] val ddlParser = new SnappyParser(sqlParser.parse(_))
+
+  @transient
   override protected[sql] lazy val catalog =
     new SnappyStoreCatalog(this, conf) with OverrideCatalog
-=======
-  override protected[sql] val ddlParser = new SnappyParser(sqlParser.parse(_))
-
-  @transient
-  override protected[sql] lazy val catalog = new SnappyStoreCatalog(this, conf) with OverrideCatalog
->>>>>>> 546951eb
 
   @transient
   override protected[sql] val cacheManager = new SnappyCacheManager(this)
@@ -162,16 +156,10 @@
     catalog.registerSampleTable(schema, tableName, samplingOptions)
   }
 
-<<<<<<< HEAD
   def registerTopKTable(streamTableName: String, tableName: String,
                         topkOptions: Map[String, String]): DataFrame = {
     catalog.registerTopKTable(catalog.getStreamTable(streamTableName).schema,
       tableName, topkOptions)
-=======
-
-  def registerTopKTable(streamTableName: String, tableName: String, topkOptions: Map[String, String]): DataFrame = {
-    catalog.registerTopKTable(catalog.getStreamTable(streamTableName).schema, tableName, topkOptions)
->>>>>>> 546951eb
   }
 
   @transient override protected[sql] val planner = new SparkPlanner {
@@ -294,14 +282,8 @@
 
 }
 
-<<<<<<< HEAD
 private[sql] class SnappyCacheManager(sqlContext: SnappyContext)
   extends execution.CacheManager(sqlContext) {
-
-=======
-
-private[sql] class SnappyCacheManager(sqlContext: SnappyContext) extends execution.CacheManager(sqlContext) {
->>>>>>> 546951eb
   /**
    * Caches the data produced by the logical representation of the given schema rdd.  Unlike
    * `RDD.cache()`, the default storage level is set to be `MEMORY_AND_DISK` because recomputing
