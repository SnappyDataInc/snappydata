package org.apache.spark.sql

import java.util.concurrent.atomic.AtomicReference
import org.apache.spark.sql.execution.streamsummary.StreamSummaryAggregation

import scala.collection.mutable
import scala.language.implicitConversions
import scala.reflect.ClassTag
import scala.reflect.runtime.{ universe => u }
import org.apache.spark.SparkContext
import org.apache.spark.rdd.RDD
import org.apache.spark.sql.catalyst.ScalaReflection
import org.apache.spark.sql.catalyst.analysis.Analyzer
import org.apache.spark.sql.catalyst.expressions.Expression
import org.apache.spark.sql.catalyst.planning.PhysicalOperation
import org.apache.spark.sql.catalyst.plans.logical.LogicalPlan
import org.apache.spark.sql.columnar.{ InMemoryAppendableColumnarTableScan, InMemoryAppendableRelation }
import org.apache.spark.sql.execution._
import org.apache.spark.sql.sources.{ CastLongTime, StreamStrategy, WeightageRule }
import org.apache.spark.sql.types.{ LongType, StructField, StructType }
import org.apache.spark.storage.StorageLevel
import org.apache.spark.streaming.dstream.DStream
import org.apache.spark.streaming.{ StreamingContext, Time }
import io.snappydata.util.SqlUtils

/**
 * An instance of the Spark SQL execution engine that delegates to supplied SQLContext
 * offering additional capabilities.
 *
 * Created by Soubhik on 5/13/15.
 */
protected[sql] class SnappyContext(sc: SparkContext)
  extends SQLContext(sc) with Serializable {

  self =>

  @transient
  override protected[sql] val ddlParser = new SnappyDDLParser(sqlParser.parse)

  override protected[sql] def dialectClassName = if (conf.dialect == "sql") {
    classOf[SnappyParserDialect].getCanonicalName
  } else {
    conf.dialect
  }

  @transient
  override protected[sql] lazy val catalog =
    new SnappyStoreCatalog(this, conf)

  @transient
  override protected[sql] val cacheManager = new SnappyCacheManager(this)

  def saveStream[T: ClassTag](stream: DStream[T],
    sampleTab: Seq[String],
    formatter: (RDD[T], StructType) => RDD[Row],
    schema: StructType,
    transform: DataFrame => DataFrame = null) {
    stream.foreachRDD((rdd: RDD[T], time: Time) => {

      val row = formatter(rdd, schema)

      val rDF = createDataFrame(row, schema)

      val tDF = if (transform != null) {
        transform(rDF)
      } else rDF

      collectSamples(tDF, sampleTab)

    })
  }

  def collectSamples(tDF: DataFrame, sampleTab: Seq[String],
    storageLevel: StorageLevel = StorageLevel.MEMORY_AND_DISK) {
    val useCompression = conf.useCompression
    val columnBatchSize = conf.columnBatchSize

    val sampleTables = (catalog.sampleTables.filter {
      case (name, df) => sampleTab.contains(name)
    } map {
      case (name, df) =>
        val sample = df.logicalPlan
        (name, sample.options, sample.schema, sample.output,
          cacheManager.lookupCachedData(df.logicalPlan).getOrElse(sys.error(
            s"SnappyContext.saveStream: failed to lookup cached plan for " +
              s"sampling table $name")).cachedRepresentation)
    }).toSeq

    // TODO: this iterates rows multiple times
    val rdds = sampleTables.map {
      case (name, samplingOptions, schema, output, relation) =>
        (relation, tDF.mapPartitions(rowIterator => {
          val sampler = StratifiedSampler(samplingOptions, Array.emptyIntArray,
            nameSuffix = "", columnBatchSize, schema, cached = true)
          // create a new holder for set of CachedBatches
          val batches = InMemoryAppendableRelation(useCompression,
            columnBatchSize, name, schema, output)
          sampler.append(rowIterator, null, (),
            batches.appendRow, batches.endRows)
          batches.forceEndOfBatch().iterator
        }))
    }
    // TODO: A different set of job is created for topK structure
    catalog.topKStructures.filter {
      case (name, topkstruct) => sampleTab.contains(name)
    } foreach {
      case (name, topkWrapper) =>
        tDF.foreachPartition(rowIterator => {
          addDataForTopK(name, topkWrapper, rowIterator)
        })
    }

    // add to list in relation
    // TODO: avoid a separate job for each RDD and instead try to do it
    // TODO: using a single UnionRDD or something
    rdds.foreach {
      case (relation, rdd) =>
        val cached = rdd.persist(storageLevel)
        if (cached.count() > 0) {
          relation.asInstanceOf[InMemoryAppendableRelation].appendBatch(cached)
        }
    }
  }

  def addDataForTopK[T](name: String, topkWrapper: TopKWrapper,
    rowIterator: Iterator[Row])(implicit ct: ClassTag[T]): Unit = if (rowIterator.hasNext) {
    var rowIter = rowIterator
    val tsCol = if (topkWrapper.timeInterval > 0)
      topkWrapper.timeSeriesColumn
    else -1
    def epoch () : Long = {
      if (tsCol >= 0 && topkWrapper.epoch == -1) {
        var epoch0 = -1L
        val rowBuf = new mutable.ArrayBuffer[Row](4)
        // assume first row will have the least time
        // TODO: this assumption may not be correct and we may need to
        // do something more comprehensive
        do {
          val row = rowIterator.next()
          epoch0 = topkWrapper.parseMillis(row, tsCol)
          rowBuf += row.copy()
        } while (epoch0 <= 0)
        rowIter = rowBuf.iterator ++ rowIterator
        epoch0
      } else if (topkWrapper.epoch != -1) {
        topkWrapper.epoch
      } else {
        System.currentTimeMillis()
      }
    }
    var topkhokusai: TopKHokusai[T] = null
    var streamSummaryAggr : StreamSummaryAggregation[T] = null
    if (topkWrapper.stsummary)
      streamSummaryAggr = StreamSummaryAggregation[T](name,
        topkWrapper.size, tsCol, topkWrapper.timeInterval,
        () => { epoch }, topkWrapper.maxinterval)
    else
      topkhokusai= TopKHokusai[T](name, topkWrapper.cms,
        topkWrapper.size, tsCol, topkWrapper.timeInterval,
        () => { epoch })


    val topKKeyIndex = topkWrapper.schema.fieldIndex(topkWrapper.key.name)
    if (tsCol < 0) {
      if (topkWrapper.stsummary)
        throw new IllegalStateException("Timestamp column is required for stream summary")
      topkWrapper.frequencyCol match {
        case None =>
          topkhokusai.addEpochData(
          rowIter.map(_(topKKeyIndex).asInstanceOf[T]).toSeq)
        case Some(freqCol) =>
          val freqColIndex = topkWrapper.schema.fieldIndex(freqCol.name)
          val datamap = mutable.Map[T, Long]()
          rowIter foreach { r =>
            val freq = r(freqColIndex)
            if (freq != null) {
              val key = r(topKKeyIndex).asInstanceOf[T]
              datamap.get(key) match {
                case Some(prevvalue) => datamap +=
                  (key -> (prevvalue + freq.asInstanceOf[Number].longValue()))
                case None => datamap +=
                  (key -> freq.asInstanceOf[Number].longValue())
              }
            }
          }
          topkhokusai.addEpochData(datamap)
      }
    } else {
      val dataBuffer = new mutable.ArrayBuffer[KeyFrequencyWithTimestamp[T]]
      val buffer = topkWrapper.frequencyCol match {
        case None =>
          rowIter foreach { r =>
            val key = r(topKKeyIndex).asInstanceOf[T]
            val timeVal = topkWrapper.parseMillis(r, tsCol)
            dataBuffer += new KeyFrequencyWithTimestamp[T](key, 1L, timeVal)
          }
          dataBuffer
        case Some(freqCol) =>
          val freqColIndex = topkWrapper.schema.fieldIndex(freqCol.name)
          rowIter foreach { r =>
            val freq = r(freqColIndex)
            if (freq != null) {
              val key = r(topKKeyIndex).asInstanceOf[T]
              val timeVal = topkWrapper.parseMillis(r, tsCol)
              dataBuffer += new KeyFrequencyWithTimestamp[T](key,
                freq.asInstanceOf[Number].longValue(), timeVal)
            }
          }
          dataBuffer
      }
      if (topkWrapper.stsummary)
        streamSummaryAggr.addItems(buffer)
      else
        topkhokusai.addTimestampedData(buffer)
    }
  }

  def appendToCache(df: DataFrame, tableName: String,
    storageLevel: StorageLevel = StorageLevel.MEMORY_AND_DISK) {
    val useCompression = conf.useCompression
    val columnBatchSize = conf.columnBatchSize

    val relation = cacheManager.lookupCachedData(catalog.lookupRelation(
      Seq(tableName))).getOrElse {
      val lookup = catalog.lookupRelation(Seq(tableName))
      cacheManager.cacheQuery(
        DataFrame(this, lookup),
        Some(tableName), storageLevel)

      cacheManager.lookupCachedData(lookup).getOrElse {
        sys.error(s"couldn't cache table $tableName")
      }
    }

    val (schema, output) = (df.schema, df.logicalPlan.output)

    val cached = df.mapPartitions { rowIterator =>

      val batches = InMemoryAppendableRelation(useCompression,
        columnBatchSize, tableName, schema, output)

      rowIterator.foreach(batches.appendRow((), _))
      batches.forceEndOfBatch().iterator

    }.persist(storageLevel)

    // trigger an Action to materialize 'cached' batch
    if (cached.count() > 0) {
      relation.cachedRepresentation.asInstanceOf[InMemoryAppendableRelation].
        appendBatch(cached)
    }
  }

  def truncateTable(tableName: String): Unit = {
    cacheManager.lookupCachedData(catalog.lookupRelation(
      Seq(tableName))).foreach(_.cachedRepresentation.
      asInstanceOf[InMemoryAppendableRelation].truncate())
  }

  def registerTable[A <: Product: u.TypeTag](tableName: String) = {
    if (u.typeOf[A] =:= u.typeOf[Nothing]) {
      sys.error("Type of case class object not mentioned. " +
        "Mention type information for e.g. registerSampleTableOn[<class>]")
    }

    SparkPlan.currentContext.set(self)
    val schema = ScalaReflection.schemaFor[A].dataType
      .asInstanceOf[StructType]

    val plan: LogicalRDD = LogicalRDD(schema.toAttributes,
      new DummyRDD(this))(this)

    catalog.registerTable(Seq(tableName), plan)
  }

  def registerSampleTable(tableName: String, schema: StructType,
    samplingOptions: Map[String, Any]): SampleDataFrame = {
    catalog.registerSampleTable(schema, tableName, samplingOptions)
  }

  def registerSampleTableOn[A <: Product: u.TypeTag](tableName: String, samplingOptions: Map[String, Any]): DataFrame = {
    if (u.typeOf[A] =:= u.typeOf[Nothing]) {
      sys.error("Type of case class object not mentioned. " +
        "Mention type information for e.g. registerSampleTableOn[<class>]")
    }
    SparkPlan.currentContext.set(self)
    val schemaExtract = ScalaReflection.schemaFor[A].dataType
      .asInstanceOf[StructType]
    registerSampleTable(tableName, schemaExtract, samplingOptions)
  }

  def registerTopK(tableName: String, streamTableName: String,
    topkOptions: Map[String, Any]) = {
    catalog.registerTopK(tableName, streamTableName,
      catalog.getStreamTable(streamTableName).schema, topkOptions)
  }

  @transient
  override protected[sql] lazy val analyzer: Analyzer =
    new Analyzer(catalog, functionRegistry, conf) {
      override val extendedResolutionRules =
        ExtractPythonUdfs ::
          sources.PreInsertCastAndRename ::
          WeightageRule ::
          Nil

      override val extendedCheckRules = Seq(
        sources.PreWriteCheck(catalog))
    }

  @transient override protected[sql] val planner = new SparkPlanner {
    val snappyContext = self

    override def strategies: Seq[Strategy] = Seq(
      SnappyStrategies, StreamStrategy) ++ super.strategies

    object SnappyStrategies extends Strategy {
      def apply(plan: LogicalPlan): Seq[SparkPlan] = plan match {
        case s @ StratifiedSample(options, child) =>
          s.getExecution(planLater(child)) :: Nil
        case PhysicalOperation(projectList, filters,
          mem: columnar.InMemoryAppendableRelation) =>
          pruneFilterProject(
            projectList,
            filters,
            identity[Seq[Expression]], // All filters still need to be evaluated
            InMemoryAppendableColumnarTableScan(_, filters, mem)) :: Nil
        case _ => Nil
      }
    }

  }

  /**
   * Queries the topk structure between two points in time. If the specified
   * time lies between a topk interval the whole interval is considered
   *
   * @param topKName - The topk structure that is to be queried.
   * @param startTime start time as string of the format "yyyy-mm-dd hh:mm:ss".
   *                  If passed as null, oldest interval is considered as the start interval.
   * @param endTime  end time as string of the format "yyyy-mm-dd hh:mm:ss".
   *                  If passed as null, newest interval is considered as the last interval.
   * @return returns the top K elements with their respective frequencies between two time
   */
  def queryTopK[T: ClassTag](topKName: String,
    startTime: String = null, endTime: String = null): DataFrame = {

    val stime = if (startTime == null) 0L else
      CastLongTime.getMillis(java.sql.Timestamp.valueOf(startTime))

    val etime = if (endTime == null) Long.MaxValue else
      CastLongTime.getMillis(java.sql.Timestamp.valueOf(endTime))

    queryTopK[T](topKName, stime, etime)
  }

  def queryTopK[T: ClassTag](topKName: String,
    startTime: Long, endTime: Long): DataFrame = {
    val k: TopKWrapper = catalog.topKStructures(topKName)

    if (k.stsummary)
      queryTopkStreamSummary(topKName, startTime, endTime, k)
    else
      queryTopkHokusai(topKName, startTime, endTime, k)
  }

  def queryTopkStreamSummary[T: ClassTag](topKName: String,
                                    startTime: Long, endTime: Long,
                                    k: TopKWrapper): DataFrame = {
    val topKRDD = new TopKStreamRDD[T](topKName, startTime, endTime, this).
      reduceByKey(_ + _).map(tuple => Row(tuple._1, tuple._2.estimate, tuple._2.lowerBound))

    val aggColumn = "EstimatedValue"
    val errorBounds = "DeltaError"
    val topKSchema = StructType(Array(k.key, StructField(aggColumn, LongType),
      StructField(errorBounds, LongType)))

    val df = createDataFrame(topKRDD, topKSchema)
    df.sort(df.col(aggColumn).desc).limit(k.size)
  }

  def queryTopkHokusai[T: ClassTag](topKName: String,
                                    startTime: Long, endTime: Long,
                                    k: TopKWrapper): DataFrame = {

    // TODO: perhaps this can be done more efficiently via a shuffle but
    // using the straightforward approach for now

    // first collect keys from across the cluster
   /* val combinedKeys = new TopKKeysRDD[T](topKName, startTime, endTime, this)
      .reduce { (map1, map2) =>
      // choose bigger of the two maps as resulting map
      val (m1, m2) = if (map1.size < map2.size) (map2, map1) else (map1, map2)
      m2.iterator.foreach(m1.add)
      m1
    }

    val iter = combinedKeys.iterator*/

    /* val topKRDD = new TopKResultRDD(topKName, startTime, endTime,
      Array.fill(combinedKeys.size)(iter.next()), this)
      .reduceByKey(_ + _).map(Row.fromTuple(_))*/
   
    /*val topKRDD = new TopKResultRDD(topKName, startTime, endTime,
      Array.fill(combinedKeys.size)(iter.next()), this)
<<<<<<< HEAD
      .reduceByKey(_ + _).map(tuple => Row(tuple._1, tuple._2.estimate, tuple._2))*/
   
    val topKRDD = new TopKResultRDD(topKName, startTime, endTime,
      null, this)
      .reduceByKey(_ + _).map(tuple => Row(tuple._1, tuple._2.estimate, tuple._2))
      
=======
      .reduceByKey(_ + _).map(tuple => Row(tuple._1, tuple._2.estimate, tuple._2))

>>>>>>> 1b5d9dad
    val aggColumn = "EstimatedValue"
    val errorBounds = "ErrorBoundsInfo"
    val topKSchema = StructType(Array(k.key, StructField(aggColumn, LongType),
      StructField(errorBounds, ApproximateType)))
    /*
    val aggColumn = "EstimatedValue"

    val topKSchema = StructType(Array(k.key, StructField(aggColumn, ApproximateType)))*/

    val df = createDataFrame(topKRDD, topKSchema)
    df.sort(df.col(aggColumn).desc).limit(k.size)
  }
}

object snappy extends Serializable {

  implicit def snappyOperationsOnDataFrame(df: DataFrame): SnappyOperations = {
    df.sqlContext match {
      case sc: SnappyContext => SnappyOperations(sc, df)
      case sc => throw new AnalysisException("Extended snappy operations " +
        s"require SnappyContext and not ${sc.getClass.getSimpleName}")
    }
  }

  implicit def samplingOperationsOnDataFrame(df: DataFrame): SampleDataFrame = {
    df.sqlContext match {
      case sc: SnappyContext =>
        df.logicalPlan match {
          case ss: StratifiedSample => new SampleDataFrame(sc, ss)
          case s => throw new AnalysisException("Stratified sampling " +
            "operations require stratifiedSample plan and not " +
            s"${s.getClass.getSimpleName}")
        }
      case sc => throw new AnalysisException("Extended snappy operations " +
        s"require SnappyContext and not ${sc.getClass.getSimpleName}")
    }
  }

  implicit def snappyOperationsOnDStream[T: ClassTag](ds: DStream[T]): SnappyDStreamOperations[T] = SnappyDStreamOperations(SnappyContext(
    ds.context.sparkContext), ds)

  implicit class SparkContextOperations(val s: SparkContext) {
    def getOrCreateStreamingContext(batchInterval: Int = 2): StreamingContext = {
      StreamingCtxtHolder(s, batchInterval)
    }
  }

}

object SnappyContext {

  private val atomicContext = new AtomicReference[SnappyContext]()

  def apply(sc: SparkContext,
    init: SnappyContext => SnappyContext = identity): SnappyContext = {
    val context = atomicContext.get
    if (context != null) {
      context
    } else {
      atomicContext.compareAndSet(null, init(new SnappyContext(sc)))
      atomicContext.get
    }
  }
}

//end of SnappyContext

private[sql] case class SnappyOperations(context: SnappyContext,
  df: DataFrame) {

  /**
   * Creates stratified sampled data from given DataFrame
   * {{{
   *   peopleDf.stratifiedSample(Map("qcs" -> Array(1,2), "fraction" -> 0.01))
   * }}}
   */
  def stratifiedSample(options: Map[String, Any]): SampleDataFrame =
    new SampleDataFrame(context, StratifiedSample(options, df.logicalPlan)())

  def createTopK(name: String, options: Map[String, Any]): Unit = {
    val schema = df.logicalPlan.schema

    // Create a very long timeInterval when the topK is being created
    // on a DataFrame.
    val topkWrapper = TopKWrapper(name, options, schema)
    context.catalog.topKStructures.put(name, topkWrapper)
    val clazz = SqlUtils.getInternalType(topkWrapper.schema(topkWrapper.key.name).dataType)
    val ct = ClassTag(clazz)
    df.foreachPartition((x: Iterator[Row]) => {
      context.addDataForTopK(name, topkWrapper, x)(ct)
    })
  }

  /**
   * Table must be registered using #registerSampleTable.
   */
  def insertIntoSampleTables(sampleTableName: String*) =
    context.collectSamples(df, sampleTableName)

  /**
   * Append to an existing cache table.
   * Automatically uses #cacheQuery if not done already.
   */
  def appendToCache(tableName: String) = context.appendToCache(df, tableName)

  /**
   * Insert into existing sample table or create one if necessary.
   */
  def createAndInsertIntoSampleTables(in: (String, Map[String, String])*) {
    in.map {
      case (tableName, options) => context.catalog.getOrAddStreamTable(
        tableName, df.schema, options)
    }
    context.collectSamples(df, in.map(_._1))
  }
}

private[sql] case class SnappyDStreamOperations[T: ClassTag](
  context: SnappyContext, ds: DStream[T]) {

  def saveStream(sampleTab: Seq[String],
    formatter: (RDD[T], StructType) => RDD[Row],
    schema: StructType,
    transform: DataFrame => DataFrame = null): Unit =
    context.saveStream(ds, sampleTab, formatter, schema, transform)

}<|MERGE_RESOLUTION|>--- conflicted
+++ resolved
@@ -403,17 +403,13 @@
    
     /*val topKRDD = new TopKResultRDD(topKName, startTime, endTime,
       Array.fill(combinedKeys.size)(iter.next()), this)
-<<<<<<< HEAD
       .reduceByKey(_ + _).map(tuple => Row(tuple._1, tuple._2.estimate, tuple._2))*/
    
     val topKRDD = new TopKResultRDD(topKName, startTime, endTime,
       null, this)
       .reduceByKey(_ + _).map(tuple => Row(tuple._1, tuple._2.estimate, tuple._2))
       
-=======
-      .reduceByKey(_ + _).map(tuple => Row(tuple._1, tuple._2.estimate, tuple._2))
-
->>>>>>> 1b5d9dad
+
     val aggColumn = "EstimatedValue"
     val errorBounds = "ErrorBoundsInfo"
     val topKSchema = StructType(Array(k.key, StructField(aggColumn, LongType),
