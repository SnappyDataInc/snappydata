/*
 * Copyright (c) 2018 SnappyData, Inc. All rights reserved.
 *
 * Licensed under the Apache License, Version 2.0 (the "License"); you
 * may not use this file except in compliance with the License. You
 * may obtain a copy of the License at
 *
 * http://www.apache.org/licenses/LICENSE-2.0
 *
 * Unless required by applicable law or agreed to in writing, software
 * distributed under the License is distributed on an "AS IS" BASIS,
 * WITHOUT WARRANTIES OR CONDITIONS OF ANY KIND, either express or
 * implied. See the License for the specific language governing
 * permissions and limitations under the License. See accompanying
 * LICENSE file.
 */
package org.apache.spark.sql.sources

import java.sql.Connection

import scala.collection.JavaConverters._

import com.gemstone.gemfire.internal.cache.LocalRegion
import com.pivotal.gemfirexd.internal.engine.Misc
import io.snappydata.sql.catalog.{RelationInfo, SnappyExternalCatalog}

import org.apache.spark.annotation.DeveloperApi
import org.apache.spark.rdd.RDD
import org.apache.spark.sql._
import org.apache.spark.sql.catalyst.expressions.{Attribute, Expression, SortDirection}
import org.apache.spark.sql.catalyst.{InternalRow, TableIdentifier}
import org.apache.spark.sql.execution.SparkPlan
import org.apache.spark.sql.execution.columnar.impl.BaseColumnFormatRelation
import org.apache.spark.sql.execution.datasources.LogicalRelation
import org.apache.spark.sql.execution.datasources.jdbc.{JDBCOptions, JDBCRDD}
import org.apache.spark.sql.jdbc.JdbcDialect
import org.apache.spark.sql.sources.JdbcExtendedUtils.quotedName
import org.apache.spark.sql.types.{StructField, StructType}

@DeveloperApi
trait RowInsertableRelation extends SingleRowInsertableRelation {

  /**
   * Insert a sequence of rows into the table represented by this relation.
   *
   * @param rows the rows to be inserted
   *
   * @return number of rows inserted
   */
  def insert(rows: Seq[Row]): Int
}

trait PlanInsertableRelation extends DestroyRelation with InsertableRelation {

  /**
   * Get a spark plan for insert. The result of SparkPlan execution should
   * be a count of number of inserted rows.
   */
  def getInsertPlan(relation: LogicalRelation, child: SparkPlan): SparkPlan
}

trait RowPutRelation extends DestroyRelation {

  /**
   * If the row is already present, it gets updated otherwise it gets
   * inserted into the table represented by this relation
   *
   * @param rows the rows to be upserted
   *
   * @return number of rows upserted
   */
  def put(rows: Seq[Row]): Int

  /**
   * Get a spark plan for puts. If the row is already present, it gets updated
   * otherwise it gets inserted into the table represented by this relation.
   * The result of SparkPlan execution should be a count of number of rows put.
   */
  def getPutPlan(relation: LogicalRelation, child: SparkPlan): SparkPlan
}

trait BulkPutRelation extends DestroyRelation {

  def table: String

  def getPutKeys: Option[Seq[String]]

  /**
    * Get a spark plan for puts. If the row is already present, it gets updated
    * otherwise it gets inserted into the table represented by this relation.
    * The result of SparkPlan execution should be a count of number of rows put.
    */
  def getPutPlan(insertPlan: SparkPlan, updatePlan: SparkPlan): SparkPlan
}

@DeveloperApi
trait SingleRowInsertableRelation {
  /**
   * Execute a DML SQL and return the number of rows affected.
   */
  def executeUpdate(sql: String, defaultSchema: String): Int
}

/**
 * ::DeveloperApi
 *
 * API for updates and deletes to a relation.
 */
@DeveloperApi
trait MutableRelation extends DestroyRelation {

  /** Name of this mutable table as stored in catalog. */
  def table: String

  /**
   * Get the "key" columns for the table that need to be projected out by
   * UPDATE and DELETE operations for affecting the selected rows.
   */
  def getKeyColumns: Seq[String]

  /**
    * Get the "primary key" of the row table and "key columns" of the  column table
  */
  def getPrimaryKeyColumns: Seq[String]

  /** Get the partitioning columns for the table, if any. */
  def partitionColumns: Seq[String]

  /**
   * If required inject the key columns in the original relation.
   */
  def withKeyColumns(relation: LogicalRelation,
      keyColumns: Seq[String]): LogicalRelation = relation

  /**
   * Get a spark plan to update rows in the relation. The result of SparkPlan
   * execution should be a count of number of updated rows.
   */
  def getUpdatePlan(relation: LogicalRelation, child: SparkPlan,
      updateColumns: Seq[Attribute], updateExpressions: Seq[Expression],
      keyColumns: Seq[Attribute]): SparkPlan

  /**
   * Get a spark plan to delete rows the relation. The result of SparkPlan
   * execution should be a count of number of updated rows.
   */
  def getDeletePlan(relation: LogicalRelation, child: SparkPlan,
      keyColumns: Seq[Attribute]): SparkPlan
}

/**
 * ::DeveloperApi
 *
 * An extension to <code>InsertableRelation</code> that allows for data to be
 * inserted (possibily having different schema) into the target relation after
 * comparing against the result of <code>insertSchema</code>.
 */
@DeveloperApi
trait SchemaInsertableRelation extends InsertableRelation {

  /**
   * Return the actual relation to be used for insertion into the relation
   * or None if <code>sourceSchema</code> cannot be inserted.
   */
  def insertableRelation(
      sourceSchema: Seq[Attribute]): Option[InsertableRelation]

  /**
   * Append a given RDD or rows into the relation.
   */
  def append(rows: RDD[Row], time: Long = -1): Unit
}

@DeveloperApi
trait SamplingRelation extends BaseRelation with SchemaInsertableRelation {

  /**
   * Options set for this sampling relation.
   */
  def samplingOptions: Map[String, Any]

  /**
   * The QCS columns for the sample.
   */
  def qcs: Array[String]

  /** Base table of this relation. */
  def baseTable: Option[String]

  /**
   * The underlying column table used to store data.
   */
  def baseRelation: BaseColumnFormatRelation

  /**
    * If underlying sample table is partitioned
    * @return
    */
  def isPartitioned: Boolean

  /**
   * True if underlying sample table is using a row table as reservoir store.
   */
  def isReservoirAsRegion: Boolean
}

@DeveloperApi
trait UpdatableRelation extends MutableRelation with SingleRowInsertableRelation {

  /**
   * Update a set of rows matching given criteria.
   *
   * @param filterExpr SQL WHERE criteria to select rows that will be updated
   * @param newColumnValues updated values for the columns being changed;
   *                        must match `updateColumns`
   * @param updateColumns the columns to be updated; must match `updatedColumns`
   *
   * @return number of rows affected
   */
  def update(filterExpr: String, newColumnValues: Row,
      updateColumns: Seq[String]): Int
}

@DeveloperApi
trait DeletableRelation extends MutableRelation {

  /**
   * Delete a set of row matching given criteria.
   *
   * @param filterExpr SQL WHERE criteria to select rows that will be deleted
   *
   * @return number of rows deleted
   */
  def delete(filterExpr: String): Int
}

@DeveloperApi
trait DestroyRelation extends BaseRelation {

  /**
   * Truncate the table represented by this relation.
   */
  def truncate(): Unit

  /**
   * Destroy and cleanup this relation. It may include, but not limited to,
   * dropping the external table that this relation represents.
   */
  def destroy(ifExists: Boolean): Unit
}

@DeveloperApi
trait IndexableRelation {
  /**
    * Create an index on a table.
    * @param indexIdent Index Identifier which goes in the catalog
    * @param tableIdent Table identifier on which the index is created.
    * @param indexColumns Columns on which the index has to be created with the
    *                     direction of sorting. Direction can be specified as None.
    * @param options Options for indexes. For e.g.
    *                column table index - ("COLOCATE_WITH"->"CUSTOMER").
    *                row table index - ("INDEX_TYPE"->"GLOBAL HASH") or
    *                ("INDEX_TYPE"->"UNIQUE")
    */
  def createIndex(indexIdent: TableIdentifier,
      tableIdent: TableIdentifier,
      indexColumns: Map[String, Option[SortDirection]],
      options: Map[String, String]): Unit

  /**
    * Drops an index on this table
    * @param indexIdent Index identifier
    * @param tableIdent Table identifier
    * @param ifExists Drop if exists
    */
  def dropIndex(indexIdent: TableIdentifier,
      tableIdent: TableIdentifier,
      ifExists: Boolean): Unit

}

@DeveloperApi
trait AlterableRelation {

  /**
<<<<<<< HEAD
    * Alter's table schema by adding or dropping a provided column
    * @param tableIdent
    * @param isAddColumn
    * @param column
    */
  def alterTable(tableIdent: QualifiedTableName, isAddColumn: Boolean,
      column: StructField, defaultValue: Option[String]): Unit
=======
   * Alter's table schema by adding or dropping a provided column.
   * The schema of this instance must reflect the updated one after alter.
   *
   * @param tableIdent  Table identifier
   * @param isAddColumn True if column is to be added else it is to be dropped
   * @param column      Column to be added or dropped
   */
  def alterTable(tableIdent: TableIdentifier,
      isAddColumn: Boolean, column: StructField): Unit
>>>>>>> 0e025cfb
}

trait RowLevelSecurityRelation {
  def isRowLevelSecurityEnabled: Boolean
  def schemaName: String
  def tableName: String
  def resolvedName: String
  def enableOrDisableRowLevelSecurity(tableIdent: TableIdentifier,
      enableRowLevelSecurity: Boolean)
}

@DeveloperApi
trait NativeTableRowLevelSecurityRelation extends DestroyRelation with RowLevelSecurityRelation {

  protected val connFactory: () => Connection

  protected def dialect: JdbcDialect

  def connProperties: ConnectionProperties

  protected def isRowTable: Boolean

  val sqlContext: SQLContext
  val table: String

  override def enableOrDisableRowLevelSecurity(tableIdent: TableIdentifier,
      enableRowLevelSecurity: Boolean): Unit = {
    val conn = connFactory()
    try {
      val tableExists = JdbcExtendedUtils.tableExists(tableIdent.unquotedString,
        conn, dialect, sqlContext)
      val sql = if (enableRowLevelSecurity) {
        s"""alter table ${quotedName(table)} enable row level security"""
      } else {
        s"""alter table ${quotedName(table)} disable row level security"""
      }
      if (tableExists) {
        JdbcExtendedUtils.executeUpdate(sql, conn)
      } else {
        throw new AnalysisException(s"table $table does not exist.")
      }
    } catch {
      case se: java.sql.SQLException =>
        if (se.getMessage.contains("No suitable driver found")) {
          throw new AnalysisException(s"${se.getMessage}\n" +
              "Ensure that the 'driver' option is set appropriately and " +
              "the driver jars available (--jars option in spark-submit).")
        } else {
          throw se
        }
    } finally {
      conn.commit()
      conn.close()
    }
  }

  def isRowLevelSecurityEnabled: Boolean = {
    val conn = connFactory()
    try {
      JdbcExtendedUtils.isRowLevelSecurityEnabled(resolvedName,
        conn, dialect, sqlContext)
    } catch {
      case se: java.sql.SQLException =>
        if (se.getMessage.contains("No suitable driver found")) {
          throw new AnalysisException(s"${se.getMessage}\n" +
              "Ensure that the 'driver' option is set appropriately and " +
              "the driver jars available (--jars option in spark-submit).")
        } else {
          throw se
        }
    } finally {
      conn.commit()
      conn.close()
    }
  }

  protected[this] var _schema: StructType = _
  @transient protected[this] var _relationInfoAndRegion: (RelationInfo, Option[LocalRegion]) = _

  protected def refreshTableSchema(invalidateCached: Boolean, fetchFromStore: Boolean): Unit = {
    // Schema here must match the RelationInfo obtained from catalog.
    // If the schema has changed (in smart connector) then execution should throw an exception
    // leading to a retry or a CatalogStaleException to fail the operation.
    val session = sqlContext.sparkSession.asInstanceOf[SnappySession]
    if (invalidateCached) session.externalCatalog.invalidate(schemaName -> tableName)
    _relationInfoAndRegion = null
    if (fetchFromStore) {
      _schema = JDBCRDD.resolveTable(new JDBCOptions(
        connProperties.url, table, connProperties.connProps.asScala.toMap))
    } else {
      session.externalCatalog.getTableOption(schemaName, tableName) match {
        case None => _schema = SnappyExternalCatalog.EMPTY_SCHEMA
        case Some(t) => _schema = t.schema; assert(relationInfoAndRegion ne null)
      }
    }
  }

  override def schema: StructType = _schema

  protected def relationInfoAndRegion: (RelationInfo, Option[LocalRegion]) = {
    if (((_relationInfoAndRegion eq null) || _relationInfoAndRegion._1.invalid) &&
        (sqlContext ne null)) {
      val session = sqlContext.sparkSession.asInstanceOf[SnappySession]
      _relationInfoAndRegion = session.externalCatalog.getRelationInfo(
        schemaName, tableName, isRowTable)
    }
    _relationInfoAndRegion
  }

  protected def withoutUserSchema: Boolean

  def relationInfo: RelationInfo = relationInfoAndRegion._1

  @transient lazy val region: LocalRegion = {
    val relationInfoAndRegion = this.relationInfoAndRegion
    var lr = if (relationInfoAndRegion ne null) relationInfoAndRegion._2 match {
      case None => null
      case Some(r) => r
    } else null
    if (lr eq null) {
      lr = Misc.getRegionForTable(resolvedName, true).asInstanceOf[LocalRegion]
    }
    lr
  }

  protected def createActualTables(connection: Connection): Unit

  def createTable(mode: SaveMode): Unit = {
    var tableExists = true
    var conn: Connection = null
    try {
      // if no user-schema has been provided then expect the table to exist
      if (withoutUserSchema) {
        if (schema.isEmpty) {
          // refresh schema and try again
          refreshTableSchema(invalidateCached = true, fetchFromStore = false)
          if (schema.isEmpty) throw new TableNotFoundException(schemaName, tableName)
        }
      } else {
        conn = connFactory()
        tableExists = JdbcExtendedUtils.tableExists(resolvedName, conn, dialect, sqlContext)
      }
      if (tableExists) mode match {
        case SaveMode.ErrorIfExists => throw new AnalysisException(
          s"Table '$resolvedName' already exists. SaveMode: ErrorIfExists.")
        case SaveMode.Overwrite =>
          // truncate the table and return
          truncate()
        case _ =>
      } else createActualTables(conn)
    } catch {
      case se: java.sql.SQLException =>
        if (se.getMessage.contains("No suitable driver found")) {
          throw new AnalysisException(s"${se.getMessage}\n" +
              "Ensure that the 'driver' option is set appropriately and the driver jars " +
              "available (deploy jars in SnappyData cluster or --jars option in spark-submit).")
        } else throw se
    } finally {
      if ((conn ne null) && !conn.isClosed) {
        conn.commit()
        conn.close()
      }
    }
  }
}

/**
 * ::DeveloperApi::
 * Marker interface for data sources that allow for extended schema specification
 * in CREATE TABLE (like constraints in RDBMS databases). The schema string is passed
 * as [[SnappyExternalCatalog.SCHEMADDL_PROPERTY]] in the relation provider parameters.
 */
@DeveloperApi
trait ExternalSchemaRelationProvider extends RelationProvider {

  def getSchemaString(options: Map[String, String]): Option[String] =
    JdbcExtendedUtils.readSplitProperty(SnappyExternalCatalog.SCHEMADDL_PROPERTY, options)
}

/**
  * ::DeveloperApi::
  * A BaseRelation that can eliminate unneeded columns and filter using selected
  * predicates before producing an RDD containing all matching tuples as Unsafe Row objects.
  *
  * The actual filter should be the conjunction of all `filters`,
  * i.e. they should be "and" together.
  *
  * The pushed down filters are currently purely an optimization as they will all be evaluated
  * again.  This means it is safe to use them with methods that produce false positives such
  * as filtering partitions based on a bloom filter.
  *
  * @since 1.3.0
  */
@DeveloperApi
trait PrunedUnsafeFilteredScan {

  /**
   * Returns the list of [[Expression]]s that this datasource may not be able to handle.
   * By default, this function will return all filters, as it is always safe to
   * double evaluate an [[Expression]].
   */
  def unhandledFilters(filters: Seq[Expression]): Seq[Expression]

  def buildUnsafeScan(requiredColumns: Array[String],
      filters: Array[Expression]): (RDD[Any], Seq[RDD[InternalRow]])
}<|MERGE_RESOLUTION|>--- conflicted
+++ resolved
@@ -283,15 +283,6 @@
 trait AlterableRelation {
 
   /**
-<<<<<<< HEAD
-    * Alter's table schema by adding or dropping a provided column
-    * @param tableIdent
-    * @param isAddColumn
-    * @param column
-    */
-  def alterTable(tableIdent: QualifiedTableName, isAddColumn: Boolean,
-      column: StructField, defaultValue: Option[String]): Unit
-=======
    * Alter's table schema by adding or dropping a provided column.
    * The schema of this instance must reflect the updated one after alter.
    *
@@ -300,8 +291,7 @@
    * @param column      Column to be added or dropped
    */
   def alterTable(tableIdent: TableIdentifier,
-      isAddColumn: Boolean, column: StructField): Unit
->>>>>>> 0e025cfb
+      isAddColumn: Boolean, column: StructField, defaultValue: Option[String]): Unit
 }
 
 trait RowLevelSecurityRelation {
