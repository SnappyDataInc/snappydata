/*
 * Copyright (c) 2016 SnappyData, Inc. All rights reserved.
 *
 * Licensed under the Apache License, Version 2.0 (the "License"); you
 * may not use this file except in compliance with the License. You
 * may obtain a copy of the License at
 *
 * http://www.apache.org/licenses/LICENSE-2.0
 *
 * Unless required by applicable law or agreed to in writing, software
 * distributed under the License is distributed on an "AS IS" BASIS,
 * WITHOUT WARRANTIES OR CONDITIONS OF ANY KIND, either express or
 * implied. See the License for the specific language governing
 * permissions and limitations under the License. See accompanying
 * LICENSE file.
 */
package org.apache.spark.sql.execution.columnar.encoding

import java.lang.reflect.Field
import java.nio.{ByteBuffer, ByteOrder}

import com.gemstone.gemfire.internal.cache.GemFireCacheImpl
import com.gemstone.gemfire.internal.cache.store.{BufferAllocator, DirectBufferAllocator, HeapBufferAllocator}
import com.pivotal.gemfirexd.internal.engine.Misc
import io.snappydata.util.StringUtils

import org.apache.spark.memory.MemoryManagerCallback
import org.apache.spark.sql.catalyst.InternalRow
import org.apache.spark.sql.catalyst.expressions.AttributeReference
import org.apache.spark.sql.catalyst.expressions.UnsafeRow.calculateBitSetWidthInBytes
import org.apache.spark.sql.catalyst.util.{ArrayData, MapData}
import org.apache.spark.sql.collection.Utils
import org.apache.spark.sql.execution.columnar.encoding.ColumnEncoding.checkBufferSize
import org.apache.spark.sql.execution.columnar.impl.ColumnFormatEntry
import org.apache.spark.sql.types._
import org.apache.spark.unsafe.Platform
import org.apache.spark.unsafe.bitset.BitSetMethods
import org.apache.spark.unsafe.types.{CalendarInterval, UTF8String}
import org.apache.spark.util.collection.BitSet

/**
 * Base class for encoding and decoding in columnar form. Memory layout of
 * the bytes for a set of column values is:
 * {{{
 *    .----------------------- Serialization header (8 bytes)
 *   |    .------------------- Encoding scheme (4 bytes)
 *   |   | .------------------ Null bitset size as number of longs N (4 bytes)
 *   |   | | .---------------- Null bitset longs (8 x N bytes,
 *   |   | | |                                    empty if null count is zero)
 *   |   | | |     .---------- Encoded non-null elements
 *   V   V V V     V
 *   +---+-+-+-----+---------+
 *   |   | | | ... | ... ... |
 *   +---+-+-+-----+---------+
 *    \-----/ \-------------/
 *     header      body
 * }}}
 */
trait ColumnEncoding {

  def typeId: Int

  def supports(dataType: DataType): Boolean
}

// TODO: SW: check perf after removing the columnBytes argument to decoders
// if its same, then remove since it will help free up many registers
abstract class ColumnDecoder extends ColumnEncoding {

  protected def hasNulls: Boolean

  protected def initializeNulls(columnBytes: AnyRef,
      cursor: Long, field: StructField): Long

  protected def initializeCursor(columnBytes: AnyRef, cursor: Long,
      field: StructField): Long

  def initialize(buffer: ByteBuffer, field: StructField): Long = {
    val allocator = ColumnEncoding.getAllocator(buffer)
    initialize(allocator.baseObject(buffer), allocator.baseOffset(buffer) +
        buffer.position(), field)
  }

  def initialize(columnBytes: AnyRef, cursor: Long,
      field: StructField): Long = {
    initializeCursor(columnBytes,
      initializeNulls(columnBytes, cursor, field), field)
  }

  /**
   * Returns 1 to indicate that column value was not-null,
   * 0 to indicate that it was null and -1 to indicate that
   * <code>wasNull()</code> needs to be invoked after the
   * appropriate read method.
   */
  def notNull(columnBytes: AnyRef, ordinal: Int): Int

  def nextBoolean(columnBytes: AnyRef, cursor: Long): Long =
    throw new UnsupportedOperationException(s"nextBoolean for $toString")

  def readBoolean(columnBytes: AnyRef, cursor: Long): Boolean =
    throw new UnsupportedOperationException(s"readBoolean for $toString")

  def nextByte(columnBytes: AnyRef, cursor: Long): Long =
    throw new UnsupportedOperationException(s"nextByte for $toString")

  def readByte(columnBytes: AnyRef, cursor: Long): Byte =
    throw new UnsupportedOperationException(s"readByte for $toString")

  def nextShort(columnBytes: AnyRef, cursor: Long): Long =
    throw new UnsupportedOperationException(s"nextShort for $toString")

  def readShort(columnBytes: AnyRef, cursor: Long): Short =
    throw new UnsupportedOperationException(s"readShort for $toString")

  def nextInt(columnBytes: AnyRef, cursor: Long): Long =
    throw new UnsupportedOperationException(s"nextInt for $toString")

  def readInt(columnBytes: AnyRef, cursor: Long): Int =
    throw new UnsupportedOperationException(s"readInt for $toString")

  def nextLong(columnBytes: AnyRef, cursor: Long): Long =
    throw new UnsupportedOperationException(s"nextLong for $toString")

  def readLong(columnBytes: AnyRef, cursor: Long): Long =
    throw new UnsupportedOperationException(s"readLong for $toString")

  def nextFloat(columnBytes: AnyRef, cursor: Long): Long =
    throw new UnsupportedOperationException(s"nextFloat for $toString")

  def readFloat(columnBytes: AnyRef, cursor: Long): Float =
    throw new UnsupportedOperationException(s"readFloat for $toString")

  def nextDouble(columnBytes: AnyRef, cursor: Long): Long =
    throw new UnsupportedOperationException(s"nextDouble for $toString")

  def readDouble(columnBytes: AnyRef, cursor: Long): Double =
    throw new UnsupportedOperationException(s"readDouble for $toString")

  def nextLongDecimal(columnBytes: AnyRef, cursor: Long): Long =
    throw new UnsupportedOperationException(s"nextLongDecimal for $toString")

  def readLongDecimal(columnBytes: AnyRef, precision: Int,
      scale: Int, cursor: Long): Decimal =
    throw new UnsupportedOperationException(s"readLongDecimal for $toString")

  def nextDecimal(columnBytes: AnyRef, cursor: Long): Long =
    throw new UnsupportedOperationException(s"nextDecimal for $toString")

  def readDecimal(columnBytes: AnyRef, precision: Int,
      scale: Int, cursor: Long): Decimal =
    throw new UnsupportedOperationException(s"readDecimal for $toString")

  def nextUTF8String(columnBytes: AnyRef, cursor: Long): Long =
    throw new UnsupportedOperationException(s"nextUTF8String for $toString")

  def readUTF8String(columnBytes: AnyRef, cursor: Long): UTF8String =
    throw new UnsupportedOperationException(s"readUTF8String for $toString")

  def getStringDictionary: Array[UTF8String] = null

  def readDictionaryIndex(columnBytes: AnyRef, cursor: Long): Int = -1

  def readDate(columnBytes: AnyRef, cursor: Long): Int =
    readInt(columnBytes, cursor)

  def readTimestamp(columnBytes: AnyRef, cursor: Long): Long =
    readLong(columnBytes, cursor)

  def nextInterval(columnBytes: AnyRef, cursor: Long): Long =
    throw new UnsupportedOperationException(s"nextInterval for $toString")

  def readInterval(columnBytes: AnyRef, cursor: Long): CalendarInterval =
    throw new UnsupportedOperationException(s"readInterval for $toString")

  def nextBinary(columnBytes: AnyRef, cursor: Long): Long =
    throw new UnsupportedOperationException(s"nextBinary for $toString")

  def readBinary(columnBytes: AnyRef, cursor: Long): Array[Byte] =
    throw new UnsupportedOperationException(s"readBinary for $toString")

  def nextArray(columnBytes: AnyRef, cursor: Long): Long =
    throw new UnsupportedOperationException(s"nextArray for $toString")

  def readArray(columnBytes: AnyRef, cursor: Long): ArrayData =
    throw new UnsupportedOperationException(s"readArray for $toString")

  def nextMap(columnBytes: AnyRef, cursor: Long): Long =
    throw new UnsupportedOperationException(s"nextMap for $toString")

  def readMap(columnBytes: AnyRef, cursor: Long): MapData =
    throw new UnsupportedOperationException(s"readMap for $toString")

  def nextStruct(columnBytes: AnyRef, cursor: Long): Long =
    throw new UnsupportedOperationException(s"nextStruct for $toString")

  def readStruct(columnBytes: AnyRef, numFields: Int,
      cursor: Long): InternalRow =
    throw new UnsupportedOperationException(s"readStruct for $toString")

  /**
   * Only to be used for implementations (ResultSet adapter) that need to check
   * for null after having invoked the appropriate read method.
   * The <code>notNull</code> method should return -1 for such implementations.
   */
  def wasNull(): Boolean = false
}

trait ColumnEncoder extends ColumnEncoding {

  protected final var allocator: BufferAllocator = _
  private final var finalAllocator: BufferAllocator = _
  protected final var columnData: ByteBuffer = _
  protected final var columnBeginPosition: Long = _
  protected final var columnEndPosition: Long = _
  protected final var columnBytes: AnyRef = _
  protected final var reuseUsedSize: Int = _
  protected final var forComplexType: Boolean = _

  protected final var _lowerLong: Long = _
  protected final var _upperLong: Long = _
  protected final var _lowerDouble: Double = _
  protected final var _upperDouble: Double = _
  protected final var _lowerStr: UTF8String = _
  protected final var _upperStr: UTF8String = _
  protected final var _lowerDecimal: Decimal = _
  protected final var _upperDecimal: Decimal = _
  protected final var _count: Int = 0

  /**
   * Get the allocator for the final data to be sent for storage.
   * It is on-heap for now in embedded mode while off-heap for
   * connector mode to minimize copying in both cases.
   * This should be changed to use the matching allocator as per the
   * storage being used by column store in embedded mode.
   */
  protected final def storageAllocator: BufferAllocator = {
    if (finalAllocator ne null) finalAllocator
    else {
      finalAllocator = Misc.getGemFireCache.getBufferAllocator
      finalAllocator
    }
  }

  protected final def isAllocatorFinal: Boolean =
    allocator.getClass eq storageAllocator.getClass

  protected def setAllocator(allocator: BufferAllocator): Unit = {
    if (this.allocator ne allocator) {
      this.allocator = allocator
      this.finalAllocator = null
    }
  }

  def sizeInBytes(cursor: Long): Long = cursor - columnBeginPosition

  def defaultSize(dataType: DataType): Int = dataType match {
    case CalendarIntervalType => 12 // uses 12 and not 16 bytes
    case _ => dataType.defaultSize
  }

  protected def initializeNulls(initSize: Int): Int

  final def initialize(field: StructField, initSize: Int,
      withHeader: Boolean): Long = {
    initialize(field, initSize, withHeader,
      GemFireCacheImpl.getCurrentBufferAllocator)
  }

  protected def initializeLimits(): Unit = {
    if (forComplexType) {
      // set limits for complex types that will never be hit
      _lowerLong = Long.MinValue
      _upperLong = Long.MaxValue
      _lowerDouble = Double.MinValue
      _upperDouble = Double.MaxValue
    } else {
      // for other cases set limits that will be hit on first attempt
      _lowerLong = Long.MaxValue
      _upperLong = Long.MinValue
      _lowerDouble = Double.MaxValue
      _upperDouble = Double.MinValue
    }
    _lowerStr = null
    _upperStr = null
    _lowerDecimal = null
    _upperDecimal = null
    _count = 0
  }

  def initialize(field: StructField, initSize: Int,
      withHeader: Boolean, allocator: BufferAllocator): Long = {
    setAllocator(allocator)
    val dataType = Utils.getSQLDataType(field.dataType)
    val defSize = defaultSize(dataType)

    this.forComplexType = dataType match {
      case _: ArrayType | _: MapType | _: StructType => true
      case _ => false
    }

    // initialize the lower and upper limits
    if (withHeader) initializeLimits()

    val numNullWords = initializeNulls(initSize)
    val numNullBytes = numNullWords.toLong << 3L
    if (withHeader) initializeLimits()
    else if (numNullWords != 0) assert(assertion = false,
      s"Unexpected nulls=$numNullWords for withHeader=false")

    var baseSize: Long = numNullBytes
    if (withHeader) {
      baseSize += 8L /* typeId + nullsSize */
    }
    if ((columnData eq null) || (columnData.limit() < (baseSize + defSize))) {
      var initByteSize = 0L
      if (reuseUsedSize > baseSize) {
        initByteSize = reuseUsedSize
      } else {
<<<<<<< HEAD
        initByteSize = defSize.toLong * initSize + numNullBytes
        if (withHeader) {
          // add header size for serialized form to avoid a copy in Oplog layer
          initByteSize += ColumnFormatEntry.VALUE_HEADER_SIZE
          initByteSize += 8L /* typeId + nullsSize */
        }
=======
        initByteSize = defSize.toLong * initSize + baseSize
>>>>>>> f7e3c00e
      }
      setSource(allocator.allocate(checkBufferSize(initByteSize),
        ColumnEncoding.BUFFER_OWNER), releaseOld = true)
    } else {
      // for primitive types optimistically trim to exact size
      dataType match {
        case BooleanType | ByteType | ShortType | IntegerType | LongType |
             DateType | TimestampType | FloatType | DoubleType
          if reuseUsedSize > 0 && isAllocatorFinal &&
              reuseUsedSize != columnData.limit() =>
          setSource(allocator.allocate(reuseUsedSize,
            ColumnEncoding.BUFFER_OWNER), releaseOld = true)

        case _ => // continue to use the previous columnData
      }
    }
    reuseUsedSize = 0
    if (withHeader) {
      // skip serialization header which will be filled in by ColumnFormatValue
      var cursor = columnBeginPosition + ColumnFormatEntry.VALUE_HEADER_SIZE
      // typeId followed by nulls bitset size and space for values
      ColumnEncoding.writeInt(columnBytes, cursor, typeId)
      cursor += 4
      // write the number of null words
      ColumnEncoding.writeInt(columnBytes, cursor, numNullWords)
      cursor + 4L + numNullBytes
    } else columnBeginPosition
  }

  final def baseOffset: Long = columnBeginPosition

  final def offset(cursor: Long): Long = cursor - columnBeginPosition

  final def buffer: AnyRef = columnBytes

  protected final def setSource(buffer: ByteBuffer,
      releaseOld: Boolean): Unit = {
    if (buffer ne columnData) {
      if ((columnData ne null) && releaseOld) {
        allocator.release(columnData)
      }
      columnData = buffer
      columnBytes = allocator.baseObject(buffer)
      columnBeginPosition = allocator.baseOffset(buffer)
      columnEndPosition = columnBeginPosition + buffer.limit()
    }
  }

  protected final def clearSource(newSize: Int, releaseData: Boolean): Unit = {
    if (columnData ne null) {
      if (releaseData) {
        allocator.release(columnData)
      }
      columnData = null
      columnBytes = null
      columnBeginPosition = 0
      columnEndPosition = 0
    }
    reuseUsedSize = newSize
  }

  protected final def copyTo(dest: ByteBuffer, srcOffset: Int,
      endOffset: Int): Unit = {
    val src = columnData
    // buffer to buffer copy after position reset for source
    val position = src.position()
    val limit = src.limit()

    if (position != srcOffset) src.position(srcOffset)
    if (limit > endOffset) src.limit(endOffset)

    dest.put(src)

    // move back position and limit to original values
    src.position(position)
    src.limit(limit)
  }

  /** Expand the underlying bytes if required and return the new cursor */
  protected final def expand(cursor: Long, required: Int): Long = {
    val numWritten = cursor - columnBeginPosition
    setSource(allocator.expand(columnData, required,
      ColumnEncoding.BUFFER_OWNER), releaseOld = false)
    columnBeginPosition + numWritten
  }

  final def ensureCapacity(cursor: Long, required: Int): Long = {
    if ((cursor + required) <= columnEndPosition) cursor
    else expand(cursor, required)
  }

  final def lowerLong: Long = _lowerLong

  final def upperLong: Long = _upperLong

  final def lowerDouble: Double = _lowerDouble

  final def upperDouble: Double = _upperDouble

  final def lowerString: UTF8String = _lowerStr

  final def upperString: UTF8String = _upperStr

  final def lowerDecimal: Decimal = _lowerDecimal

  final def upperDecimal: Decimal = _upperDecimal

  final def count: Int = _count

  protected final def updateLongStats(value: Long): Unit = {
    val lower = _lowerLong
    if (value < lower) {
      _lowerLong = value
      // check for first write case
      if (lower == Long.MaxValue) _upperLong = value
    } else if (value > _upperLong) {
      _upperLong = value
    }
    updateCount()
  }

  protected final def updateDoubleStats(value: Double): Unit = {
    val lower = _lowerDouble
    if (value < lower) {
      // check for first write case
      if (lower == Double.MaxValue) _upperDouble = value
      _lowerDouble = value
    } else if (value > _upperDouble) {
      _upperDouble = value
    }
    updateCount()
  }

  protected final def updateStringStats(value: UTF8String): Unit = {
    if (value ne null) {
      val lower = _lowerStr
      // check for first write case
      if (lower eq null) {
        if (!forComplexType) {
          val valueClone = StringUtils.cloneIfRequired(value)
          _lowerStr = valueClone
          _upperStr = valueClone
        }
      } else if (value.compare(lower) < 0) {
        _lowerStr = StringUtils.cloneIfRequired(value)
      } else if (value.compare(_upperStr) > 0) {
        _upperStr = StringUtils.cloneIfRequired(value)
      }
    }
  }

  protected final def updateDecimalStats(value: Decimal): Unit = {
    if (value ne null) {
      val lower = _lowerDecimal
      // check for first write case
      if (lower eq null) {
        if (!forComplexType) {
          _lowerDecimal = value
          _upperDecimal = value
        }
      } else if (value.compare(lower) < 0) {
        _lowerDecimal = value
      } else if (value.compare(_upperDecimal) > 0) {
        _upperDecimal = value
      }
    }
    updateCount()
  }

  @inline final def updateCount(): Unit = {
    _count += 1
  }

  def nullCount: Int

  def writeIsNull(ordinal: Int): Unit

  def writeBoolean(cursor: Long, value: Boolean): Long =
    throw new UnsupportedOperationException(s"writeBoolean for $toString")

  def writeByte(cursor: Long, value: Byte): Long =
    throw new UnsupportedOperationException(s"writeByte for $toString")

  def writeShort(cursor: Long, value: Short): Long =
    throw new UnsupportedOperationException(s"writeShort for $toString")

  def writeInt(cursor: Long, value: Int): Long =
    throw new UnsupportedOperationException(s"writeInt for $toString")

  def writeLong(cursor: Long, value: Long): Long =
    throw new UnsupportedOperationException(s"writeLong for $toString")

  def writeFloat(cursor: Long, value: Float): Long =
    throw new UnsupportedOperationException(s"writeFloat for $toString")

  def writeDouble(cursor: Long, value: Double): Long =
    throw new UnsupportedOperationException(s"writeDouble for $toString")

  def writeLongDecimal(cursor: Long, value: Decimal,
      ordinal: Int, precision: Int, scale: Int): Long =
    throw new UnsupportedOperationException(s"writeLongDecimal for $toString")

  def writeDecimal(cursor: Long, value: Decimal,
      ordinal: Int, precision: Int, scale: Int): Long =
    throw new UnsupportedOperationException(s"writeDecimal for $toString")

  def writeDate(cursor: Long, value: Int): Long =
    writeInt(cursor, value)

  def writeTimestamp(cursor: Long, value: Long): Long =
    writeLong(cursor, value)

  def writeInterval(cursor: Long, value: CalendarInterval): Long =
    throw new UnsupportedOperationException(s"writeInterval for $toString")

  def writeUTF8String(cursor: Long, value: UTF8String): Long =
    throw new UnsupportedOperationException(s"writeUTF8String for $toString")

  def writeBinary(cursor: Long, value: Array[Byte]): Long =
    throw new UnsupportedOperationException(s"writeBinary for $toString")

  def writeBooleanUnchecked(cursor: Long, value: Boolean): Long =
    throw new UnsupportedOperationException(s"writeBooleanUnchecked for $toString")

  def writeByteUnchecked(cursor: Long, value: Byte): Long =
    throw new UnsupportedOperationException(s"writeByteUnchecked for $toString")

  def writeShortUnchecked(cursor: Long, value: Short): Long =
    throw new UnsupportedOperationException(s"writeShortUnchecked for $toString")

  def writeIntUnchecked(cursor: Long, value: Int): Long =
    throw new UnsupportedOperationException(s"writeIntUnchecked for $toString")

  def writeLongUnchecked(cursor: Long, value: Long): Long =
    throw new UnsupportedOperationException(s"writeLongUnchecked for $toString")

  def writeFloatUnchecked(cursor: Long, value: Float): Long =
    throw new UnsupportedOperationException(s"writeFloatUnchecked for $toString")

  def writeDoubleUnchecked(cursor: Long, value: Double): Long =
    throw new UnsupportedOperationException(s"writeDoubleUnchecked for $toString")

  def writeUnsafeData(cursor: Long, baseObject: AnyRef, baseOffset: Long,
      numBytes: Int): Long =
    throw new UnsupportedOperationException(s"writeUnsafeData for $toString")

  // Helper methods for writing complex types and elements inside them.

  /**
   * Temporary offset results to be read by generated code immediately
   * after initializeComplexType, so not an issue for nested types.
   */
  protected final var baseTypeOffset: Long = _
  protected final var baseDataOffset: Long = _

  @inline final def setOffsetAndSize(cursor: Long, fieldOffset: Long,
      baseOffset: Long, size: Int): Unit = {
    val relativeOffset = cursor - columnBeginPosition - baseOffset
    val offsetAndSize = (relativeOffset << 32L) | size.toLong
    Platform.putLong(columnBytes, columnBeginPosition + fieldOffset,
      offsetAndSize)
  }

  final def getBaseTypeOffset: Long = baseTypeOffset

  final def getBaseDataOffset: Long = baseDataOffset

  /**
   * Complex types are written similar to UnsafeRows while respecting platform
   * endianness (format is always little endian) so appropriate for storage.
   * Also have other minor differences related to size writing and interval
   * type handling. General layout looks like below:
   * {{{
   *   .--------------------------- Optional total size including itself (4 bytes)
   *   |   .----------------------- Optional number of elements (4 bytes)
   *   |   |   .------------------- Null bitset longs (8 x (N / 8) bytes)
   *   |   |   |
   *   |   |   |     .------------- Offsets+Sizes of elements (8 x N bytes)
   *   |   |   |     |     .------- Variable length elements
   *   V   V   V     V     V
   *   +---+---+-----+-------------+
   *   |   |   | ... | ... ... ... |
   *   +---+---+-----+-------------+
   *    \-----/ \-----------------/
   *     header      body
   * }}}
   * The above generic layout is used for ARRAY and STRUCT types.
   *
   * The total size of the data is written for top-level complex types. Nested
   * complex objects write their sizes in the "Offsets+Sizes" portion in the
   * respective parent object.
   *
   * ARRAY types also write the number of elements in the array in the header
   * while STRUCT types skip it since it is fixed in the meta-data.
   *
   * The null bitset follows the header. To keep the reads aligned at 8 byte
   * boundaries while preserving space, the implementation will combine the
   * header and the null bitset portion, then pad them together at 8 byte
   * boundary (in particular it will consider header as some additional empty
   * fields in the null bitset itself).
   *
   * After this follows the "Offsets+Sizes" which keeps the offset and size
   * for variable length elements. Fixed length elements less than 8 bytes
   * in size are written directly in the offset+size portion. Variable length
   * elements have their offsets (from start of this array) and sizes encoded
   * in this portion as a long (4 bytes for each of offset and size). Fixed
   * width elements that are greater than 8 bytes are encoded like variable
   * length elements. [[CalendarInterval]] is the only type currently that
   * is of that nature whose "months" portion is encoded into the size
   * while the "microseconds" portion is written into variable length part.
   *
   * MAP types are written as an ARRAY of keys followed by ARRAY of values
   * like in Spark. To keep things simpler both ARRAYs always have the
   * optional size header at their respective starts which together determine
   * the total size of the encoded MAP object. For nested MAP types, the
   * total size is skipped from the "Offsets+Sizes" portion and only
   * the offset is written (which is the start of key ARRAY).
   */
  final def initializeComplexType(cursor: Long, numElements: Int,
      skipBytes: Int, writeNumElements: Boolean): Long = {
    val numNullBytes = calculateBitSetWidthInBytes(
      numElements + (skipBytes << 3))
    // space for nulls and offsets at the start
    val fixedWidth = numNullBytes + (numElements << 3)
    var position = cursor
    if (position + fixedWidth > columnEndPosition) {
      position = expand(position, fixedWidth)
    }
    val baseTypeOffset = offset(position).toInt
    // initialize the null bytes to zeros
    allocator.clearBuffer(columnData, baseTypeOffset, numNullBytes)
    this.baseTypeOffset = baseTypeOffset
    this.baseDataOffset = baseTypeOffset + numNullBytes
    if (writeNumElements) {
      writeIntUnchecked(position + skipBytes - 4, numElements)
    }
    position + fixedWidth
  }

  private final def writeStructData(cursor: Long, value: AnyRef, size: Int,
      valueOffset: Long, fieldOffset: Long, baseOffset: Long): Long = {
    val alignedSize = ((size + 7) >>> 3) << 3
    // Write the bytes to the variable length portion.
    var position = cursor
    if (position + alignedSize > columnEndPosition) {
      position = expand(position, alignedSize)
    }
    setOffsetAndSize(position, fieldOffset, baseOffset, size)
    Platform.copyMemory(value, valueOffset, columnBytes, position, size)
    position + alignedSize
  }

  final def writeStructUTF8String(cursor: Long, value: UTF8String,
      fieldOffset: Long, baseOffset: Long): Long = {
    writeStructData(cursor, value.getBaseObject, value.numBytes(),
      value.getBaseOffset, fieldOffset, baseOffset)
  }

  final def writeStructBinary(cursor: Long, value: Array[Byte],
      fieldOffset: Long, baseOffset: Long): Long = {
    writeStructData(cursor, value, value.length, Platform.BYTE_ARRAY_OFFSET,
      fieldOffset, baseOffset)
  }

  final def writeStructDecimal(cursor: Long, value: Decimal,
      fieldOffset: Long, baseOffset: Long): Long = {
    // assume precision and scale are matching and ensured by caller
    val bytes = value.toJavaBigDecimal.unscaledValue.toByteArray
    writeStructData(cursor, bytes, bytes.length, Platform.BYTE_ARRAY_OFFSET,
      fieldOffset, baseOffset)
  }

  final def writeStructInterval(cursor: Long, value: CalendarInterval,
      fieldOffset: Long, baseOffset: Long): Long = {
    var position = cursor
    if (position + 8 > columnEndPosition) {
      position = expand(position, 8)
    }
    // write months in the size field itself instead of using separate bytes
    setOffsetAndSize(position, fieldOffset, baseOffset, value.months)
    Platform.putLong(columnBytes, position, value.microseconds)
    position + 8
  }

  /**
   * Finish encoding the current column and return the data as a ByteBuffer.
   * The encoder can be reused for new column data of same type again.
   */
  def finish(cursor: Long): ByteBuffer

  /**
   * Close and relinquish all resources of this encoder.
   * The encoder may no longer be usable after this call.
   */
  def close(): Unit = {
    clearSource(newSize = 0, releaseData = true)
  }

  protected def getNumNullWords: Int

  protected def writeNulls(columnBytes: AnyRef, cursor: Long,
      numWords: Int): Long

  protected final def releaseForReuse(newSize: Int): Unit = {
    columnData.clear()
    reuseUsedSize = newSize
  }
}

object ColumnEncoding {

  private[columnar] val BUFFER_OWNER = "ENCODER"

  private[columnar] val bitSetWords: Field = {
    val f = classOf[BitSet].getDeclaredField("words")
    f.setAccessible(true)
    f
  }

  private[columnar] val BITS_PER_LONG = 64

  val littleEndian: Boolean = ByteOrder.nativeOrder == ByteOrder.LITTLE_ENDIAN

  val allDecoders: Array[(DataType, Boolean) => ColumnDecoder] = Array(
    createUncompressedDecoder,
    createRunLengthDecoder,
    createDictionaryDecoder,
    createBigDictionaryDecoder,
    createBooleanBitSetDecoder,
    createIntDeltaDecoder,
    createLongDeltaDecoder
  )

  final def checkBufferSize(size: Long): Int = {
    if (size >= 0 && size < Int.MaxValue) size.toInt
    else {
      throw new ArrayIndexOutOfBoundsException(
        s"Invalid size/index = $size. Max allowed = ${Int.MaxValue - 1}.")
    }
  }

  def getAllocator(buffer: ByteBuffer): BufferAllocator =
    if (buffer.isDirect) DirectBufferAllocator.instance()
    else HeapBufferAllocator.instance()

  def getColumnDecoder(buffer: ByteBuffer, field: StructField): ColumnDecoder = {
    val allocator = getAllocator(buffer)
    getColumnDecoder(allocator.baseObject(buffer), allocator.baseOffset(buffer) +
        buffer.position(), field)
  }

  def getColumnDecoder(columnBytes: AnyRef, offset: Long,
      field: StructField): ColumnDecoder = {
    // typeId at the start followed by null bit set values
    var cursor = offset
    val typeId = readInt(columnBytes, cursor)
    cursor += 4
    val dataType = Utils.getSQLDataType(field.dataType)
    if (typeId >= allDecoders.length) {
      val bytesStr = columnBytes match {
        case null => ""
        case bytes: Array[Byte] => s" bytes: ${bytes.toSeq}"
        case _ => ""
      }
      throw new IllegalStateException(s"Unknown encoding typeId = $typeId " +
          s"for $dataType($field)$bytesStr")
    }

    val numNullWords = readInt(columnBytes, cursor)
    val decoder = allDecoders(typeId)(dataType,
      // use NotNull version if field is marked so or no nulls in the batch
      field.nullable && numNullWords > 0)
    if (decoder.typeId != typeId) {
      throw new IllegalStateException(s"typeId for $decoder = " +
          s"${decoder.typeId} does not match $typeId in global registration")
    }
    if (!decoder.supports(dataType)) {
      throw new IllegalStateException("Encoder bug? Unsupported type " +
          s"$dataType for $decoder")
    }
    decoder
  }

  def getColumnEncoder(field: StructField): ColumnEncoder = {
    // TODO: SW: Only uncompressed + dictionary encoding for a start.
    // Need to add RunLength and BooleanBitSet by default (others on explicit
    //    compression level with LZ4/LZF for binary/complex data)
    Utils.getSQLDataType(field.dataType) match {
      case StringType => createDictionaryEncoder(StringType, field.nullable)
      case dataType => createUncompressedEncoder(dataType, field.nullable)
    }
  }

  private[columnar] def createUncompressedDecoder(dataType: DataType,
      nullable: Boolean): ColumnDecoder =
    if (nullable) new UncompressedDecoderNullable else new UncompressedDecoder

  private[columnar] def createRunLengthDecoder(dataType: DataType,
      nullable: Boolean): ColumnDecoder = dataType match {
    case BooleanType | ByteType | ShortType |
         IntegerType | DateType | LongType | TimestampType | StringType =>
      if (nullable) new RunLengthDecoderNullable else new RunLengthDecoder
    case _ => throw new UnsupportedOperationException(
      s"RunLengthDecoder not supported for $dataType")
  }

  private[columnar] def createDictionaryDecoder(dataType: DataType,
      nullable: Boolean): ColumnDecoder = dataType match {
    case StringType | IntegerType | DateType | LongType | TimestampType =>
      if (nullable) new DictionaryDecoderNullable
      else new DictionaryDecoder
    case _ => throw new UnsupportedOperationException(
      s"DictionaryDecoder not supported for $dataType")
  }

  private[columnar] def createBigDictionaryDecoder(dataType: DataType,
      nullable: Boolean): ColumnDecoder = dataType match {
    case StringType | IntegerType | DateType | LongType | TimestampType =>
      if (nullable) new BigDictionaryDecoderNullable
      else new BigDictionaryDecoder
    case _ => throw new UnsupportedOperationException(
      s"BigDictionaryDecoder not supported for $dataType")
  }

  private[columnar] def createBooleanBitSetDecoder(dataType: DataType,
      nullable: Boolean): ColumnDecoder = dataType match {
    case BooleanType =>
      if (nullable) new BooleanBitSetDecoderNullable
      else new BooleanBitSetDecoder
    case _ => throw new UnsupportedOperationException(
      s"BooleanBitSetDecoder not supported for $dataType")
  }

  private[columnar] def createIntDeltaDecoder(dataType: DataType,
      nullable: Boolean): ColumnDecoder = dataType match {
    case IntegerType | DateType =>
      if (nullable) new IntDeltaDecoderNullable else new IntDeltaDecoder
    case _ => throw new UnsupportedOperationException(
      s"IntDeltaDecoder not supported for $dataType")
  }

  private[columnar] def createLongDeltaDecoder(dataType: DataType,
      nullable: Boolean): ColumnDecoder = dataType match {
    case LongType | TimestampType =>
      if (nullable) new LongDeltaDecoderNullable else new LongDeltaDecoder
    case _ => throw new UnsupportedOperationException(
      s"LongDeltaDecoder not supported for $dataType")
  }

  private[columnar] def createUncompressedEncoder(dataType: DataType,
      nullable: Boolean): ColumnEncoder =
    if (nullable) new UncompressedEncoderNullable else new UncompressedEncoder

  private[columnar] def createDictionaryEncoder(dataType: DataType,
      nullable: Boolean): ColumnEncoder = dataType match {
    case StringType | IntegerType | DateType | LongType | TimestampType =>
      if (nullable) new DictionaryEncoderNullable else new DictionaryEncoder
    case _ => throw new UnsupportedOperationException(
      s"DictionaryEncoder not supported for $dataType")
  }

  @inline final def readShort(columnBytes: AnyRef,
      cursor: Long): Short = if (littleEndian) {
    Platform.getShort(columnBytes, cursor)
  } else {
    java.lang.Short.reverseBytes(Platform.getShort(columnBytes, cursor))
  }

  @inline final def readInt(columnBytes: AnyRef,
      cursor: Long): Int = if (littleEndian) {
    Platform.getInt(columnBytes, cursor)
  } else {
    java.lang.Integer.reverseBytes(Platform.getInt(columnBytes, cursor))
  }

  @inline final def readLong(columnBytes: AnyRef,
      cursor: Long): Long = if (littleEndian) {
    Platform.getLong(columnBytes, cursor)
  } else {
    java.lang.Long.reverseBytes(Platform.getLong(columnBytes, cursor))
  }

  @inline final def readFloat(columnBytes: AnyRef,
      cursor: Long): Float = if (littleEndian) {
    Platform.getFloat(columnBytes, cursor)
  } else {
    java.lang.Float.intBitsToFloat(java.lang.Integer.reverseBytes(
      Platform.getInt(columnBytes, cursor)))
  }

  @inline final def readDouble(columnBytes: AnyRef,
      cursor: Long): Double = if (littleEndian) {
    Platform.getDouble(columnBytes, cursor)
  } else {
    java.lang.Double.longBitsToDouble(java.lang.Long.reverseBytes(
      Platform.getLong(columnBytes, cursor)))
  }

  @inline final def readUTF8String(columnBytes: AnyRef,
      cursor: Long): UTF8String = {
    val size = readInt(columnBytes, cursor)
    UTF8String.fromAddress(columnBytes, cursor + 4, size)
  }

  @inline final def writeShort(columnBytes: AnyRef,
      cursor: Long, value: Short): Unit = if (littleEndian) {
    Platform.putShort(columnBytes, cursor, value)
  } else {
    Platform.putShort(columnBytes, cursor, java.lang.Short.reverseBytes(value))
  }

  @inline final def writeInt(columnBytes: AnyRef,
      cursor: Long, value: Int): Unit = if (littleEndian) {
    Platform.putInt(columnBytes, cursor, value)
  } else {
    Platform.putInt(columnBytes, cursor, java.lang.Integer.reverseBytes(value))
  }

  @inline final def writeLong(columnBytes: AnyRef,
      cursor: Long, value: Long): Unit = if (littleEndian) {
    Platform.putLong(columnBytes, cursor, value)
  } else {
    Platform.putLong(columnBytes, cursor, java.lang.Long.reverseBytes(value))
  }

  final def writeUTF8String(columnBytes: AnyRef,
      cursor: Long, base: AnyRef, offset: Long, size: Int): Long = {
    ColumnEncoding.writeInt(columnBytes, cursor, size)
    val position = cursor + 4
    Platform.copyMemory(base, offset, columnBytes, position, size)
    position + size
  }
}

case class ColumnStatsSchema(fieldName: String,
    dataType: DataType) {
  val upperBound: AttributeReference = AttributeReference(
    fieldName + ".upperBound", dataType)()
  val lowerBound: AttributeReference = AttributeReference(
    fieldName + ".lowerBound", dataType)()
  val nullCount: AttributeReference = AttributeReference(
    fieldName + ".nullCount", IntegerType, nullable = false)()
  val count: AttributeReference = AttributeReference(
    fieldName + ".count", IntegerType, nullable = false)()

  val schema = Seq(lowerBound, upperBound, nullCount, count)

  assert(schema.length == ColumnStatsSchema.NUM_STATS_PER_COLUMN)
}

object ColumnStatsSchema {
  val NUM_STATS_PER_COLUMN = 4
  val COUNT_INDEX_IN_SCHEMA = 3
}

trait NotNullDecoder extends ColumnDecoder {

  override protected final def hasNulls: Boolean = false

  protected def initializeNulls(columnBytes: AnyRef,
      cursor: Long, field: StructField): Long = {
    val numNullWords = ColumnEncoding.readInt(columnBytes, cursor + 4)
    if (numNullWords != 0) {
      throw new IllegalStateException(
        s"Nulls bitset of size $numNullWords found in NOT NULL column $field")
    }
    cursor + 8 // skip typeId and nullValuesSize
  }

  override final def notNull(columnBytes: AnyRef, ordinal: Int): Int = 1
}

trait NullableDecoder extends ColumnDecoder {

  protected final var nullOffset: Long = _
  protected final var numNullWords: Int = _
  // intialize to -1 so that nextNullOrdinal + 1 starts at 0
  protected final var nextNullOrdinal: Int = -1

  override protected final def hasNulls: Boolean = true

  private final def updateNextNullOrdinal(columnBytes: AnyRef) {
    nextNullOrdinal = BitSetMethods.nextSetBit(columnBytes, nullOffset,
      nextNullOrdinal + 1, numNullWords)
  }

  protected def initializeNulls(columnBytes: AnyRef,
      cursor: Long, field: StructField): Long = {
    var position = cursor + 4
    // skip typeId
    numNullWords = ColumnEncoding.readInt(columnBytes, position)
    assert(numNullWords > 0,
      s"Expected valid null values but got length = $numNullWords")
    position += 4
    nullOffset = position
    // skip null bit set
    position += (numNullWords << 3)
    updateNextNullOrdinal(columnBytes)
    position
  }

  override final def notNull(columnBytes: AnyRef, ordinal: Int): Int = {
    if (ordinal != nextNullOrdinal) 1
    else {
      updateNextNullOrdinal(columnBytes)
      0
    }
  }
}

trait NotNullEncoder extends ColumnEncoder {

  override protected def initializeNulls(initSize: Int): Int = 0

  override def nullCount: Int = 0

  override def writeIsNull(ordinal: Int): Unit =
    throw new UnsupportedOperationException(s"writeIsNull for $toString")

  override protected def getNumNullWords: Int = 0

  override protected def writeNulls(columnBytes: AnyRef, cursor: Long,
      numWords: Int): Long = cursor

  override def finish(cursor: Long): ByteBuffer = {
    val newSize = checkBufferSize(cursor - columnBeginPosition)
    // check if need to shrink byte array since it is stored as is in region
    // avoid copying only if final shape of object in region is same
    // else copy is required in any case and columnData can be reused
    if (cursor == columnEndPosition && isAllocatorFinal) {
      val columnData = this.columnData
      clearSource(newSize, releaseData = false)
      // mark its allocation for storage
      if (columnData.isDirect) {
        MemoryManagerCallback.memoryManager.changeOffHeapOwnerToStorage(
          columnData, allowNonAllocator = false)
      }
      columnData
    } else {
      // copy to exact size
      val newColumnData = storageAllocator.allocateForStorage(newSize)
      copyTo(newColumnData, srcOffset = 0, newSize)
      newColumnData.rewind()
      // reuse this columnData in next round if possible
      releaseForReuse(newSize)
      newColumnData
    }
  }
}

trait NullableEncoder extends NotNullEncoder {

  protected final var maxNulls: Long = _
  protected final var nullWords: Array[Long] = _
  protected final var initialNumWords: Int = _

  override protected def getNumNullWords: Int = {
    val nullWords = this.nullWords
    var numWords = nullWords.length
    while (numWords > 0 && nullWords(numWords - 1) == 0L) numWords -= 1
    numWords
  }

  override protected def initializeNulls(initSize: Int): Int = {
    if (nullWords eq null) {
      val numWords = calculateBitSetWidthInBytes(initSize) >>> 3
      maxNulls = numWords.toLong << 6L
      nullWords = new Array[Long](numWords)
      initialNumWords = numWords
      numWords
    } else {
      // trim trailing empty words
      val numWords = getNumNullWords
      initialNumWords = numWords
      // clear rest of the words
      var i = 0
      while (i < numWords) {
        if (nullWords(i) != 0L) nullWords(i) = 0L
        i += 1
      }
      numWords
    }
  }

  override def nullCount: Int = {
    var sum = 0
    var i = 0
    val numWords = nullWords.length
    while (i < numWords) {
      sum += java.lang.Long.bitCount(nullWords(i))
      i += 1
    }
    sum
  }

  override def writeIsNull(ordinal: Int): Unit = {
    if (ordinal < maxNulls) {
      BitSetMethods.set(nullWords, Platform.LONG_ARRAY_OFFSET, ordinal)
    } else {
      // expand
      val oldNulls = nullWords
      val oldLen = oldNulls.length
      val newLen = oldLen << 1
      nullWords = new Array[Long](newLen)
      maxNulls = newLen << 6L
      System.arraycopy(oldNulls, 0, nullWords, 0, oldLen)
      BitSetMethods.set(nullWords, Platform.LONG_ARRAY_OFFSET, ordinal)
    }
  }

  override protected def writeNulls(columnBytes: AnyRef, cursor: Long,
      numWords: Int): Long = {
    var position = cursor
    var index = 0
    while (index < numWords) {
      ColumnEncoding.writeLong(columnBytes, position, nullWords(index))
      position += 8
      index += 1
    }
    position
  }

  override def finish(cursor: Long): ByteBuffer = {
    // trim trailing empty words
    val numWords = getNumNullWords
    // maximum number of null words that can be allowed to go waste in storage
    val maxWastedWords = 8
    // check if the number of words to be written matches the space that
    // was left at initialization; as an optimization allow for larger
    // space left at initialization when one full data copy can be avoided
    val baseOffset = columnBeginPosition
    if (initialNumWords == numWords) {
      writeNulls(columnBytes, baseOffset + 8, numWords)
      super.finish(cursor)
    } else if (initialNumWords > numWords && numWords > 0 &&
        (initialNumWords - numWords) < maxWastedWords &&
        cursor == columnEndPosition) {
      // write till initialNumWords and not just numWords to clear any
      // trailing empty bytes (required since ColumnData can be reused)
      writeNulls(columnBytes, baseOffset + 8, initialNumWords)
      super.finish(cursor)
    } else {
      // make space (or shrink) for writing nulls at the start
      val numNullBytes = numWords << 3
      val initialNullBytes = initialNumWords << 3
      val oldSize = cursor - baseOffset
      val newSize = checkBufferSize(oldSize + numNullBytes - initialNullBytes)
      val storageAllocator = this.storageAllocator
      val newColumnData = storageAllocator.allocateForStorage(newSize)

      // first copy the rest of the bytes skipping header and nulls
      val srcOffset = ColumnFormatEntry.VALUE_HEADER_SIZE + 8 + initialNullBytes
      val destOffset = ColumnFormatEntry.VALUE_HEADER_SIZE + 8 + numNullBytes
      newColumnData.position(destOffset)
      copyTo(newColumnData, srcOffset, oldSize.toInt)
      newColumnData.rewind()

      // reuse this columnData in next round if possible but
      // skip if there was a large wastage in this round
      if (math.abs(initialNumWords - numWords) < maxWastedWords) {
        releaseForReuse(newSize)
      } else {
        clearSource(newSize, releaseData = true)
      }

      // now write the header including nulls
      val newColumnBytes = storageAllocator.baseObject(newColumnData)
      var position = storageAllocator.baseOffset(newColumnData)
      // skip serialization header which will be filled in by ColumnFormatValue
      position += ColumnFormatEntry.VALUE_HEADER_SIZE
      ColumnEncoding.writeInt(newColumnBytes, position, typeId)
      position += 4
      ColumnEncoding.writeInt(newColumnBytes, position, numWords)
      position += 4
      // write the null words
      writeNulls(newColumnBytes, position, numWords)
      newColumnData
    }
  }
}<|MERGE_RESOLUTION|>--- conflicted
+++ resolved
@@ -310,6 +310,8 @@
 
     var baseSize: Long = numNullBytes
     if (withHeader) {
+      // add header size for serialized form to avoid a copy in Oplog layer
+      baseSize += ColumnFormatEntry.VALUE_HEADER_SIZE
       baseSize += 8L /* typeId + nullsSize */
     }
     if ((columnData eq null) || (columnData.limit() < (baseSize + defSize))) {
@@ -317,16 +319,7 @@
       if (reuseUsedSize > baseSize) {
         initByteSize = reuseUsedSize
       } else {
-<<<<<<< HEAD
-        initByteSize = defSize.toLong * initSize + numNullBytes
-        if (withHeader) {
-          // add header size for serialized form to avoid a copy in Oplog layer
-          initByteSize += ColumnFormatEntry.VALUE_HEADER_SIZE
-          initByteSize += 8L /* typeId + nullsSize */
-        }
-=======
         initByteSize = defSize.toLong * initSize + baseSize
->>>>>>> f7e3c00e
       }
       setSource(allocator.allocate(checkBufferSize(initByteSize),
         ColumnEncoding.BUFFER_OWNER), releaseOld = true)
@@ -1156,8 +1149,9 @@
     val maxWastedWords = 8
     // check if the number of words to be written matches the space that
     // was left at initialization; as an optimization allow for larger
-    // space left at initialization when one full data copy can be avoided
-    val baseOffset = columnBeginPosition
+    // space left at initialization when one full data copy can be avoided;
+    // add serialization header which will be filled in by ColumnFormatValue
+    val baseOffset = columnBeginPosition + ColumnFormatEntry.VALUE_HEADER_SIZE
     if (initialNumWords == numWords) {
       writeNulls(columnBytes, baseOffset + 8, numWords)
       super.finish(cursor)
@@ -1172,7 +1166,7 @@
       // make space (or shrink) for writing nulls at the start
       val numNullBytes = numWords << 3
       val initialNullBytes = initialNumWords << 3
-      val oldSize = cursor - baseOffset
+      val oldSize = cursor - baseOffset + ColumnFormatEntry.VALUE_HEADER_SIZE
       val newSize = checkBufferSize(oldSize + numNullBytes - initialNullBytes)
       val storageAllocator = this.storageAllocator
       val newColumnData = storageAllocator.allocateForStorage(newSize)
