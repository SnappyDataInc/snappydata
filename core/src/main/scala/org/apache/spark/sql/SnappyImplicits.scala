/*
 * Copyright (c) 2018 SnappyData, Inc. All rights reserved.
 *
 * Licensed under the Apache License, Version 2.0 (the "License"); you
 * may not use this file except in compliance with the License. You
 * may obtain a copy of the License at
 *
 * http://www.apache.org/licenses/LICENSE-2.0
 *
 * Unless required by applicable law or agreed to in writing, software
 * distributed under the License is distributed on an "AS IS" BASIS,
 * WITHOUT WARRANTIES OR CONDITIONS OF ANY KIND, either express or
 * implied. See the License for the specific language governing
 * permissions and limitations under the License. See accompanying
 * LICENSE file.
 */
package org.apache.spark.sql

import scala.language.implicitConversions
import scala.reflect.ClassTag

import org.apache.spark.rdd.RDD
import org.apache.spark.sql.catalyst.analysis.UnresolvedRelation
import org.apache.spark.sql.catalyst.plans.logical.{LogicalPlan, Project, SubqueryAlias}
import org.apache.spark.sql.sources.{DeleteFromTable, PutIntoTable}
import org.apache.spark.{Partition, TaskContext}

/**
 * Implicit conversions used by Snappy.
 */
// scalastyle:off
object snappy extends Serializable {
// scalastyle:on

  implicit def snappyOperationsOnDataFrame(df: DataFrame): SnappyDataFrameOperations = {
    df.sparkSession match {
      case sc: SnappySession => SnappyDataFrameOperations(sc, df)
      case sc => throw new AnalysisException("Extended snappy operations " +
          s"require SnappyContext and not ${sc.getClass.getSimpleName}")
    }
  }

  implicit def samplingOperationsOnDataFrame(df: DataFrame): SampleDataFrame = {
    df.sparkSession match {
      case sc: SnappySession =>
        val plan = snappy.unwrapSubquery(df.logicalPlan)
        if (sc.snappyContextFunctions.isStratifiedSample(plan)) {
          new SampleDataFrame(sc, plan)
        } else {
          throw new AnalysisException("Stratified sampling " +
              "operations require stratifiedSample plan and not " +
              s"${plan.getClass.getSimpleName}")
        }
      case sc => throw new AnalysisException("Extended snappy operations " +
          s"require SnappyContext and not ${sc.getClass.getSimpleName}")
    }
  }

  implicit def convertToAQPFrame(df: DataFrame): AQPDataFrame = {
    AQPDataFrame(df.sparkSession.asInstanceOf[SnappySession], df.queryExecution)
  }

  def unwrapSubquery(plan: LogicalPlan): LogicalPlan = {
    plan match {
      case SubqueryAlias(_, child, _) => unwrapSubquery(child)
      case _ => plan
    }
  }

  implicit class RDDExtensions[T: ClassTag](rdd: RDD[T]) extends Serializable {

    /**
     * Return a new RDD by applying a function to all elements of this RDD.
     *
     * This variant also preserves the preferred locations of parent RDD.
     */
    def mapPreserve[U: ClassTag](f: T => U): RDD[U] = rdd.withScope {
      val cleanF = rdd.sparkContext.clean(f)
      new MapPartitionsPreserveRDD[U, T](rdd, (_, _, iter) => iter.map(cleanF))
    }

    /**
     * Return a new RDD by applying a function to each partition of given RDD.
     *
     * This variant also preserves the preferred locations of parent RDD.
     *
     * `preservesPartitioning` indicates whether the input function preserves
     * the partitioner, which should be `false` unless this is a pair RDD and
     * the input function doesn't modify the keys.
     */
    def mapPartitionsPreserve[U: ClassTag](
        f: Iterator[T] => Iterator[U],
        preservesPartitioning: Boolean = false): RDD[U] = rdd.withScope {
      val cleanedF = rdd.sparkContext.clean(f)
      new MapPartitionsPreserveRDD(rdd, (_, _,
          itr: Iterator[T]) => cleanedF(itr), preservesPartitioning)
    }

    /**
     * Like [[mapPartitionsPreserve]] but also skips closure cleaning like
     * Spark's mapPartitionsInternal.
     */
    private[spark] def mapPartitionsPreserveInternal[U: ClassTag](
        f: Iterator[T] => Iterator[U],
        preservesPartitioning: Boolean = false): RDD[U] = rdd.withScope {
      new MapPartitionsPreserveRDD(rdd, (_, _, itr: Iterator[T]) => f(itr),
        preservesPartitioning)
    }

    /**
     * Return a new RDD by applying a function to each partition of given RDD,
     * while tracking the index of the original partition.
     *
     * This variant also preserves the preferred locations of parent RDD.
     *
     * `preservesPartitioning` indicates whether the input function preserves
     * the partitioner, which should be `false` unless this is a pair RDD and
     * the input function doesn't modify the keys.
     */
    def mapPartitionsPreserveWithIndex[U: ClassTag](
        f: (Int, Iterator[T]) => Iterator[U],
        preservesPartitioning: Boolean = false): RDD[U] = rdd.withScope {
      val cleanedF = rdd.sparkContext.clean(f)
      new MapPartitionsPreserveRDD(rdd, (_, part: Partition,
          itr: Iterator[T]) => cleanedF(part.index, itr), preservesPartitioning)
    }

    /**
     * Return a new RDD by applying a function to each partition of given RDD.
     *
     * This variant also preserves the preferred locations of parent RDD.
     *
     * `preservesPartitioning` indicates whether the input function preserves
     * the partitioner, which should be `false` unless this is a pair RDD and
     * the input function doesn't modify the keys.
     */
    def mapPartitionsPreserveWithPartition[U: ClassTag](
        f: (TaskContext, Partition, Iterator[T]) => Iterator[U],
        preservesPartitioning: Boolean = false): RDD[U] = rdd.withScope {
      val cleanedF = rdd.sparkContext.clean(f)
      new MapPartitionsPreserveRDD(rdd, (context: TaskContext, part: Partition,
          itr: Iterator[T]) => cleanedF(context, part, itr),
        preservesPartitioning)
    }

    def mapPartitionsWithIndexPreserveLocations[U: ClassTag](
        f: (Int, Iterator[T]) => Iterator[U],
        p: Int => Seq[String],
        preservesPartitioning: Boolean = false): RDD[U] = rdd.withScope {
      val cleanedF = rdd.sparkContext.clean(f)
      new PreserveLocationsRDD(rdd,
        (_: TaskContext, index: Int, iter: Iterator[T]) => cleanedF(index, iter),
        preservesPartitioning, p)
    }
  }

  /**
   * Unfortunately everything including DataFrame is private in
   * DataFrameWriter so have to use reflection.
   */
  private[this] val dfField = classOf[DataFrameWriter[_]].getDeclaredFields.find {
    f => f.getName == "df" || f.getName.endsWith("$df")
  }.getOrElse(sys.error("Failed to obtain DataFrame from DataFrameWriter"))

  private[this] val parColsMethod = classOf[DataFrameWriter[_]]
      .getDeclaredMethods.find(_.getName.contains("$normalizedParCols"))
      .getOrElse(sys.error("Failed to obtain method  " +
          "normalizedParCols from DataFrameWriter"))

  dfField.setAccessible(true)
  parColsMethod.setAccessible(true)

  implicit class DataFrameWriterExtensions(writer: DataFrameWriter[_])
      extends Serializable {

    /**
     * "Puts" the content of the [[DataFrame]] to the specified table. It
     * requires that the schema of the [[DataFrame]] is the same as the schema
     * of the table. If some rows are already present then they are updated.
     *
     * This ignores all SaveMode.
     */
    def putInto(tableName: String): Unit = {
      val df: DataFrame = dfField.get(writer).asInstanceOf[DataFrame]
      val session = df.sparkSession match {
        case sc: SnappySession => sc
        case _ => sys.error("Expected a SnappyContext for putInto operation")
      }
      val normalizedParCols = parColsMethod.invoke(writer)
          .asInstanceOf[Option[Seq[String]]]
      // A partitioned relation's schema can be different from the input
      // logicalPlan, since partition columns are all moved after data columns.
      // We Project to adjust the ordering.
      // TODO: this belongs to the analyzer.
      val input = normalizedParCols.map { parCols =>
        val (inputPartCols, inputDataCols) = df.logicalPlan.output.partition {
          attr => parCols.contains(attr.name)
        }
        Project(inputDataCols ++ inputPartCols, df.logicalPlan)
      }.getOrElse(df.logicalPlan)

      df.sparkSession.sessionState.executePlan(PutIntoTable(UnresolvedRelation(
<<<<<<< HEAD
        session.tableIdentifier(tableName)), input)).executedPlan.executeCollect()

      session.getContextObject[LogicalPlan](SnappySession.CACHED_PUTINTO_UPDATE_PLAN).
          foreach { cachedPlan =>
            session.sharedState.cacheManager.uncacheQuery(session, cachedPlan, blocking = true)
          }
=======
        session.sessionState.catalog.newQualifiedTableName(tableName)), input))
          .executedPlan.executeCollect()
>>>>>>> 7af9afe9
    }

    def deleteFrom(tableName: String): Unit = {
      val df: DataFrame = dfField.get(writer).asInstanceOf[DataFrame]
      val session = df.sparkSession match {
        case sc: SnappySession => sc
        case _ => sys.error("Expected a SnappyContext for deleteFrom operation")
      }

      df.sparkSession.sessionState.executePlan(DeleteFromTable(UnresolvedRelation(
        session.tableIdentifier(tableName)), df.logicalPlan)).executedPlan.executeCollect()
    }
  }

}

private[sql] case class SnappyDataFrameOperations(session: SnappySession,
    df: DataFrame) {


  /**
   * Creates stratified sampled data from given DataFrame
   * {{{
   *   peopleDf.stratifiedSample(Map("qcs" -> Array(1,2), "fraction" -> 0.01))
   * }}}
   */
  def stratifiedSample(options: Map[String, Any]): SampleDataFrame =
    new SampleDataFrame(session, session.snappyContextFunctions.convertToStratifiedSample(
      options, session, df.logicalPlan))


  /**
   * Creates a DataFrame for given time instant that will be used when
   * inserting into top-K structures.
   *
   * @param time the time instant of the DataFrame as millis since epoch
   * @return
   */
  def withTime(time: Long): DataFrameWithTime =
    new DataFrameWithTime(session, df.logicalPlan, time)


  /**
   * Append to an existing cache table.
   * Automatically uses #cacheQuery if not done already.
   */
  def appendToTempTableCache(tableName: String): Unit =
    session.appendToTempTableCache(df, tableName)
}<|MERGE_RESOLUTION|>--- conflicted
+++ resolved
@@ -200,17 +200,7 @@
       }.getOrElse(df.logicalPlan)
 
       df.sparkSession.sessionState.executePlan(PutIntoTable(UnresolvedRelation(
-<<<<<<< HEAD
         session.tableIdentifier(tableName)), input)).executedPlan.executeCollect()
-
-      session.getContextObject[LogicalPlan](SnappySession.CACHED_PUTINTO_UPDATE_PLAN).
-          foreach { cachedPlan =>
-            session.sharedState.cacheManager.uncacheQuery(session, cachedPlan, blocking = true)
-          }
-=======
-        session.sessionState.catalog.newQualifiedTableName(tableName)), input))
-          .executedPlan.executeCollect()
->>>>>>> 7af9afe9
     }
 
     def deleteFrom(tableName: String): Unit = {
