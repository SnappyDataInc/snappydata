/*
 * Copyright (c) 2018 SnappyData, Inc. All rights reserved.
 *
 * Licensed under the Apache License, Version 2.0 (the "License"); you
 * may not use this file except in compliance with the License. You
 * may obtain a copy of the License at
 *
 * http://www.apache.org/licenses/LICENSE-2.0
 *
 * Unless required by applicable law or agreed to in writing, software
 * distributed under the License is distributed on an "AS IS" BASIS,
 * WITHOUT WARRANTIES OR CONDITIONS OF ANY KIND, either express or
 * implied. See the License for the specific language governing
 * permissions and limitations under the License. See accompanying
 * LICENSE file.
 */

package org.apache.spark.sql.hive

import java.lang.reflect.InvocationTargetException
import javax.annotation.concurrent.GuardedBy

import scala.collection.JavaConverters._
import scala.collection.mutable
import scala.concurrent.ExecutionException
import scala.util.control.NonFatal

import com.gemstone.gemfire.cache.CacheClosedException
import com.gemstone.gemfire.internal.cache.{LocalRegion, PartitionedRegion}
import com.gemstone.gemfire.internal.{GFToSlf4jBridge, LogWriterImpl}
import com.google.common.cache.{Cache, CacheBuilder, CacheLoader, LoadingCache}
import com.pivotal.gemfirexd.Constants
import com.pivotal.gemfirexd.internal.engine.Misc
import com.pivotal.gemfirexd.internal.engine.ddl.catalog.GfxdSystemProcedures
import com.pivotal.gemfirexd.internal.engine.ddl.resolver.GfxdPartitionByExpressionResolver
import com.pivotal.gemfirexd.internal.engine.diag.SysVTIs
import com.pivotal.gemfirexd.internal.engine.distributed.utils.GemFireXDUtils
import com.pivotal.gemfirexd.internal.impl.sql.catalog.GfxdDataDictionary
import io.snappydata.sql.catalog.SnappyExternalCatalog._
import io.snappydata.sql.catalog.{CatalogObjectType, ConnectorExternalCatalog, RelationInfo, SnappyExternalCatalog}
import org.apache.commons.io.FileUtils
import org.apache.hadoop.conf.Configuration
import org.apache.hadoop.hive.metastore.api.NoSuchObjectException
import org.apache.hadoop.hive.ql.metadata.Hive
import org.apache.log4j.{Level, LogManager}

import org.apache.spark.SparkConf
import org.apache.spark.jdbc.{ConnectionConf, ConnectionUtil}
import org.apache.spark.sql._
import org.apache.spark.sql.catalyst.TableIdentifier
import org.apache.spark.sql.catalyst.analysis.{NoSuchDatabaseException, NoSuchTableException, TableAlreadyExistsException}
import org.apache.spark.sql.catalyst.catalog.CatalogTypes.TablePartitionSpec
import org.apache.spark.sql.catalyst.catalog._
import org.apache.spark.sql.catalyst.expressions.Expression
import org.apache.spark.sql.catalyst.util.StringUtils
import org.apache.spark.sql.collection.Utils.EMPTY_STRING_ARRAY
import org.apache.spark.sql.collection.{ToolsCallbackInit, Utils}
import org.apache.spark.sql.execution.RefreshMetadata
import org.apache.spark.sql.execution.columnar.ExternalStoreUtils
import org.apache.spark.sql.hive.client.HiveClientImpl
import org.apache.spark.sql.internal.StaticSQLConf.SCHEMA_STRING_LENGTH_THRESHOLD
import org.apache.spark.sql.policy.PolicyProperties
import org.apache.spark.sql.sources.JdbcExtendedUtils
import org.apache.spark.sql.types.LongType

class SnappyHiveExternalCatalog private[hive](val conf: SparkConf,
    val hadoopConf: Configuration, val createTime: Long)
    extends SnappyHiveCatalogBase(conf, hadoopConf) with SnappyExternalCatalog {

  {
    // fire dummy queries to initialize more components of hive meta-store
    withHiveExceptionHandling {
      assert(!client.tableExists(SYS_SCHEMA, "dbs"))
      assert(!client.functionExists(SYS_SCHEMA, "funcs"))
    }
  }

  /** A cache of Spark SQL data source tables that have been accessed. */
  protected val cachedCatalogTables: LoadingCache[(String, String), CatalogTable] = {
    val cacheLoader = new CacheLoader[(String, String), CatalogTable]() {
      override def load(name: (String, String)): CatalogTable = {
        logDebug(s"Looking up data source for ${name._1}.${name._2}")
        try {
          withHiveExceptionHandling(SnappyHiveExternalCatalog.super.getTableOption(
            name._1, name._2)) match {
            case None =>
              nonExistentTables.put(name, java.lang.Boolean.TRUE)
              throw new TableNotFoundException(name._1, name._2)
            case Some(catalogTable) => finalizeCatalogTable(catalogTable)
          }
        } catch {
          case _: NullPointerException =>
            // dropTableUnsafe() searches for below exception message. check before changing.
            throw new AnalysisException(
              s"Table ${name._1}.${name._2} might be inconsistent in hive catalog. " +
                  "Use system procedure SYS.REMOVE_METASTORE_ENTRY to remove inconsistency. " +
                  "Refer to troubleshooting section of documentation for more details")
        }
      }
    }
    CacheBuilder.newBuilder().maximumSize(ConnectorExternalCatalog.cacheSize).build(cacheLoader)
  }

  /** A cache of SQL data source tables that are missing in catalog. */
  protected val nonExistentTables: Cache[(String, String), java.lang.Boolean] = {
    CacheBuilder.newBuilder().maximumSize(ConnectorExternalCatalog.cacheSize).build()
  }

  private def isDisconnectException(t: Throwable): Boolean = {
    if (t ne null) {
      val tClass = t.getClass.getName
      tClass.contains("DisconnectedException") ||
          // NPE can be seen if catalog object is being dropped concurrently
          t.isInstanceOf[NullPointerException] ||
          tClass.contains("DisconnectException") ||
          (tClass.contains("MetaException") && t.getMessage.contains("retries")) ||
          isDisconnectException(t.getCause)
    } else {
      false
    }
  }

  /**
   * Retries on transient disconnect exceptions.
   */
  private[sql] def withHiveExceptionHandling[T](function: => T,
      handleDisconnects: Boolean = true): T = synchronized {
    val skipFlags = GfxdDataDictionary.SKIP_CATALOG_OPS.get()
    val oldSkipCatalogCalls = skipFlags.skipHiveCatalogCalls
    val oldSkipLocks = skipFlags.skipDDLocks
    skipFlags.skipHiveCatalogCalls = true
    skipFlags.skipDDLocks = true
    try {
      function
    } catch {
      case he: Exception if isDisconnectException(he) =>
        // stale JDBC connection
        closeHive(clearCache = false)
        suspendActiveSession {
          hiveClient = hiveClient.newSession()
        }
        function
      case e: InvocationTargetException =>
        if (e.getCause ne null) throw e.getCause else throw e
      case e: ExecutionException =>
        if (e.getCause ne null) throw e.getCause else throw e
    } finally {
      skipFlags.skipDDLocks = oldSkipLocks
      skipFlags.skipHiveCatalogCalls = oldSkipCatalogCalls
    }
  }

  def getCatalogSchemaVersion: Long = {
    // schema version is now always stored in the profile to be able to exchange with other
    // nodes and update from incoming nodes easily
    GemFireXDUtils.getMyProfile(true).getCatalogSchemaVersion
  }

  def registerCatalogSchemaChange(relations: Seq[(String, String)]): Unit = {
    GemFireXDUtils.getMyProfile(true).incrementCatalogSchemaVersion()
    invalidateCaches(relations)
  }

  override def invalidateCaches(relations: Seq[(String, String)]): Unit = {
    RefreshMetadata.executeOnAll(SnappyContext.globalSparkContext,
      RefreshMetadata.UPDATE_CATALOG_SCHEMA_VERSION, getCatalogSchemaVersion -> relations,
      executeInConnector = false)
  }

  override def invalidate(name: (String, String)): Unit = {
    cachedCatalogTables.invalidate(name)
    nonExistentTables.invalidate(name)
    // also clear "isRowBuffer" since it may have been cached incorrectly
    // when column store was still being created
    Misc.getRegion(Misc.getRegionPath(JdbcExtendedUtils.toUpperCase(name._1),
      JdbcExtendedUtils.toUpperCase(name._2), null), false, true)
        .asInstanceOf[LocalRegion] match {
      case pr: PartitionedRegion => pr.clearIsRowBuffer()
      case _ =>
    }
  }

  override def invalidateAll(): Unit = {
    cachedCatalogTables.invalidateAll()
    nonExistentTables.invalidateAll()
    // also clear "isRowBuffer" for all regions
    for (pr <- PartitionedRegion.getAllPartitionedRegions.asScala) {
      pr.clearIsRowBuffer()
    }
  }

  // --------------------------------------------------------------------------
  // Databases
  // --------------------------------------------------------------------------

  override def createDatabase(schemaDefinition: CatalogDatabase,
      ignoreIfExists: Boolean): Unit = {
    // dot is used for schema, name separation and will cause many problems if present
    if (schemaDefinition.name.indexOf('.') != -1) {
      throw new AnalysisException(
        s"Schema '${schemaDefinition.name}' cannot contain dot in its name")
    }
    // dependent tables are store comma separated so don't allow commas in schema names
    if (schemaDefinition.name.indexOf(',') != -1) {
      throw new AnalysisException(
        s"Schema '${schemaDefinition.name}' cannot contain comma in its name")
    }
    if (databaseExists(schemaDefinition.name)) {
      if (ignoreIfExists) return
      else throw new AnalysisException(s"Schema ${schemaDefinition.name} already exists")
    }
    withHiveExceptionHandling(super.createDatabase(schemaDefinition, ignoreIfExists))
  }

  override def dropDatabase(schema: String, ignoreIfNotExists: Boolean, cascade: Boolean): Unit = {
    if (schema == SYS_SCHEMA) {
      throw new AnalysisException(s"$schema is a system preserved database/schema")
    }
    try {
      withHiveExceptionHandling(super.dropDatabase(schema, ignoreIfNotExists, cascade))
    } catch {
      case _: NoSuchDatabaseException | _: NoSuchObjectException =>
        throw SnappyExternalCatalog.schemaNotFoundException(schema)
    }
  }

  // Special in-built SYS schema does not have hive catalog entry so the methods below
  // add that specifically to the existing schemas.

  override def getDatabase(schema: String): CatalogDatabase = {
    try {
      if (schema == SYS_SCHEMA) systemSchemaDefinition
      else withHiveExceptionHandling(super.getDatabase(schema).copy(name = schema))
    } catch {
      case _: NoSuchDatabaseException | _: NoSuchObjectException =>
        throw SnappyExternalCatalog.schemaNotFoundException(schema)
    }
  }

  override def databaseExists(schema: String): Boolean = {
    schema == SYS_SCHEMA || withHiveExceptionHandling(super.databaseExists(schema))
  }

  override def listDatabases(): Seq[String] = {
    (withHiveExceptionHandling(super.listDatabases().toSet) + SYS_SCHEMA)
        .toSeq.sorted
  }

  override def listDatabases(pattern: String): Seq[String] = {
    (withHiveExceptionHandling(super.listDatabases(pattern).toSet) ++
        StringUtils.filterPattern(Seq(SYS_SCHEMA), pattern)).toSeq.sorted
  }

  override def setCurrentDatabase(schema: String): Unit = {
    try {
      withHiveExceptionHandling(super.setCurrentDatabase(schema))
    } catch {
      case _: NoSuchDatabaseException | _: NoSuchObjectException =>
        throw SnappyExternalCatalog.schemaNotFoundException(schema)
    }
  }

  override def alterDatabase(schemaDefinition: CatalogDatabase): Unit = {
    try {
      withHiveExceptionHandling(super.alterDatabase(schemaDefinition))
    } catch {
      case _: NoSuchDatabaseException | _: NoSuchObjectException =>
        throw SnappyExternalCatalog.schemaNotFoundException(schemaDefinition.name)
    }
  }

  // --------------------------------------------------------------------------
  // Tables
  // --------------------------------------------------------------------------

  private def addDependentToBase(name: (String, String), dependent: String): Unit = {
    withHiveExceptionHandling(client.getTableOption(name._1, name._2)) match {
      case None => // ignore, can be a temporary table
      case Some(baseTable) =>
        val dependents = SnappyExternalCatalog.getDependentsValue(baseTable.properties) match {
          case None => dependent
          case Some(deps) =>
            // add only if it doesn't exist
            if (deps.split(',').contains(dependent)) return else deps + "," + dependent
        }
        val newProps = baseTable.properties.filterNot(
          _._1.equalsIgnoreCase(DEPENDENT_RELATIONS))
        withHiveExceptionHandling(client.alterTable(baseTable.copy(properties =
            newProps + (DEPENDENT_RELATIONS -> dependents))))
    }
  }

  private def addViewProperties(tableDefinition: CatalogTable): CatalogTable = {
    // add split VIEW properties for large view strings
    var catalogTable = tableDefinition
    if (catalogTable.tableType == CatalogTableType.VIEW) {
      val maxLen = conf.get(SCHEMA_STRING_LENGTH_THRESHOLD)
      var props: scala.collection.Map[String, String] = catalogTable.properties
      catalogTable.viewText match {
        case Some(v) if v.length > maxLen =>
          catalogTable = catalogTable.copy(viewText = Some(v.substring(0, maxLen)))
          props = JdbcExtendedUtils.addSplitProperty(v, SPLIT_VIEW_TEXT_PROPERTY, props, maxLen)
        case _ =>
      }
      if (catalogTable.viewOriginalText.isEmpty && catalogTable.viewText.isDefined) {
        catalogTable = catalogTable.copy(viewOriginalText = catalogTable.viewText)
      }
      catalogTable.viewOriginalText match {
        case Some(v) if v.length > maxLen =>
          catalogTable = catalogTable.copy(viewOriginalText = Some(v.substring(0, maxLen)))
          props = JdbcExtendedUtils.addSplitProperty(v, SPLIT_VIEW_ORIGINAL_TEXT_PROPERTY,
            props, maxLen)
        case _ =>
      }
      // add the schema as JSON string to restore with full properties
      props = JdbcExtendedUtils.addSplitProperty(catalogTable.schema.json,
        SnappyExternalCatalog.SPLIT_VIEW_SCHEMA, props, maxLen)
      catalogTable = catalogTable.copy(properties = props.toMap)
    }
    catalogTable
  }

  private def removeDependentFromBase(name: (String, String),
      dependent: String): Unit = withHiveExceptionHandling {
    withHiveExceptionHandling(client.getTableOption(name._1, name._2)) match {
      case None => // ignore, can be a temporary table
      case Some(baseTable) =>
        SnappyExternalCatalog.getDependents(baseTable.properties) match {
          case deps if deps.length > 0 =>
            // remove all instances in case there are multiple coming from older releases
            val dependents = deps.toSet
            if (dependents.contains(dependent)) withHiveExceptionHandling {
              val newProps = baseTable.properties.filterNot(
                _._1.equalsIgnoreCase(DEPENDENT_RELATIONS))
              if (dependents.size == 1) {
                client.alterTable(baseTable.copy(properties = newProps))
              } else {
                val newDependents = (dependents - dependent).mkString(",")
                client.alterTable(baseTable.copy(properties = newProps +
                    (DEPENDENT_RELATIONS -> newDependents)))
              }
            }
          case _ =>
        }
    }
  }

  override def createTable(tableDefinition: CatalogTable, ignoreIfExists: Boolean): Unit = {
    val catalogTable = addViewProperties(tableDefinition)
    var ifExists = ignoreIfExists
    // Add dependency on base table if required. This is done before actual table
    // entry so that if there is a cluster failure between the two steps, then
    // table will still not be in catalog and base table will simply ignore
    // the dependents not present during reads in getDependents.
    val refreshRelations = getTableWithBaseTable(catalogTable)
    if (refreshRelations.length > 1) {
      val dependent = catalogTable.identifier.unquotedString
      addDependentToBase(refreshRelations.head, dependent)
    }

    val isGemFireTable = catalogTable.provider.isDefined &&
        CatalogObjectType.isGemFireProvider(catalogTable.provider.get)
    // for tables with backing region using CTAS to create, the catalog entry has already been
    // made before to enable inserts, so alter it with the final definition here
    if (!ifExists && (CatalogObjectType.isTableBackedByRegion(
      CatalogObjectType.getTableType(catalogTable)) || isGemFireTable)) {
      withHiveExceptionHandling {
        val schemaName = catalogTable.database
        val tableName = catalogTable.identifier.table
        if (client.tableExists(schemaName, tableName)) {
          // This is the case of CTAS or GemFire. With CTAS ignoreIfExists is always false at this
          // point and any non-CTAS case with ignoreIfExists=false would have failed much earlier
          // when creating the backing region since table already exists for the Some(.) case.
          // Recreate the catalog table because final properties may be slightly different.
          if (isGemFireTable) ifExists = true
          else client.dropTable(schemaName, tableName, ignoreIfNotExists = true, purge = false)
          invalidate(schemaName -> tableName)
        }
      }
    }

    try {
      withHiveExceptionHandling(super.createTable(catalogTable, ifExists))
    } catch {
      case _: TableAlreadyExistsException =>
        val objectType = CatalogObjectType.getTableType(tableDefinition)
        throw new AnalysisException(s"Object '${tableDefinition.identifier.table}' of type " +
            s"$objectType already exists in schema '${tableDefinition.database}'")
    }

    // refresh cache for required tables
    registerCatalogSchemaChange(refreshRelations)
  }

  def dropTableUnsafe(schema: String, table: String, forceDrop: Boolean): Unit = {
    try {
      super.getTable(schema, table)
      // no exception raised while getting catalogTable
      if (forceDrop) {
        // parameter to force drop entry from metastore is set
        withHiveExceptionHandling(super.dropTable(schema, table,
          ignoreIfNotExists = true, purge = true))
      } else {
        // AnalysisException not thrown while getting table. suspecting that wrong table
        // name is passed. throwing exception as a precaution.
        throw new AnalysisException("Table retrieved successfully. To " +
<<<<<<< HEAD
            "continue to drop this table change FORCE_DROP argument in procedure to true")
=======
            "continue to drop this table change FORCE_DROP argument in procedure to true");
>>>>>>> a2cf8568
      }
    } catch {
      case a: AnalysisException if a.message.contains("might be inconsistent in hive catalog") =>
        // exception is expected as table might be inconsistent. continuing to drop
<<<<<<< HEAD
        withHiveExceptionHandling(super.dropTable(schema, table,
          ignoreIfNotExists = true, purge = true))
      case NonFatal(e) => throw new AnalysisException(
        "Exception thrown while verifying if the table is retrievable. Message: " + e.getMessage)
=======
        withHiveExceptionHandling(super.dropTable(schema, table, true, true))
>>>>>>> a2cf8568
    }
  }

  override def dropTable(schema: String, table: String, ignoreIfNotExists: Boolean,
      purge: Boolean): Unit = {
    val tableDefinition = getTableOption(schema, table) match {
      case None =>
        if (ignoreIfNotExists) return else throw new TableNotFoundException(schema, table)
      case Some(t) => t
    }
    withHiveExceptionHandling(super.dropTable(schema, table, ignoreIfNotExists = false, purge))

    // drop all policies for the table
    if (Misc.getMemStoreBooting.isRLSEnabled) {
      val policies = getPolicies(schema, table, tableDefinition.properties)
      if (policies.nonEmpty) for (policy <- policies) {
        val schemaName = policy.database
        val policyName = policy.identifier.table
        withHiveExceptionHandling(super.dropTable(schemaName, policyName,
          ignoreIfNotExists = true, purge = false))
        invalidate(schemaName -> policyName)
      }
    }

    // remove from base table if this is a dependent relation
    val refreshRelations = getTableWithBaseTable(tableDefinition)
    if (refreshRelations.length > 1) {
      val dependent = s"$schema.$table"
      removeDependentFromBase(refreshRelations.head, dependent)
    }

    // refresh cache for required tables
    registerCatalogSchemaChange(refreshRelations)
  }

  override def alterTable(tableDefinition: CatalogTable): Unit = {
    val catalogTable = addViewProperties(tableDefinition)
    val schemaName = catalogTable.database
    val tableName = catalogTable.identifier.table

    // if schema has changed then assume only that has to be changed and add the schema
    // property separately because Spark's HiveExternalCatalog does not support schema changes
    if (catalogTable.tableType == CatalogTableType.EXTERNAL) {
      val oldRawDefinition = withHiveExceptionHandling(client.getTable(
        catalogTable.database, catalogTable.identifier.table))
      val oldSchema = ExternalStoreUtils.getTableSchema(
        oldRawDefinition.properties, forView = false) match {
        case None => oldRawDefinition.schema
        case Some(s) => s
      }
      if (oldSchema.length != catalogTable.schema.length) {
        val maxLen = conf.get(SCHEMA_STRING_LENGTH_THRESHOLD)
        // only change to new schema with corresponding properties and assume
        // rest is same since this can only come through SnappySession.alterTable
        val newProps = JdbcExtendedUtils.addSplitProperty(catalogTable.schema.json,
          SnappyExternalCatalog.TABLE_SCHEMA, oldRawDefinition.properties, maxLen)
        withHiveExceptionHandling(client.alterTable(oldRawDefinition.copy(
          schema = catalogTable.schema, properties = newProps.toMap)))

        registerCatalogSchemaChange(schemaName -> tableName :: Nil)
        return
      }
    }

    withHiveExceptionHandling(super.alterTable(catalogTable))

    registerCatalogSchemaChange(schemaName -> tableName :: Nil)
  }

  override def renameTable(schemaName: String, oldName: String, newName: String): Unit = {
    withHiveExceptionHandling(super.renameTable(schemaName, oldName, newName))

    registerCatalogSchemaChange(schemaName -> oldName :: schemaName -> newName :: Nil)
  }

  /**
   * Transform given CatalogTable to final form filling in viewText and other fields
   * using the properties if required.
   */
  protected def finalizeCatalogTable(table: CatalogTable): CatalogTable = {
    val tableIdent = table.identifier
    // VIEW text is stored as split text for large view strings,
    // so restore its full text and schema from properties if present
    val newTable = if (table.tableType == CatalogTableType.VIEW) {
      val viewText = JdbcExtendedUtils.readSplitProperty(SPLIT_VIEW_TEXT_PROPERTY,
        table.properties).orElse(table.viewText)
      val viewOriginalText = JdbcExtendedUtils.readSplitProperty(SPLIT_VIEW_ORIGINAL_TEXT_PROPERTY,
        table.properties).orElse(table.viewOriginalText)
      // update the meta-data from properties
      ExternalStoreUtils.getTableSchema(table.properties, forView = true) match {
        case Some(s) => table.copy(identifier = tableIdent, schema = s, viewText = viewText,
          viewOriginalText = viewOriginalText)
        case None => table.copy(identifier = tableIdent, viewText = viewText,
          viewOriginalText = viewOriginalText)
      }
    } else table.provider match {
      // add dbtable property which is not present in old releases
      case Some(provider) if (SnappyContext.isBuiltInProvider(provider) ||
          CatalogObjectType.isGemFireProvider(provider)) &&
          !table.storage.properties.contains(DBTABLE_PROPERTY) =>
        table.copy(identifier = tableIdent, storage = table.storage.copy(properties =
            table.storage.properties + (DBTABLE_PROPERTY -> tableIdent.unquotedString)))
      case _ => table.copy(identifier = tableIdent)
    }
    // explicitly add weightage column to sample tables for old catalog data
    if (CatalogObjectType.getTableType(newTable) == CatalogObjectType.Sample &&
        !newTable.schema(table.schema.length - 1).name.equalsIgnoreCase(
          Utils.WEIGHTAGE_COLUMN_NAME)) {
      newTable.copy(schema = newTable.schema.add(Utils.WEIGHTAGE_COLUMN_NAME, LongType,
        nullable = false))
    } else newTable
  }

  override protected def getCachedCatalogTable(schema: String, table: String): CatalogTable = {
    val name = schema -> table
    if (nonExistentTables.getIfPresent(name) eq java.lang.Boolean.TRUE) {
      throw new TableNotFoundException(schema, table)
    }
    // need to do the load under a sync block to avoid deadlock due to lock inversion
    // (sync block and map loader future) so do a get separately first
    val catalogTable = cachedCatalogTables.getIfPresent(name)
    if (catalogTable ne null) catalogTable
    else withHiveExceptionHandling(cachedCatalogTables.get(name))
  }

  override def getTableOption(schema: String, table: String): Option[CatalogTable] = {
    try {
      Some(getTable(schema, table))
    } catch {
      case _: TableNotFoundException | _: NoSuchTableException => None
    }
  }

  private def toLowerCase(s: Array[String]): Array[String] = {
    val r = new Array[String](s.length)
    for (i <- s.indices) {
      r(i) = JdbcExtendedUtils.toLowerCase(s(i))
    }
    r
  }

  override def getRelationInfo(schema: String, table: String,
      rowTable: Boolean): (RelationInfo, Option[LocalRegion]) = {
    if (SYS_SCHEMA.equalsIgnoreCase(schema)) {
      RelationInfo(1, isPartitioned = false) -> None
    } else {
      val r = Misc.getRegion(Misc.getRegionPath(JdbcExtendedUtils.toUpperCase(schema),
        JdbcExtendedUtils.toUpperCase(table), null),
        true, false).asInstanceOf[LocalRegion]
      val indexCols = if (rowTable) {
        toLowerCase(GfxdSystemProcedures.getIndexColumns(r).asScala.toArray)
      } else EMPTY_STRING_ARRAY
      val pkCols = if (rowTable) {
        toLowerCase(GfxdSystemProcedures.getPKColumns(r).asScala.toArray)
      } else EMPTY_STRING_ARRAY
      r match {
        case pr: PartitionedRegion =>
          val resolver = pr.getPartitionResolver.asInstanceOf[GfxdPartitionByExpressionResolver]
          val partCols = toLowerCase(resolver.getColumnNames)
          RelationInfo(pr.getTotalNumberOfBuckets, isPartitioned = true, partCols,
            indexCols, pkCols) -> Some(pr)
        case _ => RelationInfo(1, isPartitioned = false, EMPTY_STRING_ARRAY,
          indexCols, pkCols) -> Some(r)
      }
    }
  }

  override def createPolicy(schemaName: String, policyName: String, targetTable: String,
      policyFor: String, policyApplyTo: Seq[String], expandedPolicyApplyTo: Seq[String],
      owner: String, filterString: String): Unit = {

    val policyProperties = new mutable.HashMap[String, String]
    policyProperties.put(PolicyProperties.targetTable, targetTable)
    policyProperties.put(PolicyProperties.filterString, filterString)
    policyProperties.put(PolicyProperties.policyFor, policyFor)
    policyProperties.put(PolicyProperties.policyApplyTo, policyApplyTo.mkString(","))
    policyProperties.put(PolicyProperties.expandedPolicyApplyTo,
      expandedPolicyApplyTo.mkString(","))
    policyProperties.put(PolicyProperties.policyOwner, owner)
    val tableDefinition = CatalogTable(
      identifier = TableIdentifier(policyName, Some(schemaName)),
      tableType = CatalogTableType.EXTERNAL,
      schema = JdbcExtendedUtils.EMPTY_SCHEMA,
      provider = Some("policy"),
      storage = CatalogStorageFormat(
        locationUri = None,
        inputFormat = None,
        outputFormat = None,
        serde = None,
        compressed = false,
        properties = Map(BASETABLE_PROPERTY -> targetTable)
      ),
      properties = policyProperties.toMap)

    createTable(tableDefinition, ignoreIfExists = false)
  }

  def refreshPolicies(ldapGroup: String): Unit = {
    val qualifiedLdapGroup = Constants.LDAP_GROUP_PREFIX + ldapGroup
    getAllTables().filter(_.provider.exists(_.equalsIgnoreCase("policy"))).foreach { table =>
      val applyToStr = table.properties(PolicyProperties.policyApplyTo)
      if (applyToStr.nonEmpty) {
        val applyTo = applyToStr.split(',')
        if (applyTo.contains(qualifiedLdapGroup)) {
          val expandedApplyTo = ExternalStoreUtils.getExpandedGranteesIterator(applyTo).toSeq
          val newProperties = table.properties +
              (PolicyProperties.expandedPolicyApplyTo -> expandedApplyTo.mkString(","))
          withHiveExceptionHandling(super.alterTable(table.copy(properties = newProperties)))
        }
      }
    }
  }

  override def tableExists(schema: String, table: String): Boolean = {
    try {
      getTable(schema, table) ne null
    } catch {
      case _: TableNotFoundException | _: NoSuchTableException => false
    }
  }

  override def listTables(schema: String): Seq[String] = {
    if (SYS_SCHEMA.equalsIgnoreCase(schema)) listTables(schema, "*")
    else withHiveExceptionHandling(super.listTables(schema))
  }

  override def listTables(schema: String, pattern: String): Seq[String] = {
    if (SYS_SCHEMA.equalsIgnoreCase(schema)) {
      // check for a system table/VTI in store
      val session = SparkSession.getActiveSession
      val conn = ConnectionUtil.getPooledConnection(schema, new ConnectionConf(
        ExternalStoreUtils.validateAndGetAllProps(session, ExternalStoreUtils.emptyCIMutableMap)))
      try {
        // hive compatible filter patterns are different from JDBC ones
        // so get all tables in the schema and apply filter separately
        val rs = conn.getMetaData.getTables(null, JdbcExtendedUtils.toUpperCase(schema), "%", null)
        val buffer = new mutable.ArrayBuffer[String]()
        // add special case sys.members which is a distributed VTI but used by
        // SnappyData layer as a replicated one
        buffer += MEMBERS_VTI
        while (rs.next()) {
          // skip distributed VTIs
          if (rs.getString(4) != SysVTIs.LOCAL_VTI) {
            buffer += JdbcExtendedUtils.toLowerCase(rs.getString(3))
          }
        }
        rs.close()
        if (pattern == "*") buffer else StringUtils.filterPattern(buffer, pattern)
      } finally {
        conn.close()
      }
    } else withHiveExceptionHandling(super.listTables(schema, pattern))
  }

  override def loadTable(schema: String, table: String, loadPath: String,
      isOverwrite: Boolean, holdDDLTime: Boolean): Unit = {
    withHiveExceptionHandling(super.loadTable(schema, table, loadPath, isOverwrite, holdDDLTime))
  }

  // --------------------------------------------------------------------------
  // Partitions
  // --------------------------------------------------------------------------

  override def createPartitions(schema: String, table: String, parts: Seq[CatalogTablePartition],
      ignoreIfExists: Boolean): Unit = {
    withHiveExceptionHandling(super.createPartitions(schema, table, parts, ignoreIfExists))
  }

  override def dropPartitions(schema: String, table: String, parts: Seq[TablePartitionSpec],
      ignoreIfNotExists: Boolean, purge: Boolean, retainData: Boolean): Unit = {
    withHiveExceptionHandling(super.dropPartitions(schema, table, parts, ignoreIfNotExists,
      purge, retainData))
  }

  override def renamePartitions(schema: String, table: String, specs: Seq[TablePartitionSpec],
      newSpecs: Seq[TablePartitionSpec]): Unit = {
    withHiveExceptionHandling(super.renamePartitions(schema, table, specs, newSpecs))
  }

  override def alterPartitions(schema: String, table: String,
      parts: Seq[CatalogTablePartition]): Unit = {
    withHiveExceptionHandling(super.alterPartitions(schema, table, parts))
  }

  override def loadPartition(schema: String, table: String, loadPath: String,
      partition: TablePartitionSpec, isOverwrite: Boolean, holdDDLTime: Boolean,
      inheritTableSpecs: Boolean): Unit = {
    withHiveExceptionHandling(super.loadPartition(schema, table, loadPath, partition,
      isOverwrite, holdDDLTime, inheritTableSpecs))
  }

  override def loadDynamicPartitions(schema: String, table: String, loadPath: String,
      partition: TablePartitionSpec, replace: Boolean, numDP: Int, holdDDLTime: Boolean): Unit = {
    withHiveExceptionHandling(super.loadDynamicPartitions(schema, table, loadPath, partition,
      replace, numDP, holdDDLTime))
  }

  override def getPartition(schema: String, table: String,
      spec: TablePartitionSpec): CatalogTablePartition = {
    withHiveExceptionHandling(super.getPartition(schema, table, spec))
  }

  override def getPartitionOption(schema: String, table: String,
      spec: TablePartitionSpec): Option[CatalogTablePartition] = {
    withHiveExceptionHandling(super.getPartitionOption(schema, table, spec))
  }

  override def listPartitionNames(schema: String, table: String,
      partialSpec: Option[TablePartitionSpec]): Seq[String] = {
    withHiveExceptionHandling(super.listPartitionNames(schema, table, partialSpec))
  }

  override def listPartitions(schema: String, table: String,
      partialSpec: Option[TablePartitionSpec] = None): Seq[CatalogTablePartition] = {
    withHiveExceptionHandling(super.listPartitions(schema, table, partialSpec))
  }

  override def listPartitionsByFilter(schema: String, table: String,
      predicates: Seq[Expression]): Seq[CatalogTablePartition] = {
    withHiveExceptionHandling(super.listPartitionsByFilter(schema, table, predicates))
  }

  // --------------------------------------------------------------------------
  // Functions
  // --------------------------------------------------------------------------

  override def createFunction(schema: String, funcDefinition: CatalogFunction): Unit = {
    withHiveExceptionHandling(super.createFunction(schema, funcDefinition))
    SnappySession.clearAllCache()
  }

  override def dropFunction(schema: String, name: String): Unit = {
    withHiveExceptionHandling(super.dropFunction(schema, name))
    SnappySession.clearAllCache()
  }

  override def renameFunction(schema: String, oldName: String, newName: String): Unit = {
    withHiveExceptionHandling(super.renameFunction(schema, oldName, newName))
    SnappySession.clearAllCache()
  }

  override def getFunction(schema: String, funcName: String): CatalogFunction = {
    withHiveExceptionHandling(super.getFunction(schema, funcName))
  }

  override def functionExists(schema: String, funcName: String): Boolean = {
    withHiveExceptionHandling(super.functionExists(schema, funcName))
  }

  override def listFunctions(schema: String, pattern: String): Seq[String] = {
    withHiveExceptionHandling(super.listFunctions(schema, pattern))
  }

  /**
   * Suspend the active SparkSession in case "function" creates new threads
   * that can end up inheriting it. Currently used during hive client creation
   * otherwise the BoneCP background threads hold on to old sessions
   * (even after a restart) due to the InheritableThreadLocal. Shows up as
   * leaks in unit tests where lead JVM size keeps on increasing with new tests.
   */
  private def suspendActiveSession[T](function: => T): T = {
    SparkSession.getActiveSession match {
      case Some(activeSession) =>
        SparkSession.clearActiveSession()
        try {
          function
        } finally {
          SparkSession.setActiveSession(activeSession)
        }
      case None => function
    }
  }

  override def close(): Unit = {}

  private[hive] def closeHive(clearCache: Boolean): Unit = synchronized {
    if (clearCache) invalidateAll()
    // Non-isolated client can be closed here directly which is only present in cluster mode
    // using the new property HiveUtils.HIVE_METASTORE_ISOLATION not present in upstream.
    // Isolated loader would require reflection but that case is only in snappy-core
    // unit tests and will never happen in actual usage so ignored here.
    if (ToolsCallbackInit.toolsCallback ne null) {
      val client = hiveClient.asInstanceOf[HiveClientImpl]
      if (client ne null) {
        val loader = client.clientLoader
        val hive = loader.cachedHive
        if (hive != null) {
          loader.cachedHive = null
          Hive.set(hive.asInstanceOf[Hive])
          Hive.closeCurrent()
        }
      }
    }
  }
}

object SnappyHiveExternalCatalog {

  @GuardedBy("this")
  private[this] var instance: SnappyHiveExternalCatalog = _

  def getInstance(sparkConf: SparkConf,
      hadoopConf: Configuration): SnappyHiveExternalCatalog = synchronized {
    val catalog = instance
    val createTime = Misc.getMemStoreBooting.getCreateTime
    if (catalog ne null) {
      // Check if it is being invoked for the same instance of GemFireStore.
      // We don't store the store instance itself to avoid a dangling reference to
      // entire store even after shutdown, rather compare its creation time.
      if (createTime == catalog.createTime) return catalog
      close()
    }

    // Reduce log level to error during hive client initialization
    // as it generates hundreds of lines of logs which are of no use.
    // Once the initialization is done, restore the logging level.
    val logger = Misc.getI18NLogWriter.asInstanceOf[GFToSlf4jBridge]
    val previousLevel = logger.getLevel
    val log4jLogger = LogManager.getRootLogger
    val log4jLevel = log4jLogger.getEffectiveLevel
    logger.info("Starting hive meta-store initialization")
    val reduceLog = previousLevel == LogWriterImpl.CONFIG_LEVEL ||
        previousLevel == LogWriterImpl.INFO_LEVEL
    if (reduceLog) {
      logger.setLevel(LogWriterImpl.ERROR_LEVEL)
      log4jLogger.setLevel(Level.ERROR)
    }
    try {
      // delete the hive scratch directory if it exists
      FileUtils.deleteDirectory(new java.io.File("./hive"))
      instance = new SnappyHiveExternalCatalog(sparkConf, hadoopConf, createTime)
    } finally {
      logger.setLevel(previousLevel)
      log4jLogger.setLevel(log4jLevel)
      logger.info("Done hive meta-store initialization")
    }
    instance
  }

  private[sql] def getExistingInstance: SnappyHiveExternalCatalog = synchronized {
    if (instance ne null) instance
    else throw new CacheClosedException("No external catalog instance available")
  }

  private[sql] def getInstance: SnappyHiveExternalCatalog = synchronized(instance)

  def close(): Unit = synchronized {
    if (instance ne null) {
      instance.withHiveExceptionHandling(instance.closeHive(clearCache = true),
        handleDisconnects = false)
      instance = null
    }
  }
}<|MERGE_RESOLUTION|>--- conflicted
+++ resolved
@@ -23,7 +23,6 @@
 import scala.collection.JavaConverters._
 import scala.collection.mutable
 import scala.concurrent.ExecutionException
-import scala.util.control.NonFatal
 
 import com.gemstone.gemfire.cache.CacheClosedException
 import com.gemstone.gemfire.internal.cache.{LocalRegion, PartitionedRegion}
@@ -404,23 +403,13 @@
         // AnalysisException not thrown while getting table. suspecting that wrong table
         // name is passed. throwing exception as a precaution.
         throw new AnalysisException("Table retrieved successfully. To " +
-<<<<<<< HEAD
             "continue to drop this table change FORCE_DROP argument in procedure to true")
-=======
-            "continue to drop this table change FORCE_DROP argument in procedure to true");
->>>>>>> a2cf8568
       }
     } catch {
       case a: AnalysisException if a.message.contains("might be inconsistent in hive catalog") =>
         // exception is expected as table might be inconsistent. continuing to drop
-<<<<<<< HEAD
         withHiveExceptionHandling(super.dropTable(schema, table,
           ignoreIfNotExists = true, purge = true))
-      case NonFatal(e) => throw new AnalysisException(
-        "Exception thrown while verifying if the table is retrievable. Message: " + e.getMessage)
-=======
-        withHiveExceptionHandling(super.dropTable(schema, table, true, true))
->>>>>>> a2cf8568
     }
   }
 
