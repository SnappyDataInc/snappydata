--- conflicted
+++ resolved
@@ -124,31 +124,6 @@
 
   final def formatName(name: String): String =
     if (sqlConf.caseSensitiveAnalysis) name else JdbcExtendedUtils.toLowerCase(name)
-
-<<<<<<< HEAD
-  protected def schemaNotFoundException(schema: String): AnalysisException = {
-    if (snappySession.enableHiveSupport) {
-      new AnalysisException(s"Schema or database '$schema' not found")
-    } else new AnalysisException(s"Schema '$schema' not found")
-=======
-  /**
-   * Fallback session state to lookup from external hive catalog in case
-   * "snappydata.sql.enableHiveSupport" is set on the session.
-   */
-  protected final def hiveSessionCatalog: HiveSessionCatalog =
-    snappySession.snappySessionState.hiveSessionCatalog
-
-  /**
-   * Return true if the given table is not present in the builtin catalog and
-   * external hive catalog needs to be checked (if enabled).
-   */
-  protected final def checkHiveCatalog(tableIdent: TableIdentifier): Boolean =
-    snappySession.enableHiveSupport && !super.tableExists(tableIdent)
-
-  def formatName(name: String): String = {
-    if (caseSensitiveAnalysis) name else Utils.toUpperCase(name)
->>>>>>> c2907ce5
-  }
 
   protected def schemaNotFoundException(schema: String): AnalysisException = {
     if (snappySession.enableHiveSupport) {
@@ -516,7 +491,6 @@
     val schemaName = formatDatabaseName(schema)
     validateSchemaName(schemaName, checkForDefault = false)
     super.setCurrentDatabase(schemaName)
-<<<<<<< HEAD
     // since hive metastore doesn't have sys schema.
     if (schemaName != SnappyExternalCatalog.SYS_SCHEMA) {
       // also set in hive catalog if present
@@ -541,29 +515,6 @@
   override def databaseExists(schema: String): Boolean = {
     super.databaseExists(schema) ||
         (snappySession.enableHiveSupport && hiveSessionCatalog.databaseExists(schema))
-=======
-    // also set in hive catalog if present
-    if (snappySession.enableHiveSupport) {
-      hiveSessionCatalog.setCurrentDatabase(schema)
-    }
-    externalCatalog.setCurrentDatabase(schemaName)
->>>>>>> c2907ce5
-  }
-
-  override def getDatabaseMetadata(schema: String): CatalogDatabase = {
-    val schemaName = formatDatabaseName(schema)
-    if (!databaseExists(schemaName)) {
-      if (snappySession.enableHiveSupport) {
-        if (!hiveSessionCatalog.databaseExists(schema)) throw schemaNotFoundException(schema)
-        hiveSessionCatalog.getDatabaseMetadata(schema)
-      } else throw schemaNotFoundException(schema)
-    }
-    externalCatalog.getDatabase(schemaName)
-  }
-
-  override def databaseExists(schema: String): Boolean = {
-    super.databaseExists(schema) ||
-        (snappySession.enableHiveSupport && hiveSessionCatalog.databaseExists(schema))
   }
 
   override def listDatabases(): Seq[String] = synchronized {
@@ -578,22 +529,14 @@
   private def listAllDatabases(): Seq[String] = {
     if (snappySession.enableHiveSupport) {
       (super.listDatabases() ++
-<<<<<<< HEAD
-          hiveSessionCatalog.listDatabases().map(formatDatabaseName)).distinct.sorted
-=======
           hiveSessionCatalog.listDatabases()).distinct.sorted
->>>>>>> c2907ce5
     } else super.listDatabases().distinct.sorted
   }
 
   override def listDatabases(pattern: String): Seq[String] = {
     if (snappySession.enableHiveSupport) {
       (super.listDatabases(pattern) ++
-<<<<<<< HEAD
-          hiveSessionCatalog.listDatabases(pattern).map(formatDatabaseName)).distinct.sorted
-=======
           hiveSessionCatalog.listDatabases(pattern)).distinct.sorted
->>>>>>> c2907ce5
     } else super.listDatabases(pattern).distinct.sorted
   }
 
@@ -763,7 +706,6 @@
       }
 
       if (checkHiveCatalog(oldName)) hiveSessionCatalog.renameTable(oldName, newName)
-<<<<<<< HEAD
       else if (externalCatalog.databaseExists(oldSchemaName)) {
         getTableMetadataOption(oldName).flatMap(_.provider) match {
           // in-built tables don't support rename yet
@@ -772,14 +714,6 @@
               s"Table $oldName having provider '$p' does not support rename")
           case _ => super.renameTable(oldName, newName)
         }
-=======
-      else getTableMetadataOption(oldName).flatMap(_.provider) match {
-        // in-built tables don't support rename yet
-        case Some(p) if SnappyContext.isBuiltInProvider(p) =>
-          throw new UnsupportedOperationException(
-            s"Table $oldName having provider '$p' does not support rename")
-        case _ => super.renameTable(oldName, newName)
->>>>>>> c2907ce5
       }
     }
   }
@@ -911,12 +845,7 @@
     }
     if (snappySession.enableHiveSupport && hiveSessionCatalog.databaseExists(schema)) {
       (super.listTables(schema, pattern).toSet ++
-<<<<<<< HEAD
-          hiveSessionCatalog.listTables(schema, pattern).map(id => TableIdentifier(
-            formatTableName(id.table), id.database.map(formatDatabaseName))).toSet).toSeq
-=======
           hiveSessionCatalog.listTables(schema, pattern).toSet).toSeq
->>>>>>> c2907ce5
     } else super.listTables(schema, pattern)
   }
 
