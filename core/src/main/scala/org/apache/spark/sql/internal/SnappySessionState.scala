--- conflicted
+++ resolved
@@ -1,4 +1,1318 @@
-<<<<<<< HEAD
+//<<<<<<< HEAD
+/////*
+//// * Copyright (c) 2017 SnappyData, Inc. All rights reserved.
+//// *
+//// * Licensed under the Apache License, Version 2.0 (the "License"); you
+//// * may not use this file except in compliance with the License. You
+//// * may obtain a copy of the License at
+//// *
+//// * http://www.apache.org/licenses/LICENSE-2.0
+//// *
+//// * Unless required by applicable law or agreed to in writing, software
+//// * distributed under the License is distributed on an "AS IS" BASIS,
+//// * WITHOUT WARRANTIES OR CONDITIONS OF ANY KIND, either express or
+//// * implied. See the License for the specific language governing
+//// * permissions and limitations under the License. See accompanying
+//// * LICENSE file.
+//// */
+////
+////package org.apache.spark.sql.internal
+////
+////import java.util.Properties
+////import java.util.concurrent.ConcurrentHashMap
+////
+////import scala.collection.mutable.ArrayBuffer
+////import scala.annotation.tailrec
+////import scala.reflect.{ClassTag, classTag}
+////
+////import com.gemstone.gemfire.internal.cache.{CacheDistributionAdvisee, ColocationHelper, PartitionedRegion}
+////import io.snappydata.Property
+////
+////import org.apache.spark.internal.config.{ConfigBuilder, ConfigEntry, TypedConfigBuilder}
+////import org.apache.spark.sql._
+////import org.apache.spark.sql.aqp.SnappyContextFunctions
+////import org.apache.spark.sql.catalyst.analysis
+////import org.apache.spark.sql.catalyst.analysis.TypeCoercion.PromoteStrings
+////import org.apache.spark.sql.catalyst.analysis.{Analyzer, EliminateSubqueryAliases, NoSuchTableException, UnresolvedRelation}
+////import org.apache.spark.sql.catalyst.catalog.CatalogRelation
+////import org.apache.spark.sql.catalyst.expressions.aggregate.AggregateExpression
+////import org.apache.spark.sql.catalyst.expressions.{And, EqualTo, In, ScalarSubquery, _}
+////import org.apache.spark.sql.catalyst.optimizer.{Optimizer, ReorderJoin}
+////import org.apache.spark.sql.catalyst.plans.logical.{Aggregate, InsertIntoTable, Join, LogicalPlan, Project}
+////import org.apache.spark.sql.catalyst.rules.{Rule, RuleExecutor}
+////import org.apache.spark.sql.catalyst.planning.ExtractEquiJoinKeys
+////import org.apache.spark.sql.catalyst.plans.JoinType
+////import org.apache.spark.sql.catalyst.plans.logical.{InsertIntoTable, Join, LogicalPlan, Project}
+////import org.apache.spark.sql.catalyst.rules.Rule
+////import org.apache.spark.sql.collection.Utils
+////import org.apache.spark.sql.execution._
+////import org.apache.spark.sql.execution.columnar.impl.IndexColumnFormatRelation
+////import org.apache.spark.sql.execution.datasources.{DataSourceAnalysis, FindDataSourceTable, HadoopFsRelation, LogicalRelation, PartitioningUtils, ResolveDataSource}
+////import org.apache.spark.sql.execution.exchange.{EnsureRequirements, ReuseExchange}
+////import org.apache.spark.sql.execution.sources.{PhysicalScan, StoreDataSourceStrategy}
+////import org.apache.spark.sql.hive.{SnappyConnectorCatalog, SnappySharedState, SnappyStoreHiveCatalog}
+////import org.apache.spark.sql.internal.SQLConf.SQLConfigBuilder
+////import org.apache.spark.sql.sources._
+////import org.apache.spark.sql.store.StoreUtils
+////import org.apache.spark.sql.streaming.{LogicalDStreamPlan, WindowLogicalPlan}
+////import org.apache.spark.sql.types.{DecimalType, NumericType, StringType}
+////import org.apache.spark.streaming.Duration
+////import org.apache.spark.unsafe.types.UTF8String
+////import org.apache.spark.{Partition, SparkConf}
+////
+////
+////class SnappySessionState(snappySession: SnappySession)
+////    extends SessionState(snappySession) {
+////
+////  self =>
+////
+////  @transient
+////  val contextFunctions: SnappyContextFunctions = new SnappyContextFunctions
+////
+////  protected lazy val snappySharedState: SnappySharedState = snappySession.sharedState
+////
+////  private[internal] lazy val metadataHive = snappySharedState.metadataHive().newSession()
+////
+////  override lazy val sqlParser: SnappySqlParser =
+////    contextFunctions.newSQLParser(this.snappySession)
+////
+////  private[sql] var disableStoreOptimizations: Boolean = false
+////
+////  // Only Avoid rule PromoteStrings that remove ParamLiteral for its type being NullType
+////  // Rest all rules, even if redundant, are same as analyzer for maintainability reason
+////  lazy val analyzerPrepare: Analyzer = new Analyzer(catalog, conf) {
+////
+////    def getStrategy(strategy: analyzer.Strategy): Strategy = strategy match {
+////      case analyzer.FixedPoint(_) => fixedPoint
+////      case _ => Once
+////    }
+////
+////    override lazy val batches: Seq[Batch] = analyzer.batches.map {
+////      case batch if batch.name.equalsIgnoreCase("Resolution") =>
+////        Batch(batch.name, getStrategy(batch.strategy), batch.rules.filter(_ match {
+////          case PromoteStrings => false
+////          case _ => true
+////        }): _*)
+////      case batch => Batch(batch.name, getStrategy(batch.strategy), batch.rules: _*)
+////    }
+////
+////    override val extendedResolutionRules: Seq[Rule[LogicalPlan]] =
+////      getExtendedResolutionRules(this)
+////
+////    override val extendedCheckRules: Seq[LogicalPlan => Unit] = getExtendedCheckRules
+////  }
+////
+////  def getExtendedResolutionRules(analyzer: Analyzer): Seq[Rule[LogicalPlan]] =
+////    new PreprocessTableInsertOrPut(conf) ::
+////        new FindDataSourceTable(snappySession) ::
+////        DataSourceAnalysis(conf) ::
+////        ResolveRelationsExtended ::
+////        AnalyzeMutableOperations(snappySession, analyzer) ::
+////        ResolveQueryHints(snappySession) ::
+////        (if (conf.runSQLonFile) new ResolveDataSource(snappySession) ::
+////            Nil else Nil)
+////
+////
+////  def getExtendedCheckRules: Seq[LogicalPlan => Unit] = {
+////    Seq(ConditionalPreWriteCheck(datasources.PreWriteCheck(conf, catalog)), PrePutCheck)
+////  }
+////
+////  override lazy val analyzer: Analyzer = new Analyzer(catalog, conf) {
+////
+////    override val extendedResolutionRules: Seq[Rule[LogicalPlan]] =
+////      getExtendedResolutionRules(this)
+////
+////    override val extendedCheckRules: Seq[LogicalPlan => Unit] = getExtendedCheckRules
+////  }
+////
+////  /**
+////   * A set of basic analysis rules required to be run before plan caching to allow
+////   * for proper analysis before ParamLiterals are marked as "tokenized". For example,
+////   * grouping or ordering expressions used in projections will need to be resolved
+////   * here so that ParamLiterals are considered as equal based of value and not position.
+////   */
+////  private[sql] lazy val preCacheRules: RuleExecutor[LogicalPlan] = new RuleExecutor[LogicalPlan] {
+////    override val batches: Seq[Batch] = Batch("Resolution", Once,
+////      ResolveAggregationExpressions :: Nil: _*) :: Nil
+////  }
+////
+////  override lazy val optimizer: Optimizer = new SparkOptimizer(catalog, conf, experimentalMethods) {
+////    override def batches: Seq[Batch] = {
+////      implicit val ss = snappySession
+////      var insertedSnappyOpts = 0
+////      val modified = super.batches.map {
+////        case batch if batch.name.equalsIgnoreCase("Operator Optimizations") =>
+////          insertedSnappyOpts += 1
+////          val (left, right) = batch.rules.splitAt(batch.rules.indexOf(ReorderJoin))
+////          Batch(batch.name, batch.strategy, (left :+ ResolveIndex()) ++ right: _*)
+////        case b => b
+////      }
+////
+////      if (insertedSnappyOpts != 1) {
+////        throw new AnalysisException("Snappy Optimizations not applied")
+////      }
+////
+////      modified :+
+////          Batch("Streaming SQL Optimizers", Once, PushDownWindowLogicalPlan) :+
+////          Batch("Link buckets to RDD partitions", Once, new LinkPartitionsToBuckets) :+
+////          Batch("TokenizedLiteral Folding Optimization", Once, TokenizedLiteralFolding) :+
+////          Batch("Order join conditions ", Once, OrderJoinConditions)
+////    }
+////  }
+////
+////  // copy of ConstantFolding that will turn a constant up/down cast into
+////  // a static value.
+////  object TokenizedLiteralFolding extends Rule[LogicalPlan] {
+////
+////    private def foldExpression(e: Expression): DynamicFoldableExpression = {
+////      // lets mark child params foldable false so that nested expression doesn't
+////      // attempt to wrap.
+////      e.foreach {
+////        case p: TokenizedLiteral => p.markFoldable(false)
+////        case _ =>
+////      }
+////      DynamicFoldableExpression(e)
+////    }
+////
+////    def apply(plan: LogicalPlan): LogicalPlan = {
+////      val foldedLiterals = new ArrayBuffer[TokenizedLiteral](4)
+////      val newPlan = plan transformAllExpressions {
+////        case p: TokenizedLiteral =>
+////          if (!p.foldable) {
+////            p.markFoldable(true)
+////            foldedLiterals += p
+////          }
+////          p
+////        // also mark linking for scalar/predicate subqueries and disable plan caching
+////        case s@(_: ScalarSubquery | _: PredicateSubquery) =>
+////          snappySession.linkPartitionsToBuckets(flag = true)
+////          snappySession.planCaching = false
+////          s
+////      } transform {
+////        case q: LogicalPlan => q transformExpressionsDown {
+////          // ignore leaf literals
+////          case l@(_: Literal | _: DynamicReplacableConstant) => l
+////          // Wrap expressions that are foldable.
+////          case e if e.foldable => foldExpression(e)
+////          // Like Spark's OptimizeIn but uses DynamicInSet to allow for tokenized literals
+////          // to be optimized too.
+////          case expr@In(v, l) if !disableStoreOptimizations =>
+////            val list = l.collect {
+////              case e@(_: Literal | _: DynamicReplacableConstant) => e
+////              case e if e.foldable => foldExpression(e)
+////            }
+////            if (list.length == l.length) {
+////              val newList = ExpressionSet(list).toVector
+////              // hash sets are faster that linear search for more than a couple of entries
+////              // for non-primitive types while keeping limit as default 10 for primitives
+////              val threshold = v.dataType match {
+////                case _: DecimalType => "2"
+////                case _: NumericType => "10"
+////                case _ => "2"
+////              }
+////              if (newList.size > conf.getConfString(
+////                SQLConf.OPTIMIZER_INSET_CONVERSION_THRESHOLD.key, threshold).toInt) {
+////                DynamicInSet(v, newList)
+////              } else if (newList.size < list.size) {
+////                expr.copy(list = newList)
+////              } else {
+////                // newList.length == list.length
+////                expr
+////              }
+////            } else expr
+////        }
+////      }
+////      for (l <- foldedLiterals) l.markFoldable(false)
+////      newPlan
+////    }
+////  }
+////
+////  object PushDownWindowLogicalPlan extends Rule[LogicalPlan] {
+////    def apply(plan: LogicalPlan): LogicalPlan = {
+////      var duration: Duration = null
+////      var slide: Option[Duration] = None
+////      var transformed: Boolean = false
+////      plan transformDown {
+////        case win@WindowLogicalPlan(d, s, child, false) =>
+////          child match {
+////            case LogicalRelation(_, _, _) |
+////                 LogicalDStreamPlan(_, _) => win
+////            case _ => duration = d
+////              slide = s
+////              transformed = true
+////              win.child
+////          }
+////        case c@(LogicalRelation(_, _, _) |
+////                LogicalDStreamPlan(_, _)) =>
+////          if (transformed) {
+////            transformed = false
+////            WindowLogicalPlan(duration, slide, c, transformed = true)
+////          } else c
+////      }
+////    }
+////  }
+////
+////  /**
+////   * This rule sets the flag at query level to link the partitions to
+////   * be created for tables to be the same as number of buckets. This will avoid
+////   * exchange on one side of a non-collocated join in many cases.
+////   */
+////  final class LinkPartitionsToBuckets extends Rule[LogicalPlan] {
+////    def apply(plan: LogicalPlan): LogicalPlan = {
+////      plan.foreach {
+////        case _ if Property.ForceLinkPartitionsToBuckets.get(conf) =>
+////          // always create one partition per bucket
+////          snappySession.linkPartitionsToBuckets(flag = true)
+////        case j: Join if !JoinStrategy.isLocalJoin(j) =>
+////          // disable for the entire query for consistency
+////          snappySession.linkPartitionsToBuckets(flag = true)
+////        case _: InsertIntoTable | _: TableMutationPlan |
+////             LogicalRelation(_: IndexColumnFormatRelation, _, _) =>
+////          // disable for inserts/puts to avoid exchanges and indexes to work correctly
+////          snappySession.linkPartitionsToBuckets(flag = true)
+////        case _ => // nothing for others
+////      }
+////      plan
+////    }
+////  }
+////
+////  override lazy val conf: SnappyConf = new SnappyConf(snappySession)
+////
+////  /**
+////   * The partition mapping selected for the lead partitioned region in
+////   * a collocated chain for current execution
+////   */
+////  private[spark] val leaderPartitions = new ConcurrentHashMap[PartitionedRegion,
+////      Array[Partition]](16, 0.7f, 1)
+////
+////  /**
+////   * Replaces [[UnresolvedRelation]]s with concrete relations from the catalog.
+////   */
+////  object ResolveRelationsExtended extends Rule[LogicalPlan] with PredicateHelper {
+////    def getTable(u: UnresolvedRelation): LogicalPlan = {
+////      try {
+////        catalog.lookupRelation(u.tableIdentifier, u.alias)
+////      } catch {
+////        case _: NoSuchTableException =>
+////          u.failAnalysis(s"Table not found: ${u.tableName}")
+////      }
+////    }
+////
+////    def apply(plan: LogicalPlan): LogicalPlan = plan resolveOperators {
+////      case i@PutIntoTable(u: UnresolvedRelation, _) =>
+////        i.copy(table = EliminateSubqueryAliases(getTable(u)))
+////      case d@DMLExternalTable(_, u: UnresolvedRelation, _) =>
+////        d.copy(query = EliminateSubqueryAliases(getTable(u)))
+////    }
+////  }
+////
+////  /**
+////    * Orders the join keys as per the  underlying partitioning keys ordering of the table.
+////    */
+////  object OrderJoinConditions extends Rule[LogicalPlan] with JoinQueryPlanning {
+////    def apply(plan: LogicalPlan): LogicalPlan = plan transform {
+////      case ExtractEquiJoinKeys(joinType, leftKeys, rightKeys, otherCondition, left, right) =>
+////        prepareOrderedCondition(joinType, left, right, leftKeys, rightKeys, otherCondition)
+////    }
+////
+////    def getPartCols(plan: LogicalPlan): Seq[NamedExpression] = {
+////      plan match {
+////        case PhysicalScan(_, _, child) => child match {
+////          case r@LogicalRelation(scan: PartitionedDataSourceScan, _, _) =>
+////            // send back numPartitions=1 for replicated table since collocated
+////            if (!scan.isPartitioned) return Nil
+////            val partCols = scan.partitionColumns.map(colName =>
+////              r.resolveQuoted(colName, analysis.caseInsensitiveResolution)
+////                  .getOrElse(throw new AnalysisException(
+////                    s"""Cannot resolve column "$colName" among (${r.output})""")))
+////            partCols
+////          case _ => Nil
+////        }
+////        case _ => Nil
+////      }
+////    }
+////
+////    private def orderJoinKeys(left: LogicalPlan,
+////        right: LogicalPlan,
+////        leftKeys: Seq[Expression],
+////        rightKeys: Seq[Expression]): (Seq[Expression], Seq[Expression]) = {
+////      val leftPartCols = getPartCols(left)
+////      val rightPartCols = getPartCols(right)
+////      if (leftPartCols ne Nil) {
+////        val (keyOrder, allPartPresent) = getKeyOrder(left, leftKeys, leftPartCols)
+////        if (allPartPresent) {
+////          val leftOrderedKeys = keyOrder.zip(leftKeys).sortWith(_._1 < _._1).unzip._2
+////          val rightOrderedKeys = keyOrder.zip(rightKeys).sortWith(_._1 < _._1).unzip._2
+////          (leftOrderedKeys, rightOrderedKeys)
+////        } else {
+////          (leftKeys, rightKeys)
+////        }
+////      } else if (rightPartCols ne Nil) {
+////        val (keyOrder, allPartPresent) = getKeyOrder(right, rightKeys, rightPartCols)
+////        if (allPartPresent) {
+////          val leftOrderedKeys = keyOrder.zip(leftKeys).sortWith(_._1 < _._1).unzip._2
+////          val rightOrderedKeys = keyOrder.zip(rightKeys).sortWith(_._1 < _._1).unzip._2
+////          (leftOrderedKeys, rightOrderedKeys)
+////        } else {
+////          (leftKeys, rightKeys)
+////        }
+////      } else {
+////        (leftKeys, rightKeys)
+////      }
+////    }
+////
+////    private def prepareOrderedCondition(joinType: JoinType,
+////        left: LogicalPlan,
+////        right: LogicalPlan,
+////        leftKeys: Seq[Expression],
+////        rightKeys: Seq[Expression],
+////        otherCondition: Option[Expression]): LogicalPlan = {
+////      val (leftOrderedKeys, rightOrderedKeys) = orderJoinKeys(left, right, leftKeys, rightKeys)
+////      val joinPairs = leftOrderedKeys.zip(rightOrderedKeys)
+////      val newJoin = joinPairs.map(EqualTo.tupled).reduceOption(And)
+////      val allConditions = (newJoin ++ otherCondition).reduceOption(And)
+////      Join(left, right, joinType, allConditions)
+////    }
+////  }
+////
+////  case class AnalyzeMutableOperations(sparkSession: SparkSession,
+////      analyzer: Analyzer) extends Rule[LogicalPlan] with PredicateHelper {
+////
+////    private def getKeyAttributes(table: LogicalPlan,
+////        child: LogicalPlan,
+////        plan: LogicalPlan): (Seq[NamedExpression], LogicalPlan, LogicalRelation) = {
+////      var tableName = ""
+////      val keyColumns = table.collectFirst {
+////        case lr@LogicalRelation(mutable: MutableRelation, _, _) =>
+////          val ks = mutable.getKeyColumns
+////          if (ks.isEmpty) {
+////            val currentKey = snappySession.currentKey
+////            // if this is a row table, then fallback to direct execution
+////            mutable match {
+////              case _: UpdatableRelation if currentKey ne null =>
+////                return (Nil, DMLExternalTable(catalog.newQualifiedTableName(
+////                  mutable.table), lr, currentKey.sqlText), lr)
+////              case _ =>
+////                throw new AnalysisException(
+////                  s"Empty key columns for update/delete on $mutable")
+////            }
+////          }
+////          tableName = mutable.table
+////          ks
+////      }.getOrElse(throw new AnalysisException(
+////        s"Update/Delete requires a MutableRelation but got $table"))
+////      // resolve key columns right away
+////      var mutablePlan: Option[LogicalRelation] = None
+////      val newChild = child.transformDown {
+////        case lr@LogicalRelation(mutable: MutableRelation, _, _)
+////          if mutable.table.equalsIgnoreCase(tableName) =>
+////          mutablePlan = Some(mutable.withKeyColumns(lr, keyColumns))
+////          mutablePlan.get
+////      }
+////
+////      mutablePlan match {
+////        case Some(sourcePlan) =>
+////          val keyAttrs = keyColumns.map { name =>
+////            analysis.withPosition(sourcePlan) {
+////              sourcePlan.resolve(
+////                name.split('.'), analyzer.resolver).getOrElse(
+////                throw new AnalysisException(s"Could not resolve key column $name"))
+////            }
+////          }
+////          (keyAttrs, newChild, sourcePlan)
+////        case _ => throw new AnalysisException(
+////          s"Could not find any scan from the table '$tableName' to be updated in $plan")
+////      }
+////    }
+////
+////    def apply(plan: LogicalPlan): LogicalPlan = plan transform {
+////      case c: DMLExternalTable if !c.query.resolved =>
+////        c.copy(query = analyzeQuery(c.query))
+////
+////      case u@Update(table, child, keyColumns, updateCols, updateExprs)
+////        if keyColumns.isEmpty && u.resolved && child.resolved =>
+////        // add the key columns to the plan
+////        val (keyAttrs, newChild, relation) = getKeyAttributes(table, child, u)
+////        // if this is a row table with no PK, then fallback to direct execution
+////        if (keyAttrs.isEmpty) newChild
+////        else {
+////          // check that partitioning or key columns should not be updated
+////          val nonUpdatableColumns = (relation.relation.asInstanceOf[MutableRelation]
+////              .partitionColumns.map(Utils.toUpperCase) ++
+////              keyAttrs.map(k => Utils.toUpperCase(k.name))).toSet
+////          // resolve the columns being updated and cast the expressions if required
+////          val (updateAttrs, newUpdateExprs) = updateCols.zip(updateExprs).map { case (c, expr) =>
+////            val attr = analysis.withPosition(relation) {
+////              relation.resolve(
+////                c.name.split('.'), analyzer.resolver).getOrElse(
+////                throw new AnalysisException(s"Could not resolve update column ${c.name}"))
+////            }
+////            val colName = Utils.toUpperCase(c.name)
+////            if (nonUpdatableColumns.contains(colName)) {
+////              throw new AnalysisException("Cannot update partitioning/key column " +
+////                  s"of the table for $colName (among [${nonUpdatableColumns.mkString(", ")}])")
+////            }
+////            // cast the update expressions if required
+////            val newExpr = if (attr.dataType.sameType(expr.dataType)) {
+////              expr
+////            } else {
+////              // avoid unnecessary copy+cast when inserting DECIMAL types
+////              // into column table
+////              expr.dataType match {
+////                case _: DecimalType
+////                  if attr.dataType.isInstanceOf[DecimalType] => expr
+////                case _ => Alias(Cast(expr, attr.dataType), attr.name)()
+////              }
+////            }
+////            (attr, newExpr)
+////          }.unzip
+////          // collect all references and project on them to explicitly eliminate
+////          // any extra columns
+////          val allReferences = newChild.references ++
+////              AttributeSet(newUpdateExprs.flatMap(_.references)) ++ AttributeSet(keyAttrs)
+////          u.copy(child = Project(newChild.output.filter(allReferences.contains), newChild),
+////            keyColumns = keyAttrs.map(_.toAttribute),
+////            updateColumns = updateAttrs.map(_.toAttribute), updateExpressions = newUpdateExprs)
+////        }
+////
+////      case d@Delete(table, child, keyColumns) if keyColumns.isEmpty && child.resolved =>
+////        // add and project only the key columns
+////        val (keyAttrs, newChild, _) = getKeyAttributes(table, child, d)
+////        // if this is a row table with no PK, then fallback to direct execution
+////        if (keyAttrs.isEmpty) newChild
+////        else {
+////          d.copy(child = Project(keyAttrs, newChild),
+////            keyColumns = keyAttrs.map(_.toAttribute))
+////        }
+////      case d@DeleteFromTable(_, child) if child.resolved =>
+////        ColumnTableBulkOps.transformDeletePlan(sparkSession, d)
+////      case p@PutIntoTable(_, child) if child.resolved =>
+////        ColumnTableBulkOps.transformPutPlan(sparkSession, p)
+////    }
+////
+////    private def analyzeQuery(query: LogicalPlan): LogicalPlan = {
+////      val qe = sparkSession.sessionState.executePlan(query)
+////      qe.assertAnalyzed()
+////      qe.analyzed
+////    }
+////  }
+////
+////  /**
+////   * Internal catalog for managing table and database states.
+////   */
+////  override lazy val catalog: SnappyStoreHiveCatalog = {
+////    SnappyContext.getClusterMode(snappySession.sparkContext) match {
+////      case ThinClientConnectorMode(_, _) =>
+////        new SnappyConnectorCatalog(
+////          snappySharedState.snappyCatalog(),
+////          snappySession,
+////          metadataHive,
+////          snappySession.sharedState.globalTempViewManager,
+////          functionResourceLoader,
+////          functionRegistry,
+////          conf,
+////          newHadoopConf())
+////      case _ =>
+////        new SnappyStoreHiveCatalog(
+////          snappySharedState.snappyCatalog(),
+////          snappySession,
+////          metadataHive,
+////          snappySession.sharedState.globalTempViewManager,
+////          functionResourceLoader,
+////          functionRegistry,
+////          conf,
+////          newHadoopConf())
+////    }
+////  }
+////
+////  override def planner: DefaultPlanner = new DefaultPlanner(snappySession, conf,
+////    experimentalMethods.extraStrategies)
+////
+////  protected[sql] def queryPreparations(topLevel: Boolean): Seq[Rule[SparkPlan]] = Seq(
+////    python.ExtractPythonUDFs,
+////    TokenizeSubqueries(snappySession),
+////    EnsureRequirements(snappySession.sessionState.conf),
+////    CollapseCollocatedPlans(snappySession),
+////    CollapseCodegenStages(snappySession.sessionState.conf),
+////    InsertCachedPlanFallback(snappySession, topLevel),
+////    ReuseExchange(snappySession.sessionState.conf))
+////
+////  protected def newQueryExecution(plan: LogicalPlan): QueryExecution = {
+////    new QueryExecution(snappySession, plan) {
+////
+////      snappySession.addContextObject(SnappySession.ExecutionKey,
+////        () => newQueryExecution(plan))
+////
+////      override protected def preparations: Seq[Rule[SparkPlan]] =
+////        queryPreparations(topLevel = true)
+////    }
+////  }
+////
+////  override def executePlan(plan: LogicalPlan): QueryExecution = {
+////    clearExecutionData()
+////    newQueryExecution(plan)
+////  }
+////
+////  private[spark] def prepareExecution(plan: SparkPlan): SparkPlan = {
+////    queryPreparations(topLevel = false).foldLeft(plan) {
+////      case (sp, rule) => rule.apply(sp)
+////    }
+////  }
+////
+////  private[spark] def clearExecutionData(): Unit = {
+////    conf.refreshNumShufflePartitions()
+////    leaderPartitions.clear()
+////    snappySession.clearContext()
+////  }
+////
+////  def getTablePartitions(region: PartitionedRegion): Array[Partition] = {
+////    val leaderRegion = ColocationHelper.getLeaderRegion(region)
+////    leaderPartitions.computeIfAbsent(leaderRegion,
+////      new java.util.function.Function[PartitionedRegion, Array[Partition]] {
+////        override def apply(pr: PartitionedRegion): Array[Partition] = {
+////          val linkPartitionsToBuckets = snappySession.hasLinkPartitionsToBuckets
+////          val preferPrimaries = snappySession.preferPrimaries
+////          if (linkPartitionsToBuckets || preferPrimaries) {
+////            // also set the default shuffle partitions for this execution
+////            // to minimize exchange
+////            snappySession.sessionState.conf.setExecutionShufflePartitions(
+////              region.getTotalNumberOfBuckets)
+////          }
+////          StoreUtils.getPartitionsPartitionedTable(snappySession, pr,
+////            linkPartitionsToBuckets, preferPrimaries)
+////        }
+////      })
+////  }
+////
+////  def getTablePartitions(region: CacheDistributionAdvisee): Array[Partition] =
+////    StoreUtils.getPartitionsReplicatedTable(snappySession, region)
+////}
+////
+////class SnappyConf(@transient val session: SnappySession)
+////    extends SQLConf with Serializable {
+////
+////  /** Pool to be used for the execution of queries from this session */
+////  @volatile private[this] var schedulerPool: String = Property.SchedulerPool.defaultValue.get
+////
+////  /** If shuffle partitions is set by [[setExecutionShufflePartitions]]. */
+////  @volatile private[this] var executionShufflePartitions: Int = _
+////
+////  /**
+////   * Records the number of shuffle partitions to be used determined on runtime
+////   * from available cores on the system. A value <= 0 indicates that it was set
+////   * explicitly by user and should not use a dynamic value.
+////   */
+////  @volatile private[this] var dynamicShufflePartitions: Int = _
+////
+////  SQLConf.SHUFFLE_PARTITIONS.defaultValue match {
+////    case Some(d) if (session ne null) && super.numShufflePartitions == d =>
+////      dynamicShufflePartitions = coreCountForShuffle
+////    case None if session ne null =>
+////      dynamicShufflePartitions = coreCountForShuffle
+////    case _ =>
+////      executionShufflePartitions = -1
+////      dynamicShufflePartitions = -1
+////  }
+////
+////  private def coreCountForShuffle: Int = {
+////    val count = SnappyContext.totalCoreCount.get()
+////    if (count > 0 || (session eq null)) math.min(super.numShufflePartitions, count)
+////    else math.min(super.numShufflePartitions, session.sparkContext.defaultParallelism)
+////  }
+////
+////  private def keyUpdateActions(key: String, value: Option[Any], doSet: Boolean): Unit = key match {
+////    // clear plan cache when some size related key that effects plans changes
+////    case SQLConf.AUTO_BROADCASTJOIN_THRESHOLD.key |
+////         Property.HashJoinSize.name |
+////         Property.HashAggregateSize.name |
+////         Property.ForceLinkPartitionsToBuckets.name => session.clearPlanCache()
+////    case SQLConf.SHUFFLE_PARTITIONS.key =>
+////      // stop dynamic determination of shuffle partitions
+////      if (doSet) {
+////        executionShufflePartitions = -1
+////        dynamicShufflePartitions = -1
+////      } else {
+////        dynamicShufflePartitions = coreCountForShuffle
+////      }
+////      session.clearPlanCache()
+////    case Property.SchedulerPool.name =>
+////      schedulerPool = value match {
+////        case None => Property.SchedulerPool.defaultValue.get
+////        case Some(pool: String) if session.sparkContext.getPoolForName(pool).isDefined => pool
+////        case Some(pool) => throw new IllegalArgumentException(s"Invalid Pool $pool")
+////      }
+////
+////    case Property.PartitionPruning.name => value match {
+////      case Some(b) => session.partitionPruning = b.toString.toBoolean
+////      case None => session.partitionPruning = Property.PartitionPruning.defaultValue.get
+////    }
+////      session.clearPlanCache()
+////
+////    case Property.PlanCaching.name =>
+////      value match {
+////        case Some(boolVal) =>
+////          if (boolVal.toString.toBoolean) {
+////            session.clearPlanCache()
+////          }
+////          session.planCaching = boolVal.toString.toBoolean
+////        case None => session.planCaching = Property.PlanCaching.defaultValue.get
+////      }
+////
+////    case Property.PlanCachingAll.name =>
+////      value match {
+////        case Some(boolVal) =>
+////          val clearCache = !boolVal.toString.toBoolean
+////          if (clearCache) SnappySession.getPlanCache.asMap().clear()
+////        case None =>
+////      }
+////
+////    case Property.Tokenize.name =>
+////      value match {
+////        case Some(boolVal) => SnappySession.tokenize = boolVal.toString.toBoolean
+////        case None => SnappySession.tokenize = Property.Tokenize.defaultValue.get
+////      }
+////      session.clearPlanCache()
+////
+////    case SQLConf.WHOLESTAGE_CODEGEN_ENABLED.key => session.clearPlanCache()
+////
+////    case _ => // ignore others
+////  }
+////
+////  private[sql] def refreshNumShufflePartitions(): Unit = synchronized {
+////    if (session ne null) {
+////      if (executionShufflePartitions != -1) {
+////        executionShufflePartitions = 0
+////      }
+////      if (dynamicShufflePartitions != -1) {
+////        dynamicShufflePartitions = coreCountForShuffle
+////      }
+////    }
+////  }
+////
+////  private[sql] def setExecutionShufflePartitions(n: Int): Unit = synchronized {
+////    if (executionShufflePartitions != -1 && session != null) {
+////      executionShufflePartitions = math.max(n, executionShufflePartitions)
+////    }
+////  }
+////
+////  override def numShufflePartitions: Int = {
+////    val partitions = this.executionShufflePartitions
+////    if (partitions > 0) partitions
+////    else {
+////      val partitions = this.dynamicShufflePartitions
+////      if (partitions > 0) partitions else super.numShufflePartitions
+////    }
+////  }
+////
+////  def activeSchedulerPool: String = schedulerPool
+////
+////  override def setConfString(key: String, value: String): Unit = {
+////    keyUpdateActions(key, Some(value), doSet = true)
+////    super.setConfString(key, value)
+////  }
+////
+////  override def setConf[T](entry: ConfigEntry[T], value: T): Unit = {
+////    keyUpdateActions(entry.key, Some(value), doSet = true)
+////    require(entry != null, "entry cannot be null")
+////    require(value != null, s"value cannot be null for key: ${entry.key}")
+////    entry.defaultValue match {
+////      case Some(_) => super.setConf(entry, value)
+////      case None => super.setConf(entry.asInstanceOf[ConfigEntry[Option[T]]], Some(value))
+////    }
+////  }
+////
+////  override def unsetConf(key: String): Unit = {
+////    keyUpdateActions(key, None, doSet = false)
+////    super.unsetConf(key)
+////  }
+////
+////  override def unsetConf(entry: ConfigEntry[_]): Unit = {
+////    keyUpdateActions(entry.key, None, doSet = false)
+////    super.unsetConf(entry)
+////  }
+////}
+////
+////class SQLConfigEntry private(private[sql] val entry: ConfigEntry[_]) {
+////
+////  def key: String = entry.key
+////
+////  def doc: String = entry.doc
+////
+////  def isPublic: Boolean = entry.isPublic
+////
+////  def defaultValue[T]: Option[T] = entry.defaultValue.asInstanceOf[Option[T]]
+////
+////  def defaultValueString: String = entry.defaultValueString
+////
+////  def valueConverter[T]: String => T =
+////    entry.asInstanceOf[ConfigEntry[T]].valueConverter
+////
+////  def stringConverter[T]: T => String =
+////    entry.asInstanceOf[ConfigEntry[T]].stringConverter
+////
+////  override def toString: String = entry.toString
+////}
+////
+////object SQLConfigEntry {
+////
+////  private def handleDefault[T](entry: TypedConfigBuilder[T],
+////      defaultValue: Option[T]): SQLConfigEntry = defaultValue match {
+////    case Some(v) => new SQLConfigEntry(entry.createWithDefault(v))
+////    case None => new SQLConfigEntry(entry.createOptional)
+////  }
+////
+////  def sparkConf[T: ClassTag](key: String, doc: String, defaultValue: Option[T],
+////      isPublic: Boolean = true): SQLConfigEntry = {
+////    classTag[T] match {
+////      case ClassTag.Int => handleDefault[Int](ConfigBuilder(key)
+////          .doc(doc).intConf, defaultValue.asInstanceOf[Option[Int]])
+////      case ClassTag.Long => handleDefault[Long](ConfigBuilder(key)
+////          .doc(doc).longConf, defaultValue.asInstanceOf[Option[Long]])
+////      case ClassTag.Double => handleDefault[Double](ConfigBuilder(key)
+////          .doc(doc).doubleConf, defaultValue.asInstanceOf[Option[Double]])
+////      case ClassTag.Boolean => handleDefault[Boolean](ConfigBuilder(key)
+////          .doc(doc).booleanConf, defaultValue.asInstanceOf[Option[Boolean]])
+////      case c if c.runtimeClass == classOf[String] =>
+////        handleDefault[String](ConfigBuilder(key).doc(doc).stringConf,
+////          defaultValue.asInstanceOf[Option[String]])
+////      case c => throw new IllegalArgumentException(
+////        s"Unknown type of configuration key: $c")
+////    }
+////  }
+////
+////  def apply[T: ClassTag](key: String, doc: String, defaultValue: Option[T],
+////      isPublic: Boolean = true): SQLConfigEntry = {
+////    classTag[T] match {
+////      case ClassTag.Int => handleDefault[Int](SQLConfigBuilder(key)
+////          .doc(doc).intConf, defaultValue.asInstanceOf[Option[Int]])
+////      case ClassTag.Long => handleDefault[Long](SQLConfigBuilder(key)
+////          .doc(doc).longConf, defaultValue.asInstanceOf[Option[Long]])
+////      case ClassTag.Double => handleDefault[Double](SQLConfigBuilder(key)
+////          .doc(doc).doubleConf, defaultValue.asInstanceOf[Option[Double]])
+////      case ClassTag.Boolean => handleDefault[Boolean](SQLConfigBuilder(key)
+////          .doc(doc).booleanConf, defaultValue.asInstanceOf[Option[Boolean]])
+////      case c if c.runtimeClass == classOf[String] =>
+////        handleDefault[String](SQLConfigBuilder(key).doc(doc).stringConf,
+////          defaultValue.asInstanceOf[Option[String]])
+////      case c => throw new IllegalArgumentException(
+////        s"Unknown type of configuration key: $c")
+////    }
+////  }
+////}
+////
+////trait AltName[T] {
+////
+////  def name: String
+////
+////  def altName: String
+////
+////  def configEntry: SQLConfigEntry
+////
+////  def defaultValue: Option[T] = configEntry.defaultValue[T]
+////
+////  def getOption(conf: SparkConf): Option[String] = if (altName == null) {
+////    conf.getOption(name)
+////  } else {
+////    conf.getOption(name) match {
+////      case s: Some[String] => // check if altName also present and fail if so
+////        if (conf.contains(altName)) {
+////          throw new IllegalArgumentException(
+////            s"Both $name and $altName configured. Only one should be set.")
+////        } else s
+////      case None => conf.getOption(altName)
+////    }
+////  }
+////
+////  private def get(conf: SparkConf, name: String,
+////      defaultValue: String): T = {
+////    configEntry.entry.defaultValue match {
+////      case Some(_) => configEntry.valueConverter[T](
+////        conf.get(name, defaultValue))
+////      case None => configEntry.valueConverter[Option[T]](
+////        conf.get(name, defaultValue)).get
+////    }
+////  }
+////
+////  def get(conf: SparkConf): T = if (altName == null) {
+////    get(conf, name, configEntry.defaultValueString)
+////  } else {
+////    if (conf.contains(name)) {
+////      if (!conf.contains(altName)) get(conf, name, configEntry.defaultValueString)
+////      else {
+////        throw new IllegalArgumentException(
+////          s"Both $name and $altName configured. Only one should be set.")
+////      }
+////    } else {
+////      get(conf, altName, configEntry.defaultValueString)
+////    }
+////  }
+////
+////  def get(properties: Properties): T = {
+////    val propertyValue = getProperty(properties)
+////    if (propertyValue ne null) configEntry.valueConverter[T](propertyValue)
+////    else defaultValue.get
+////  }
+////
+////  def getProperty(properties: Properties): String = if (altName == null) {
+////    properties.getProperty(name)
+////  } else {
+////    val v = properties.getProperty(name)
+////    if (v != null) {
+////      // check if altName also present and fail if so
+////      if (properties.getProperty(altName) != null) {
+////        throw new IllegalArgumentException(
+////          s"Both $name and $altName specified. Only one should be set.")
+////      }
+////      v
+////    } else properties.getProperty(altName)
+////  }
+////
+////  def unapply(key: String): Boolean = name.equals(key) ||
+////      (altName != null && altName.equals(key))
+////}
+////
+////trait SQLAltName[T] extends AltName[T] {
+////
+////  private def get(conf: SQLConf, entry: SQLConfigEntry): T = {
+////    entry.defaultValue match {
+////      case Some(_) => conf.getConf(entry.entry.asInstanceOf[ConfigEntry[T]])
+////      case None => conf.getConf(entry.entry.asInstanceOf[ConfigEntry[Option[T]]]).get
+////    }
+////  }
+////
+////  private def get(conf: SQLConf, name: String,
+////      defaultValue: String): T = {
+////    configEntry.entry.defaultValue match {
+////      case Some(_) => configEntry.valueConverter[T](
+////        conf.getConfString(name, defaultValue))
+////      case None => configEntry.valueConverter[Option[T]](
+////        conf.getConfString(name, defaultValue)).get
+////    }
+////  }
+////
+////  def get(conf: SQLConf): T = if (altName == null) {
+////    get(conf, configEntry)
+////  } else {
+////    if (conf.contains(name)) {
+////      if (!conf.contains(altName)) get(conf, configEntry)
+////      else {
+////        throw new IllegalArgumentException(
+////          s"Both $name and $altName configured. Only one should be set.")
+////      }
+////    } else {
+////      get(conf, altName, configEntry.defaultValueString)
+////    }
+////  }
+////
+////  def getOption(conf: SQLConf): Option[T] = if (altName == null) {
+////    if (conf.contains(name)) Some(get(conf, name, "<undefined>"))
+////    else defaultValue
+////  } else {
+////    if (conf.contains(name)) {
+////      if (!conf.contains(altName)) Some(get(conf, name, ""))
+////      else {
+////        throw new IllegalArgumentException(
+////          s"Both $name and $altName configured. Only one should be set.")
+////      }
+////    } else if (conf.contains(altName)) {
+////      Some(get(conf, altName, ""))
+////    } else defaultValue
+////  }
+////
+////  def set(conf: SQLConf, value: T, useAltName: Boolean = false): Unit = {
+////    if (useAltName) {
+////      conf.setConfString(altName, configEntry.stringConverter(value))
+////    } else {
+////      conf.setConf[T](configEntry.entry.asInstanceOf[ConfigEntry[T]], value)
+////    }
+////  }
+////
+////  def remove(conf: SQLConf, useAltName: Boolean = false): Unit = {
+////    conf.unsetConf(if (useAltName) altName else name)
+////  }
+////}
+////
+////class DefaultPlanner(val snappySession: SnappySession, conf: SQLConf,
+////    extraStrategies: Seq[Strategy])
+////    extends SparkPlanner(snappySession.sparkContext, conf, extraStrategies)
+////        with SnappyStrategies {
+////
+////  val sampleSnappyCase: PartialFunction[LogicalPlan, Seq[SparkPlan]] = {
+////    case _ => Nil
+////  }
+////
+////  private val storeOptimizedRules: Seq[Strategy] =
+////    Seq(StoreDataSourceStrategy, SnappyAggregation, HashJoinStrategies)
+////
+////  override def strategies: Seq[Strategy] =
+////    Seq(SnappyStrategies,
+////      StoreStrategy, StreamQueryStrategy) ++
+////        storeOptimizedRules ++
+////        super.strategies
+////}
+////
+////private[sql] final class PreprocessTableInsertOrPut(conf: SQLConf)
+////    extends Rule[LogicalPlan] {
+////  def apply(plan: LogicalPlan): LogicalPlan = plan transform {
+////    // Check for SchemaInsertableRelation first
+////    case i@InsertIntoTable(l@LogicalRelation(r: SchemaInsertableRelation,
+////    _, _), _, child, _, _) if l.resolved && child.resolved =>
+////      r.insertableRelation(child.output) match {
+////        case Some(ir) =>
+////          val br = ir.asInstanceOf[BaseRelation]
+////          val relation = LogicalRelation(br,
+////            l.expectedOutputAttributes, l.catalogTable)
+////          castAndRenameChildOutputForPut(i.copy(table = relation),
+////            relation.output, br, null, child)
+////        case None =>
+////          throw new AnalysisException(s"$l requires that the query in the " +
+////              "SELECT clause of the INSERT INTO/OVERWRITE statement " +
+////              "generates the same number of columns as its schema.")
+////      }
+////
+////    // Check for PUT
+////    // Need to eliminate subqueries here. Unlike InsertIntoTable whose
+////    // subqueries have already been eliminated by special check in
+////    // ResolveRelations, no such special rule has been added for PUT
+////    case p@PutIntoTable(table, child) if table.resolved && child.resolved =>
+////      EliminateSubqueryAliases(table) match {
+////        case l@LogicalRelation(ir: RowInsertableRelation, _, _) =>
+////          // First, make sure the data to be inserted have the same number of
+////          // fields with the schema of the relation.
+////          val expectedOutput = l.output
+////          if (expectedOutput.size != child.output.size) {
+////            throw new AnalysisException(s"$l requires that the query in the " +
+////                "SELECT clause of the PUT INTO statement " +
+////                "generates the same number of columns as its schema.")
+////          }
+////          castAndRenameChildOutputForPut(p, expectedOutput, ir, l, child)
+////
+////        case _ => p
+////      }
+////
+////    // Check for DELETE
+////    // Need to eliminate subqueries here. Unlike InsertIntoTable whose
+////    // subqueries have already been eliminated by special check in
+////    // ResolveRelations, no such special rule has been added for PUT
+////    case d@DeleteFromTable(table, child) if table.resolved && child.resolved =>
+////      EliminateSubqueryAliases(table) match {
+////        case l@LogicalRelation(dr: DeletableRelation, _, _) =>
+////          def comp(a: Attribute, targetCol: String): Boolean = a match {
+////            case ref: AttributeReference => targetCol.equals(ref.name.toUpperCase)
+////          }
+////
+////          val expectedOutput = l.output
+////          if (!child.output.forall(a => expectedOutput.exists(e => comp(a, e.name.toUpperCase)))) {
+////            throw new AnalysisException(s"$l requires that the query in the " +
+////                "WHERE clause of the DELETE FROM statement " +
+////                "generates the same column name(s) as in its schema but found " +
+////                s"${child.output.mkString(",")} instead.")
+////          }
+////          l match {
+////            case LogicalRelation(ps: PartitionedDataSourceScan, _, _) =>
+////              if (!ps.partitionColumns.forall(a => child.output.exists(e =>
+////                comp(e, a.toUpperCase)))) {
+////                throw new AnalysisException(s"${child.output.mkString(",")}" +
+////                    s" columns in the WHERE clause of the DELETE FROM statement must " +
+////                    s"have all the parititioning column(s) ${ps.partitionColumns.mkString(",")}.")
+////              }
+////            case _ =>
+////          }
+////          castAndRenameChildOutputForPut(d, expectedOutput, dr, l, child)
+////
+////        case l@LogicalRelation(dr: MutableRelation, _, _) =>
+////          val expectedOutput = l.output
+////          if (child.output.length != expectedOutput.length) {
+////            throw new AnalysisException(s"$l requires that the query in the " +
+////                "WHERE clause of the DELETE FROM statement " +
+////                "generates the same number of column(s) as in its schema but found " +
+////                s"${child.output.mkString(",")} instead.")
+////          }
+////          castAndRenameChildOutputForPut(d, expectedOutput, dr, l, child)
+////        case _ => d
+////      }
+////
+////    // other cases handled like in PreprocessTableInsertion
+////    case i@InsertIntoTable(table, _, child, _, _)
+////      if table.resolved && child.resolved => table match {
+////      case relation: CatalogRelation =>
+////        val metadata = relation.catalogTable
+////        preProcess(i, relation = null, metadata.identifier.quotedString,
+////          metadata.partitionColumnNames)
+////      case LogicalRelation(h: HadoopFsRelation, _, identifier) =>
+////        val tblName = identifier.map(_.identifier.quotedString).getOrElse("unknown")
+////        preProcess(i, h, tblName, h.partitionSchema.map(_.name))
+////      case LogicalRelation(ir: InsertableRelation, _, identifier) =>
+////        val tblName = identifier.map(_.identifier.quotedString).getOrElse("unknown")
+////        preProcess(i, ir, tblName, Nil)
+////      case _ => i
+////    }
+////  }
+////
+////  private def preProcess(
+////      insert: InsertIntoTable,
+////      relation: BaseRelation,
+////      tblName: String,
+////      partColNames: Seq[String]): InsertIntoTable = {
+////
+////    // val expectedColumns = insert
+////
+////    val normalizedPartSpec = PartitioningUtils.normalizePartitionSpec(
+////      insert.partition, partColNames, tblName, conf.resolver)
+////
+////    val expectedColumns = {
+////      val staticPartCols = normalizedPartSpec.filter(_._2.isDefined).keySet
+////      insert.table.output.filterNot(a => staticPartCols.contains(a.name))
+////    }
+////
+////    if (expectedColumns.length != insert.child.schema.length) {
+////      throw new AnalysisException(
+////        s"Cannot insert into table $tblName because the number of columns are different: " +
+////            s"need ${expectedColumns.length} columns, " +
+////            s"but query has ${insert.child.schema.length} columns.")
+////    }
+////    if (insert.partition.nonEmpty) {
+////      // the query's partitioning must match the table's partitioning
+////      // this is set for queries like: insert into ... partition (one = "a", two = <expr>)
+////      val samePartitionColumns =
+////      if (conf.caseSensitiveAnalysis) {
+////        insert.partition.keySet == partColNames.toSet
+////      } else {
+////        insert.partition.keySet.map(_.toLowerCase) == partColNames.map(_.toLowerCase).toSet
+////      }
+////      if (!samePartitionColumns) {
+////        throw new AnalysisException(
+////          s"""
+////             |Requested partitioning does not match the table $tblName:
+////             |Requested partitions: ${insert.partition.keys.mkString(",")}
+////             |Table partitions: ${partColNames.mkString(",")}
+////           """.stripMargin)
+////      }
+////      castAndRenameChildOutput(insert.copy(partition = normalizedPartSpec), expectedColumns)
+////
+//////      expectedColumns.map(castAndRenameChildOutput(insert, _, relation, null,
+//////        child)).getOrElse(insert)
+////    } else {
+////      // All partition columns are dynamic because because the InsertIntoTable
+////      // command does not explicitly specify partitioning columns.
+////      castAndRenameChildOutput(insert, expectedColumns)
+////          .copy(partition = partColNames.map(_ -> None).toMap)
+//////      expectedColumns.map(castAndRenameChildOutput(insert, _, relation, null,
+//////        child)).getOrElse(insert).copy(partition = partColNames
+//////          .map(_ -> None).toMap)
+////    }
+////  }
+////
+////  /**
+////   * If necessary, cast data types and rename fields to the expected
+////   * types and names.
+////   */
+////  // TODO: do we really need to rename?
+////  def castAndRenameChildOutputForPut[T <: LogicalPlan](
+////      plan: T,
+////      expectedOutput: Seq[Attribute],
+////      relation: BaseRelation,
+////      newRelation: LogicalRelation,
+////      child: LogicalPlan): T = {
+////    val newChildOutput = expectedOutput.zip(child.output).map {
+////      case (expected, actual) =>
+////        if (expected.dataType.sameType(actual.dataType) &&
+////            expected.name == actual.name) {
+////          actual
+////        } else {
+////          // avoid unnecessary copy+cast when inserting DECIMAL types
+////          // into column table
+////          actual.dataType match {
+////            case _: DecimalType
+////              if expected.dataType.isInstanceOf[DecimalType] &&
+////                  relation.isInstanceOf[PlanInsertableRelation] => actual
+////            case _ => Alias(Cast(actual, expected.dataType), expected.name)()
+////          }
+////        }
+////    }
+////
+////    if (newChildOutput == child.output) {
+////      plan match {
+////        case p: PutIntoTable => p.copy(table = newRelation).asInstanceOf[T]
+////        case d: DeleteFromTable => d.copy(table = newRelation).asInstanceOf[T]
+////        case _: InsertIntoTable => plan
+////      }
+////    } else plan match {
+////      case p: PutIntoTable => p.copy(table = newRelation,
+////        child = Project(newChildOutput, child)).asInstanceOf[T]
+////      case d: DeleteFromTable => d.copy(table = newRelation,
+////        child = Project(newChildOutput, child)).asInstanceOf[T]
+////      case i: InsertIntoTable => i.copy(child = Project(newChildOutput,
+////        child)).asInstanceOf[T]
+////    }
+////  }
+////
+////  private def castAndRenameChildOutput(
+////      insert: InsertIntoTable,
+////      expectedOutput: Seq[Attribute]): InsertIntoTable = {
+////    val newChildOutput = expectedOutput.zip(insert.child.output).map {
+////      case (expected, actual) =>
+////        if (expected.dataType.sameType(actual.dataType) &&
+////            expected.name == actual.name &&
+////            expected.metadata == actual.metadata) {
+////          actual
+////        } else {
+////          // Renaming is needed for handling the following cases like
+////          // 1) Column names/types do not match, e.g., INSERT INTO TABLE tab1 SELECT 1, 2
+////          // 2) Target tables have column metadata
+////          Alias(Cast(actual, expected.dataType), expected.name)(
+////            explicitMetadata = Option(expected.metadata))
+////        }
+////    }
+////
+////    if (newChildOutput == insert.child.output) insert
+////    else {
+////      insert.copy(child = Project(newChildOutput, insert.child))
+////    }
+////  }
+////}
+////
+////private[sql] case object PrePutCheck extends (LogicalPlan => Unit) {
+////
+////  def apply(plan: LogicalPlan): Unit = {
+////    plan.foreach {
+////      case PutIntoTable(LogicalRelation(t: RowPutRelation, _, _), query) =>
+////        // Get all input data source relations of the query.
+////        val srcRelations = query.collect {
+////          case LogicalRelation(src: BaseRelation, _, _) => src
+////        }
+////        if (srcRelations.contains(t)) {
+////          throw Utils.analysisException(
+////            "Cannot put into table that is also being read from.")
+////        } else {
+////          // OK
+////        }
+////      case PutIntoTable(table, _) =>
+////        throw Utils.analysisException(s"$table does not allow puts.")
+////      case _ => // OK
+////    }
+////  }
+////}
+////
+////private[sql] case class ConditionalPreWriteCheck(sparkPreWriteCheck: datasources.PreWriteCheck)
+////    extends (LogicalPlan => Unit) {
+////  def apply(plan: LogicalPlan): Unit = {
+////    plan match {
+////      case PutIntoColumnTable(_, _, _) => // Do nothing
+////      case _ => sparkPreWriteCheck.apply(plan)
+////    }
+////  }
+////}
+////
+/////**
+//// * Deals with any escape characters in the LIKE pattern in optimization.
+//// * Does not deal with startsAndEndsWith equivalent of Spark's LikeSimplification
+//// * so 'a%b' kind of pattern with additional escaped chars will not be optimized.
+//// */
+////object LikeEscapeSimplification {
+////
+////  private def addTokenizedLiteral(parser: SnappyParser, s: String): Expression = {
+////    if (parser ne null) parser.addTokenizedLiteral(UTF8String.fromString(s), StringType)
+////    else Literal(UTF8String.fromString(s), StringType)
+////  }
+////
+////  def simplifyLike(parser: SnappyParser, expr: Expression,
+////      left: Expression, pattern: String): Expression = {
+////    val len_1 = pattern.length - 1
+////    if (len_1 == -1) return EqualTo(left, addTokenizedLiteral(parser, ""))
+////    val str = new StringBuilder(pattern.length)
+////    var wildCardStart = false
+////    var i = 0
+////    while (i < len_1) {
+////      pattern.charAt(i) match {
+////        case '\\' =>
+////          val c = pattern.charAt(i + 1)
+////          c match {
+////            case '_' | '%' | '\\' => // literal char
+////            case _ => return expr
+////          }
+////          str.append(c)
+////          // if next character is last one then it is literal
+////          if (i == len_1 - 1) {
+////            if (wildCardStart) return EndsWith(left, addTokenizedLiteral(parser, str.toString))
+////            else return EqualTo(left, addTokenizedLiteral(parser, str.toString))
+////          }
+////          i += 1
+////        case '%' if i == 0 => wildCardStart = true
+////        case '%' | '_' => return expr // wildcards in middle are left as is
+////        case c => str.append(c)
+////      }
+////      i += 1
+////    }
+////    pattern.charAt(len_1) match {
+////      case '%' =>
+////        if (wildCardStart) Contains(left, addTokenizedLiteral(parser, str.toString))
+////        else StartsWith(left, addTokenizedLiteral(parser, str.toString))
+////      case '_' | '\\' => expr
+////      case c =>
+////        str.append(c)
+////        if (wildCardStart) EndsWith(left, addTokenizedLiteral(parser, str.toString))
+////        else EqualTo(left, addTokenizedLiteral(parser, str.toString))
+////    }
+////  }
+////
+////  def apply(plan: LogicalPlan): LogicalPlan = plan transformAllExpressions {
+////    case l@Like(left, Literal(pattern, StringType)) =>
+////      simplifyLike(null, l, left, pattern.toString)
+////  }
+////}
+////
+/////**
+//// * Rule to "normalize" ParamLiterals for the case of aggregation expression being used
+//// * in projection. Specifically the ParamLiterals from aggregations need to be replaced
+//// * into projection so that latter can be resolved successfully in plan execution
+//// * because ParamLiterals will match expression only by position and not value at the
+//// * time of execution. This rule is useful only before plan caching after parsing.
+//// *
+//// * See Spark's PhysicalAggregation rule for more details.
+//// */
+////object ResolveAggregationExpressions extends Rule[LogicalPlan] {
+////  def apply(plan: LogicalPlan): LogicalPlan = plan resolveOperators {
+////    case Aggregate(groupingExpressions, resultExpressions, child) =>
+////      // Replace any ParamLiterals in the original resultExpressions with any matching ones
+////      // in groupingExpressions matching on the value like a Literal rather than position.
+////      val newResultExpressions = resultExpressions.map { expr =>
+////        expr.transformDown {
+////          case e: AggregateExpression => e
+////          case expression =>
+////            groupingExpressions.collectFirst {
+////              case p: ParamLiteral if p.equals(expression) =>
+////                expression.asInstanceOf[ParamLiteral].tokenized = true
+////                p.tokenized = true
+////                p
+////              case e if e.semanticEquals(expression) =>
+////                // collect ParamLiterals from grouping expressions and apply
+////                // to result expressions in the same order
+////                val literals = new ArrayBuffer[ParamLiteral](2)
+////                e.transformDown {
+////                  case p: ParamLiteral => literals += p; p
+////                }
+////                if (literals.nonEmpty) {
+////                  val iter = literals.iterator
+////                  expression.transformDown {
+////                    case p: ParamLiteral =>
+////                      val newLiteral = iter.next()
+////                      assert(newLiteral.equals(p))
+////                      p.tokenized = true
+////                      newLiteral.tokenized = true
+////                      newLiteral
+////                  }
+////                } else expression
+////            } match {
+////              case Some(e) => e
+////              case _ => expression
+////            }
+////        }.asInstanceOf[NamedExpression]
+////      }
+////      Aggregate(groupingExpressions, newResultExpressions, child)
+////  }
+////}
+//||||||| merged common ancestors
 ///*
 // * Copyright (c) 2017 SnappyData, Inc. All rights reserved.
 // *
@@ -1312,1318 +2626,1318 @@
 //      Aggregate(groupingExpressions, newResultExpressions, child)
 //  }
 //}
-=======
-/*
- * Copyright (c) 2017 SnappyData, Inc. All rights reserved.
- *
- * Licensed under the Apache License, Version 2.0 (the "License"); you
- * may not use this file except in compliance with the License. You
- * may obtain a copy of the License at
- *
- * http://www.apache.org/licenses/LICENSE-2.0
- *
- * Unless required by applicable law or agreed to in writing, software
- * distributed under the License is distributed on an "AS IS" BASIS,
- * WITHOUT WARRANTIES OR CONDITIONS OF ANY KIND, either express or
- * implied. See the License for the specific language governing
- * permissions and limitations under the License. See accompanying
- * LICENSE file.
- */
-
-package org.apache.spark.sql.internal
-
-import java.util.Properties
-import java.util.concurrent.ConcurrentHashMap
-
-import scala.collection.mutable.ArrayBuffer
-import scala.annotation.tailrec
-import scala.reflect.{ClassTag, classTag}
-
-import com.gemstone.gemfire.internal.cache.{CacheDistributionAdvisee, ColocationHelper, PartitionedRegion}
-import io.snappydata.Property
-
-import org.apache.spark.internal.config.{ConfigBuilder, ConfigEntry, TypedConfigBuilder}
-import org.apache.spark.sql._
-import org.apache.spark.sql.aqp.SnappyContextFunctions
-import org.apache.spark.sql.catalyst.analysis
-import org.apache.spark.sql.catalyst.analysis.TypeCoercion.PromoteStrings
-import org.apache.spark.sql.catalyst.analysis.{Analyzer, EliminateSubqueryAliases, NoSuchTableException, UnresolvedRelation}
-import org.apache.spark.sql.catalyst.catalog.CatalogRelation
-import org.apache.spark.sql.catalyst.expressions.aggregate.AggregateExpression
-import org.apache.spark.sql.catalyst.expressions.{And, EqualTo, In, ScalarSubquery, _}
-import org.apache.spark.sql.catalyst.optimizer.{Optimizer, ReorderJoin}
-import org.apache.spark.sql.catalyst.plans.logical.{Aggregate, InsertIntoTable, Join, LogicalPlan, Project}
-import org.apache.spark.sql.catalyst.rules.{Rule, RuleExecutor}
-import org.apache.spark.sql.catalyst.planning.ExtractEquiJoinKeys
-import org.apache.spark.sql.catalyst.plans.JoinType
-import org.apache.spark.sql.catalyst.plans.logical.{InsertIntoTable, Join, LogicalPlan, Project}
-import org.apache.spark.sql.catalyst.rules.Rule
-import org.apache.spark.sql.collection.Utils
-import org.apache.spark.sql.execution._
-import org.apache.spark.sql.execution.columnar.impl.IndexColumnFormatRelation
-import org.apache.spark.sql.execution.datasources.{DataSourceAnalysis, FileSourceStrategy, FindDataSourceTable, HadoopFsRelation, LogicalRelation, PartitioningUtils, ResolveDataSource}
-import org.apache.spark.sql.execution.exchange.{EnsureRequirements, ReuseExchange}
-import org.apache.spark.sql.execution.sources.{PhysicalScan, StoreDataSourceStrategy}
-import org.apache.spark.sql.hive.{SnappyConnectorCatalog, SnappySharedState, SnappyStoreHiveCatalog}
-import org.apache.spark.sql.internal.SQLConf.SQLConfigBuilder
-import org.apache.spark.sql.sources._
-import org.apache.spark.sql.store.StoreUtils
-import org.apache.spark.sql.streaming.{LogicalDStreamPlan, WindowLogicalPlan}
-import org.apache.spark.sql.types.{DecimalType, NumericType, StringType}
-import org.apache.spark.streaming.Duration
-import org.apache.spark.unsafe.types.UTF8String
-import org.apache.spark.{Partition, SparkConf}
-
-
-class SnappySessionState(snappySession: SnappySession)
-    extends SessionState(snappySession) {
-
-  self =>
-
-  @transient
-  val contextFunctions: SnappyContextFunctions = new SnappyContextFunctions
-
-  protected lazy val snappySharedState: SnappySharedState = snappySession.sharedState
-
-  private[internal] lazy val metadataHive = snappySharedState.metadataHive().newSession()
-
-  override lazy val sqlParser: SnappySqlParser =
-    contextFunctions.newSQLParser(this.snappySession)
-
-  private[sql] var disableStoreOptimizations: Boolean = false
-
-  // Only Avoid rule PromoteStrings that remove ParamLiteral for its type being NullType
-  // Rest all rules, even if redundant, are same as analyzer for maintainability reason
-  lazy val analyzerPrepare: Analyzer = new Analyzer(catalog, conf) {
-
-    def getStrategy(strategy: analyzer.Strategy): Strategy = strategy match {
-      case analyzer.FixedPoint(_) => fixedPoint
-      case _ => Once
-    }
-
-    override lazy val batches: Seq[Batch] = analyzer.batches.map {
-      case batch if batch.name.equalsIgnoreCase("Resolution") =>
-        Batch(batch.name, getStrategy(batch.strategy), batch.rules.filter(_ match {
-          case PromoteStrings => false
-          case _ => true
-        }): _*)
-      case batch => Batch(batch.name, getStrategy(batch.strategy), batch.rules: _*)
-    }
-
-    override val extendedResolutionRules: Seq[Rule[LogicalPlan]] =
-      getExtendedResolutionRules(this)
-
-    override val extendedCheckRules: Seq[LogicalPlan => Unit] = getExtendedCheckRules
-  }
-
-  def getExtendedResolutionRules(analyzer: Analyzer): Seq[Rule[LogicalPlan]] =
-    new PreprocessTableInsertOrPut(conf) ::
-        new FindDataSourceTable(snappySession) ::
-        DataSourceAnalysis(conf) ::
-        ResolveRelationsExtended ::
-        AnalyzeMutableOperations(snappySession, analyzer) ::
-        ResolveQueryHints(snappySession) ::
-        (if (conf.runSQLonFile) new ResolveDataSource(snappySession) ::
-            Nil else Nil)
-
-
-  def getExtendedCheckRules: Seq[LogicalPlan => Unit] = {
-    Seq(ConditionalPreWriteCheck(datasources.PreWriteCheck(conf, catalog)), PrePutCheck)
-  }
-
-  override lazy val analyzer: Analyzer = new Analyzer(catalog, conf) {
-
-    override val extendedResolutionRules: Seq[Rule[LogicalPlan]] =
-      getExtendedResolutionRules(this)
-
-    override val extendedCheckRules: Seq[LogicalPlan => Unit] = getExtendedCheckRules
-  }
-
-  /**
-   * A set of basic analysis rules required to be run before plan caching to allow
-   * for proper analysis before ParamLiterals are marked as "tokenized". For example,
-   * grouping or ordering expressions used in projections will need to be resolved
-   * here so that ParamLiterals are considered as equal based of value and not position.
-   */
-  private[sql] lazy val preCacheRules: RuleExecutor[LogicalPlan] = new RuleExecutor[LogicalPlan] {
-    override val batches: Seq[Batch] = Batch("Resolution", Once,
-      ResolveAggregationExpressions :: Nil: _*) :: Nil
-  }
-
-  override lazy val optimizer: Optimizer = new SparkOptimizer(catalog, conf, experimentalMethods) {
-    override def batches: Seq[Batch] = {
-      implicit val ss = snappySession
-      var insertedSnappyOpts = 0
-      val modified = super.batches.map {
-        case batch if batch.name.equalsIgnoreCase("Operator Optimizations") =>
-          insertedSnappyOpts += 1
-          val (left, right) = batch.rules.splitAt(batch.rules.indexOf(ReorderJoin))
-          Batch(batch.name, batch.strategy, (left :+ ResolveIndex()) ++ right: _*)
-        case b => b
-      }
-
-      if (insertedSnappyOpts != 1) {
-        throw new AnalysisException("Snappy Optimizations not applied")
-      }
-
-      modified :+
-          Batch("Streaming SQL Optimizers", Once, PushDownWindowLogicalPlan) :+
-          Batch("Link buckets to RDD partitions", Once, new LinkPartitionsToBuckets) :+
-          Batch("TokenizedLiteral Folding Optimization", Once, TokenizedLiteralFolding) :+
-          Batch("Order join conditions ", Once, OrderJoinConditions)
-    }
-  }
-
-  // copy of ConstantFolding that will turn a constant up/down cast into
-  // a static value.
-  object TokenizedLiteralFolding extends Rule[LogicalPlan] {
-
-    private def foldExpression(e: Expression): DynamicFoldableExpression = {
-      // lets mark child params foldable false so that nested expression doesn't
-      // attempt to wrap.
-      e.foreach {
-        case p: TokenizedLiteral => p.markFoldable(false)
-        case _ =>
-      }
-      DynamicFoldableExpression(e)
-    }
-
-    def apply(plan: LogicalPlan): LogicalPlan = {
-      val foldedLiterals = new ArrayBuffer[TokenizedLiteral](4)
-      val newPlan = plan transformAllExpressions {
-        case p: TokenizedLiteral =>
-          if (!p.foldable) {
-            p.markFoldable(true)
-            foldedLiterals += p
-          }
-          p
-        // also mark linking for scalar/predicate subqueries and disable plan caching
-        case s@(_: ScalarSubquery | _: PredicateSubquery) =>
-          snappySession.linkPartitionsToBuckets(flag = true)
-          snappySession.planCaching = false
-          s
-      } transform {
-        case q: LogicalPlan => q transformExpressionsDown {
-          // ignore leaf literals
-          case l@(_: Literal | _: DynamicReplacableConstant) => l
-          // Wrap expressions that are foldable.
-          case e if e.foldable => foldExpression(e)
-          // Like Spark's OptimizeIn but uses DynamicInSet to allow for tokenized literals
-          // to be optimized too.
-          case expr@In(v, l) if !disableStoreOptimizations =>
-            val list = l.collect {
-              case e@(_: Literal | _: DynamicReplacableConstant) => e
-              case e if e.foldable => foldExpression(e)
-            }
-            if (list.length == l.length) {
-              val newList = ExpressionSet(list).toVector
-              // hash sets are faster that linear search for more than a couple of entries
-              // for non-primitive types while keeping limit as default 10 for primitives
-              val threshold = v.dataType match {
-                case _: DecimalType => "2"
-                case _: NumericType => "10"
-                case _ => "2"
-              }
-              if (newList.size > conf.getConfString(
-                SQLConf.OPTIMIZER_INSET_CONVERSION_THRESHOLD.key, threshold).toInt) {
-                DynamicInSet(v, newList)
-              } else if (newList.size < list.size) {
-                expr.copy(list = newList)
-              } else {
-                // newList.length == list.length
-                expr
-              }
-            } else expr
-        }
-      }
-      for (l <- foldedLiterals) l.markFoldable(false)
-      newPlan
-    }
-  }
-
-  object PushDownWindowLogicalPlan extends Rule[LogicalPlan] {
-    def apply(plan: LogicalPlan): LogicalPlan = {
-      var duration: Duration = null
-      var slide: Option[Duration] = None
-      var transformed: Boolean = false
-      plan transformDown {
-        case win@WindowLogicalPlan(d, s, child, false) =>
-          child match {
-            case LogicalRelation(_, _, _) |
-                 LogicalDStreamPlan(_, _) => win
-            case _ => duration = d
-              slide = s
-              transformed = true
-              win.child
-          }
-        case c@(LogicalRelation(_, _, _) |
-                LogicalDStreamPlan(_, _)) =>
-          if (transformed) {
-            transformed = false
-            WindowLogicalPlan(duration, slide, c, transformed = true)
-          } else c
-      }
-    }
-  }
-
-  /**
-   * This rule sets the flag at query level to link the partitions to
-   * be created for tables to be the same as number of buckets. This will avoid
-   * exchange on one side of a non-collocated join in many cases.
-   */
-  final class LinkPartitionsToBuckets extends Rule[LogicalPlan] {
-    def apply(plan: LogicalPlan): LogicalPlan = {
-      plan.foreach {
-        case _ if Property.ForceLinkPartitionsToBuckets.get(conf) =>
-          // always create one partition per bucket
-          snappySession.linkPartitionsToBuckets(flag = true)
-        case j: Join if !JoinStrategy.isLocalJoin(j) =>
-          // disable for the entire query for consistency
-          snappySession.linkPartitionsToBuckets(flag = true)
-        case _: InsertIntoTable | _: TableMutationPlan |
-             LogicalRelation(_: IndexColumnFormatRelation, _, _) =>
-          // disable for inserts/puts to avoid exchanges and indexes to work correctly
-          snappySession.linkPartitionsToBuckets(flag = true)
-        case _ => // nothing for others
-      }
-      plan
-    }
-  }
-
-  override lazy val conf: SnappyConf = new SnappyConf(snappySession)
-
-  /**
-   * The partition mapping selected for the lead partitioned region in
-   * a collocated chain for current execution
-   */
-  private[spark] val leaderPartitions = new ConcurrentHashMap[PartitionedRegion,
-      Array[Partition]](16, 0.7f, 1)
-
-  /**
-   * Replaces [[UnresolvedRelation]]s with concrete relations from the catalog.
-   */
-  object ResolveRelationsExtended extends Rule[LogicalPlan] with PredicateHelper {
-    def getTable(u: UnresolvedRelation): LogicalPlan = {
-      try {
-        catalog.lookupRelation(u.tableIdentifier, u.alias)
-      } catch {
-        case _: NoSuchTableException =>
-          u.failAnalysis(s"Table not found: ${u.tableName}")
-      }
-    }
-
-    def apply(plan: LogicalPlan): LogicalPlan = plan resolveOperators {
-      case i@PutIntoTable(u: UnresolvedRelation, _) =>
-        i.copy(table = EliminateSubqueryAliases(getTable(u)))
-      case d@DMLExternalTable(_, u: UnresolvedRelation, _) =>
-        d.copy(query = EliminateSubqueryAliases(getTable(u)))
-    }
-  }
-
-  /**
-    * Orders the join keys as per the  underlying partitioning keys ordering of the table.
-    */
-  object OrderJoinConditions extends Rule[LogicalPlan] with JoinQueryPlanning {
-    def apply(plan: LogicalPlan): LogicalPlan = plan transform {
-      case ExtractEquiJoinKeys(joinType, leftKeys, rightKeys, otherCondition, left, right) =>
-        prepareOrderedCondition(joinType, left, right, leftKeys, rightKeys, otherCondition)
-    }
-
-    def getPartCols(plan: LogicalPlan): Seq[NamedExpression] = {
-      plan match {
-        case PhysicalScan(_, _, child) => child match {
-          case r@LogicalRelation(scan: PartitionedDataSourceScan, _, _) =>
-            // send back numPartitions=1 for replicated table since collocated
-            if (!scan.isPartitioned) return Nil
-            val partCols = scan.partitionColumns.map(colName =>
-              r.resolveQuoted(colName, analysis.caseInsensitiveResolution)
-                  .getOrElse(throw new AnalysisException(
-                    s"""Cannot resolve column "$colName" among (${r.output})""")))
-            partCols
-          case _ => Nil
-        }
-        case _ => Nil
-      }
-    }
-
-    private def orderJoinKeys(left: LogicalPlan,
-        right: LogicalPlan,
-        leftKeys: Seq[Expression],
-        rightKeys: Seq[Expression]): (Seq[Expression], Seq[Expression]) = {
-      val leftPartCols = getPartCols(left)
-      val rightPartCols = getPartCols(right)
-      if (leftPartCols ne Nil) {
-        val (keyOrder, allPartPresent) = getKeyOrder(left, leftKeys, leftPartCols)
-        if (allPartPresent) {
-          val leftOrderedKeys = keyOrder.zip(leftKeys).sortWith(_._1 < _._1).unzip._2
-          val rightOrderedKeys = keyOrder.zip(rightKeys).sortWith(_._1 < _._1).unzip._2
-          (leftOrderedKeys, rightOrderedKeys)
-        } else {
-          (leftKeys, rightKeys)
-        }
-      } else if (rightPartCols ne Nil) {
-        val (keyOrder, allPartPresent) = getKeyOrder(right, rightKeys, rightPartCols)
-        if (allPartPresent) {
-          val leftOrderedKeys = keyOrder.zip(leftKeys).sortWith(_._1 < _._1).unzip._2
-          val rightOrderedKeys = keyOrder.zip(rightKeys).sortWith(_._1 < _._1).unzip._2
-          (leftOrderedKeys, rightOrderedKeys)
-        } else {
-          (leftKeys, rightKeys)
-        }
-      } else {
-        (leftKeys, rightKeys)
-      }
-    }
-
-    private def prepareOrderedCondition(joinType: JoinType,
-        left: LogicalPlan,
-        right: LogicalPlan,
-        leftKeys: Seq[Expression],
-        rightKeys: Seq[Expression],
-        otherCondition: Option[Expression]): LogicalPlan = {
-      val (leftOrderedKeys, rightOrderedKeys) = orderJoinKeys(left, right, leftKeys, rightKeys)
-      val joinPairs = leftOrderedKeys.zip(rightOrderedKeys)
-      val newJoin = joinPairs.map(EqualTo.tupled).reduceOption(And)
-      val allConditions = (newJoin ++ otherCondition).reduceOption(And)
-      Join(left, right, joinType, allConditions)
-    }
-  }
-
-  case class AnalyzeMutableOperations(sparkSession: SparkSession,
-      analyzer: Analyzer) extends Rule[LogicalPlan] with PredicateHelper {
-
-    private def getKeyAttributes(table: LogicalPlan,
-        child: LogicalPlan,
-        plan: LogicalPlan): (Seq[NamedExpression], LogicalPlan, LogicalRelation) = {
-      var tableName = ""
-      val keyColumns = table.collectFirst {
-        case lr@LogicalRelation(mutable: MutableRelation, _, _) =>
-          val ks = mutable.getKeyColumns
-          if (ks.isEmpty) {
-            val currentKey = snappySession.currentKey
-            // if this is a row table, then fallback to direct execution
-            mutable match {
-              case _: UpdatableRelation if currentKey ne null =>
-                return (Nil, DMLExternalTable(catalog.newQualifiedTableName(
-                  mutable.table), lr, currentKey.sqlText), lr)
-              case _ =>
-                throw new AnalysisException(
-                  s"Empty key columns for update/delete on $mutable")
-            }
-          }
-          tableName = mutable.table
-          ks
-      }.getOrElse(throw new AnalysisException(
-        s"Update/Delete requires a MutableRelation but got $table"))
-      // resolve key columns right away
-      var mutablePlan: Option[LogicalRelation] = None
-      val newChild = child.transformDown {
-        case lr@LogicalRelation(mutable: MutableRelation, _, _)
-          if mutable.table.equalsIgnoreCase(tableName) =>
-          mutablePlan = Some(mutable.withKeyColumns(lr, keyColumns))
-          mutablePlan.get
-      }
-
-      mutablePlan match {
-        case Some(sourcePlan) =>
-          val keyAttrs = keyColumns.map { name =>
-            analysis.withPosition(sourcePlan) {
-              sourcePlan.resolve(
-                name.split('.'), analyzer.resolver).getOrElse(
-                throw new AnalysisException(s"Could not resolve key column $name"))
-            }
-          }
-          (keyAttrs, newChild, sourcePlan)
-        case _ => throw new AnalysisException(
-          s"Could not find any scan from the table '$tableName' to be updated in $plan")
-      }
-    }
-
-    def apply(plan: LogicalPlan): LogicalPlan = plan transform {
-      case c: DMLExternalTable if !c.query.resolved =>
-        c.copy(query = analyzeQuery(c.query))
-
-      case u@Update(table, child, keyColumns, updateCols, updateExprs)
-        if keyColumns.isEmpty && u.resolved && child.resolved =>
-        // add the key columns to the plan
-        val (keyAttrs, newChild, relation) = getKeyAttributes(table, child, u)
-        // if this is a row table with no PK, then fallback to direct execution
-        if (keyAttrs.isEmpty) newChild
-        else {
-          // check that partitioning or key columns should not be updated
-          val nonUpdatableColumns = (relation.relation.asInstanceOf[MutableRelation]
-              .partitionColumns.map(Utils.toUpperCase) ++
-              keyAttrs.map(k => Utils.toUpperCase(k.name))).toSet
-          // resolve the columns being updated and cast the expressions if required
-          val (updateAttrs, newUpdateExprs) = updateCols.zip(updateExprs).map { case (c, expr) =>
-            val attr = analysis.withPosition(relation) {
-              relation.resolve(
-                c.name.split('.'), analyzer.resolver).getOrElse(
-                throw new AnalysisException(s"Could not resolve update column ${c.name}"))
-            }
-            val colName = Utils.toUpperCase(c.name)
-            if (nonUpdatableColumns.contains(colName)) {
-              throw new AnalysisException("Cannot update partitioning/key column " +
-                  s"of the table for $colName (among [${nonUpdatableColumns.mkString(", ")}])")
-            }
-            // cast the update expressions if required
-            val newExpr = if (attr.dataType.sameType(expr.dataType)) {
-              expr
-            } else {
-              // avoid unnecessary copy+cast when inserting DECIMAL types
-              // into column table
-              expr.dataType match {
-                case _: DecimalType
-                  if attr.dataType.isInstanceOf[DecimalType] => expr
-                case _ => Alias(Cast(expr, attr.dataType), attr.name)()
-              }
-            }
-            (attr, newExpr)
-          }.unzip
-          // collect all references and project on them to explicitly eliminate
-          // any extra columns
-          val allReferences = newChild.references ++
-              AttributeSet(newUpdateExprs.flatMap(_.references)) ++ AttributeSet(keyAttrs)
-          u.copy(child = Project(newChild.output.filter(allReferences.contains), newChild),
-            keyColumns = keyAttrs.map(_.toAttribute),
-            updateColumns = updateAttrs.map(_.toAttribute), updateExpressions = newUpdateExprs)
-        }
-
-      case d@Delete(table, child, keyColumns) if keyColumns.isEmpty && child.resolved =>
-        // add and project only the key columns
-        val (keyAttrs, newChild, _) = getKeyAttributes(table, child, d)
-        // if this is a row table with no PK, then fallback to direct execution
-        if (keyAttrs.isEmpty) newChild
-        else {
-          d.copy(child = Project(keyAttrs, newChild),
-            keyColumns = keyAttrs.map(_.toAttribute))
-        }
-      case d@DeleteFromTable(_, child) if child.resolved =>
-        ColumnTableBulkOps.transformDeletePlan(sparkSession, d)
-      case p@PutIntoTable(_, child) if child.resolved =>
-        ColumnTableBulkOps.transformPutPlan(sparkSession, p)
-    }
-
-    private def analyzeQuery(query: LogicalPlan): LogicalPlan = {
-      val qe = sparkSession.sessionState.executePlan(query)
-      qe.assertAnalyzed()
-      qe.analyzed
-    }
-  }
-
-  /**
-   * Internal catalog for managing table and database states.
-   */
-  override lazy val catalog: SnappyStoreHiveCatalog = {
-    SnappyContext.getClusterMode(snappySession.sparkContext) match {
-      case ThinClientConnectorMode(_, _) =>
-        new SnappyConnectorCatalog(
-          snappySharedState.snappyCatalog(),
-          snappySession,
-          metadataHive,
-          snappySession.sharedState.globalTempViewManager,
-          functionResourceLoader,
-          functionRegistry,
-          conf,
-          newHadoopConf())
-      case _ =>
-        new SnappyStoreHiveCatalog(
-          snappySharedState.snappyCatalog(),
-          snappySession,
-          metadataHive,
-          snappySession.sharedState.globalTempViewManager,
-          functionResourceLoader,
-          functionRegistry,
-          conf,
-          newHadoopConf())
-    }
-  }
-
-  override def planner: DefaultPlanner = new DefaultPlanner(snappySession, conf,
-    experimentalMethods.extraStrategies)
-
-  protected[sql] def queryPreparations(topLevel: Boolean): Seq[Rule[SparkPlan]] = Seq(
-    python.ExtractPythonUDFs,
-    TokenizeSubqueries(snappySession),
-    EnsureRequirements(snappySession.sessionState.conf),
-    CollapseCollocatedPlans(snappySession),
-    CollapseCodegenStages(snappySession.sessionState.conf),
-    InsertCachedPlanFallback(snappySession, topLevel),
-    ReuseExchange(snappySession.sessionState.conf))
-
-  protected def newQueryExecution(plan: LogicalPlan): QueryExecution = {
-    new QueryExecution(snappySession, plan) {
-
-      snappySession.addContextObject(SnappySession.ExecutionKey,
-        () => newQueryExecution(plan))
-
-      override protected def preparations: Seq[Rule[SparkPlan]] =
-        queryPreparations(topLevel = true)
-    }
-  }
-
-  override def executePlan(plan: LogicalPlan): QueryExecution = {
-    clearExecutionData()
-    newQueryExecution(plan)
-  }
-
-  private[spark] def prepareExecution(plan: SparkPlan): SparkPlan = {
-    queryPreparations(topLevel = false).foldLeft(plan) {
-      case (sp, rule) => rule.apply(sp)
-    }
-  }
-
-  private[spark] def clearExecutionData(): Unit = {
-    conf.refreshNumShufflePartitions()
-    leaderPartitions.clear()
-    snappySession.clearContext()
-  }
-
-  def getTablePartitions(region: PartitionedRegion): Array[Partition] = {
-    val leaderRegion = ColocationHelper.getLeaderRegion(region)
-    leaderPartitions.computeIfAbsent(leaderRegion,
-      new java.util.function.Function[PartitionedRegion, Array[Partition]] {
-        override def apply(pr: PartitionedRegion): Array[Partition] = {
-          val linkPartitionsToBuckets = snappySession.hasLinkPartitionsToBuckets
-          val preferPrimaries = snappySession.preferPrimaries
-          if (linkPartitionsToBuckets || preferPrimaries) {
-            // also set the default shuffle partitions for this execution
-            // to minimize exchange
-            snappySession.sessionState.conf.setExecutionShufflePartitions(
-              region.getTotalNumberOfBuckets)
-          }
-          StoreUtils.getPartitionsPartitionedTable(snappySession, pr,
-            linkPartitionsToBuckets, preferPrimaries)
-        }
-      })
-  }
-
-  def getTablePartitions(region: CacheDistributionAdvisee): Array[Partition] =
-    StoreUtils.getPartitionsReplicatedTable(snappySession, region)
-}
-
-class SnappyConf(@transient val session: SnappySession)
-    extends SQLConf with Serializable {
-
-  /** Pool to be used for the execution of queries from this session */
-  @volatile private[this] var schedulerPool: String = Property.SchedulerPool.defaultValue.get
-
-  /** If shuffle partitions is set by [[setExecutionShufflePartitions]]. */
-  @volatile private[this] var executionShufflePartitions: Int = _
-
-  /**
-   * Records the number of shuffle partitions to be used determined on runtime
-   * from available cores on the system. A value <= 0 indicates that it was set
-   * explicitly by user and should not use a dynamic value.
-   */
-  @volatile private[this] var dynamicShufflePartitions: Int = _
-
-  SQLConf.SHUFFLE_PARTITIONS.defaultValue match {
-    case Some(d) if (session ne null) && super.numShufflePartitions == d =>
-      dynamicShufflePartitions = coreCountForShuffle
-    case None if session ne null =>
-      dynamicShufflePartitions = coreCountForShuffle
-    case _ =>
-      executionShufflePartitions = -1
-      dynamicShufflePartitions = -1
-  }
-
-  private def coreCountForShuffle: Int = {
-    val count = SnappyContext.totalCoreCount.get()
-    if (count > 0 || (session eq null)) math.min(super.numShufflePartitions, count)
-    else math.min(super.numShufflePartitions, session.sparkContext.defaultParallelism)
-  }
-
-  private def keyUpdateActions(key: String, value: Option[Any], doSet: Boolean): Unit = key match {
-    // clear plan cache when some size related key that effects plans changes
-    case SQLConf.AUTO_BROADCASTJOIN_THRESHOLD.key |
-         Property.HashJoinSize.name |
-         Property.HashAggregateSize.name |
-         Property.ForceLinkPartitionsToBuckets.name => session.clearPlanCache()
-    case SQLConf.SHUFFLE_PARTITIONS.key =>
-      // stop dynamic determination of shuffle partitions
-      if (doSet) {
-        executionShufflePartitions = -1
-        dynamicShufflePartitions = -1
-      } else {
-        dynamicShufflePartitions = coreCountForShuffle
-      }
-      session.clearPlanCache()
-    case Property.SchedulerPool.name =>
-      schedulerPool = value match {
-        case None => Property.SchedulerPool.defaultValue.get
-        case Some(pool: String) if session.sparkContext.getPoolForName(pool).isDefined => pool
-        case Some(pool) => throw new IllegalArgumentException(s"Invalid Pool $pool")
-      }
-
-    case Property.PartitionPruning.name => value match {
-      case Some(b) => session.partitionPruning = b.toString.toBoolean
-      case None => session.partitionPruning = Property.PartitionPruning.defaultValue.get
-    }
-      session.clearPlanCache()
-
-    case Property.PlanCaching.name =>
-      value match {
-        case Some(boolVal) =>
-          if (boolVal.toString.toBoolean) {
-            session.clearPlanCache()
-          }
-          session.planCaching = boolVal.toString.toBoolean
-        case None => session.planCaching = Property.PlanCaching.defaultValue.get
-      }
-
-    case Property.PlanCachingAll.name =>
-      value match {
-        case Some(boolVal) =>
-          val clearCache = !boolVal.toString.toBoolean
-          if (clearCache) SnappySession.getPlanCache.asMap().clear()
-        case None =>
-      }
-
-    case Property.Tokenize.name =>
-      value match {
-        case Some(boolVal) => SnappySession.tokenize = boolVal.toString.toBoolean
-        case None => SnappySession.tokenize = Property.Tokenize.defaultValue.get
-      }
-      session.clearPlanCache()
-
-    case SQLConf.WHOLESTAGE_CODEGEN_ENABLED.key => session.clearPlanCache()
-
-    case _ => // ignore others
-  }
-
-  private[sql] def refreshNumShufflePartitions(): Unit = synchronized {
-    if (session ne null) {
-      if (executionShufflePartitions != -1) {
-        executionShufflePartitions = 0
-      }
-      if (dynamicShufflePartitions != -1) {
-        dynamicShufflePartitions = coreCountForShuffle
-      }
-    }
-  }
-
-  private[sql] def setExecutionShufflePartitions(n: Int): Unit = synchronized {
-    if (executionShufflePartitions != -1 && session != null) {
-      executionShufflePartitions = math.max(n, executionShufflePartitions)
-    }
-  }
-
-  override def numShufflePartitions: Int = {
-    val partitions = this.executionShufflePartitions
-    if (partitions > 0) partitions
-    else {
-      val partitions = this.dynamicShufflePartitions
-      if (partitions > 0) partitions else super.numShufflePartitions
-    }
-  }
-
-  def activeSchedulerPool: String = schedulerPool
-
-  override def setConfString(key: String, value: String): Unit = {
-    keyUpdateActions(key, Some(value), doSet = true)
-    super.setConfString(key, value)
-  }
-
-  override def setConf[T](entry: ConfigEntry[T], value: T): Unit = {
-    keyUpdateActions(entry.key, Some(value), doSet = true)
-    require(entry != null, "entry cannot be null")
-    require(value != null, s"value cannot be null for key: ${entry.key}")
-    entry.defaultValue match {
-      case Some(_) => super.setConf(entry, value)
-      case None => super.setConf(entry.asInstanceOf[ConfigEntry[Option[T]]], Some(value))
-    }
-  }
-
-  override def unsetConf(key: String): Unit = {
-    keyUpdateActions(key, None, doSet = false)
-    super.unsetConf(key)
-  }
-
-  override def unsetConf(entry: ConfigEntry[_]): Unit = {
-    keyUpdateActions(entry.key, None, doSet = false)
-    super.unsetConf(entry)
-  }
-}
-
-class SQLConfigEntry private(private[sql] val entry: ConfigEntry[_]) {
-
-  def key: String = entry.key
-
-  def doc: String = entry.doc
-
-  def isPublic: Boolean = entry.isPublic
-
-  def defaultValue[T]: Option[T] = entry.defaultValue.asInstanceOf[Option[T]]
-
-  def defaultValueString: String = entry.defaultValueString
-
-  def valueConverter[T]: String => T =
-    entry.asInstanceOf[ConfigEntry[T]].valueConverter
-
-  def stringConverter[T]: T => String =
-    entry.asInstanceOf[ConfigEntry[T]].stringConverter
-
-  override def toString: String = entry.toString
-}
-
-object SQLConfigEntry {
-
-  private def handleDefault[T](entry: TypedConfigBuilder[T],
-      defaultValue: Option[T]): SQLConfigEntry = defaultValue match {
-    case Some(v) => new SQLConfigEntry(entry.createWithDefault(v))
-    case None => new SQLConfigEntry(entry.createOptional)
-  }
-
-  def sparkConf[T: ClassTag](key: String, doc: String, defaultValue: Option[T],
-      isPublic: Boolean = true): SQLConfigEntry = {
-    classTag[T] match {
-      case ClassTag.Int => handleDefault[Int](ConfigBuilder(key)
-          .doc(doc).intConf, defaultValue.asInstanceOf[Option[Int]])
-      case ClassTag.Long => handleDefault[Long](ConfigBuilder(key)
-          .doc(doc).longConf, defaultValue.asInstanceOf[Option[Long]])
-      case ClassTag.Double => handleDefault[Double](ConfigBuilder(key)
-          .doc(doc).doubleConf, defaultValue.asInstanceOf[Option[Double]])
-      case ClassTag.Boolean => handleDefault[Boolean](ConfigBuilder(key)
-          .doc(doc).booleanConf, defaultValue.asInstanceOf[Option[Boolean]])
-      case c if c.runtimeClass == classOf[String] =>
-        handleDefault[String](ConfigBuilder(key).doc(doc).stringConf,
-          defaultValue.asInstanceOf[Option[String]])
-      case c => throw new IllegalArgumentException(
-        s"Unknown type of configuration key: $c")
-    }
-  }
-
-  def apply[T: ClassTag](key: String, doc: String, defaultValue: Option[T],
-      isPublic: Boolean = true): SQLConfigEntry = {
-    classTag[T] match {
-      case ClassTag.Int => handleDefault[Int](SQLConfigBuilder(key)
-          .doc(doc).intConf, defaultValue.asInstanceOf[Option[Int]])
-      case ClassTag.Long => handleDefault[Long](SQLConfigBuilder(key)
-          .doc(doc).longConf, defaultValue.asInstanceOf[Option[Long]])
-      case ClassTag.Double => handleDefault[Double](SQLConfigBuilder(key)
-          .doc(doc).doubleConf, defaultValue.asInstanceOf[Option[Double]])
-      case ClassTag.Boolean => handleDefault[Boolean](SQLConfigBuilder(key)
-          .doc(doc).booleanConf, defaultValue.asInstanceOf[Option[Boolean]])
-      case c if c.runtimeClass == classOf[String] =>
-        handleDefault[String](SQLConfigBuilder(key).doc(doc).stringConf,
-          defaultValue.asInstanceOf[Option[String]])
-      case c => throw new IllegalArgumentException(
-        s"Unknown type of configuration key: $c")
-    }
-  }
-}
-
-trait AltName[T] {
-
-  def name: String
-
-  def altName: String
-
-  def configEntry: SQLConfigEntry
-
-  def defaultValue: Option[T] = configEntry.defaultValue[T]
-
-  def getOption(conf: SparkConf): Option[String] = if (altName == null) {
-    conf.getOption(name)
-  } else {
-    conf.getOption(name) match {
-      case s: Some[String] => // check if altName also present and fail if so
-        if (conf.contains(altName)) {
-          throw new IllegalArgumentException(
-            s"Both $name and $altName configured. Only one should be set.")
-        } else s
-      case None => conf.getOption(altName)
-    }
-  }
-
-  private def get(conf: SparkConf, name: String,
-      defaultValue: String): T = {
-    configEntry.entry.defaultValue match {
-      case Some(_) => configEntry.valueConverter[T](
-        conf.get(name, defaultValue))
-      case None => configEntry.valueConverter[Option[T]](
-        conf.get(name, defaultValue)).get
-    }
-  }
-
-  def get(conf: SparkConf): T = if (altName == null) {
-    get(conf, name, configEntry.defaultValueString)
-  } else {
-    if (conf.contains(name)) {
-      if (!conf.contains(altName)) get(conf, name, configEntry.defaultValueString)
-      else {
-        throw new IllegalArgumentException(
-          s"Both $name and $altName configured. Only one should be set.")
-      }
-    } else {
-      get(conf, altName, configEntry.defaultValueString)
-    }
-  }
-
-  def get(properties: Properties): T = {
-    val propertyValue = getProperty(properties)
-    if (propertyValue ne null) configEntry.valueConverter[T](propertyValue)
-    else defaultValue.get
-  }
-
-  def getProperty(properties: Properties): String = if (altName == null) {
-    properties.getProperty(name)
-  } else {
-    val v = properties.getProperty(name)
-    if (v != null) {
-      // check if altName also present and fail if so
-      if (properties.getProperty(altName) != null) {
-        throw new IllegalArgumentException(
-          s"Both $name and $altName specified. Only one should be set.")
-      }
-      v
-    } else properties.getProperty(altName)
-  }
-
-  def unapply(key: String): Boolean = name.equals(key) ||
-      (altName != null && altName.equals(key))
-}
-
-trait SQLAltName[T] extends AltName[T] {
-
-  private def get(conf: SQLConf, entry: SQLConfigEntry): T = {
-    entry.defaultValue match {
-      case Some(_) => conf.getConf(entry.entry.asInstanceOf[ConfigEntry[T]])
-      case None => conf.getConf(entry.entry.asInstanceOf[ConfigEntry[Option[T]]]).get
-    }
-  }
-
-  private def get(conf: SQLConf, name: String,
-      defaultValue: String): T = {
-    configEntry.entry.defaultValue match {
-      case Some(_) => configEntry.valueConverter[T](
-        conf.getConfString(name, defaultValue))
-      case None => configEntry.valueConverter[Option[T]](
-        conf.getConfString(name, defaultValue)).get
-    }
-  }
-
-  def get(conf: SQLConf): T = if (altName == null) {
-    get(conf, configEntry)
-  } else {
-    if (conf.contains(name)) {
-      if (!conf.contains(altName)) get(conf, configEntry)
-      else {
-        throw new IllegalArgumentException(
-          s"Both $name and $altName configured. Only one should be set.")
-      }
-    } else {
-      get(conf, altName, configEntry.defaultValueString)
-    }
-  }
-
-  def getOption(conf: SQLConf): Option[T] = if (altName == null) {
-    if (conf.contains(name)) Some(get(conf, name, "<undefined>"))
-    else defaultValue
-  } else {
-    if (conf.contains(name)) {
-      if (!conf.contains(altName)) Some(get(conf, name, ""))
-      else {
-        throw new IllegalArgumentException(
-          s"Both $name and $altName configured. Only one should be set.")
-      }
-    } else if (conf.contains(altName)) {
-      Some(get(conf, altName, ""))
-    } else defaultValue
-  }
-
-  def set(conf: SQLConf, value: T, useAltName: Boolean = false): Unit = {
-    if (useAltName) {
-      conf.setConfString(altName, configEntry.stringConverter(value))
-    } else {
-      conf.setConf[T](configEntry.entry.asInstanceOf[ConfigEntry[T]], value)
-    }
-  }
-
-  def remove(conf: SQLConf, useAltName: Boolean = false): Unit = {
-    conf.unsetConf(if (useAltName) altName else name)
-  }
-}
-
-class DefaultPlanner(val snappySession: SnappySession, conf: SQLConf,
-    extraStrategies: Seq[Strategy])
-    extends SparkPlanner(snappySession.sparkContext, conf, extraStrategies)
-        with SnappyStrategies {
-
-  val sampleSnappyCase: PartialFunction[LogicalPlan, Seq[SparkPlan]] = {
-    case _ => Nil
-  }
-
-  private val storeOptimizedRules: Seq[Strategy] =
-    Seq(StoreDataSourceStrategy, SnappyAggregation, HashJoinStrategies)
-
-  override def strategies: Seq[Strategy] =
-    Seq(SnappyStrategies,
-      StoreStrategy, StreamQueryStrategy) ++
-        storeOptimizedRules ++
-        super.strategies
-}
-
-private[sql] final class PreprocessTableInsertOrPut(conf: SQLConf)
-    extends Rule[LogicalPlan] {
-  def apply(plan: LogicalPlan): LogicalPlan = plan transform {
-    // Check for SchemaInsertableRelation first
-    case i@InsertIntoTable(l@LogicalRelation(r: SchemaInsertableRelation,
-    _, _), _, child, _, _) if l.resolved && child.resolved =>
-      r.insertableRelation(child.output) match {
-        case Some(ir) =>
-          val br = ir.asInstanceOf[BaseRelation]
-          val relation = LogicalRelation(br,
-            l.expectedOutputAttributes, l.catalogTable)
-          castAndRenameChildOutputForPut(i.copy(table = relation),
-            relation.output, br, null, child)
-        case None =>
-          throw new AnalysisException(s"$l requires that the query in the " +
-              "SELECT clause of the INSERT INTO/OVERWRITE statement " +
-              "generates the same number of columns as its schema.")
-      }
-
-    // Check for PUT
-    // Need to eliminate subqueries here. Unlike InsertIntoTable whose
-    // subqueries have already been eliminated by special check in
-    // ResolveRelations, no such special rule has been added for PUT
-    case p@PutIntoTable(table, child) if table.resolved && child.resolved =>
-      EliminateSubqueryAliases(table) match {
-        case l@LogicalRelation(ir: RowInsertableRelation, _, _) =>
-          // First, make sure the data to be inserted have the same number of
-          // fields with the schema of the relation.
-          val expectedOutput = l.output
-          if (expectedOutput.size != child.output.size) {
-            throw new AnalysisException(s"$l requires that the query in the " +
-                "SELECT clause of the PUT INTO statement " +
-                "generates the same number of columns as its schema.")
-          }
-          castAndRenameChildOutputForPut(p, expectedOutput, ir, l, child)
-
-        case _ => p
-      }
-
-    // Check for DELETE
-    // Need to eliminate subqueries here. Unlike InsertIntoTable whose
-    // subqueries have already been eliminated by special check in
-    // ResolveRelations, no such special rule has been added for PUT
-    case d@DeleteFromTable(table, child) if table.resolved && child.resolved =>
-      EliminateSubqueryAliases(table) match {
-        case l@LogicalRelation(dr: DeletableRelation, _, _) =>
-          def comp(a: Attribute, targetCol: String): Boolean = a match {
-            case ref: AttributeReference => targetCol.equals(ref.name.toUpperCase)
-          }
-
-          val expectedOutput = l.output
-          if (!child.output.forall(a => expectedOutput.exists(e => comp(a, e.name.toUpperCase)))) {
-            throw new AnalysisException(s"$l requires that the query in the " +
-                "WHERE clause of the DELETE FROM statement " +
-                "generates the same column name(s) as in its schema but found " +
-                s"${child.output.mkString(",")} instead.")
-          }
-          l match {
-            case LogicalRelation(ps: PartitionedDataSourceScan, _, _) =>
-              if (!ps.partitionColumns.forall(a => child.output.exists(e =>
-                comp(e, a.toUpperCase)))) {
-                throw new AnalysisException(s"${child.output.mkString(",")}" +
-                    s" columns in the WHERE clause of the DELETE FROM statement must " +
-                    s"have all the parititioning column(s) ${ps.partitionColumns.mkString(",")}.")
-              }
-            case _ =>
-          }
-          castAndRenameChildOutputForPut(d, expectedOutput, dr, l, child)
-
-        case l@LogicalRelation(dr: MutableRelation, _, _) =>
-          val expectedOutput = l.output
-          if (child.output.length != expectedOutput.length) {
-            throw new AnalysisException(s"$l requires that the query in the " +
-                "WHERE clause of the DELETE FROM statement " +
-                "generates the same number of column(s) as in its schema but found " +
-                s"${child.output.mkString(",")} instead.")
-          }
-          castAndRenameChildOutputForPut(d, expectedOutput, dr, l, child)
-        case _ => d
-      }
-
-    // other cases handled like in PreprocessTableInsertion
-    case i@InsertIntoTable(table, _, child, _, _)
-      if table.resolved && child.resolved => table match {
-      case relation: CatalogRelation =>
-        val metadata = relation.catalogTable
-        preProcess(i, relation = null, metadata.identifier.quotedString,
-          metadata.partitionColumnNames)
-      case LogicalRelation(h: HadoopFsRelation, _, identifier) =>
-        val tblName = identifier.map(_.identifier.quotedString).getOrElse("unknown")
-        preProcess(i, h, tblName, h.partitionSchema.map(_.name))
-      case LogicalRelation(ir: InsertableRelation, _, identifier) =>
-        val tblName = identifier.map(_.identifier.quotedString).getOrElse("unknown")
-        preProcess(i, ir, tblName, Nil)
-      case _ => i
-    }
-  }
-
-  private def preProcess(
-      insert: InsertIntoTable,
-      relation: BaseRelation,
-      tblName: String,
-      partColNames: Seq[String]): InsertIntoTable = {
-
-    // val expectedColumns = insert
-
-    val normalizedPartSpec = PartitioningUtils.normalizePartitionSpec(
-      insert.partition, partColNames, tblName, conf.resolver)
-
-    val expectedColumns = {
-      val staticPartCols = normalizedPartSpec.filter(_._2.isDefined).keySet
-      insert.table.output.filterNot(a => staticPartCols.contains(a.name))
-    }
-
-    if (expectedColumns.length != insert.child.schema.length) {
-      throw new AnalysisException(
-        s"Cannot insert into table $tblName because the number of columns are different: " +
-            s"need ${expectedColumns.length} columns, " +
-            s"but query has ${insert.child.schema.length} columns.")
-    }
-    if (insert.partition.nonEmpty) {
-      // the query's partitioning must match the table's partitioning
-      // this is set for queries like: insert into ... partition (one = "a", two = <expr>)
-      val samePartitionColumns =
-      if (conf.caseSensitiveAnalysis) {
-        insert.partition.keySet == partColNames.toSet
-      } else {
-        insert.partition.keySet.map(_.toLowerCase) == partColNames.map(_.toLowerCase).toSet
-      }
-      if (!samePartitionColumns) {
-        throw new AnalysisException(
-          s"""
-             |Requested partitioning does not match the table $tblName:
-             |Requested partitions: ${insert.partition.keys.mkString(",")}
-             |Table partitions: ${partColNames.mkString(",")}
-           """.stripMargin)
-      }
-      castAndRenameChildOutput(insert.copy(partition = normalizedPartSpec), expectedColumns)
-
-//      expectedColumns.map(castAndRenameChildOutput(insert, _, relation, null,
-//        child)).getOrElse(insert)
-    } else {
-      // All partition columns are dynamic because because the InsertIntoTable
-      // command does not explicitly specify partitioning columns.
-      castAndRenameChildOutput(insert, expectedColumns)
-          .copy(partition = partColNames.map(_ -> None).toMap)
-//      expectedColumns.map(castAndRenameChildOutput(insert, _, relation, null,
-//        child)).getOrElse(insert).copy(partition = partColNames
-//          .map(_ -> None).toMap)
-    }
-  }
-
-  /**
-   * If necessary, cast data types and rename fields to the expected
-   * types and names.
-   */
-  // TODO: do we really need to rename?
-  def castAndRenameChildOutputForPut[T <: LogicalPlan](
-      plan: T,
-      expectedOutput: Seq[Attribute],
-      relation: BaseRelation,
-      newRelation: LogicalRelation,
-      child: LogicalPlan): T = {
-    val newChildOutput = expectedOutput.zip(child.output).map {
-      case (expected, actual) =>
-        if (expected.dataType.sameType(actual.dataType) &&
-            expected.name == actual.name) {
-          actual
-        } else {
-          // avoid unnecessary copy+cast when inserting DECIMAL types
-          // into column table
-          actual.dataType match {
-            case _: DecimalType
-              if expected.dataType.isInstanceOf[DecimalType] &&
-                  relation.isInstanceOf[PlanInsertableRelation] => actual
-            case _ => Alias(Cast(actual, expected.dataType), expected.name)()
-          }
-        }
-    }
-
-    if (newChildOutput == child.output) {
-      plan match {
-        case p: PutIntoTable => p.copy(table = newRelation).asInstanceOf[T]
-        case d: DeleteFromTable => d.copy(table = newRelation).asInstanceOf[T]
-        case _: InsertIntoTable => plan
-      }
-    } else plan match {
-      case p: PutIntoTable => p.copy(table = newRelation,
-        child = Project(newChildOutput, child)).asInstanceOf[T]
-      case d: DeleteFromTable => d.copy(table = newRelation,
-        child = Project(newChildOutput, child)).asInstanceOf[T]
-      case i: InsertIntoTable => i.copy(child = Project(newChildOutput,
-        child)).asInstanceOf[T]
-    }
-  }
-
-  private def castAndRenameChildOutput(
-      insert: InsertIntoTable,
-      expectedOutput: Seq[Attribute]): InsertIntoTable = {
-    val newChildOutput = expectedOutput.zip(insert.child.output).map {
-      case (expected, actual) =>
-        if (expected.dataType.sameType(actual.dataType) &&
-            expected.name == actual.name &&
-            expected.metadata == actual.metadata) {
-          actual
-        } else {
-          // Renaming is needed for handling the following cases like
-          // 1) Column names/types do not match, e.g., INSERT INTO TABLE tab1 SELECT 1, 2
-          // 2) Target tables have column metadata
-          Alias(Cast(actual, expected.dataType), expected.name)(
-            explicitMetadata = Option(expected.metadata))
-        }
-    }
-
-    if (newChildOutput == insert.child.output) insert
-    else {
-      insert.copy(child = Project(newChildOutput, insert.child))
-    }
-  }
-}
-
-private[sql] case object PrePutCheck extends (LogicalPlan => Unit) {
-
-  def apply(plan: LogicalPlan): Unit = {
-    plan.foreach {
-      case PutIntoTable(LogicalRelation(t: RowPutRelation, _, _), query) =>
-        // Get all input data source relations of the query.
-        val srcRelations = query.collect {
-          case LogicalRelation(src: BaseRelation, _, _) => src
-        }
-        if (srcRelations.contains(t)) {
-          throw Utils.analysisException(
-            "Cannot put into table that is also being read from.")
-        } else {
-          // OK
-        }
-      case PutIntoTable(table, _) =>
-        throw Utils.analysisException(s"$table does not allow puts.")
-      case _ => // OK
-    }
-  }
-}
-
-private[sql] case class ConditionalPreWriteCheck(sparkPreWriteCheck: datasources.PreWriteCheck)
-    extends (LogicalPlan => Unit) {
-  def apply(plan: LogicalPlan): Unit = {
-    plan match {
-      case PutIntoColumnTable(_, _, _) => // Do nothing
-      case _ => sparkPreWriteCheck.apply(plan)
-    }
-  }
-}
-
-/**
- * Deals with any escape characters in the LIKE pattern in optimization.
- * Does not deal with startsAndEndsWith equivalent of Spark's LikeSimplification
- * so 'a%b' kind of pattern with additional escaped chars will not be optimized.
- */
-object LikeEscapeSimplification {
-
-  private def addTokenizedLiteral(parser: SnappyParser, s: String): Expression = {
-    if (parser ne null) parser.addTokenizedLiteral(UTF8String.fromString(s), StringType)
-    else Literal(UTF8String.fromString(s), StringType)
-  }
-
-  def simplifyLike(parser: SnappyParser, expr: Expression,
-      left: Expression, pattern: String): Expression = {
-    val len_1 = pattern.length - 1
-    if (len_1 == -1) return EqualTo(left, addTokenizedLiteral(parser, ""))
-    val str = new StringBuilder(pattern.length)
-    var wildCardStart = false
-    var i = 0
-    while (i < len_1) {
-      pattern.charAt(i) match {
-        case '\\' =>
-          val c = pattern.charAt(i + 1)
-          c match {
-            case '_' | '%' | '\\' => // literal char
-            case _ => return expr
-          }
-          str.append(c)
-          // if next character is last one then it is literal
-          if (i == len_1 - 1) {
-            if (wildCardStart) return EndsWith(left, addTokenizedLiteral(parser, str.toString))
-            else return EqualTo(left, addTokenizedLiteral(parser, str.toString))
-          }
-          i += 1
-        case '%' if i == 0 => wildCardStart = true
-        case '%' | '_' => return expr // wildcards in middle are left as is
-        case c => str.append(c)
-      }
-      i += 1
-    }
-    pattern.charAt(len_1) match {
-      case '%' =>
-        if (wildCardStart) Contains(left, addTokenizedLiteral(parser, str.toString))
-        else StartsWith(left, addTokenizedLiteral(parser, str.toString))
-      case '_' | '\\' => expr
-      case c =>
-        str.append(c)
-        if (wildCardStart) EndsWith(left, addTokenizedLiteral(parser, str.toString))
-        else EqualTo(left, addTokenizedLiteral(parser, str.toString))
-    }
-  }
-
-  def apply(plan: LogicalPlan): LogicalPlan = plan transformAllExpressions {
-    case l@Like(left, Literal(pattern, StringType)) =>
-      simplifyLike(null, l, left, pattern.toString)
-  }
-}
-
-/**
- * Rule to "normalize" ParamLiterals for the case of aggregation expression being used
- * in projection. Specifically the ParamLiterals from aggregations need to be replaced
- * into projection so that latter can be resolved successfully in plan execution
- * because ParamLiterals will match expression only by position and not value at the
- * time of execution. This rule is useful only before plan caching after parsing.
- *
- * See Spark's PhysicalAggregation rule for more details.
- */
-object ResolveAggregationExpressions extends Rule[LogicalPlan] {
-  def apply(plan: LogicalPlan): LogicalPlan = plan resolveOperators {
-    case Aggregate(groupingExpressions, resultExpressions, child) =>
-      // Replace any ParamLiterals in the original resultExpressions with any matching ones
-      // in groupingExpressions matching on the value like a Literal rather than position.
-      val newResultExpressions = resultExpressions.map { expr =>
-        expr.transformDown {
-          case e: AggregateExpression => e
-          case expression =>
-            groupingExpressions.collectFirst {
-              case p: ParamLiteral if p.equals(expression) =>
-                expression.asInstanceOf[ParamLiteral].tokenized = true
-                p.tokenized = true
-                p
-              case e if e.semanticEquals(expression) =>
-                // collect ParamLiterals from grouping expressions and apply
-                // to result expressions in the same order
-                val literals = new ArrayBuffer[ParamLiteral](2)
-                e.transformDown {
-                  case p: ParamLiteral => literals += p; p
-                }
-                if (literals.nonEmpty) {
-                  val iter = literals.iterator
-                  expression.transformDown {
-                    case p: ParamLiteral =>
-                      val newLiteral = iter.next()
-                      assert(newLiteral.equals(p))
-                      p.tokenized = true
-                      newLiteral.tokenized = true
-                      newLiteral
-                  }
-                } else expression
-            } match {
-              case Some(e) => e
-              case _ => expression
-            }
-        }.asInstanceOf[NamedExpression]
-      }
-      Aggregate(groupingExpressions, newResultExpressions, child)
-  }
-}
->>>>>>> 916d5c51
+//=======
+///*
+// * Copyright (c) 2017 SnappyData, Inc. All rights reserved.
+// *
+// * Licensed under the Apache License, Version 2.0 (the "License"); you
+// * may not use this file except in compliance with the License. You
+// * may obtain a copy of the License at
+// *
+// * http://www.apache.org/licenses/LICENSE-2.0
+// *
+// * Unless required by applicable law or agreed to in writing, software
+// * distributed under the License is distributed on an "AS IS" BASIS,
+// * WITHOUT WARRANTIES OR CONDITIONS OF ANY KIND, either express or
+// * implied. See the License for the specific language governing
+// * permissions and limitations under the License. See accompanying
+// * LICENSE file.
+// */
+//
+//package org.apache.spark.sql.internal
+//
+//import java.util.Properties
+//import java.util.concurrent.ConcurrentHashMap
+//
+//import scala.collection.mutable.ArrayBuffer
+//import scala.annotation.tailrec
+//import scala.reflect.{ClassTag, classTag}
+//
+//import com.gemstone.gemfire.internal.cache.{CacheDistributionAdvisee, ColocationHelper, PartitionedRegion}
+//import io.snappydata.Property
+//
+//import org.apache.spark.internal.config.{ConfigBuilder, ConfigEntry, TypedConfigBuilder}
+//import org.apache.spark.sql._
+//import org.apache.spark.sql.aqp.SnappyContextFunctions
+//import org.apache.spark.sql.catalyst.analysis
+//import org.apache.spark.sql.catalyst.analysis.TypeCoercion.PromoteStrings
+//import org.apache.spark.sql.catalyst.analysis.{Analyzer, EliminateSubqueryAliases, NoSuchTableException, UnresolvedRelation}
+//import org.apache.spark.sql.catalyst.catalog.CatalogRelation
+//import org.apache.spark.sql.catalyst.expressions.aggregate.AggregateExpression
+//import org.apache.spark.sql.catalyst.expressions.{And, EqualTo, In, ScalarSubquery, _}
+//import org.apache.spark.sql.catalyst.optimizer.{Optimizer, ReorderJoin}
+//import org.apache.spark.sql.catalyst.plans.logical.{Aggregate, InsertIntoTable, Join, LogicalPlan, Project}
+//import org.apache.spark.sql.catalyst.rules.{Rule, RuleExecutor}
+//import org.apache.spark.sql.catalyst.planning.ExtractEquiJoinKeys
+//import org.apache.spark.sql.catalyst.plans.JoinType
+//import org.apache.spark.sql.catalyst.plans.logical.{InsertIntoTable, Join, LogicalPlan, Project}
+//import org.apache.spark.sql.catalyst.rules.Rule
+//import org.apache.spark.sql.collection.Utils
+//import org.apache.spark.sql.execution._
+//import org.apache.spark.sql.execution.columnar.impl.IndexColumnFormatRelation
+//import org.apache.spark.sql.execution.datasources.{DataSourceAnalysis, FileSourceStrategy, FindDataSourceTable, HadoopFsRelation, LogicalRelation, PartitioningUtils, ResolveDataSource}
+//import org.apache.spark.sql.execution.exchange.{EnsureRequirements, ReuseExchange}
+//import org.apache.spark.sql.execution.sources.{PhysicalScan, StoreDataSourceStrategy}
+//import org.apache.spark.sql.hive.{SnappyConnectorCatalog, SnappySharedState, SnappyStoreHiveCatalog}
+//import org.apache.spark.sql.internal.SQLConf.SQLConfigBuilder
+//import org.apache.spark.sql.sources._
+//import org.apache.spark.sql.store.StoreUtils
+//import org.apache.spark.sql.streaming.{LogicalDStreamPlan, WindowLogicalPlan}
+//import org.apache.spark.sql.types.{DecimalType, NumericType, StringType}
+//import org.apache.spark.streaming.Duration
+//import org.apache.spark.unsafe.types.UTF8String
+//import org.apache.spark.{Partition, SparkConf}
+//
+//
+//class SnappySessionState(snappySession: SnappySession)
+//    extends SessionState(snappySession) {
+//
+//  self =>
+//
+//  @transient
+//  val contextFunctions: SnappyContextFunctions = new SnappyContextFunctions
+//
+//  protected lazy val snappySharedState: SnappySharedState = snappySession.sharedState
+//
+//  private[internal] lazy val metadataHive = snappySharedState.metadataHive().newSession()
+//
+//  override lazy val sqlParser: SnappySqlParser =
+//    contextFunctions.newSQLParser(this.snappySession)
+//
+//  private[sql] var disableStoreOptimizations: Boolean = false
+//
+//  // Only Avoid rule PromoteStrings that remove ParamLiteral for its type being NullType
+//  // Rest all rules, even if redundant, are same as analyzer for maintainability reason
+//  lazy val analyzerPrepare: Analyzer = new Analyzer(catalog, conf) {
+//
+//    def getStrategy(strategy: analyzer.Strategy): Strategy = strategy match {
+//      case analyzer.FixedPoint(_) => fixedPoint
+//      case _ => Once
+//    }
+//
+//    override lazy val batches: Seq[Batch] = analyzer.batches.map {
+//      case batch if batch.name.equalsIgnoreCase("Resolution") =>
+//        Batch(batch.name, getStrategy(batch.strategy), batch.rules.filter(_ match {
+//          case PromoteStrings => false
+//          case _ => true
+//        }): _*)
+//      case batch => Batch(batch.name, getStrategy(batch.strategy), batch.rules: _*)
+//    }
+//
+//    override val extendedResolutionRules: Seq[Rule[LogicalPlan]] =
+//      getExtendedResolutionRules(this)
+//
+//    override val extendedCheckRules: Seq[LogicalPlan => Unit] = getExtendedCheckRules
+//  }
+//
+//  def getExtendedResolutionRules(analyzer: Analyzer): Seq[Rule[LogicalPlan]] =
+//    new PreprocessTableInsertOrPut(conf) ::
+//        new FindDataSourceTable(snappySession) ::
+//        DataSourceAnalysis(conf) ::
+//        ResolveRelationsExtended ::
+//        AnalyzeMutableOperations(snappySession, analyzer) ::
+//        ResolveQueryHints(snappySession) ::
+//        (if (conf.runSQLonFile) new ResolveDataSource(snappySession) ::
+//            Nil else Nil)
+//
+//
+//  def getExtendedCheckRules: Seq[LogicalPlan => Unit] = {
+//    Seq(ConditionalPreWriteCheck(datasources.PreWriteCheck(conf, catalog)), PrePutCheck)
+//  }
+//
+//  override lazy val analyzer: Analyzer = new Analyzer(catalog, conf) {
+//
+//    override val extendedResolutionRules: Seq[Rule[LogicalPlan]] =
+//      getExtendedResolutionRules(this)
+//
+//    override val extendedCheckRules: Seq[LogicalPlan => Unit] = getExtendedCheckRules
+//  }
+//
+//  /**
+//   * A set of basic analysis rules required to be run before plan caching to allow
+//   * for proper analysis before ParamLiterals are marked as "tokenized". For example,
+//   * grouping or ordering expressions used in projections will need to be resolved
+//   * here so that ParamLiterals are considered as equal based of value and not position.
+//   */
+//  private[sql] lazy val preCacheRules: RuleExecutor[LogicalPlan] = new RuleExecutor[LogicalPlan] {
+//    override val batches: Seq[Batch] = Batch("Resolution", Once,
+//      ResolveAggregationExpressions :: Nil: _*) :: Nil
+//  }
+//
+//  override lazy val optimizer: Optimizer = new SparkOptimizer(catalog, conf, experimentalMethods) {
+//    override def batches: Seq[Batch] = {
+//      implicit val ss = snappySession
+//      var insertedSnappyOpts = 0
+//      val modified = super.batches.map {
+//        case batch if batch.name.equalsIgnoreCase("Operator Optimizations") =>
+//          insertedSnappyOpts += 1
+//          val (left, right) = batch.rules.splitAt(batch.rules.indexOf(ReorderJoin))
+//          Batch(batch.name, batch.strategy, (left :+ ResolveIndex()) ++ right: _*)
+//        case b => b
+//      }
+//
+//      if (insertedSnappyOpts != 1) {
+//        throw new AnalysisException("Snappy Optimizations not applied")
+//      }
+//
+//      modified :+
+//          Batch("Streaming SQL Optimizers", Once, PushDownWindowLogicalPlan) :+
+//          Batch("Link buckets to RDD partitions", Once, new LinkPartitionsToBuckets) :+
+//          Batch("TokenizedLiteral Folding Optimization", Once, TokenizedLiteralFolding) :+
+//          Batch("Order join conditions ", Once, OrderJoinConditions)
+//    }
+//  }
+//
+//  // copy of ConstantFolding that will turn a constant up/down cast into
+//  // a static value.
+//  object TokenizedLiteralFolding extends Rule[LogicalPlan] {
+//
+//    private def foldExpression(e: Expression): DynamicFoldableExpression = {
+//      // lets mark child params foldable false so that nested expression doesn't
+//      // attempt to wrap.
+//      e.foreach {
+//        case p: TokenizedLiteral => p.markFoldable(false)
+//        case _ =>
+//      }
+//      DynamicFoldableExpression(e)
+//    }
+//
+//    def apply(plan: LogicalPlan): LogicalPlan = {
+//      val foldedLiterals = new ArrayBuffer[TokenizedLiteral](4)
+//      val newPlan = plan transformAllExpressions {
+//        case p: TokenizedLiteral =>
+//          if (!p.foldable) {
+//            p.markFoldable(true)
+//            foldedLiterals += p
+//          }
+//          p
+//        // also mark linking for scalar/predicate subqueries and disable plan caching
+//        case s@(_: ScalarSubquery | _: PredicateSubquery) =>
+//          snappySession.linkPartitionsToBuckets(flag = true)
+//          snappySession.planCaching = false
+//          s
+//      } transform {
+//        case q: LogicalPlan => q transformExpressionsDown {
+//          // ignore leaf literals
+//          case l@(_: Literal | _: DynamicReplacableConstant) => l
+//          // Wrap expressions that are foldable.
+//          case e if e.foldable => foldExpression(e)
+//          // Like Spark's OptimizeIn but uses DynamicInSet to allow for tokenized literals
+//          // to be optimized too.
+//          case expr@In(v, l) if !disableStoreOptimizations =>
+//            val list = l.collect {
+//              case e@(_: Literal | _: DynamicReplacableConstant) => e
+//              case e if e.foldable => foldExpression(e)
+//            }
+//            if (list.length == l.length) {
+//              val newList = ExpressionSet(list).toVector
+//              // hash sets are faster that linear search for more than a couple of entries
+//              // for non-primitive types while keeping limit as default 10 for primitives
+//              val threshold = v.dataType match {
+//                case _: DecimalType => "2"
+//                case _: NumericType => "10"
+//                case _ => "2"
+//              }
+//              if (newList.size > conf.getConfString(
+//                SQLConf.OPTIMIZER_INSET_CONVERSION_THRESHOLD.key, threshold).toInt) {
+//                DynamicInSet(v, newList)
+//              } else if (newList.size < list.size) {
+//                expr.copy(list = newList)
+//              } else {
+//                // newList.length == list.length
+//                expr
+//              }
+//            } else expr
+//        }
+//      }
+//      for (l <- foldedLiterals) l.markFoldable(false)
+//      newPlan
+//    }
+//  }
+//
+//  object PushDownWindowLogicalPlan extends Rule[LogicalPlan] {
+//    def apply(plan: LogicalPlan): LogicalPlan = {
+//      var duration: Duration = null
+//      var slide: Option[Duration] = None
+//      var transformed: Boolean = false
+//      plan transformDown {
+//        case win@WindowLogicalPlan(d, s, child, false) =>
+//          child match {
+//            case LogicalRelation(_, _, _) |
+//                 LogicalDStreamPlan(_, _) => win
+//            case _ => duration = d
+//              slide = s
+//              transformed = true
+//              win.child
+//          }
+//        case c@(LogicalRelation(_, _, _) |
+//                LogicalDStreamPlan(_, _)) =>
+//          if (transformed) {
+//            transformed = false
+//            WindowLogicalPlan(duration, slide, c, transformed = true)
+//          } else c
+//      }
+//    }
+//  }
+//
+//  /**
+//   * This rule sets the flag at query level to link the partitions to
+//   * be created for tables to be the same as number of buckets. This will avoid
+//   * exchange on one side of a non-collocated join in many cases.
+//   */
+//  final class LinkPartitionsToBuckets extends Rule[LogicalPlan] {
+//    def apply(plan: LogicalPlan): LogicalPlan = {
+//      plan.foreach {
+//        case _ if Property.ForceLinkPartitionsToBuckets.get(conf) =>
+//          // always create one partition per bucket
+//          snappySession.linkPartitionsToBuckets(flag = true)
+//        case j: Join if !JoinStrategy.isLocalJoin(j) =>
+//          // disable for the entire query for consistency
+//          snappySession.linkPartitionsToBuckets(flag = true)
+//        case _: InsertIntoTable | _: TableMutationPlan |
+//             LogicalRelation(_: IndexColumnFormatRelation, _, _) =>
+//          // disable for inserts/puts to avoid exchanges and indexes to work correctly
+//          snappySession.linkPartitionsToBuckets(flag = true)
+//        case _ => // nothing for others
+//      }
+//      plan
+//    }
+//  }
+//
+//  override lazy val conf: SnappyConf = new SnappyConf(snappySession)
+//
+//  /**
+//   * The partition mapping selected for the lead partitioned region in
+//   * a collocated chain for current execution
+//   */
+//  private[spark] val leaderPartitions = new ConcurrentHashMap[PartitionedRegion,
+//      Array[Partition]](16, 0.7f, 1)
+//
+//  /**
+//   * Replaces [[UnresolvedRelation]]s with concrete relations from the catalog.
+//   */
+//  object ResolveRelationsExtended extends Rule[LogicalPlan] with PredicateHelper {
+//    def getTable(u: UnresolvedRelation): LogicalPlan = {
+//      try {
+//        catalog.lookupRelation(u.tableIdentifier, u.alias)
+//      } catch {
+//        case _: NoSuchTableException =>
+//          u.failAnalysis(s"Table not found: ${u.tableName}")
+//      }
+//    }
+//
+//    def apply(plan: LogicalPlan): LogicalPlan = plan resolveOperators {
+//      case i@PutIntoTable(u: UnresolvedRelation, _) =>
+//        i.copy(table = EliminateSubqueryAliases(getTable(u)))
+//      case d@DMLExternalTable(_, u: UnresolvedRelation, _) =>
+//        d.copy(query = EliminateSubqueryAliases(getTable(u)))
+//    }
+//  }
+//
+//  /**
+//    * Orders the join keys as per the  underlying partitioning keys ordering of the table.
+//    */
+//  object OrderJoinConditions extends Rule[LogicalPlan] with JoinQueryPlanning {
+//    def apply(plan: LogicalPlan): LogicalPlan = plan transform {
+//      case ExtractEquiJoinKeys(joinType, leftKeys, rightKeys, otherCondition, left, right) =>
+//        prepareOrderedCondition(joinType, left, right, leftKeys, rightKeys, otherCondition)
+//    }
+//
+//    def getPartCols(plan: LogicalPlan): Seq[NamedExpression] = {
+//      plan match {
+//        case PhysicalScan(_, _, child) => child match {
+//          case r@LogicalRelation(scan: PartitionedDataSourceScan, _, _) =>
+//            // send back numPartitions=1 for replicated table since collocated
+//            if (!scan.isPartitioned) return Nil
+//            val partCols = scan.partitionColumns.map(colName =>
+//              r.resolveQuoted(colName, analysis.caseInsensitiveResolution)
+//                  .getOrElse(throw new AnalysisException(
+//                    s"""Cannot resolve column "$colName" among (${r.output})""")))
+//            partCols
+//          case _ => Nil
+//        }
+//        case _ => Nil
+//      }
+//    }
+//
+//    private def orderJoinKeys(left: LogicalPlan,
+//        right: LogicalPlan,
+//        leftKeys: Seq[Expression],
+//        rightKeys: Seq[Expression]): (Seq[Expression], Seq[Expression]) = {
+//      val leftPartCols = getPartCols(left)
+//      val rightPartCols = getPartCols(right)
+//      if (leftPartCols ne Nil) {
+//        val (keyOrder, allPartPresent) = getKeyOrder(left, leftKeys, leftPartCols)
+//        if (allPartPresent) {
+//          val leftOrderedKeys = keyOrder.zip(leftKeys).sortWith(_._1 < _._1).unzip._2
+//          val rightOrderedKeys = keyOrder.zip(rightKeys).sortWith(_._1 < _._1).unzip._2
+//          (leftOrderedKeys, rightOrderedKeys)
+//        } else {
+//          (leftKeys, rightKeys)
+//        }
+//      } else if (rightPartCols ne Nil) {
+//        val (keyOrder, allPartPresent) = getKeyOrder(right, rightKeys, rightPartCols)
+//        if (allPartPresent) {
+//          val leftOrderedKeys = keyOrder.zip(leftKeys).sortWith(_._1 < _._1).unzip._2
+//          val rightOrderedKeys = keyOrder.zip(rightKeys).sortWith(_._1 < _._1).unzip._2
+//          (leftOrderedKeys, rightOrderedKeys)
+//        } else {
+//          (leftKeys, rightKeys)
+//        }
+//      } else {
+//        (leftKeys, rightKeys)
+//      }
+//    }
+//
+//    private def prepareOrderedCondition(joinType: JoinType,
+//        left: LogicalPlan,
+//        right: LogicalPlan,
+//        leftKeys: Seq[Expression],
+//        rightKeys: Seq[Expression],
+//        otherCondition: Option[Expression]): LogicalPlan = {
+//      val (leftOrderedKeys, rightOrderedKeys) = orderJoinKeys(left, right, leftKeys, rightKeys)
+//      val joinPairs = leftOrderedKeys.zip(rightOrderedKeys)
+//      val newJoin = joinPairs.map(EqualTo.tupled).reduceOption(And)
+//      val allConditions = (newJoin ++ otherCondition).reduceOption(And)
+//      Join(left, right, joinType, allConditions)
+//    }
+//  }
+//
+//  case class AnalyzeMutableOperations(sparkSession: SparkSession,
+//      analyzer: Analyzer) extends Rule[LogicalPlan] with PredicateHelper {
+//
+//    private def getKeyAttributes(table: LogicalPlan,
+//        child: LogicalPlan,
+//        plan: LogicalPlan): (Seq[NamedExpression], LogicalPlan, LogicalRelation) = {
+//      var tableName = ""
+//      val keyColumns = table.collectFirst {
+//        case lr@LogicalRelation(mutable: MutableRelation, _, _) =>
+//          val ks = mutable.getKeyColumns
+//          if (ks.isEmpty) {
+//            val currentKey = snappySession.currentKey
+//            // if this is a row table, then fallback to direct execution
+//            mutable match {
+//              case _: UpdatableRelation if currentKey ne null =>
+//                return (Nil, DMLExternalTable(catalog.newQualifiedTableName(
+//                  mutable.table), lr, currentKey.sqlText), lr)
+//              case _ =>
+//                throw new AnalysisException(
+//                  s"Empty key columns for update/delete on $mutable")
+//            }
+//          }
+//          tableName = mutable.table
+//          ks
+//      }.getOrElse(throw new AnalysisException(
+//        s"Update/Delete requires a MutableRelation but got $table"))
+//      // resolve key columns right away
+//      var mutablePlan: Option[LogicalRelation] = None
+//      val newChild = child.transformDown {
+//        case lr@LogicalRelation(mutable: MutableRelation, _, _)
+//          if mutable.table.equalsIgnoreCase(tableName) =>
+//          mutablePlan = Some(mutable.withKeyColumns(lr, keyColumns))
+//          mutablePlan.get
+//      }
+//
+//      mutablePlan match {
+//        case Some(sourcePlan) =>
+//          val keyAttrs = keyColumns.map { name =>
+//            analysis.withPosition(sourcePlan) {
+//              sourcePlan.resolve(
+//                name.split('.'), analyzer.resolver).getOrElse(
+//                throw new AnalysisException(s"Could not resolve key column $name"))
+//            }
+//          }
+//          (keyAttrs, newChild, sourcePlan)
+//        case _ => throw new AnalysisException(
+//          s"Could not find any scan from the table '$tableName' to be updated in $plan")
+//      }
+//    }
+//
+//    def apply(plan: LogicalPlan): LogicalPlan = plan transform {
+//      case c: DMLExternalTable if !c.query.resolved =>
+//        c.copy(query = analyzeQuery(c.query))
+//
+//      case u@Update(table, child, keyColumns, updateCols, updateExprs)
+//        if keyColumns.isEmpty && u.resolved && child.resolved =>
+//        // add the key columns to the plan
+//        val (keyAttrs, newChild, relation) = getKeyAttributes(table, child, u)
+//        // if this is a row table with no PK, then fallback to direct execution
+//        if (keyAttrs.isEmpty) newChild
+//        else {
+//          // check that partitioning or key columns should not be updated
+//          val nonUpdatableColumns = (relation.relation.asInstanceOf[MutableRelation]
+//              .partitionColumns.map(Utils.toUpperCase) ++
+//              keyAttrs.map(k => Utils.toUpperCase(k.name))).toSet
+//          // resolve the columns being updated and cast the expressions if required
+//          val (updateAttrs, newUpdateExprs) = updateCols.zip(updateExprs).map { case (c, expr) =>
+//            val attr = analysis.withPosition(relation) {
+//              relation.resolve(
+//                c.name.split('.'), analyzer.resolver).getOrElse(
+//                throw new AnalysisException(s"Could not resolve update column ${c.name}"))
+//            }
+//            val colName = Utils.toUpperCase(c.name)
+//            if (nonUpdatableColumns.contains(colName)) {
+//              throw new AnalysisException("Cannot update partitioning/key column " +
+//                  s"of the table for $colName (among [${nonUpdatableColumns.mkString(", ")}])")
+//            }
+//            // cast the update expressions if required
+//            val newExpr = if (attr.dataType.sameType(expr.dataType)) {
+//              expr
+//            } else {
+//              // avoid unnecessary copy+cast when inserting DECIMAL types
+//              // into column table
+//              expr.dataType match {
+//                case _: DecimalType
+//                  if attr.dataType.isInstanceOf[DecimalType] => expr
+//                case _ => Alias(Cast(expr, attr.dataType), attr.name)()
+//              }
+//            }
+//            (attr, newExpr)
+//          }.unzip
+//          // collect all references and project on them to explicitly eliminate
+//          // any extra columns
+//          val allReferences = newChild.references ++
+//              AttributeSet(newUpdateExprs.flatMap(_.references)) ++ AttributeSet(keyAttrs)
+//          u.copy(child = Project(newChild.output.filter(allReferences.contains), newChild),
+//            keyColumns = keyAttrs.map(_.toAttribute),
+//            updateColumns = updateAttrs.map(_.toAttribute), updateExpressions = newUpdateExprs)
+//        }
+//
+//      case d@Delete(table, child, keyColumns) if keyColumns.isEmpty && child.resolved =>
+//        // add and project only the key columns
+//        val (keyAttrs, newChild, _) = getKeyAttributes(table, child, d)
+//        // if this is a row table with no PK, then fallback to direct execution
+//        if (keyAttrs.isEmpty) newChild
+//        else {
+//          d.copy(child = Project(keyAttrs, newChild),
+//            keyColumns = keyAttrs.map(_.toAttribute))
+//        }
+//      case d@DeleteFromTable(_, child) if child.resolved =>
+//        ColumnTableBulkOps.transformDeletePlan(sparkSession, d)
+//      case p@PutIntoTable(_, child) if child.resolved =>
+//        ColumnTableBulkOps.transformPutPlan(sparkSession, p)
+//    }
+//
+//    private def analyzeQuery(query: LogicalPlan): LogicalPlan = {
+//      val qe = sparkSession.sessionState.executePlan(query)
+//      qe.assertAnalyzed()
+//      qe.analyzed
+//    }
+//  }
+//
+//  /**
+//   * Internal catalog for managing table and database states.
+//   */
+//  override lazy val catalog: SnappyStoreHiveCatalog = {
+//    SnappyContext.getClusterMode(snappySession.sparkContext) match {
+//      case ThinClientConnectorMode(_, _) =>
+//        new SnappyConnectorCatalog(
+//          snappySharedState.snappyCatalog(),
+//          snappySession,
+//          metadataHive,
+//          snappySession.sharedState.globalTempViewManager,
+//          functionResourceLoader,
+//          functionRegistry,
+//          conf,
+//          newHadoopConf())
+//      case _ =>
+//        new SnappyStoreHiveCatalog(
+//          snappySharedState.snappyCatalog(),
+//          snappySession,
+//          metadataHive,
+//          snappySession.sharedState.globalTempViewManager,
+//          functionResourceLoader,
+//          functionRegistry,
+//          conf,
+//          newHadoopConf())
+//    }
+//  }
+//
+//  override def planner: DefaultPlanner = new DefaultPlanner(snappySession, conf,
+//    experimentalMethods.extraStrategies)
+//
+//  protected[sql] def queryPreparations(topLevel: Boolean): Seq[Rule[SparkPlan]] = Seq(
+//    python.ExtractPythonUDFs,
+//    TokenizeSubqueries(snappySession),
+//    EnsureRequirements(snappySession.sessionState.conf),
+//    CollapseCollocatedPlans(snappySession),
+//    CollapseCodegenStages(snappySession.sessionState.conf),
+//    InsertCachedPlanFallback(snappySession, topLevel),
+//    ReuseExchange(snappySession.sessionState.conf))
+//
+//  protected def newQueryExecution(plan: LogicalPlan): QueryExecution = {
+//    new QueryExecution(snappySession, plan) {
+//
+//      snappySession.addContextObject(SnappySession.ExecutionKey,
+//        () => newQueryExecution(plan))
+//
+//      override protected def preparations: Seq[Rule[SparkPlan]] =
+//        queryPreparations(topLevel = true)
+//    }
+//  }
+//
+//  override def executePlan(plan: LogicalPlan): QueryExecution = {
+//    clearExecutionData()
+//    newQueryExecution(plan)
+//  }
+//
+//  private[spark] def prepareExecution(plan: SparkPlan): SparkPlan = {
+//    queryPreparations(topLevel = false).foldLeft(plan) {
+//      case (sp, rule) => rule.apply(sp)
+//    }
+//  }
+//
+//  private[spark] def clearExecutionData(): Unit = {
+//    conf.refreshNumShufflePartitions()
+//    leaderPartitions.clear()
+//    snappySession.clearContext()
+//  }
+//
+//  def getTablePartitions(region: PartitionedRegion): Array[Partition] = {
+//    val leaderRegion = ColocationHelper.getLeaderRegion(region)
+//    leaderPartitions.computeIfAbsent(leaderRegion,
+//      new java.util.function.Function[PartitionedRegion, Array[Partition]] {
+//        override def apply(pr: PartitionedRegion): Array[Partition] = {
+//          val linkPartitionsToBuckets = snappySession.hasLinkPartitionsToBuckets
+//          val preferPrimaries = snappySession.preferPrimaries
+//          if (linkPartitionsToBuckets || preferPrimaries) {
+//            // also set the default shuffle partitions for this execution
+//            // to minimize exchange
+//            snappySession.sessionState.conf.setExecutionShufflePartitions(
+//              region.getTotalNumberOfBuckets)
+//          }
+//          StoreUtils.getPartitionsPartitionedTable(snappySession, pr,
+//            linkPartitionsToBuckets, preferPrimaries)
+//        }
+//      })
+//  }
+//
+//  def getTablePartitions(region: CacheDistributionAdvisee): Array[Partition] =
+//    StoreUtils.getPartitionsReplicatedTable(snappySession, region)
+//}
+//
+//class SnappyConf(@transient val session: SnappySession)
+//    extends SQLConf with Serializable {
+//
+//  /** Pool to be used for the execution of queries from this session */
+//  @volatile private[this] var schedulerPool: String = Property.SchedulerPool.defaultValue.get
+//
+//  /** If shuffle partitions is set by [[setExecutionShufflePartitions]]. */
+//  @volatile private[this] var executionShufflePartitions: Int = _
+//
+//  /**
+//   * Records the number of shuffle partitions to be used determined on runtime
+//   * from available cores on the system. A value <= 0 indicates that it was set
+//   * explicitly by user and should not use a dynamic value.
+//   */
+//  @volatile private[this] var dynamicShufflePartitions: Int = _
+//
+//  SQLConf.SHUFFLE_PARTITIONS.defaultValue match {
+//    case Some(d) if (session ne null) && super.numShufflePartitions == d =>
+//      dynamicShufflePartitions = coreCountForShuffle
+//    case None if session ne null =>
+//      dynamicShufflePartitions = coreCountForShuffle
+//    case _ =>
+//      executionShufflePartitions = -1
+//      dynamicShufflePartitions = -1
+//  }
+//
+//  private def coreCountForShuffle: Int = {
+//    val count = SnappyContext.totalCoreCount.get()
+//    if (count > 0 || (session eq null)) math.min(super.numShufflePartitions, count)
+//    else math.min(super.numShufflePartitions, session.sparkContext.defaultParallelism)
+//  }
+//
+//  private def keyUpdateActions(key: String, value: Option[Any], doSet: Boolean): Unit = key match {
+//    // clear plan cache when some size related key that effects plans changes
+//    case SQLConf.AUTO_BROADCASTJOIN_THRESHOLD.key |
+//         Property.HashJoinSize.name |
+//         Property.HashAggregateSize.name |
+//         Property.ForceLinkPartitionsToBuckets.name => session.clearPlanCache()
+//    case SQLConf.SHUFFLE_PARTITIONS.key =>
+//      // stop dynamic determination of shuffle partitions
+//      if (doSet) {
+//        executionShufflePartitions = -1
+//        dynamicShufflePartitions = -1
+//      } else {
+//        dynamicShufflePartitions = coreCountForShuffle
+//      }
+//      session.clearPlanCache()
+//    case Property.SchedulerPool.name =>
+//      schedulerPool = value match {
+//        case None => Property.SchedulerPool.defaultValue.get
+//        case Some(pool: String) if session.sparkContext.getPoolForName(pool).isDefined => pool
+//        case Some(pool) => throw new IllegalArgumentException(s"Invalid Pool $pool")
+//      }
+//
+//    case Property.PartitionPruning.name => value match {
+//      case Some(b) => session.partitionPruning = b.toString.toBoolean
+//      case None => session.partitionPruning = Property.PartitionPruning.defaultValue.get
+//    }
+//      session.clearPlanCache()
+//
+//    case Property.PlanCaching.name =>
+//      value match {
+//        case Some(boolVal) =>
+//          if (boolVal.toString.toBoolean) {
+//            session.clearPlanCache()
+//          }
+//          session.planCaching = boolVal.toString.toBoolean
+//        case None => session.planCaching = Property.PlanCaching.defaultValue.get
+//      }
+//
+//    case Property.PlanCachingAll.name =>
+//      value match {
+//        case Some(boolVal) =>
+//          val clearCache = !boolVal.toString.toBoolean
+//          if (clearCache) SnappySession.getPlanCache.asMap().clear()
+//        case None =>
+//      }
+//
+//    case Property.Tokenize.name =>
+//      value match {
+//        case Some(boolVal) => SnappySession.tokenize = boolVal.toString.toBoolean
+//        case None => SnappySession.tokenize = Property.Tokenize.defaultValue.get
+//      }
+//      session.clearPlanCache()
+//
+//    case SQLConf.WHOLESTAGE_CODEGEN_ENABLED.key => session.clearPlanCache()
+//
+//    case _ => // ignore others
+//  }
+//
+//  private[sql] def refreshNumShufflePartitions(): Unit = synchronized {
+//    if (session ne null) {
+//      if (executionShufflePartitions != -1) {
+//        executionShufflePartitions = 0
+//      }
+//      if (dynamicShufflePartitions != -1) {
+//        dynamicShufflePartitions = coreCountForShuffle
+//      }
+//    }
+//  }
+//
+//  private[sql] def setExecutionShufflePartitions(n: Int): Unit = synchronized {
+//    if (executionShufflePartitions != -1 && session != null) {
+//      executionShufflePartitions = math.max(n, executionShufflePartitions)
+//    }
+//  }
+//
+//  override def numShufflePartitions: Int = {
+//    val partitions = this.executionShufflePartitions
+//    if (partitions > 0) partitions
+//    else {
+//      val partitions = this.dynamicShufflePartitions
+//      if (partitions > 0) partitions else super.numShufflePartitions
+//    }
+//  }
+//
+//  def activeSchedulerPool: String = schedulerPool
+//
+//  override def setConfString(key: String, value: String): Unit = {
+//    keyUpdateActions(key, Some(value), doSet = true)
+//    super.setConfString(key, value)
+//  }
+//
+//  override def setConf[T](entry: ConfigEntry[T], value: T): Unit = {
+//    keyUpdateActions(entry.key, Some(value), doSet = true)
+//    require(entry != null, "entry cannot be null")
+//    require(value != null, s"value cannot be null for key: ${entry.key}")
+//    entry.defaultValue match {
+//      case Some(_) => super.setConf(entry, value)
+//      case None => super.setConf(entry.asInstanceOf[ConfigEntry[Option[T]]], Some(value))
+//    }
+//  }
+//
+//  override def unsetConf(key: String): Unit = {
+//    keyUpdateActions(key, None, doSet = false)
+//    super.unsetConf(key)
+//  }
+//
+//  override def unsetConf(entry: ConfigEntry[_]): Unit = {
+//    keyUpdateActions(entry.key, None, doSet = false)
+//    super.unsetConf(entry)
+//  }
+//}
+//
+//class SQLConfigEntry private(private[sql] val entry: ConfigEntry[_]) {
+//
+//  def key: String = entry.key
+//
+//  def doc: String = entry.doc
+//
+//  def isPublic: Boolean = entry.isPublic
+//
+//  def defaultValue[T]: Option[T] = entry.defaultValue.asInstanceOf[Option[T]]
+//
+//  def defaultValueString: String = entry.defaultValueString
+//
+//  def valueConverter[T]: String => T =
+//    entry.asInstanceOf[ConfigEntry[T]].valueConverter
+//
+//  def stringConverter[T]: T => String =
+//    entry.asInstanceOf[ConfigEntry[T]].stringConverter
+//
+//  override def toString: String = entry.toString
+//}
+//
+//object SQLConfigEntry {
+//
+//  private def handleDefault[T](entry: TypedConfigBuilder[T],
+//      defaultValue: Option[T]): SQLConfigEntry = defaultValue match {
+//    case Some(v) => new SQLConfigEntry(entry.createWithDefault(v))
+//    case None => new SQLConfigEntry(entry.createOptional)
+//  }
+//
+//  def sparkConf[T: ClassTag](key: String, doc: String, defaultValue: Option[T],
+//      isPublic: Boolean = true): SQLConfigEntry = {
+//    classTag[T] match {
+//      case ClassTag.Int => handleDefault[Int](ConfigBuilder(key)
+//          .doc(doc).intConf, defaultValue.asInstanceOf[Option[Int]])
+//      case ClassTag.Long => handleDefault[Long](ConfigBuilder(key)
+//          .doc(doc).longConf, defaultValue.asInstanceOf[Option[Long]])
+//      case ClassTag.Double => handleDefault[Double](ConfigBuilder(key)
+//          .doc(doc).doubleConf, defaultValue.asInstanceOf[Option[Double]])
+//      case ClassTag.Boolean => handleDefault[Boolean](ConfigBuilder(key)
+//          .doc(doc).booleanConf, defaultValue.asInstanceOf[Option[Boolean]])
+//      case c if c.runtimeClass == classOf[String] =>
+//        handleDefault[String](ConfigBuilder(key).doc(doc).stringConf,
+//          defaultValue.asInstanceOf[Option[String]])
+//      case c => throw new IllegalArgumentException(
+//        s"Unknown type of configuration key: $c")
+//    }
+//  }
+//
+//  def apply[T: ClassTag](key: String, doc: String, defaultValue: Option[T],
+//      isPublic: Boolean = true): SQLConfigEntry = {
+//    classTag[T] match {
+//      case ClassTag.Int => handleDefault[Int](SQLConfigBuilder(key)
+//          .doc(doc).intConf, defaultValue.asInstanceOf[Option[Int]])
+//      case ClassTag.Long => handleDefault[Long](SQLConfigBuilder(key)
+//          .doc(doc).longConf, defaultValue.asInstanceOf[Option[Long]])
+//      case ClassTag.Double => handleDefault[Double](SQLConfigBuilder(key)
+//          .doc(doc).doubleConf, defaultValue.asInstanceOf[Option[Double]])
+//      case ClassTag.Boolean => handleDefault[Boolean](SQLConfigBuilder(key)
+//          .doc(doc).booleanConf, defaultValue.asInstanceOf[Option[Boolean]])
+//      case c if c.runtimeClass == classOf[String] =>
+//        handleDefault[String](SQLConfigBuilder(key).doc(doc).stringConf,
+//          defaultValue.asInstanceOf[Option[String]])
+//      case c => throw new IllegalArgumentException(
+//        s"Unknown type of configuration key: $c")
+//    }
+//  }
+//}
+//
+//trait AltName[T] {
+//
+//  def name: String
+//
+//  def altName: String
+//
+//  def configEntry: SQLConfigEntry
+//
+//  def defaultValue: Option[T] = configEntry.defaultValue[T]
+//
+//  def getOption(conf: SparkConf): Option[String] = if (altName == null) {
+//    conf.getOption(name)
+//  } else {
+//    conf.getOption(name) match {
+//      case s: Some[String] => // check if altName also present and fail if so
+//        if (conf.contains(altName)) {
+//          throw new IllegalArgumentException(
+//            s"Both $name and $altName configured. Only one should be set.")
+//        } else s
+//      case None => conf.getOption(altName)
+//    }
+//  }
+//
+//  private def get(conf: SparkConf, name: String,
+//      defaultValue: String): T = {
+//    configEntry.entry.defaultValue match {
+//      case Some(_) => configEntry.valueConverter[T](
+//        conf.get(name, defaultValue))
+//      case None => configEntry.valueConverter[Option[T]](
+//        conf.get(name, defaultValue)).get
+//    }
+//  }
+//
+//  def get(conf: SparkConf): T = if (altName == null) {
+//    get(conf, name, configEntry.defaultValueString)
+//  } else {
+//    if (conf.contains(name)) {
+//      if (!conf.contains(altName)) get(conf, name, configEntry.defaultValueString)
+//      else {
+//        throw new IllegalArgumentException(
+//          s"Both $name and $altName configured. Only one should be set.")
+//      }
+//    } else {
+//      get(conf, altName, configEntry.defaultValueString)
+//    }
+//  }
+//
+//  def get(properties: Properties): T = {
+//    val propertyValue = getProperty(properties)
+//    if (propertyValue ne null) configEntry.valueConverter[T](propertyValue)
+//    else defaultValue.get
+//  }
+//
+//  def getProperty(properties: Properties): String = if (altName == null) {
+//    properties.getProperty(name)
+//  } else {
+//    val v = properties.getProperty(name)
+//    if (v != null) {
+//      // check if altName also present and fail if so
+//      if (properties.getProperty(altName) != null) {
+//        throw new IllegalArgumentException(
+//          s"Both $name and $altName specified. Only one should be set.")
+//      }
+//      v
+//    } else properties.getProperty(altName)
+//  }
+//
+//  def unapply(key: String): Boolean = name.equals(key) ||
+//      (altName != null && altName.equals(key))
+//}
+//
+//trait SQLAltName[T] extends AltName[T] {
+//
+//  private def get(conf: SQLConf, entry: SQLConfigEntry): T = {
+//    entry.defaultValue match {
+//      case Some(_) => conf.getConf(entry.entry.asInstanceOf[ConfigEntry[T]])
+//      case None => conf.getConf(entry.entry.asInstanceOf[ConfigEntry[Option[T]]]).get
+//    }
+//  }
+//
+//  private def get(conf: SQLConf, name: String,
+//      defaultValue: String): T = {
+//    configEntry.entry.defaultValue match {
+//      case Some(_) => configEntry.valueConverter[T](
+//        conf.getConfString(name, defaultValue))
+//      case None => configEntry.valueConverter[Option[T]](
+//        conf.getConfString(name, defaultValue)).get
+//    }
+//  }
+//
+//  def get(conf: SQLConf): T = if (altName == null) {
+//    get(conf, configEntry)
+//  } else {
+//    if (conf.contains(name)) {
+//      if (!conf.contains(altName)) get(conf, configEntry)
+//      else {
+//        throw new IllegalArgumentException(
+//          s"Both $name and $altName configured. Only one should be set.")
+//      }
+//    } else {
+//      get(conf, altName, configEntry.defaultValueString)
+//    }
+//  }
+//
+//  def getOption(conf: SQLConf): Option[T] = if (altName == null) {
+//    if (conf.contains(name)) Some(get(conf, name, "<undefined>"))
+//    else defaultValue
+//  } else {
+//    if (conf.contains(name)) {
+//      if (!conf.contains(altName)) Some(get(conf, name, ""))
+//      else {
+//        throw new IllegalArgumentException(
+//          s"Both $name and $altName configured. Only one should be set.")
+//      }
+//    } else if (conf.contains(altName)) {
+//      Some(get(conf, altName, ""))
+//    } else defaultValue
+//  }
+//
+//  def set(conf: SQLConf, value: T, useAltName: Boolean = false): Unit = {
+//    if (useAltName) {
+//      conf.setConfString(altName, configEntry.stringConverter(value))
+//    } else {
+//      conf.setConf[T](configEntry.entry.asInstanceOf[ConfigEntry[T]], value)
+//    }
+//  }
+//
+//  def remove(conf: SQLConf, useAltName: Boolean = false): Unit = {
+//    conf.unsetConf(if (useAltName) altName else name)
+//  }
+//}
+//
+//class DefaultPlanner(val snappySession: SnappySession, conf: SQLConf,
+//    extraStrategies: Seq[Strategy])
+//    extends SparkPlanner(snappySession.sparkContext, conf, extraStrategies)
+//        with SnappyStrategies {
+//
+//  val sampleSnappyCase: PartialFunction[LogicalPlan, Seq[SparkPlan]] = {
+//    case _ => Nil
+//  }
+//
+//  private val storeOptimizedRules: Seq[Strategy] =
+//    Seq(StoreDataSourceStrategy, SnappyAggregation, HashJoinStrategies)
+//
+//  override def strategies: Seq[Strategy] =
+//    Seq(SnappyStrategies,
+//      StoreStrategy, StreamQueryStrategy) ++
+//        storeOptimizedRules ++
+//        super.strategies
+//}
+//
+//private[sql] final class PreprocessTableInsertOrPut(conf: SQLConf)
+//    extends Rule[LogicalPlan] {
+//  def apply(plan: LogicalPlan): LogicalPlan = plan transform {
+//    // Check for SchemaInsertableRelation first
+//    case i@InsertIntoTable(l@LogicalRelation(r: SchemaInsertableRelation,
+//    _, _), _, child, _, _) if l.resolved && child.resolved =>
+//      r.insertableRelation(child.output) match {
+//        case Some(ir) =>
+//          val br = ir.asInstanceOf[BaseRelation]
+//          val relation = LogicalRelation(br,
+//            l.expectedOutputAttributes, l.catalogTable)
+//          castAndRenameChildOutputForPut(i.copy(table = relation),
+//            relation.output, br, null, child)
+//        case None =>
+//          throw new AnalysisException(s"$l requires that the query in the " +
+//              "SELECT clause of the INSERT INTO/OVERWRITE statement " +
+//              "generates the same number of columns as its schema.")
+//      }
+//
+//    // Check for PUT
+//    // Need to eliminate subqueries here. Unlike InsertIntoTable whose
+//    // subqueries have already been eliminated by special check in
+//    // ResolveRelations, no such special rule has been added for PUT
+//    case p@PutIntoTable(table, child) if table.resolved && child.resolved =>
+//      EliminateSubqueryAliases(table) match {
+//        case l@LogicalRelation(ir: RowInsertableRelation, _, _) =>
+//          // First, make sure the data to be inserted have the same number of
+//          // fields with the schema of the relation.
+//          val expectedOutput = l.output
+//          if (expectedOutput.size != child.output.size) {
+//            throw new AnalysisException(s"$l requires that the query in the " +
+//                "SELECT clause of the PUT INTO statement " +
+//                "generates the same number of columns as its schema.")
+//          }
+//          castAndRenameChildOutputForPut(p, expectedOutput, ir, l, child)
+//
+//        case _ => p
+//      }
+//
+//    // Check for DELETE
+//    // Need to eliminate subqueries here. Unlike InsertIntoTable whose
+//    // subqueries have already been eliminated by special check in
+//    // ResolveRelations, no such special rule has been added for PUT
+//    case d@DeleteFromTable(table, child) if table.resolved && child.resolved =>
+//      EliminateSubqueryAliases(table) match {
+//        case l@LogicalRelation(dr: DeletableRelation, _, _) =>
+//          def comp(a: Attribute, targetCol: String): Boolean = a match {
+//            case ref: AttributeReference => targetCol.equals(ref.name.toUpperCase)
+//          }
+//
+//          val expectedOutput = l.output
+//          if (!child.output.forall(a => expectedOutput.exists(e => comp(a, e.name.toUpperCase)))) {
+//            throw new AnalysisException(s"$l requires that the query in the " +
+//                "WHERE clause of the DELETE FROM statement " +
+//                "generates the same column name(s) as in its schema but found " +
+//                s"${child.output.mkString(",")} instead.")
+//          }
+//          l match {
+//            case LogicalRelation(ps: PartitionedDataSourceScan, _, _) =>
+//              if (!ps.partitionColumns.forall(a => child.output.exists(e =>
+//                comp(e, a.toUpperCase)))) {
+//                throw new AnalysisException(s"${child.output.mkString(",")}" +
+//                    s" columns in the WHERE clause of the DELETE FROM statement must " +
+//                    s"have all the parititioning column(s) ${ps.partitionColumns.mkString(",")}.")
+//              }
+//            case _ =>
+//          }
+//          castAndRenameChildOutputForPut(d, expectedOutput, dr, l, child)
+//
+//        case l@LogicalRelation(dr: MutableRelation, _, _) =>
+//          val expectedOutput = l.output
+//          if (child.output.length != expectedOutput.length) {
+//            throw new AnalysisException(s"$l requires that the query in the " +
+//                "WHERE clause of the DELETE FROM statement " +
+//                "generates the same number of column(s) as in its schema but found " +
+//                s"${child.output.mkString(",")} instead.")
+//          }
+//          castAndRenameChildOutputForPut(d, expectedOutput, dr, l, child)
+//        case _ => d
+//      }
+//
+//    // other cases handled like in PreprocessTableInsertion
+//    case i@InsertIntoTable(table, _, child, _, _)
+//      if table.resolved && child.resolved => table match {
+//      case relation: CatalogRelation =>
+//        val metadata = relation.catalogTable
+//        preProcess(i, relation = null, metadata.identifier.quotedString,
+//          metadata.partitionColumnNames)
+//      case LogicalRelation(h: HadoopFsRelation, _, identifier) =>
+//        val tblName = identifier.map(_.identifier.quotedString).getOrElse("unknown")
+//        preProcess(i, h, tblName, h.partitionSchema.map(_.name))
+//      case LogicalRelation(ir: InsertableRelation, _, identifier) =>
+//        val tblName = identifier.map(_.identifier.quotedString).getOrElse("unknown")
+//        preProcess(i, ir, tblName, Nil)
+//      case _ => i
+//    }
+//  }
+//
+//  private def preProcess(
+//      insert: InsertIntoTable,
+//      relation: BaseRelation,
+//      tblName: String,
+//      partColNames: Seq[String]): InsertIntoTable = {
+//
+//    // val expectedColumns = insert
+//
+//    val normalizedPartSpec = PartitioningUtils.normalizePartitionSpec(
+//      insert.partition, partColNames, tblName, conf.resolver)
+//
+//    val expectedColumns = {
+//      val staticPartCols = normalizedPartSpec.filter(_._2.isDefined).keySet
+//      insert.table.output.filterNot(a => staticPartCols.contains(a.name))
+//    }
+//
+//    if (expectedColumns.length != insert.child.schema.length) {
+//      throw new AnalysisException(
+//        s"Cannot insert into table $tblName because the number of columns are different: " +
+//            s"need ${expectedColumns.length} columns, " +
+//            s"but query has ${insert.child.schema.length} columns.")
+//    }
+//    if (insert.partition.nonEmpty) {
+//      // the query's partitioning must match the table's partitioning
+//      // this is set for queries like: insert into ... partition (one = "a", two = <expr>)
+//      val samePartitionColumns =
+//      if (conf.caseSensitiveAnalysis) {
+//        insert.partition.keySet == partColNames.toSet
+//      } else {
+//        insert.partition.keySet.map(_.toLowerCase) == partColNames.map(_.toLowerCase).toSet
+//      }
+//      if (!samePartitionColumns) {
+//        throw new AnalysisException(
+//          s"""
+//             |Requested partitioning does not match the table $tblName:
+//             |Requested partitions: ${insert.partition.keys.mkString(",")}
+//             |Table partitions: ${partColNames.mkString(",")}
+//           """.stripMargin)
+//      }
+//      castAndRenameChildOutput(insert.copy(partition = normalizedPartSpec), expectedColumns)
+//
+////      expectedColumns.map(castAndRenameChildOutput(insert, _, relation, null,
+////        child)).getOrElse(insert)
+//    } else {
+//      // All partition columns are dynamic because because the InsertIntoTable
+//      // command does not explicitly specify partitioning columns.
+//      castAndRenameChildOutput(insert, expectedColumns)
+//          .copy(partition = partColNames.map(_ -> None).toMap)
+////      expectedColumns.map(castAndRenameChildOutput(insert, _, relation, null,
+////        child)).getOrElse(insert).copy(partition = partColNames
+////          .map(_ -> None).toMap)
+//    }
+//  }
+//
+//  /**
+//   * If necessary, cast data types and rename fields to the expected
+//   * types and names.
+//   */
+//  // TODO: do we really need to rename?
+//  def castAndRenameChildOutputForPut[T <: LogicalPlan](
+//      plan: T,
+//      expectedOutput: Seq[Attribute],
+//      relation: BaseRelation,
+//      newRelation: LogicalRelation,
+//      child: LogicalPlan): T = {
+//    val newChildOutput = expectedOutput.zip(child.output).map {
+//      case (expected, actual) =>
+//        if (expected.dataType.sameType(actual.dataType) &&
+//            expected.name == actual.name) {
+//          actual
+//        } else {
+//          // avoid unnecessary copy+cast when inserting DECIMAL types
+//          // into column table
+//          actual.dataType match {
+//            case _: DecimalType
+//              if expected.dataType.isInstanceOf[DecimalType] &&
+//                  relation.isInstanceOf[PlanInsertableRelation] => actual
+//            case _ => Alias(Cast(actual, expected.dataType), expected.name)()
+//          }
+//        }
+//    }
+//
+//    if (newChildOutput == child.output) {
+//      plan match {
+//        case p: PutIntoTable => p.copy(table = newRelation).asInstanceOf[T]
+//        case d: DeleteFromTable => d.copy(table = newRelation).asInstanceOf[T]
+//        case _: InsertIntoTable => plan
+//      }
+//    } else plan match {
+//      case p: PutIntoTable => p.copy(table = newRelation,
+//        child = Project(newChildOutput, child)).asInstanceOf[T]
+//      case d: DeleteFromTable => d.copy(table = newRelation,
+//        child = Project(newChildOutput, child)).asInstanceOf[T]
+//      case i: InsertIntoTable => i.copy(child = Project(newChildOutput,
+//        child)).asInstanceOf[T]
+//    }
+//  }
+//
+//  private def castAndRenameChildOutput(
+//      insert: InsertIntoTable,
+//      expectedOutput: Seq[Attribute]): InsertIntoTable = {
+//    val newChildOutput = expectedOutput.zip(insert.child.output).map {
+//      case (expected, actual) =>
+//        if (expected.dataType.sameType(actual.dataType) &&
+//            expected.name == actual.name &&
+//            expected.metadata == actual.metadata) {
+//          actual
+//        } else {
+//          // Renaming is needed for handling the following cases like
+//          // 1) Column names/types do not match, e.g., INSERT INTO TABLE tab1 SELECT 1, 2
+//          // 2) Target tables have column metadata
+//          Alias(Cast(actual, expected.dataType), expected.name)(
+//            explicitMetadata = Option(expected.metadata))
+//        }
+//    }
+//
+//    if (newChildOutput == insert.child.output) insert
+//    else {
+//      insert.copy(child = Project(newChildOutput, insert.child))
+//    }
+//  }
+//}
+//
+//private[sql] case object PrePutCheck extends (LogicalPlan => Unit) {
+//
+//  def apply(plan: LogicalPlan): Unit = {
+//    plan.foreach {
+//      case PutIntoTable(LogicalRelation(t: RowPutRelation, _, _), query) =>
+//        // Get all input data source relations of the query.
+//        val srcRelations = query.collect {
+//          case LogicalRelation(src: BaseRelation, _, _) => src
+//        }
+//        if (srcRelations.contains(t)) {
+//          throw Utils.analysisException(
+//            "Cannot put into table that is also being read from.")
+//        } else {
+//          // OK
+//        }
+//      case PutIntoTable(table, _) =>
+//        throw Utils.analysisException(s"$table does not allow puts.")
+//      case _ => // OK
+//    }
+//  }
+//}
+//
+//private[sql] case class ConditionalPreWriteCheck(sparkPreWriteCheck: datasources.PreWriteCheck)
+//    extends (LogicalPlan => Unit) {
+//  def apply(plan: LogicalPlan): Unit = {
+//    plan match {
+//      case PutIntoColumnTable(_, _, _) => // Do nothing
+//      case _ => sparkPreWriteCheck.apply(plan)
+//    }
+//  }
+//}
+//
+///**
+// * Deals with any escape characters in the LIKE pattern in optimization.
+// * Does not deal with startsAndEndsWith equivalent of Spark's LikeSimplification
+// * so 'a%b' kind of pattern with additional escaped chars will not be optimized.
+// */
+//object LikeEscapeSimplification {
+//
+//  private def addTokenizedLiteral(parser: SnappyParser, s: String): Expression = {
+//    if (parser ne null) parser.addTokenizedLiteral(UTF8String.fromString(s), StringType)
+//    else Literal(UTF8String.fromString(s), StringType)
+//  }
+//
+//  def simplifyLike(parser: SnappyParser, expr: Expression,
+//      left: Expression, pattern: String): Expression = {
+//    val len_1 = pattern.length - 1
+//    if (len_1 == -1) return EqualTo(left, addTokenizedLiteral(parser, ""))
+//    val str = new StringBuilder(pattern.length)
+//    var wildCardStart = false
+//    var i = 0
+//    while (i < len_1) {
+//      pattern.charAt(i) match {
+//        case '\\' =>
+//          val c = pattern.charAt(i + 1)
+//          c match {
+//            case '_' | '%' | '\\' => // literal char
+//            case _ => return expr
+//          }
+//          str.append(c)
+//          // if next character is last one then it is literal
+//          if (i == len_1 - 1) {
+//            if (wildCardStart) return EndsWith(left, addTokenizedLiteral(parser, str.toString))
+//            else return EqualTo(left, addTokenizedLiteral(parser, str.toString))
+//          }
+//          i += 1
+//        case '%' if i == 0 => wildCardStart = true
+//        case '%' | '_' => return expr // wildcards in middle are left as is
+//        case c => str.append(c)
+//      }
+//      i += 1
+//    }
+//    pattern.charAt(len_1) match {
+//      case '%' =>
+//        if (wildCardStart) Contains(left, addTokenizedLiteral(parser, str.toString))
+//        else StartsWith(left, addTokenizedLiteral(parser, str.toString))
+//      case '_' | '\\' => expr
+//      case c =>
+//        str.append(c)
+//        if (wildCardStart) EndsWith(left, addTokenizedLiteral(parser, str.toString))
+//        else EqualTo(left, addTokenizedLiteral(parser, str.toString))
+//    }
+//  }
+//
+//  def apply(plan: LogicalPlan): LogicalPlan = plan transformAllExpressions {
+//    case l@Like(left, Literal(pattern, StringType)) =>
+//      simplifyLike(null, l, left, pattern.toString)
+//  }
+//}
+//
+///**
+// * Rule to "normalize" ParamLiterals for the case of aggregation expression being used
+// * in projection. Specifically the ParamLiterals from aggregations need to be replaced
+// * into projection so that latter can be resolved successfully in plan execution
+// * because ParamLiterals will match expression only by position and not value at the
+// * time of execution. This rule is useful only before plan caching after parsing.
+// *
+// * See Spark's PhysicalAggregation rule for more details.
+// */
+//object ResolveAggregationExpressions extends Rule[LogicalPlan] {
+//  def apply(plan: LogicalPlan): LogicalPlan = plan resolveOperators {
+//    case Aggregate(groupingExpressions, resultExpressions, child) =>
+//      // Replace any ParamLiterals in the original resultExpressions with any matching ones
+//      // in groupingExpressions matching on the value like a Literal rather than position.
+//      val newResultExpressions = resultExpressions.map { expr =>
+//        expr.transformDown {
+//          case e: AggregateExpression => e
+//          case expression =>
+//            groupingExpressions.collectFirst {
+//              case p: ParamLiteral if p.equals(expression) =>
+//                expression.asInstanceOf[ParamLiteral].tokenized = true
+//                p.tokenized = true
+//                p
+//              case e if e.semanticEquals(expression) =>
+//                // collect ParamLiterals from grouping expressions and apply
+//                // to result expressions in the same order
+//                val literals = new ArrayBuffer[ParamLiteral](2)
+//                e.transformDown {
+//                  case p: ParamLiteral => literals += p; p
+//                }
+//                if (literals.nonEmpty) {
+//                  val iter = literals.iterator
+//                  expression.transformDown {
+//                    case p: ParamLiteral =>
+//                      val newLiteral = iter.next()
+//                      assert(newLiteral.equals(p))
+//                      p.tokenized = true
+//                      newLiteral.tokenized = true
+//                      newLiteral
+//                  }
+//                } else expression
+//            } match {
+//              case Some(e) => e
+//              case _ => expression
+//            }
+//        }.asInstanceOf[NamedExpression]
+//      }
+//      Aggregate(groupingExpressions, newResultExpressions, child)
+//  }
+//}
+//>>>>>>> master