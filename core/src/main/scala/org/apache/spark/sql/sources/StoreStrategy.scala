/*
 * Copyright (c) 2018 SnappyData, Inc. All rights reserved.
 *
 * Licensed under the Apache License, Version 2.0 (the "License"); you
 * may not use this file except in compliance with the License. You
 * may obtain a copy of the License at
 *
 * http://www.apache.org/licenses/LICENSE-2.0
 *
 * Unless required by applicable law or agreed to in writing, software
 * distributed under the License is distributed on an "AS IS" BASIS,
 * WITHOUT WARRANTIES OR CONDITIONS OF ANY KIND, either express or
 * implied. See the License for the specific language governing
 * permissions and limitations under the License. See accompanying
 * LICENSE file.
 */
package org.apache.spark.sql.sources

import java.util.Properties

import org.apache.spark.rdd.RDD
import org.apache.spark.sql.catalyst.expressions.{Attribute, AttributeReference, Expression}
import org.apache.spark.sql.catalyst.plans.logical.{InsertIntoTable, LogicalPlan, OverwriteOptions}
import org.apache.spark.sql.execution._
import org.apache.spark.sql.execution.command.{ExecutedCommandExec, RunnableCommand}
import org.apache.spark.sql.execution.datasources.LogicalRelation
import org.apache.spark.sql.internal.PutIntoColumnTable
import org.apache.spark.sql.jdbc.JdbcDialect
import org.apache.spark.sql.types.{DataType, LongType}
import org.apache.spark.sql.{Strategy, _}

/**
 * Support for DML and other operations on external tables.
 */
object StoreStrategy extends Strategy {
  def apply(plan: LogicalPlan): Seq[SparkPlan] = plan match {

<<<<<<< HEAD
    case CreateTable(tableDesc, mode, None) =>
      val userSpecifiedSchema: Option[StructType] = if (tableDesc.schema.isEmpty) None
      else {
        Some(SparkSession.getActiveSession.get.asInstanceOf[SnappySession].normalizeSchema
        (tableDesc.schema))
      }
      val options = Map.empty[String, String] ++ tableDesc.storage.properties

      val optionsWithPath: Map[String, String] = if (tableDesc.storage.locationUri.isDefined) {
        options + ("path" -> tableDesc.storage.locationUri.get)
      } else options
      val (provider, isBuiltIn) = SnappyContext.getBuiltInProvider(tableDesc.provider.get)
      val cmd =
        CreateMetastoreTableUsing(tableDesc.identifier, None, userSpecifiedSchema,
          None, provider, mode != SaveMode.ErrorIfExists, optionsWithPath, isBuiltIn)
      ExecutedCommandExec(cmd) :: Nil

    case CreateTable(tableDesc, mode, Some(query)) =>
      val userSpecifiedSchema = SparkSession.getActiveSession.get
          .asInstanceOf[SnappySession].normalizeSchema(query.schema)
      val options = Map.empty[String, String] ++ tableDesc.storage.properties
      val (provider, isBuiltIn) = SnappyContext.getBuiltInProvider(tableDesc.provider.get)
      val cmd = CreateMetastoreTableUsingSelect(tableDesc.identifier, None,
        Some(userSpecifiedSchema), None, provider, tableDesc.partitionColumnNames.toArray,
        mode, options, query, isBuiltIn)
      ExecutedCommandExec(cmd) :: Nil

    case CreateTableUsing(tableIdent, baseTable, userSpecifiedSchema, schemaDDL,
    provider, allowExisting, options, isBuiltIn) =>
      ExecutedCommandExec(CreateMetastoreTableUsing(tableIdent, baseTable,
        userSpecifiedSchema, schemaDDL, provider, allowExisting, options, isBuiltIn)) :: Nil

    case CreateTableUsingSelect(tableIdent, baseTable, userSpecifiedSchema, schemaDDL,
    provider, partitionColumns, mode, options, query, isBuiltIn) =>
      ExecutedCommandExec(CreateMetastoreTableUsingSelect(tableIdent, baseTable,
        userSpecifiedSchema, schemaDDL, provider, partitionColumns, mode,
        options, query, isBuiltIn)) :: Nil

    case DropTableOrView(isView: Boolean, ifExists, tableIdent) =>
      ExecutedCommandExec(DropTableOrViewCommand(isView, ifExists, tableIdent)) :: Nil

    case TruncateManagedTable(ifExists, tableIdent) =>
      ExecutedCommandExec(TruncateManagedTableCommand(ifExists, tableIdent)) :: Nil

    case AlterTableAddColumn(tableIdent, addColumn, defaultValue) =>
      ExecutedCommandExec(AlterTableAddColumnCommand(tableIdent, addColumn, defaultValue)) :: Nil

    case AlterTableToggleRowLevelSecurity(tableIdent, enableRls) =>
      ExecutedCommandExec(AlterTableToggleRowLevelSecurityCommand(tableIdent, enableRls)) :: Nil

    case AlterTableDropColumn(tableIdent, column) =>
      ExecutedCommandExec(AlterTableDropColumnCommand(tableIdent, column)) :: Nil

    case CreateIndex(indexName, baseTable, indexColumns, options) =>
      ExecutedCommandExec(CreateIndexCommand(indexName, baseTable, indexColumns, options)) :: Nil

    case CreatePolicy(policyName, tableName, policyFor, applyTo, expandedApplyTo,
    currentUser, filterStr, filter: BypassRowLevelSecurity) =>
      ExecutedCommandExec(CreatePolicyCommand(policyName, tableName, policyFor, applyTo,
        expandedApplyTo, currentUser, filterStr, filter)) :: Nil

    case DropPolicy(ifExists, policyIdent) =>
      ExecutedCommandExec(DropPolicyCommand(ifExists, policyIdent)) :: Nil

    case DropIndex(ifExists, indexName) =>
      ExecutedCommandExec(DropIndexCommand(indexName, ifExists)) :: Nil

    case SetSchema(schemaName) => ExecutedCommandExec(SetSchemaCommand(schemaName)) :: Nil

    case d@DeployCommand(_, _, _, _, _) => ExecutedCommandExec(d) :: Nil

    case d@DeployJarCommand(_, _, _) => ExecutedCommandExec(d) :: Nil

    case d@UnDeployCommand(_) => ExecutedCommandExec(d) :: Nil

    case l@ListPackageJarsCommand(_) => ExecutedCommandExec(l) :: Nil

    case SnappyStreamingActions(action, batchInterval) =>
      ExecutedCommandExec(SnappyStreamingActionsCommand(action, batchInterval)) :: Nil

=======
>>>>>>> 0e025cfb
    case p: EncoderPlan[_] =>
      val plan = p.asInstanceOf[EncoderPlan[Any]]
      EncoderScanExec(plan.rdd.asInstanceOf[RDD[Any]],
        plan.encoder, plan.isFlat, plan.output) :: Nil

    case InsertIntoTable(l@LogicalRelation(p: PlanInsertableRelation,
    _, _), part, query, overwrite, false) if part.isEmpty =>
      val preAction = if (overwrite.enabled) () => p.truncate() else () => ()
      ExecutePlan(p.getInsertPlan(l, planLater(query)), preAction) :: Nil

    case d@DMLExternalTable(_, storeRelation: LogicalRelation, insertCommand) =>
      ExecutedCommandExec(ExternalTableDMLCmd(storeRelation, insertCommand, d.output)) :: Nil

    case PutIntoTable(l@LogicalRelation(p: RowPutRelation, _, _), query) =>
      ExecutePlan(p.getPutPlan(l, planLater(query))) :: Nil

    case PutIntoColumnTable(LogicalRelation(p: BulkPutRelation, _, _), left, right) =>
      ExecutePlan(p.getPutPlan(planLater(left), planLater(right))) :: Nil

    case Update(l@LogicalRelation(u: MutableRelation, _, _), child,
    keyColumns, updateColumns, updateExpressions) =>
      ExecutePlan(u.getUpdatePlan(l, planLater(child), updateColumns,
        updateExpressions, keyColumns)) :: Nil

    case Delete(l@LogicalRelation(d: MutableRelation, _, _), child, keyColumns) =>
      ExecutePlan(d.getDeletePlan(l, planLater(child), keyColumns)) :: Nil

    case DeleteFromTable(l@LogicalRelation(d: DeletableRelation, _, _), query) =>
      ExecutePlan(d.getDeletePlan(l, planLater(query), query.output)) :: Nil

    case r: RunnableCommand => ExecutedCommandExec(r) :: Nil

    case _ => Nil
  }
}

// marker trait to indicate a plan that can mutate a table
trait TableMutationPlan

case class ExternalTableDMLCmd(
    storeRelation: LogicalRelation,
    command: String, childOutput: Seq[Attribute]) extends RunnableCommand with TableMutationPlan {

  override def run(session: SparkSession): Seq[Row] = {
    storeRelation.relation match {
      case relation: SingleRowInsertableRelation =>
        Seq(Row(relation.executeUpdate(command, session.catalog.currentDatabase)))
      case other => throw new AnalysisException("DML support requires " +
          "SingleRowInsertableRelation but found " + other)
    }
  }

  override lazy val output: Seq[Attribute] = childOutput
}

case class PutIntoTable(table: LogicalPlan, child: LogicalPlan)
    extends LogicalPlan with TableMutationPlan {

  override def children: Seq[LogicalPlan] = table :: child :: Nil

  override lazy val output: Seq[Attribute] = AttributeReference(
    "count", LongType)() :: Nil

  override lazy val resolved: Boolean = childrenResolved &&
      child.output.zip(table.output).forall {
        case (childAttr, tableAttr) =>
          DataType.equalsIgnoreCompatibleNullability(childAttr.dataType,
            tableAttr.dataType)
      }
}

/**
 * Unlike Spark's InsertIntoTable this plan provides the count of rows
 * inserted as the output.
 */
final class Insert(
    table: LogicalPlan,
    partition: Map[String, Option[String]],
    child: LogicalPlan,
    overwrite: OverwriteOptions,
    ifNotExists: Boolean)
    extends InsertIntoTable(table, partition, child, overwrite, ifNotExists) {

  override def output: Seq[Attribute] = AttributeReference(
    "count", LongType)() :: Nil

  override def copy(table: LogicalPlan = table,
      partition: Map[String, Option[String]] = partition,
      child: LogicalPlan = child,
      overwrite: OverwriteOptions = overwrite,
      ifNotExists: Boolean = ifNotExists): Insert = {
    new Insert(table, partition, child, overwrite, ifNotExists)
  }
}

/**
 * Plan for update of a column or row table. The "table" passed should be
 * a resolved one (by parser and other callers) else there is ambiguity
 * in column resolution of updateColumns/expressions between table and child.
 */
case class Update(table: LogicalPlan, child: LogicalPlan,
    keyColumns: Seq[Attribute], updateColumns: Seq[Attribute],
    updateExpressions: Seq[Expression]) extends LogicalPlan with TableMutationPlan {

  assert(updateColumns.length == updateExpressions.length,
    s"Internal error: updateColumns=${updateColumns.length} " +
        s"updateExpressions=${updateExpressions.length}")

  override def children: Seq[LogicalPlan] = table :: child :: Nil

  override lazy val output: Seq[Attribute] = AttributeReference(
    "count", LongType)() :: Nil
}

/**
 * Plan for delete from a column or row table.
 */
case class Delete(table: LogicalPlan, child: LogicalPlan,
    keyColumns: Seq[Attribute]) extends LogicalPlan with TableMutationPlan {

  override def children: Seq[LogicalPlan] = table :: child :: Nil

  override lazy val output: Seq[Attribute] = AttributeReference(
    "count", LongType)() :: Nil

  override lazy val resolved: Boolean = childrenResolved
}

private[sql] case class DeleteFromTable(
    table: LogicalPlan,
    child: LogicalPlan)
    extends LogicalPlan with TableMutationPlan {

  override def children: Seq[LogicalPlan] = table :: child :: Nil

  override def output: Seq[Attribute] = Nil

  override lazy val resolved: Boolean = childrenResolved &&
      child.output.zip(table.output).forall {
        case (childAttr, tableAttr) =>
          DataType.equalsIgnoreCompatibleNullability(childAttr.dataType,
            tableAttr.dataType)
      }
}<|MERGE_RESOLUTION|>--- conflicted
+++ resolved
@@ -35,89 +35,6 @@
 object StoreStrategy extends Strategy {
   def apply(plan: LogicalPlan): Seq[SparkPlan] = plan match {
 
-<<<<<<< HEAD
-    case CreateTable(tableDesc, mode, None) =>
-      val userSpecifiedSchema: Option[StructType] = if (tableDesc.schema.isEmpty) None
-      else {
-        Some(SparkSession.getActiveSession.get.asInstanceOf[SnappySession].normalizeSchema
-        (tableDesc.schema))
-      }
-      val options = Map.empty[String, String] ++ tableDesc.storage.properties
-
-      val optionsWithPath: Map[String, String] = if (tableDesc.storage.locationUri.isDefined) {
-        options + ("path" -> tableDesc.storage.locationUri.get)
-      } else options
-      val (provider, isBuiltIn) = SnappyContext.getBuiltInProvider(tableDesc.provider.get)
-      val cmd =
-        CreateMetastoreTableUsing(tableDesc.identifier, None, userSpecifiedSchema,
-          None, provider, mode != SaveMode.ErrorIfExists, optionsWithPath, isBuiltIn)
-      ExecutedCommandExec(cmd) :: Nil
-
-    case CreateTable(tableDesc, mode, Some(query)) =>
-      val userSpecifiedSchema = SparkSession.getActiveSession.get
-          .asInstanceOf[SnappySession].normalizeSchema(query.schema)
-      val options = Map.empty[String, String] ++ tableDesc.storage.properties
-      val (provider, isBuiltIn) = SnappyContext.getBuiltInProvider(tableDesc.provider.get)
-      val cmd = CreateMetastoreTableUsingSelect(tableDesc.identifier, None,
-        Some(userSpecifiedSchema), None, provider, tableDesc.partitionColumnNames.toArray,
-        mode, options, query, isBuiltIn)
-      ExecutedCommandExec(cmd) :: Nil
-
-    case CreateTableUsing(tableIdent, baseTable, userSpecifiedSchema, schemaDDL,
-    provider, allowExisting, options, isBuiltIn) =>
-      ExecutedCommandExec(CreateMetastoreTableUsing(tableIdent, baseTable,
-        userSpecifiedSchema, schemaDDL, provider, allowExisting, options, isBuiltIn)) :: Nil
-
-    case CreateTableUsingSelect(tableIdent, baseTable, userSpecifiedSchema, schemaDDL,
-    provider, partitionColumns, mode, options, query, isBuiltIn) =>
-      ExecutedCommandExec(CreateMetastoreTableUsingSelect(tableIdent, baseTable,
-        userSpecifiedSchema, schemaDDL, provider, partitionColumns, mode,
-        options, query, isBuiltIn)) :: Nil
-
-    case DropTableOrView(isView: Boolean, ifExists, tableIdent) =>
-      ExecutedCommandExec(DropTableOrViewCommand(isView, ifExists, tableIdent)) :: Nil
-
-    case TruncateManagedTable(ifExists, tableIdent) =>
-      ExecutedCommandExec(TruncateManagedTableCommand(ifExists, tableIdent)) :: Nil
-
-    case AlterTableAddColumn(tableIdent, addColumn, defaultValue) =>
-      ExecutedCommandExec(AlterTableAddColumnCommand(tableIdent, addColumn, defaultValue)) :: Nil
-
-    case AlterTableToggleRowLevelSecurity(tableIdent, enableRls) =>
-      ExecutedCommandExec(AlterTableToggleRowLevelSecurityCommand(tableIdent, enableRls)) :: Nil
-
-    case AlterTableDropColumn(tableIdent, column) =>
-      ExecutedCommandExec(AlterTableDropColumnCommand(tableIdent, column)) :: Nil
-
-    case CreateIndex(indexName, baseTable, indexColumns, options) =>
-      ExecutedCommandExec(CreateIndexCommand(indexName, baseTable, indexColumns, options)) :: Nil
-
-    case CreatePolicy(policyName, tableName, policyFor, applyTo, expandedApplyTo,
-    currentUser, filterStr, filter: BypassRowLevelSecurity) =>
-      ExecutedCommandExec(CreatePolicyCommand(policyName, tableName, policyFor, applyTo,
-        expandedApplyTo, currentUser, filterStr, filter)) :: Nil
-
-    case DropPolicy(ifExists, policyIdent) =>
-      ExecutedCommandExec(DropPolicyCommand(ifExists, policyIdent)) :: Nil
-
-    case DropIndex(ifExists, indexName) =>
-      ExecutedCommandExec(DropIndexCommand(indexName, ifExists)) :: Nil
-
-    case SetSchema(schemaName) => ExecutedCommandExec(SetSchemaCommand(schemaName)) :: Nil
-
-    case d@DeployCommand(_, _, _, _, _) => ExecutedCommandExec(d) :: Nil
-
-    case d@DeployJarCommand(_, _, _) => ExecutedCommandExec(d) :: Nil
-
-    case d@UnDeployCommand(_) => ExecutedCommandExec(d) :: Nil
-
-    case l@ListPackageJarsCommand(_) => ExecutedCommandExec(l) :: Nil
-
-    case SnappyStreamingActions(action, batchInterval) =>
-      ExecutedCommandExec(SnappyStreamingActionsCommand(action, batchInterval)) :: Nil
-
-=======
->>>>>>> 0e025cfb
     case p: EncoderPlan[_] =>
       val plan = p.asInstanceOf[EncoderPlan[Any]]
       EncoderScanExec(plan.rdd.asInstanceOf[RDD[Any]],
