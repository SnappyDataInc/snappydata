--- conflicted
+++ resolved
@@ -17,32 +17,23 @@
 package org.apache.spark.sql.internal
 
 import io.snappydata.impl.SnappyHiveCatalog
-
 import org.apache.spark.SparkContext
-import org.apache.spark.sql.{ThinClientConnectorMode, SnappyContext}
-import org.apache.spark.sql.hive.{SnappyConnectorExternalCatalog, HiveClientUtil, SnappyExternalCatalog}
 import org.apache.spark.sql.catalyst.plans.logical.LogicalPlan
 import org.apache.spark.sql.execution.CacheManager
-import org.apache.spark.sql.hive.{HiveClientUtil, SnappyExternalCatalog}
-import org.apache.spark.sql.{Dataset, SnappySession, SparkSession}
+import org.apache.spark.sql.hive.{HiveClientUtil, SnappyConnectorExternalCatalog, SnappyExternalCatalog}
+import org.apache.spark.sql._
 import org.apache.spark.storage.StorageLevel
 
-<<<<<<< HEAD
 /**
  * Right now we are not overriding anything from Spark's built in SharedState. We need to
  * re-visit if we need this at all.
  *
  */
-private[sql] class SnappySharedState(val sparkContext: SparkContext){
-=======
-private[sql] class SnappySharedState(override val sparkContext: SparkContext,
-    sessionId: Int) extends SharedState(sparkContext) {
-
+private[sql] class SnappySharedState(val sparkContext: SparkContext, sessionId: Int) {
   /**
    * Class for caching query results reused in future executions.
    */
-  override val cacheManager = new SnappyCacheManager(sessionId)
->>>>>>> 7537219e
+  /* override */ val cacheManager = new SnappyCacheManager(sessionId)
 
   /**
    * A Hive client used to interact with the metastore.
@@ -59,7 +50,7 @@
     }
   }
 
-  override lazy val externalCatalog = SnappyContext.getClusterMode(sparkContext) match {
+  val externalCatalog = SnappyContext.getClusterMode(sparkContext) match {
     case ThinClientConnectorMode(_, _) =>
       new SnappyConnectorExternalCatalog(metadataHive, sparkContext.hadoopConfiguration)
     case _ =>
@@ -88,10 +79,6 @@
     SnappySession.clearSessionCache(sessionId)
   }
 
-<<<<<<< HEAD
-  val externalCatalog =
-    new SnappyExternalCatalog(metadataHive, sparkContext.hadoopConfiguration)
-=======
   override def invalidateCache(plan: LogicalPlan): Unit = {
     super.invalidateCache(plan)
     SnappySession.clearSessionCache(sessionId)
@@ -102,5 +89,4 @@
     super.invalidateCachedPath(sparkSession, resourcePath)
     SnappySession.clearSessionCache(sessionId)
   }
->>>>>>> 7537219e
 }