--- conflicted
+++ resolved
@@ -623,7 +623,6 @@
     ConnectionPool.clear()
   }
 
-<<<<<<< HEAD
   override def clearCodegenCaches(): Unit = {
     CodeGeneration.clearAllCache()
     val cacheField = CodeGenerator.getClass.getDeclaredFields.find(_.getName.endsWith("cache")).get
@@ -631,10 +630,9 @@
     val cache = cacheField.get(CodeGenerator).asInstanceOf[Cache[_, _]]
     cache.invalidateAll()
   }
-=======
+
   override def getLeadClassLoader() : URLClassLoader =
     ToolsCallbackInit.toolsCallback.getLeadClassLoader()
->>>>>>> f66a7ab9
 }
 
 trait StoreCallback extends Serializable {
