--- conflicted
+++ resolved
@@ -424,12 +424,8 @@
             val valueBuffer = value.getValueRetain(FetchRequest.DECOMPRESS).getBuffer
             val decoder = ColumnEncoding.getColumnDecoder(valueBuffer, field)
             val valueArray = if (valueBuffer == null || valueBuffer.isDirect) {
-<<<<<<< HEAD
               directBuffers += valueBuffer
               null
-=======
-              valueBuffer
->>>>>>> 97a6ed44
             } else {
               valueBuffer.array()
             }
@@ -473,6 +469,7 @@
             } else null
             updateDecoder
           }
+
           (0 until (numOfRows - deletedCount)).map { rowNum =>
             while ((deleteDecoder ne null) && deleteDecoder.deleted(rowNum + currentDeleted)) {
               // null counts should be added as we go even for deleted records
@@ -494,13 +491,7 @@
             Row.fromSeq(schema.indices.map { colIndx =>
               val decoderAndValue = decodersAndValues(colIndx)
               val colDecoder = decoderAndValue._1
-              var directBuffer: ByteBuffer = null
-              val colArray = decoderAndValue._2 match {
-                case b: ByteBuffer =>
-                  directBuffer = b // need reference to directBuffer till we are done reading
-                  null
-                case arr: Array[Byte] => arr
-              }
+              val colArray = decoderAndValue._2
               val colNextNullPosition = colDecoder.getNextNullPosition
               val fieldIsNull = rowNum + currentDeleted == colNextNullPosition
               if (fieldIsNull) {
