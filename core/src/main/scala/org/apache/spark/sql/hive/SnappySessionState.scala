/*
 * Copyright (c) 2018 SnappyData, Inc. All rights reserved.
 *
 * Licensed under the Apache License, Version 2.0 (the "License"); you
 * may not use this file except in compliance with the License. You
 * may obtain a copy of the License at
 *
 * http://www.apache.org/licenses/LICENSE-2.0
 *
 * Unless required by applicable law or agreed to in writing, software
 * distributed under the License is distributed on an "AS IS" BASIS,
 * WITHOUT WARRANTIES OR CONDITIONS OF ANY KIND, either express or
 * implied. See the License for the specific language governing
 * permissions and limitations under the License. See accompanying
 * LICENSE file.
 */

package org.apache.spark.sql.hive

import java.util.concurrent.ConcurrentHashMap

import scala.collection.mutable.ArrayBuffer

import com.gemstone.gemfire.internal.cache.{CacheDistributionAdvisee, ColocationHelper, PartitionedRegion}
import com.pivotal.gemfirexd.internal.engine.store.GemFireStore
import io.snappydata.Property
import io.snappydata.Property.HashAggregateSize

import org.apache.spark.Partition
import org.apache.spark.sql.catalyst.analysis
import org.apache.spark.sql.catalyst.analysis.TypeCoercion.{PromoteStrings, numericPrecedence}
import org.apache.spark.sql.catalyst.analysis.{Analyzer, CleanupAliases, EliminateUnions, ResolveCreateNamedStruct, ResolveInlineTables, ResolveTableValuedFunctions, Star, SubstituteUnresolvedOrdinals, TimeWindowing, TypeCoercion, UnresolvedAttribute}
import org.apache.spark.sql.catalyst.expressions.{And, BinaryArithmetic, EqualTo, In, ScalarSubquery, _}
import org.apache.spark.sql.catalyst.optimizer.{Optimizer, ReorderJoin}
import org.apache.spark.sql.catalyst.planning.ExtractEquiJoinKeys
import org.apache.spark.sql.catalyst.plans.JoinType
import org.apache.spark.sql.catalyst.plans.logical.{Filter => LogicalFilter, _}
import org.apache.spark.sql.catalyst.rules.Rule
import org.apache.spark.sql.collection.Utils
import org.apache.spark.sql.execution._
import org.apache.spark.sql.execution.columnar.impl.IndexColumnFormatRelation
import org.apache.spark.sql.execution.command.{ExecutedCommandExec, RunnableCommand}
import org.apache.spark.sql.execution.datasources._
import org.apache.spark.sql.execution.exchange.{EnsureRequirements, ReuseExchange}
import org.apache.spark.sql.execution.sources.{PhysicalScan, StoreDataSourceStrategy}
import org.apache.spark.sql.hive.execution.{CreateHiveTableAsSelectCommand, HiveTableScanExec, InsertIntoHiveTable}
import org.apache.spark.sql.internal._
import org.apache.spark.sql.policy.PolicyProperties
import org.apache.spark.sql.sources._
import org.apache.spark.sql.store.StoreUtils
import org.apache.spark.sql.streaming.{LogicalDStreamPlan, StreamingQueryManager, WindowLogicalPlan}
import org.apache.spark.sql.types._
import org.apache.spark.sql.{Strategy, _}
import org.apache.spark.streaming.Duration


/**
 * Holds all session-specific state for a given [[SnappySession]].
 */
class SnappySessionState(val snappySession: SnappySession)
    extends SessionState(snappySession) with SnappyStrategies {

  @transient
  val contextFunctions: SnappyContextFunctions = new SnappyContextFunctions

  val sampleSnappyCase: PartialFunction[LogicalPlan, Seq[SparkPlan]] = {
    case MarkerForCreateTableAsSelect(child) => PlanLater(child) :: Nil
    case BypassRowLevelSecurity(child) => PlanLater(child) :: Nil
    case _ => Nil
  }

  override lazy val streamingQueryManager: StreamingQueryManager = {
    // Disabling `SnappyAggregateStrategy` for streaming queries as it clashes with
    // `StatefulAggregationStrategy` which is applied by spark for streaming queries. This
    // implies that Snappydata aggregation optimisation will be turned off for any usage of
    // this session including non-streaming queries.

    HashAggregateSize.set(conf, "-1")
    new StreamingQueryManager(snappySession)
  }

  private[sql] lazy val hiveSession: SparkSession = {
    val session = SnappyContext.newHiveSession()
    val hiveConf = session.sessionState.conf
    conf.foreach(hiveConf.setConfString)
    hiveConf.setConfString(StaticSQLConf.CATALOG_IMPLEMENTATION.key, "hive")
    session
  }

  private[sql] lazy val hiveState: HiveSessionState =
    hiveSession.sessionState.asInstanceOf[HiveSessionState]

  /**
   * Execute a method switching the session and shared states in the session to external hive.
   * Rules, Strategies and catalog lookups into the external hive meta-store may need to switch
   * since session/shared states may be read from the session dynamically inside the body of
   * given function that will expect it to be the external hive ones.
   */
  private[sql] def withHiveSession[T](f: => T): T = {
    SparkSession.setActiveSession(hiveSession)
    try {
      f
    } finally {
      SparkSession.setActiveSession(snappySession)
    }
  }

  override lazy val sqlParser: SnappySqlParser =
    contextFunctions.newSQLParser(this.snappySession)

  private[sql] var disableStoreOptimizations: Boolean = false

  def getExtendedResolutionRules(analyzer: Analyzer): Seq[Rule[LogicalPlan]] =
    new HiveConditionalRule(_.catalog.ParquetConversions, this) ::
        new HiveConditionalRule(_.catalog.OrcConversions, this) ::
        AnalyzeCreateTable(snappySession) ::
        new PreprocessTable(this) ::
        ResolveAliasInGroupBy ::
        new FindDataSourceTable(snappySession) ::
        DataSourceAnalysis(conf) ::
        AnalyzeMutableOperations(snappySession, analyzer) ::
        ResolveQueryHints(snappySession) ::
        RowLevelSecurity ::
        ExternalRelationLimitFetch ::
        (if (conf.runSQLonFile) new ResolveDataSource(snappySession) ::
            Nil else Nil)


  def getExtendedCheckRules: Seq[LogicalPlan => Unit] = {
    Seq(ConditionalPreWriteCheck(datasources.PreWriteCheck(conf, wrapperCatalog)), PrePutCheck)
  }

  override lazy val analyzer: Analyzer = new SnappyAnalyzer(this) {

    override val extendedCheckRules: Seq[LogicalPlan => Unit] = getExtendedCheckRules

    override val extendedResolutionRules: Seq[Rule[LogicalPlan]] =
      getExtendedResolutionRules(this)
  }

  override lazy val optimizer: Optimizer = new SparkOptimizer(catalog, conf, experimentalMethods) {
    override def batches: Seq[Batch] = {
      implicit val ss: SnappySession = snappySession
      var insertedSnappyOpts = 0
      val modified = super.batches.map {
        case batch if batch.name.equalsIgnoreCase("Operator Optimizations") =>
          insertedSnappyOpts += 1
          val (left, right) = batch.rules.splitAt(batch.rules.indexOf(ReorderJoin))
          Batch(batch.name, batch.strategy, (left :+ ResolveIndex()) ++ right: _*)
        case b => b
      }

      if (insertedSnappyOpts != 1) {
        throw new AnalysisException("Snappy Optimizations not applied")
      }

      modified :+
          Batch("Streaming SQL Optimizers", Once, PushDownWindowLogicalPlan) :+
          Batch("Link buckets to RDD partitions", Once, new LinkPartitionsToBuckets) :+
          Batch("TokenizedLiteral Folding Optimization", Once, TokenizedLiteralFolding) :+
          Batch("Order join conditions ", Once, OrderJoinConditions)
    }
  }


  // copy of ConstantFolding that will turn a constant up/down cast into
  // a static value.
  object TokenizedLiteralFolding extends Rule[LogicalPlan] {

    def apply(plan: LogicalPlan): LogicalPlan = {
      val foldedLiterals = new ArrayBuffer[TokenizedLiteral](4)
      // TokenizedLiterals already marked as folded and must be reverted to that state
      val preFoldedLiterals = new ArrayBuffer[TokenizedLiteral](2)

      /**
       * Temporarily mark tokens as foldable to enable constant folding.
       * Uses transform instead of foreach for more comprehensive iteration through
       * entire expression tree using product iterator rather than only children.
       */
      def mark(e: Expression, foldable: Boolean = true): Expression = e transform {
        case p: TokenizedLiteral =>
          if (!foldable) {
            if (p.foldable) p.markFoldable(false)
          } else if (p.foldable) {
            if (!foldedLiterals.contains(p)) preFoldedLiterals += p
          } else {
            p.markFoldable(true)
            foldedLiterals += p
          }
          p
        // also mark linking for scalar/predicate subqueries and disable plan caching
        case s@(_: ScalarSubquery | _: PredicateSubquery) if foldable =>
          snappySession.linkPartitionsToBuckets(flag = true)
          snappySession.planCaching = false
          s
      }

      def unmarkAll(e: Expression): Expression = {
        // faster to iterate through collected literals rather than using transform again
        if (foldedLiterals.nonEmpty) {
          foldedLiterals.foreach(_.markFoldable(false))
          foldedLiterals.clear()
        }
        if (preFoldedLiterals.nonEmpty) {
          preFoldedLiterals.foreach(_.markFoldable(true))
          preFoldedLiterals.clear()
        }
        e
      }

      def foldExpression(e: Expression): DynamicFoldableExpression = {
        // lets mark child params foldable false so that nested expression doesn't
        // attempt to wrap
        DynamicFoldableExpression(mark(e, foldable = false))
      }

      plan transform {
        // transformDown for expression so that top-most node which is foldable gets
        // selected for wrapping by DynamicFoldableExpression and further sub-expressions
        // do not since foldExpression will reset inner ParamLiterals as non-foldable
        case q: LogicalPlan => q.mapExpressions(expr => unmarkAll(mark(expr).transformDown {
          // ignore leaf literals
          case l@(_: Literal | _: DynamicReplacableConstant) => l
          // Wrap expressions that are foldable.
          case e if e.foldable => foldExpression(e)
          // Like Spark's OptimizeIn but uses DynamicInSet to allow for tokenized literals
          // to be optimized too.
          case expr@In(v, l) if !disableStoreOptimizations && l.forall(e =>
            e.isInstanceOf[Literal] || e.isInstanceOf[DynamicReplacableConstant] || e.foldable) =>
            val list = l.collect {
              case e@(_: Literal | _: DynamicReplacableConstant) => e
              case e if e.foldable => foldExpression(e)
            }
            if (list.length == l.length) {
              val newList = ExpressionSet(list).toVector
              // hash sets are faster that linear search for more than a couple of entries
              // for non-primitive types while keeping limit as default 10 for primitives
              val threshold = v.dataType match {
                case _: DecimalType => "2"
                case _: NumericType => "10"
                case _ => "2"
              }
              if (newList.size > conf.getConfString(
                SQLConf.OPTIMIZER_INSET_CONVERSION_THRESHOLD.key, threshold).toInt) {
                DynamicInSet(v, newList)
              } else if (newList.size < list.size) {
                expr.copy(list = newList)
              } else {
                // newList.length == list.length
                expr
              }
            } else expr
        }))
      }
    }
  }

  object PushDownWindowLogicalPlan extends Rule[LogicalPlan] {
    def apply(plan: LogicalPlan): LogicalPlan = {
      var duration: Duration = null
      var slide: Option[Duration] = None
      var transformed: Boolean = false
      plan transformDown {
        case win@WindowLogicalPlan(d, s, child, false) =>
          child match {
            case LogicalRelation(_, _, _) |
                 LogicalDStreamPlan(_, _) => win
            case _ => duration = d
              slide = s
              transformed = true
              win.child
          }
        case c@(LogicalRelation(_, _, _) |
                LogicalDStreamPlan(_, _)) =>
          if (transformed) {
            transformed = false
            WindowLogicalPlan(duration, slide, c, transformed = true)
          } else c
      }
    }
  }

  /**
   * This rule sets the flag at query level to link the partitions to
   * be created for tables to be the same as number of buckets. This will avoid
   * exchange on one side of a non-collocated join in many cases.
   */
  final class LinkPartitionsToBuckets extends Rule[LogicalPlan] {
    def apply(plan: LogicalPlan): LogicalPlan = {
      plan.foreach {
        case _ if Property.ForceLinkPartitionsToBuckets.get(conf) =>
          // always create one partition per bucket
          snappySession.linkPartitionsToBuckets(flag = true)
        case j: Join if !JoinStrategy.isReplicatedJoin(j) =>
          // disable for the entire query for consistency
          snappySession.linkPartitionsToBuckets(flag = true)
        case _: InsertIntoTable | _: TableMutationPlan |
             LogicalRelation(_: IndexColumnFormatRelation, _, _) =>
          // disable for inserts/puts to avoid exchanges and indexes to work correctly
          snappySession.linkPartitionsToBuckets(flag = true)
        case _ => // nothing for others
      }
      plan
    }
  }

  override lazy val conf: SnappyConf = new SnappyConf(snappySession)

  /**
   * The partition mapping selected for the lead partitioned region in
   * a collocated chain for current execution
   */
  private[spark] val leaderPartitions = new ConcurrentHashMap[PartitionedRegion,
      Array[Partition]](16, 0.7f, 1)

  @volatile private[sql] var enableExecutionCache: Boolean = _
  protected final lazy val executionCache =
    new ConcurrentHashMap[LogicalPlan, QueryExecution](4, 0.7f, 1)

  /**
   * Orders the join keys as per the  underlying partitioning keys ordering of the table.
   */
  object OrderJoinConditions extends Rule[LogicalPlan] with JoinQueryPlanning {
    def apply(plan: LogicalPlan): LogicalPlan = plan transform {
      case ExtractEquiJoinKeys(joinType, leftKeys, rightKeys, otherCondition, left, right) =>
        prepareOrderedCondition(joinType, left, right, leftKeys, rightKeys, otherCondition)
    }

    def getPartCols(plan: LogicalPlan): Seq[NamedExpression] = {
      plan match {
        case PhysicalScan(_, _, child) => child match {
          case r@LogicalRelation(scan: PartitionedDataSourceScan, _, _) =>
            // send back numPartitions=1 for replicated table since collocated
            if (!scan.isPartitioned) return Nil
            val partCols = scan.partitionColumns.map(colName =>
              r.resolveQuoted(colName, analysis.caseInsensitiveResolution)
                  .getOrElse(throw new AnalysisException(
                    s"""Cannot resolve column "$colName" among (${r.output})""")))
            partCols
          case _ => Nil
        }
        case _ => Nil
      }
    }

    private def orderJoinKeys(left: LogicalPlan,
        right: LogicalPlan,
        leftKeys: Seq[Expression],
        rightKeys: Seq[Expression]): (Seq[Expression], Seq[Expression]) = {
      val leftPartCols = getPartCols(left)
      val rightPartCols = getPartCols(right)
      if (leftPartCols ne Nil) {
        val (keyOrder, allPartPresent) = getKeyOrder(left, leftKeys, leftPartCols)
        if (allPartPresent) {
          val leftOrderedKeys = keyOrder.zip(leftKeys).sortWith(_._1 < _._1).unzip._2
          val rightOrderedKeys = keyOrder.zip(rightKeys).sortWith(_._1 < _._1).unzip._2
          (leftOrderedKeys, rightOrderedKeys)
        } else {
          (leftKeys, rightKeys)
        }
      } else if (rightPartCols ne Nil) {
        val (keyOrder, allPartPresent) = getKeyOrder(right, rightKeys, rightPartCols)
        if (allPartPresent) {
          val leftOrderedKeys = keyOrder.zip(leftKeys).sortWith(_._1 < _._1).unzip._2
          val rightOrderedKeys = keyOrder.zip(rightKeys).sortWith(_._1 < _._1).unzip._2
          (leftOrderedKeys, rightOrderedKeys)
        } else {
          (leftKeys, rightKeys)
        }
      } else {
        (leftKeys, rightKeys)
      }
    }

    private def prepareOrderedCondition(joinType: JoinType,
        left: LogicalPlan,
        right: LogicalPlan,
        leftKeys: Seq[Expression],
        rightKeys: Seq[Expression],
        otherCondition: Option[Expression]): LogicalPlan = {
      val (leftOrderedKeys, rightOrderedKeys) = orderJoinKeys(left, right, leftKeys, rightKeys)
      val joinPairs = leftOrderedKeys.zip(rightOrderedKeys)
      val newJoin = joinPairs.map(EqualTo.tupled).reduceOption(And)
      val allConditions = (newJoin ++ otherCondition).reduceOption(And)
      Join(left, right, joinType, allConditions)
    }
  }

  object ResolveAliasInGroupBy extends Rule[LogicalPlan] {
    def apply(plan: LogicalPlan): LogicalPlan = plan resolveOperators {
      // pivot with '*' projection messes up references for some reason
      // in older versions of Spark
      case Project(projectList, p: Pivot)
        if projectList.length == 1 && projectList.head.isInstanceOf[Star] => p
      case p if !p.childrenResolved => p
      case Aggregate(groups, aggs, child) if aggs.forall(_.resolved) &&
          groups.exists(_.isInstanceOf[UnresolvedAttribute]) =>
        val newGroups = groups.map {
          case u@UnresolvedAttribute(nameParts) if nameParts.length == 1 =>
            aggs.collectFirst {
              case Alias(exp, name) if name.equalsIgnoreCase(nameParts.head) =>
                exp
            }.getOrElse(u)
          case x => x
        }
        Aggregate(newGroups, aggs, child)

      // add implicit grouping columns to pivot
      case p@Pivot(groupBy, pivotColumn, _, aggregates, child)
        if groupBy.isEmpty && pivotColumn.resolved && aggregates.forall(_.resolved) =>
        val pivotColAndAggRefs = pivotColumn.references ++ AttributeSet(aggregates)
        val groupByExprs = child.output.filterNot(pivotColAndAggRefs.contains)
        p.copy(groupByExprs = groupByExprs)

      case o => o
    }
  }

  object RowLevelSecurity extends Rule[LogicalPlan] {
    // noinspection ScalaUnnecessaryParentheses
    // Y combinator
<<<<<<< HEAD
    val conditionEvaluator: (Expression => Boolean) =>
        (Expression => Boolean) = (f: (Expression => Boolean)) =>
      (exp: Expression) => exp.eq(PolicyProperties.rlsAppliedCondition) ||
          (exp match {
            case And(left, _) => f(left)
            case EqualTo(l: Literal, r: Literal) =>
              l.value == r.value && l.value == PolicyProperties.rlsConditionStringUtf8
            case _ => false
          })
=======
    val conditionEvaluator: (Expression => Boolean) => Expression => Boolean =
      (f: Expression => Boolean) =>
        (exp: Expression) => exp.eq(PolicyProperties.rlsAppliedCondition) ||
            (exp match {
              case And(left, _) => f(left)
              case EqualTo(l: Literal, r: Literal) =>
                l.value == r.value && l.value == PolicyProperties.rlsConditionStringUtf8
              case _ => false
            })
>>>>>>> baece5e2



    
    def rlsConditionChecker(f: (Expression => Boolean) =>
        Expression => Boolean): Expression => Boolean = f(rlsConditionChecker(f))(_: Expression)

    def apply(plan: LogicalPlan): LogicalPlan = {
      val memStore = GemFireStore.getBootingInstance
      if ((memStore eq null) || !memStore.isRLSEnabled) return plan

      plan match {
        case _: BypassRowLevelSecurity | _: Update | _: Delete |
             _: DeleteFromTable | _: PutIntoTable => plan

        // TODO: Asif: Bypass row level security filter apply if the command
        // is of type RunnableCommad. Later if it turns out any data operation
        // is happening via this command we need to handle it
        case _: RunnableCommand => plan
        case _ if !alreadyPolicyApplied(plan) => plan.transformUp {
          case lr@LogicalRelation(rlsRelation: RowLevelSecurityRelation, _, _) =>
            val policyFilter = catalog.getCombinedPolicyFilterForNativeTable(rlsRelation, Some(lr))
            policyFilter match {
              case Some(filter) => filter.copy(child = lr)
              case None => lr
            }

          case SubqueryAlias(name, LogicalFilter(condition, child), ti) => LogicalFilter(condition,
            SubqueryAlias(name, child, ti))

          case LogicalFilter(condition1, LogicalFilter(condition2, child)) =>
            if (rlsConditionChecker(conditionEvaluator)(condition1)) {
              if (rlsConditionChecker(conditionEvaluator)(condition2)) {
                LogicalFilter(condition1, child)
              } else {
                LogicalFilter(And(condition1, condition2), child)
              }
            } else {
              LogicalFilter(And(condition2, condition1), child)
            }
        }
        case _ => plan
      }
    }

    def alreadyPolicyApplied(plan: LogicalPlan): Boolean = {
      plan.collectFirst {
        case f: LogicalFilter => f
      }.exists(f => rlsConditionChecker(conditionEvaluator)(f.condition))
    }
  }

  object ExternalRelationLimitFetch extends Rule[LogicalPlan] {
    private val indexes = (0, 1, 2, 3, 4, 5)
    private val (create_tv_bool, filter_bool, agg_func_bool, extRelation_bool, allProjectionBool,
    alreadyProcessed_bool) = indexes

    def apply(plan: LogicalPlan): LogicalPlan = {
      val limit = limitExternalDataFetch(plan)
      if (limit > 0) {
        Limit(Literal(limit), plan)
      } else {
        plan
      }
    }

    def limitExternalDataFetch(plan: LogicalPlan): Int = {
      // if plan is pure select with or without limit , has GemFireRelation,
      // no Filter , no GroupBy, no Aggregate then apply rule and is not a CreateTable
      // or a CreateView
      // TODO: Deal with View

      val boolsArray = Array.ofDim[Boolean](indexes.productArity)
      // by default assume all projections are fetched
      boolsArray(allProjectionBool) = true
      var externalRelation: ApplyLimitOnExternalRelation = null
      plan.foreachUp {
        {
          case LogicalRelation(baseRelation: ApplyLimitOnExternalRelation, _, _) =>
            boolsArray(extRelation_bool) = true
            externalRelation = baseRelation

          case _: MarkerForCreateTableAsSelect => boolsArray(create_tv_bool) = true
          case _: Aggregate => boolsArray(agg_func_bool) = true
          case Project(projs, _) => if (!(boolsArray(extRelation_bool) &&
              ((projs.length == externalRelation.asInstanceOf[BaseRelation].schema.length &&
                  projs.zip(externalRelation.asInstanceOf[BaseRelation].schema).forall {
                    case (ne, sf) => ne.name.equalsIgnoreCase(sf.name)
                  })
                  || (projs.length == 1 && projs.head.isInstanceOf[Star])))) {
            boolsArray(allProjectionBool) = false
          }
          case _: GlobalLimit | _: LocalLimit => boolsArray(alreadyProcessed_bool) = true
          case _: org.apache.spark.sql.catalyst.plans.logical.Filter =>
            boolsArray(filter_bool) = true
          case _ =>
        }
      }

      if (boolsArray(extRelation_bool) && boolsArray(allProjectionBool) &&
          !(boolsArray(create_tv_bool) || boolsArray(filter_bool) ||
              boolsArray(agg_func_bool) || boolsArray(alreadyProcessed_bool))) {
        externalRelation.getLimit
      } else {
        -1
      }

    }
  }

  case class AnalyzeMutableOperations(session: SnappySession,
      analyzer: Analyzer) extends Rule[LogicalPlan] with PredicateHelper {

    private def getKeyAttributes(table: LogicalPlan, child: LogicalPlan,
        plan: LogicalPlan): (Seq[NamedExpression], LogicalPlan, LogicalRelation) = {
      var tableName = ""
      val keyColumns = table.collectFirst {
        case lr@LogicalRelation(mutable: MutableRelation, _, _) =>
          val ks = mutable.getKeyColumns
          if (ks.isEmpty) {
            val currentKey = snappySession.currentKey
            // if this is a row table, then fallback to direct execution
            mutable match {
              case _: UpdatableRelation if currentKey ne null =>
                return (Nil, DMLExternalTable(lr, currentKey.sqlText), lr)
              case _ =>
                throw new AnalysisException(
                  s"Empty key columns for update/delete on $mutable")
            }
          }
          tableName = mutable.table
          ks
      }.getOrElse(throw new AnalysisException(
        s"Update/Delete requires a MutableRelation but got $table"))
      // resolve key columns right away
      var mutablePlan: Option[LogicalRelation] = None
      val newChild = child.transformDown {
        case lr@LogicalRelation(mutable: MutableRelation, _, _)
          if mutable.table.equalsIgnoreCase(tableName) =>
          mutablePlan = Some(mutable.withKeyColumns(lr, keyColumns))
          mutablePlan.get
      }

      mutablePlan match {
        case Some(sourcePlan) =>
          val keyAttrs = keyColumns.map { name =>
            analysis.withPosition(sourcePlan) {
              sourcePlan.resolve(
                name.split('.'), analyzer.resolver).getOrElse(
                throw new AnalysisException(s"Could not resolve key column $name"))
            }
          }
          (keyAttrs, newChild, sourcePlan)
        case _ => throw new AnalysisException(
          s"Could not find any scan from the table '$tableName' to be updated in $plan")
      }
    }

    def apply(plan: LogicalPlan): LogicalPlan = plan transform {
      case u@Update(table, child, keyColumns, updateCols, updateExprs)
        if keyColumns.isEmpty && u.resolved && child.resolved =>
        // add the key columns to the plan
        val (keyAttrs, newChild, relation) = getKeyAttributes(table, child, u)
        // if this is a row table with no PK, then fallback to direct execution
        if (keyAttrs.isEmpty) newChild
        else {
          // check that partitioning or key columns should not be updated
          val nonUpdatableColumns = (relation.relation.asInstanceOf[MutableRelation]
              .partitionColumns.map(Utils.toLowerCase) ++
              keyAttrs.map(k => Utils.toLowerCase(k.name))).toSet
          // resolve the columns being updated and cast the expressions if required
          val (updateAttrs, newUpdateExprs) = updateCols.zip(updateExprs).map { case (c, expr) =>
            val attr = analysis.withPosition(relation) {
              relation.resolve(
                c.name.split('.'), analyzer.resolver).getOrElse(
                throw new AnalysisException(s"Could not resolve update column ${c.name}"))
            }
            val colName = Utils.toLowerCase(c.name)
            if (nonUpdatableColumns.contains(colName)) {
              throw new AnalysisException("Cannot update partitioning/key column " +
                  s"of the table for $colName (among [${nonUpdatableColumns.mkString(", ")}])")
            }

            val newExpr = if (attr.dataType.sameType(expr.dataType)) {
              expr
            } else {
              def typesCompatible: Boolean = expr.dataType match {
                // allowing assignment of narrower numeric expression to wider decimal attribute
                case dt: NumericType if attr.dataType.isInstanceOf[DecimalType]
                    && attr.dataType.asInstanceOf[DecimalType].isWiderThan(dt) => true
                // allowing assignment of narrower numeric types to wider numeric types as far as
                // precision is not compromised
                case dt: NumericType if !attr.dataType.isInstanceOf[DecimalType]
                    && numericPrecedence.indexOf(dt) < numericPrecedence.indexOf(attr.dataType) =>
                  true
                // allowing assignment of null value
                case _: NullType => true
                // allowing assignment to a string type column for all datatypes
                case _ if attr.dataType.isInstanceOf[StringType] => true
                case _ => false
              }

              // avoid unnecessary copy+cast when inserting DECIMAL types into column table
              if (expr.dataType.isInstanceOf[DecimalType] && attr.dataType.isInstanceOf[DecimalType]
                  && attr.dataType.asInstanceOf[DecimalType].isWiderThan(expr.dataType)) {
                expr
              } else if (typesCompatible) {
                Alias(Cast(expr, attr.dataType), attr.name)()
              } else {
                val message = s"Data type of expression (${expr.dataType}) is not" +
                    s" compatible with the data type of attribute '${attr.name}' (${attr.dataType})"
                throw new AnalysisException(message)
              }
            }
            (attr, newExpr)
          }.unzip
          // collect all references and project on them to explicitly eliminate
          // any extra columns
          val allReferences = newChild.references ++ AttributeSet(updateAttrs) ++
              AttributeSet(newUpdateExprs.flatMap(_.references)) ++ AttributeSet(keyAttrs)
          u.copy(child = Project(newChild.output.filter(allReferences.contains), newChild),
            keyColumns = keyAttrs.map(_.toAttribute),
            updateColumns = updateAttrs.map(_.toAttribute), updateExpressions = newUpdateExprs)
        }

      case d@Delete(table, child, keyColumns) if keyColumns.isEmpty && child.resolved =>
        // add and project only the key columns
        val (keyAttrs, newChild, _) = getKeyAttributes(table, child, d)
        // if this is a row table with no PK, then fallback to direct execution
        if (keyAttrs.isEmpty) newChild
        else {
          d.copy(child = Project(keyAttrs, newChild),
            keyColumns = keyAttrs.map(_.toAttribute))
        }
      case d@DeleteFromTable(table, child) if table.resolved && child.resolved =>
        ColumnTableBulkOps.transformDeletePlan(session, d)
      case p@PutIntoTable(table, child) if table.resolved && child.resolved =>
        ColumnTableBulkOps.transformPutPlan(session, p)
    }
  }

  /**
   * Internal catalog for managing table and database states.
   */
  override lazy val catalog: SnappySessionCatalog = {
    new SnappySessionCatalog(
      snappySession.sharedState.getExternalCatalogInstance(snappySession),
      snappySession,
      snappySession.sharedState.globalTempViewManager,
      functionResourceLoader,
      functionRegistry,
      conf,
      newHadoopConf())
  }

  protected lazy val wrapperCatalog: SessionCatalogWrapper = {
    new SessionCatalogWrapper(
      catalog.externalCatalog,
      snappySession,
      snappySession.sharedState.globalTempViewManager,
      functionResourceLoader,
      functionRegistry,
      conf,
      catalog.hadoopConf,
      catalog)
  }

  protected[sql] def queryPreparations(
      topLevel: Boolean): Seq[Rule[SparkPlan]] = Seq[Rule[SparkPlan]](
    python.ExtractPythonUDFs,
    TokenizeSubqueries(snappySession),
    EnsureRequirements(conf),
    OptimizeSortAndFilePlans(conf),
    CollapseCollocatedPlans(snappySession),
    CollapseCodegenStages(conf),
    InsertCachedPlanFallback(snappySession, topLevel),
    ReuseExchange(conf))

  protected def newQueryExecution(plan: LogicalPlan): QueryExecution = {
    new QueryExecution(snappySession, plan) {

      override protected def preparations: Seq[Rule[SparkPlan]] = {
        snappySession.addContextObject(SnappySession.ExecutionKey,
          () => newQueryExecution(plan))
        queryPreparations(topLevel = true)
      }
    }
  }

  override final def executePlan(plan: LogicalPlan): QueryExecution = {
    initSnappyStrategies
    clearExecutionData()
    beforeExecutePlan(plan)
    val qe = newQueryExecution(plan)
    if (enableExecutionCache) executionCache.put(plan, qe)
    qe
  }

  private lazy val initSnappyStrategies: Unit = {
    val storeOptimizedRules: Seq[Strategy] =
      Seq(StoreDataSourceStrategy, SnappyAggregation, HashJoinStrategies)

    experimentalMethods.extraStrategies = experimentalMethods.extraStrategies ++
        Seq(new HiveConditionalStrategy(_.HiveTableScans, this),
          new HiveConditionalStrategy(_.DataSinks, this),
          new HiveConditionalStrategy(_.Scripts, this),
          SnappyStrategies, StoreStrategy, StreamQueryStrategy) ++ storeOptimizedRules
  }

  protected def beforeExecutePlan(plan: LogicalPlan): Unit = {
  }

  private[sql] def getExecution(plan: LogicalPlan): QueryExecution = executionCache.get(plan)

  private[sql] def clearExecutionCache(): Unit = executionCache.clear()

  private[spark] def prepareExecution(plan: SparkPlan): SparkPlan = {
    queryPreparations(topLevel = false).foldLeft(plan) {
      case (sp, rule) => rule.apply(sp)
    }
  }

  private[spark] def clearExecutionData(): Unit = {
    conf.resetDefaults()
    leaderPartitions.clear()
    snappySession.clearContext()
  }

  def getTablePartitions(region: PartitionedRegion): Array[Partition] = {
    val leaderRegion = ColocationHelper.getLeaderRegion(region)
    leaderPartitions.computeIfAbsent(leaderRegion,
      new java.util.function.Function[PartitionedRegion, Array[Partition]] {
        override def apply(pr: PartitionedRegion): Array[Partition] = {
          val linkPartitionsToBuckets = snappySession.hasLinkPartitionsToBuckets
          val preferPrimaries = snappySession.preferPrimaries
          if (linkPartitionsToBuckets || preferPrimaries) {
            // also set the default shuffle partitions for this execution
            // to minimize exchange
            conf.setExecutionShufflePartitions(region.getTotalNumberOfBuckets)
          }
          StoreUtils.getPartitionsPartitionedTable(snappySession, pr,
            linkPartitionsToBuckets, preferPrimaries)
        }
      })
  }

  def getTablePartitions(region: CacheDistributionAdvisee): Array[Partition] =
    StoreUtils.getPartitionsReplicatedTable(snappySession, region)
}


class HiveConditionalRule(rule: HiveSessionState => Rule[LogicalPlan], state: SnappySessionState)
    extends Rule[LogicalPlan] {
  override def apply(plan: LogicalPlan): LogicalPlan = {
    // Parquet/Orc conversion rules will indirectly read the session state from the session
    // so switch to it and restore at the end
    if (state.snappySession.enableHiveSupport) state.withHiveSession {
      rule(state.hiveState)(plan)
    } else plan
  }
}

class HiveConditionalStrategy(strategy: HiveStrategies => Strategy, state: SnappySessionState)
    extends Strategy {
  override def apply(plan: LogicalPlan): Seq[SparkPlan] = {
    // some strategies like DataSinks read the session state and expect it to be
    // HiveSessionState so switch it before invoking the strategy and restore at the end
    if (state.snappySession.enableHiveSupport) state.withHiveSession {
      strategy(state.hiveState.planner.asInstanceOf[HiveStrategies])(plan)
    } else Nil
  }
}


class SnappyAnalyzer(sessionState: SnappySessionState)
    extends Analyzer(sessionState.catalog, sessionState.conf) {

  // This list of rule is exact copy of org.apache.spark.sql.catalyst.analysis.Analyzer.batches
  // It is replicated to inject StringPromotionCheckForUpdate rule. Since Analyzer.batches is
  // declared as a lazy val, it can not be accessed using super keywork.
  private[sql] lazy val ruleBatches = Seq(
    Batch("Substitution", fixedPoint,
      CTESubstitution,
      WindowsSubstitution,
      EliminateUnions,
      new SubstituteUnresolvedOrdinals(sessionState.conf)),
    Batch("Resolution", fixedPoint,
      ResolveTableValuedFunctions ::
          ResolveRelations ::
          ResolveReferences ::
          ResolveCreateNamedStruct ::
          ResolveDeserializer ::
          ResolveNewInstance ::
          ResolveUpCast ::
          ResolveGroupingAnalytics ::
          ResolvePivot ::
          ResolveOrdinalInOrderByAndGroupBy ::
          ResolveMissingReferences ::
          ExtractGenerator ::
          ResolveGenerate ::
          ResolveFunctions ::
          ResolveAliases ::
          ResolveSubquery ::
          ResolveWindowOrder ::
          ResolveWindowFrame ::
          ResolveNaturalAndUsingJoin ::
          ExtractWindowExpressions ::
          GlobalAggregates ::
          ResolveAggregateFunctions ::
          TimeWindowing ::
          ResolveInlineTables ::
          TypeCoercion.typeCoercionRules ++
              extendedResolutionRules: _*),
    Batch("Nondeterministic", Once,
      PullOutNondeterministic),
    Batch("UDF", Once,
      HandleNullInputsForUDF),
    Batch("FixNullability", Once,
      FixNullability),
    Batch("Cleanup", fixedPoint,
      CleanupAliases)
  )

  override lazy val batches: Seq[Batch] = ruleBatches.map {
    case batch if batch.name.equalsIgnoreCase("Resolution") =>
      val rules = batch.rules.flatMap {
        case PromoteStrings =>
          StringPromotionCheckForUpdate.asInstanceOf[Rule[LogicalPlan]] :: SnappyPromoteStrings ::
              PromoteStrings :: Nil
        case r => r :: Nil
      }

      Batch(batch.name, batch.strategy, rules: _*)
    case batch => Batch(batch.name, batch.strategy, batch.rules: _*)
  }


  // This Rule fails an update query when type of Arithmetic operators doesn't match. This
  // need to be done because by default spark performs fail safe implicit type
  // conversion when type of two operands does't match and this can lead to null values getting
  // populated in the table.
  private object StringPromotionCheckForUpdate extends Rule[LogicalPlan] {

    override def apply(plan: LogicalPlan): LogicalPlan = {
      plan match {
        case Update(table, child, keyColumns, updateColumns, updateExpressions) =>
          updateExpressions.foreach {
            case e if !e.childrenResolved => // do nothing
            case BinaryArithmetic(_@StringType(), _) | BinaryArithmetic(_, _@StringType()) =>
              throw new AnalysisException("Implicit type casting of string type to numeric" +
                  " type is not performed for update statements.")
            case _ => // do nothing
          }
          Update(table, child, keyColumns, updateColumns, updateExpressions)
        case _ => plan
      }
    }
  }

  /*
    SnappyPromoteStrings is applied before Spark's org.apache.spark.sql.catalyst.analysis.TypeCoercion.PromoteStrings rule.
    Spark PromoteStrings rule causes issues in prepared statements by replacing ParamLiteral
    with NULL in case of BinaryComparison with left node being StringType and right being
    ParamLiteral (or vice-versa) as by default ParamLiteral datatype is NullType. In such a case, this rule
    converts ParmaLiteral type to StringType to prevent it being replaced by NULL
   */
  object SnappyPromoteStrings extends Rule[LogicalPlan] {
    override def apply(plan: LogicalPlan): LogicalPlan = {
      plan resolveExpressions {
        case e if !e.childrenResolved => e
        case p@BinaryComparison(left@StringType(), right@QuestionMark(_))
          if right.dataType == NullType =>
          p.makeCopy(Array(left,
            ParamLiteral(right.value, StringType, right.pos, execId = -1, tokenized = true)))
        case p@BinaryComparison(left@QuestionMark(_), right@StringType())
          if left.dataType == NullType =>
          p.makeCopy(Array(
            ParamLiteral(left.value, StringType, left.pos, execId = -1, tokenized = true),
            right))
      }
    }
  }
}

/**
 * Rule to replace Spark's SortExec plans with an optimized SnappySortExec (in SMJ for now).
 * Also sets the "spark.task.cpus" property implicitly for file scans/writes.
 */
case class OptimizeSortAndFilePlans(conf: SnappyConf) extends Rule[SparkPlan] {
  override def apply(plan: SparkPlan): SparkPlan = plan.transformUp {
    case join@joins.SortMergeJoinExec(_, _, _, _, _, sort@SortExec(_, _, child, _)) =>
      join.copy(right = SnappySortExec(sort, child))
    case s@(_: FileSourceScanExec | _: HiveTableScanExec | _: InsertIntoHiveTable |
            ExecutedCommandExec(_: InsertIntoHadoopFsRelationCommand |
                                _: CreateHiveTableAsSelectCommand)) =>
      conf.setDynamicCpusPerTask()
      s
  }
}

object QuestionMark {
  def unapply(p: ParamLiteral): Option[Int] = {
    if (p.pos == 0 && (p.dataType == NullType || p.dataType == StringType)) {
      p.value match {
        case r: Row => Some(r.getInt(0))
        case _ => None
      }
    } else None
  }
}<|MERGE_RESOLUTION|>--- conflicted
+++ resolved
@@ -419,17 +419,6 @@
   object RowLevelSecurity extends Rule[LogicalPlan] {
     // noinspection ScalaUnnecessaryParentheses
     // Y combinator
-<<<<<<< HEAD
-    val conditionEvaluator: (Expression => Boolean) =>
-        (Expression => Boolean) = (f: (Expression => Boolean)) =>
-      (exp: Expression) => exp.eq(PolicyProperties.rlsAppliedCondition) ||
-          (exp match {
-            case And(left, _) => f(left)
-            case EqualTo(l: Literal, r: Literal) =>
-              l.value == r.value && l.value == PolicyProperties.rlsConditionStringUtf8
-            case _ => false
-          })
-=======
     val conditionEvaluator: (Expression => Boolean) => Expression => Boolean =
       (f: Expression => Boolean) =>
         (exp: Expression) => exp.eq(PolicyProperties.rlsAppliedCondition) ||
@@ -439,10 +428,6 @@
                 l.value == r.value && l.value == PolicyProperties.rlsConditionStringUtf8
               case _ => false
             })
->>>>>>> baece5e2
-
-
-
     
     def rlsConditionChecker(f: (Expression => Boolean) =>
         Expression => Boolean): Expression => Boolean = f(rlsConditionChecker(f))(_: Expression)
