--- conflicted
+++ resolved
@@ -36,16 +36,12 @@
 
 import java.util.{Iterator => JIterator}
 
-<<<<<<< HEAD
 import com.gemstone.gemfire.internal.size.ReflectionSingleObjectSizer
 import org.apache.spark.memory.{MemoryConsumer, MemoryMode, TaskMemoryManager}
 import org.apache.spark.storage.TaskResultBlockId
-=======
-import scala.reflect.ClassTag
 
 import com.gemstone.gemfire.internal.shared.ClientResolverUtils
 
->>>>>>> 5ab893c6
 import org.apache.spark.unsafe.types.UTF8String
 import org.apache.spark.{SparkEnv, TaskContext}
 
@@ -366,14 +362,11 @@
     case o: LongKey => l == o.l
     case _ => false
   }
-<<<<<<< HEAD
+
+  override def toString: String = String.valueOf(l)
 }
 
 final class ObjectHashSetMemoryConsumer(taskMemoryManager: TaskMemoryManager)
   extends MemoryConsumer(taskMemoryManager) {
   override def spill(size: Long, trigger: MemoryConsumer): Long = 0L
-=======
-
-  override def toString: String = String.valueOf(l)
->>>>>>> 5ab893c6
 }