/*
 * Copyright (c) 2017 SnappyData, Inc. All rights reserved.
 *
 * Licensed under the Apache License, Version 2.0 (the "License"); you
 * may not use this file except in compliance with the License. You
 * may obtain a copy of the License at
 *
 * http://www.apache.org/licenses/LICENSE-2.0
 *
 * Unless required by applicable law or agreed to in writing, software
 * distributed under the License is distributed on an "AS IS" BASIS,
 * WITHOUT WARRANTIES OR CONDITIONS OF ANY KIND, either express or
 * implied. See the License for the specific language governing
 * permissions and limitations under the License. See accompanying
 * LICENSE file.
 */

package org.apache.spark.sql.catalyst.expressions

import java.util.concurrent.ConcurrentHashMap
import javax.xml.bind.DatatypeConverter

import scala.collection.mutable.{Map, HashMap}
import scala.collection.mutable.ArrayBuffer

import com.esotericsoftware.kryo.io.{Input, Output}
import com.esotericsoftware.kryo.{Kryo, KryoSerializable}
import com.gemstone.gemfire.internal.shared.ClientResolverUtils
import org.json4s.JsonAST.JField

import org.apache.spark.memory.{MemoryConsumer, MemoryMode, TaskMemoryManager}
import org.apache.spark.serializer.StructTypeSerializer
import org.apache.spark.sql.catalyst.CatalystTypeConverters._
import org.apache.spark.sql.catalyst.InternalRow
import org.apache.spark.sql.catalyst.analysis.TypeCheckResult
import org.apache.spark.sql.catalyst.expressions.codegen.{CodegenContext, ExprCode}
import org.apache.spark.sql.collection.Utils
import org.apache.spark.sql.types._
import org.apache.spark.unsafe.Platform
import org.apache.spark.unsafe.types.UTF8String

case class TermValues(literalValueRef : String, isNull : String, valueTerm : String)
// A marker interface to extend usage of Literal case matching.
// A literal that can change across multiple query execution.
trait DynamicReplacableConstant extends Expression {

  @transient private lazy val termMap :
    Map[CodegenContext, TermValues] = new HashMap[CodegenContext, TermValues]

  def value: Any

  override final def deterministic: Boolean = true

  private def checkValueType(value: Any, expectedClass: Class[_]): Unit = {
    val valueClass = if (value != null) value.getClass else null
    assert((valueClass eq expectedClass) || (valueClass eq null),
      s"Unexpected data type $dataType for value type: $valueClass")
  }

  override final def doGenCode(ctx: CodegenContext, ev: ExprCode): ExprCode = {
    // change the isNull and primitive to consts, to inline them
    val value = this.value
    assert(value != null || nullable, "Expected nullable as true when value is null")
    val addMutableState = !ctx.references.exists(_.asInstanceOf[AnyRef] eq this)
    val termValues = if (addMutableState) {
      val literalValueRef = ctx.addReferenceObj("literal", this,
        classOf[DynamicReplacableConstant].getName)
      val isNull = ctx.freshName("isNull")
      val valueTerm = ctx.freshName("value")
      val tv = TermValues(literalValueRef, isNull, valueTerm)
      termMap.put(ctx, tv)
      tv
    } else {
      val tvOption = termMap.get(ctx)
      assert(tvOption.isDefined)
      tvOption.get
    }
    val isNullLocal = ev.isNull
    val valueLocal = ev.value
    val dataType = Utils.getSQLDataType(this.dataType)
    val javaType = ctx.javaType(dataType)
    // get values from map
    val isNull = termValues.isNull
    val valueTerm = termValues.valueTerm
    val literalValueRef = termValues.literalValueRef
    val initCode =
      s"""
         |final boolean $isNullLocal = $isNull;
         |final $javaType $valueLocal = $valueTerm;
      """.stripMargin

<<<<<<< HEAD
    // println(initCode)
=======
>>>>>>> 0abf6109
    if (!addMutableState) {
      // use the already added fields
      return ev.copy(initCode, isNullLocal, valueLocal)
    }
    val valueRef = literalValueRef
    val box = ctx.boxedType(javaType)

    val unbox = dataType match {
      case BooleanType =>
        checkValueType(value, classOf[java.lang.Boolean])
        ".booleanValue()"
      case FloatType =>
        checkValueType(value, classOf[java.lang.Float])
        ".floatValue()"
      case DoubleType =>
        checkValueType(value, classOf[java.lang.Double])
        ".doubleValue()"
      case ByteType =>
        checkValueType(value, classOf[java.lang.Byte])
        ".byteValue()"
      case ShortType =>
        checkValueType(value, classOf[java.lang.Short])
        ".shortValue()"
      case _: IntegerType | _: DateType =>
        checkValueType(value, classOf[java.lang.Integer])
        ".intValue()"
      case _: TimestampType | _: LongType =>
        checkValueType(value, classOf[java.lang.Long])
        ".longValue()"
      case StringType =>
        // allocate UTF8String on off-heap so that Native can be used if possible
        checkValueType(value, classOf[UTF8String])

        val getContext = Utils.genTaskContextFunction(ctx)
        val memoryManagerClass = classOf[TaskMemoryManager].getName
        val memoryModeClass = classOf[MemoryMode].getName
        val consumerClass = classOf[DirectStringConsumer].getName
        ctx.addMutableState(javaType, valueTerm,
          s"""
             |if (($isNull = $valueRef.value() == null)) {
             |  $valueTerm = ${ctx.defaultValue(dataType)};
             |} else {
             |  $valueTerm = ($box)$valueRef.value();
             |  if (com.gemstone.gemfire.internal.cache.GemFireCacheImpl.hasNewOffHeap() &&
             |      $getContext() != null) {
             |    // convert to off-heap value if possible
             |    $memoryManagerClass mm = $getContext().taskMemoryManager();
             |    if (mm.getTungstenMemoryMode() == $memoryModeClass.OFF_HEAP) {
             |      $consumerClass consumer = new $consumerClass(mm);
             |      $valueTerm = consumer.copyUTF8String($valueTerm);
             |    }
             |  }
             |}
          """.stripMargin)
        // indicate that code for valueTerm has already been generated
        null.asInstanceOf[String]
      case _ => ""
    }
    ctx.addMutableState("boolean", isNull, "")
    if (unbox ne null) {
      ctx.addMutableState(javaType, valueTerm,
        s"""
           |$isNull = $valueRef.value() == null;
           |$valueTerm = $isNull ? ${ctx.defaultValue(dataType)} : (($box)$valueRef.value())$unbox;
        """.stripMargin)
    }
    ev.copy(initCode, isNullLocal, valueLocal)
  }
}

trait TokenizedLiteral extends LeafExpression with DynamicReplacableConstant {

  protected final var _foldable: Boolean = _

  // avoid constant folding and let it be done by TokenizedLiteralFolding
  // so that generated code does not embed constants when there are constant
  // expressions (common case being a CAST when literal type does not match exactly)
  override final def foldable: Boolean = _foldable

  def valueString: String

  final def markFoldable(b: Boolean): TokenizedLiteral = {
    _foldable = b
    this
  }

  override final def makeCopy(newArgs: Array[AnyRef]): Expression = {
    assert(newArgs.length == 0)
    this
  }

  override final def withNewChildren(newChildren: Seq[Expression]): Expression = {
    assert(newChildren.isEmpty)
    this
  }
}

/**
 * A Literal that passes its value as a reference object in generated code instead
 * of embedding as a constant to allow generated code reuse.
 */
final class TokenLiteral(_value: Any, _dataType: DataType)
    extends Literal(_value, _dataType) with TokenizedLiteral with KryoSerializable {

  override def valueString: String = toString()

  override def jsonFields: List[JField] = super.jsonFields

  override def write(kryo: Kryo, output: Output): Unit = {
    kryo.writeClassAndObject(output, value)
    StructTypeSerializer.writeType(kryo, output, dataType)
  }

  override def read(kryo: Kryo, input: Input): Unit = {
    TokenLiteral.valueField.set(this, kryo.readClassAndObject(input))
    TokenLiteral.dataTypeField.set(this, StructTypeSerializer.readType(kryo, input))
  }
}

/**
 * In addition to [[TokenLiteral]], this class can also be used in plan caching
 * so allows for internal value to be updated in subsequent runs when the
 * plan is re-used with different constants. For that reason this does not
 * extend Literal (to avoid Analyzer/Optimizer etc doing constant propagation
 * for example) and its hash/equals ignores the value matching and only the position
 * of the literal in the plan is used with the data type.
 *
 * Where ever ParamLiteral case matching is required, it must match
 * for DynamicReplacableConstant and use .eval(..) for code generation.
 * see SNAP-1597 for more details.
 */
final case class ParamLiteral(var value: Any, var dataType: DataType,
    var pos: Int, @transient private[sql] val execId: Int,
    private[sql] var tokenized: Boolean = false,
    private[sql] var positionIndependent: Boolean = false,
    @transient private[sql] var valueEquals: Boolean = false)
    extends TokenizedLiteral with KryoSerializable {

  override def nullable: Boolean = dataType eq NullType

  override def eval(input: InternalRow): Any = value

  override def nodeName: String = "ParamLiteral"

  override def prettyName: String = "ParamLiteral"

  def asLiteral: TokenLiteral = new TokenLiteral(value, dataType)

  override protected def jsonFields: List[JField] = asLiteral.jsonFields

  override def sql: String = asLiteral.sql

  override def hashCode(): Int = {
    if (tokenized) {
      if (positionIndependent) dataType.hashCode()
      else ClientResolverUtils.addIntToHashOpt(pos, dataType.hashCode())
    } else {
      val valueHashCode = value match {
        case null => 0
        case binary: Array[Byte] => java.util.Arrays.hashCode(binary)
        case other => other.hashCode()
      }
      ClientResolverUtils.addIntToHashOpt(valueHashCode, dataType.hashCode())
    }
  }

  override def equals(obj: Any): Boolean = obj match {
    case a: AnyRef if this eq a => true
    case l: ParamLiteral =>
      // match by position only if "tokenized" else value comparison (no-caching case)
      if (tokenized && !valueEquals) pos == l.pos && dataType == l.dataType
      else dataType == l.dataType && valueEquals(l)
    case _ => false
  }

  override def semanticEquals(other: Expression): Boolean = equals(other)

  private def valueEquals(p: ParamLiteral): Boolean = value match {
    case null => p.value == null
    case a: Array[Byte] => p.value match {
      case b: Array[Byte] => java.util.Arrays.equals(a, b)
      case _ => false
    }
    case _ => value.equals(p.value)
  }

  override def write(kryo: Kryo, output: Output): Unit = {
    kryo.writeClassAndObject(output, value)
    StructTypeSerializer.writeType(kryo, output, dataType)
    output.writeVarInt(pos, true)
    output.writeBoolean(tokenized)
    output.writeBoolean(positionIndependent)
  }

  override def read(kryo: Kryo, input: Input): Unit = {
    value = kryo.readClassAndObject(input)
    dataType = StructTypeSerializer.readType(kryo, input)
    pos = input.readVarInt(true)
    tokenized = input.readBoolean()
    positionIndependent = input.readBoolean()
  }

  override def valueString: String = value match {
    case null => "null"
    case binary: Array[Byte] => s"0x" + DatatypeConverter.printHexBinary(binary)
    case other => other.toString
  }

  override def toString: String = {
    // add the length of value in string for easy replace later
    val sb = new StringBuilder
    sb.append(TokenLiteral.PARAMLITERAL_START).append(pos).append(',').append(execId)
    val valStr = valueString
    sb.append('#').append(valStr.length).append(',').append(valStr)
    sb.toString()
  }
}

object TokenLiteral {

  private val valueField = {
    val f = classOf[Literal].getDeclaredField("value")
    f.setAccessible(true)
    f
  }
  private val dataTypeField = {
    val f = classOf[Literal].getDeclaredField("dataType")
    f.setAccessible(true)
    f
  }

  val PARAMLITERAL_START = "ParamLiteral:"

  def unapply(expression: Expression): Option[Any] = expression match {
    case l: DynamicReplacableConstant => Some(convertToScala(l.value, l.dataType))
    case Literal(v, t) => Some(convertToScala(v, t))
    case _ => None
  }

  def isConstant(expression: Expression): Boolean = expression match {
    case _: DynamicReplacableConstant | _: Literal => true
    case _ => false
  }

  def newToken(value: Any): TokenLiteral = {
    val l = Literal(value)
    new TokenLiteral(l.value, l.dataType)
  }
}

trait ParamLiteralHolder {

  @transient
  private final val parameterizedConstants: ArrayBuffer[ParamLiteral] =
    new ArrayBuffer[ParamLiteral](4)
  @transient
  protected final var paramListId = 0

  private[sql] final def getAllLiterals: Array[ParamLiteral] = parameterizedConstants.toArray

  private[sql] final def getCurrentParamsId: Int = paramListId

  private[sql] final def addParamLiteralToContext(value: Any,
      dataType: DataType): ParamLiteral = {
    val p = ParamLiteral(value, dataType, parameterizedConstants.length, paramListId)
    parameterizedConstants += p
    p
  }

  private[sql] final def removeIfParamLiteralFromContext(l: TokenizedLiteral): Unit = l match {
    case pl: ParamLiteral => removeParamLiteralFromContext(pl)
    case _ =>
  }

  private[sql] final def removeParamLiteralFromContext(p: ParamLiteral): Unit = {
    val paramConstants = parameterizedConstants
    var pos = p.pos
    assert(paramConstants(pos) eq p)
    val newLen = paramConstants.length - 1
    if (pos == newLen) paramConstants.reduceToSize(pos)
    else {
      paramConstants.remove(pos)
      // correct the positions of ParamLiterals beyond this position
      while (pos < newLen) {
        val p = paramConstants(pos)
        p.pos -= 1
        assert(p.pos == pos)
        pos += 1
      }
    }
  }

  private[sql] final def clearConstants(): Unit = {
    parameterizedConstants.clear()
    paramListId += 1
  }
}

final class DirectStringConsumer(memoryManager: TaskMemoryManager, pageSize: Int)
    extends MemoryConsumer(memoryManager, pageSize, MemoryMode.OFF_HEAP) {

  def this(memoryManager: TaskMemoryManager) = this(memoryManager, 8)

  override def spill(size: Long, trigger: MemoryConsumer): Long = 0L

  def copyUTF8String(s: UTF8String): UTF8String = {
    if ((s ne null) && (s.getBaseObject ne null)) {
      val size = s.numBytes()
      val page = taskMemoryManager.allocatePage(Math.max(pageSize, size), this)
      if ((page ne null) && page.size >= size) {
        used += page.size
        val ds = UTF8String.fromAddress(null, page.getBaseOffset, size)
        Platform.copyMemory(s.getBaseObject, s.getBaseOffset, null, ds.getBaseOffset, size)
        return ds
      } else if (page ne null) {
        taskMemoryManager.freePage(page, this)
      }
    }
    s
  }
}

/**
 * Wrap any TokenizedLiteral expression with this so that we can invoke literal
 * initialization code within the <code>.init()</code> method of the generated class.
 * <br><br>
 *
 * This pushes itself as reference object and uses a call to eval() on itself for actual
 * evaluation and avoids embedding any generated code. This allows it to keep the
 * generated code identical regardless of the constant expression (and in addition
 *   DynamicReplacableConstant trait casts to itself rather than actual object type).
 * <br><br>
 *
 * We try to locate first foldable expression in a query tree such that all its child is foldable
 * but parent isn't. That way we locate the exact point where an expression is safe to evaluate
 * once instead of evaluating every row.
 * <br><br>
 *
 * Expressions like <code> select c from tab where
 *  case col2 when 1 then col3 else 'y' end = 22 </code>
 * like queries don't convert literal evaluation into init method.
 *
 * @param expr minimal expression tree that can be evaluated only once and turn into a constant.
 */
case class DynamicFoldableExpression(var expr: Expression) extends UnaryExpression
    with DynamicReplacableConstant with KryoSerializable {

  override def checkInputDataTypes(): TypeCheckResult = expr.checkInputDataTypes()

  override def child: Expression = expr

  override def eval(input: InternalRow): Any = expr.eval(input)

  override def dataType: DataType = expr.dataType

  override def value: Any = eval(EmptyRow)

  override def nodeName: String = "DynamicExpression"

  override def prettyName: String = "DynamicExpression"

  override def toString: String = {
    def removeCast(expr: Expression): Expression = expr match {
      case Cast(child, _) => removeCast(child)
      case _ => expr
    }
    "DynExpr(" + removeCast(expr) + ")"
  }

  override def makeCopy(newArgs: Array[AnyRef]): Expression = {
    assert(newArgs.length == 1)
    if (newArgs(0) eq expr) this
    else DynamicFoldableExpression(newArgs(0).asInstanceOf[Expression])
  }

  override def withNewChildren(newChildren: Seq[Expression]): Expression = {
    assert(newChildren.length == 1)
    if (newChildren.head ne expr) expr = newChildren.head
    this
  }

  override def write(kryo: Kryo, output: Output): Unit = {
    kryo.writeClassAndObject(output, value)
    StructTypeSerializer.writeType(kryo, output, dataType)
  }

  override def read(kryo: Kryo, input: Input): Unit = {
    val value = kryo.readClassAndObject(input)
    val dateType = StructTypeSerializer.readType(kryo, input)
    expr = new TokenLiteral(value, dateType)
  }
}

/**
 * Unlike Spark's InSet expression, this allows for TokenizedLiterals that can
 * change dynamically in executions.
 */
case class DynamicInSet(child: Expression, hset: IndexedSeq[Expression])
    extends UnaryExpression with Predicate {

  require((hset ne null) && hset.nonEmpty, "hset cannot be null or empty")
  // all expressions must be constant types
  require(hset.forall(TokenLiteral.isConstant), "hset can only have constant expressions")

  override def toString: String =
    s"$child DynInSet ${hset.mkString("(", ",", ")")}"

  override def nullable: Boolean = hset.exists(_.nullable)

  @transient private lazy val (hashSet, hasNull) = {
    val m = new ConcurrentHashMap[AnyRef, AnyRef](hset.length)
    var hasNull = false
    for (e <- hset) {
      val v = e.eval(EmptyRow).asInstanceOf[AnyRef]
      if (v ne null) {
        m.put(v, v)
      } else if (!hasNull) {
        hasNull = true
      }
    }
    (m, hasNull)
  }

  protected override def nullSafeEval(value: Any): Any = {
    if (hashSet.contains(value)) {
      true
    } else if (hasNull) {
      null
    } else {
      false
    }
  }

  override def doGenCode(ctx: CodegenContext, ev: ExprCode): ExprCode = {
    // JDK8 ConcurrentHashMap consistently clocks fastest for gets among all
    val setName = classOf[ConcurrentHashMap[AnyRef, AnyRef]].getName
    val exprClass = classOf[Expression].getName
    val elements = new Array[AnyRef](hset.length)
    val childGen = child.genCode(ctx)
    val hsetTerm = ctx.freshName("hset")
    val elementsTerm = ctx.freshName("elements")
    val idxTerm = ctx.freshName("idx")
    val idx = ctx.references.length
    ctx.references += elements
    val hasNullTerm = ctx.freshName("hasNull")

    for (i <- hset.indices) {
      val e = hset(i)
      val v = e match {
        case d: DynamicReplacableConstant => d
        case _ => e.eval(EmptyRow).asInstanceOf[AnyRef]
      }
      elements(i) = v
    }

    ctx.addMutableState("boolean", hasNullTerm, "")
    ctx.addMutableState(setName, hsetTerm,
      s"""
         |Object[] $elementsTerm = (Object[])references[$idx];
         |$hsetTerm = new $setName($elementsTerm.length, 0.7f, 1);
         |for (int $idxTerm = 0; $idxTerm < $elementsTerm.length; $idxTerm++) {
         |  Object e = $elementsTerm[$idxTerm];
         |  if (e instanceof $exprClass) e = (($exprClass)e).eval(null);
         |  if (e != null) {
         |    $hsetTerm.put(e, e);
         |  } else if (!$hasNullTerm) {
         |    $hasNullTerm = true;
         |  }
         |}
      """.stripMargin)

    ev.copy(code = s"""
      ${childGen.code}
      boolean ${ev.isNull} = ${childGen.isNull};
      boolean ${ev.value} = false;
      if (!${ev.isNull}) {
        ${ev.value} = $hsetTerm.containsKey(${childGen.value});
        if (!${ev.value} && $hasNullTerm) {
          ${ev.isNull} = true;
        }
      }
     """)
  }

  override def sql: String = {
    val valueSQL = child.sql
    val listSQL = hset.map(_.eval(EmptyRow)).mkString(", ")
    s"($valueSQL IN ($listSQL))"
  }
}<|MERGE_RESOLUTION|>--- conflicted
+++ resolved
@@ -89,10 +89,6 @@
          |final $javaType $valueLocal = $valueTerm;
       """.stripMargin
 
-<<<<<<< HEAD
-    // println(initCode)
-=======
->>>>>>> 0abf6109
     if (!addMutableState) {
       // use the already added fields
       return ev.copy(initCode, isNullLocal, valueLocal)
