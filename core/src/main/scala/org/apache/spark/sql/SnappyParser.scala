--- conflicted
+++ resolved
@@ -1113,15 +1113,16 @@
   }
 
   protected def dmlOperation: Rule1[LogicalPlan] = rule {
-<<<<<<< HEAD
-    INSERT ~ INTO ~ tableIdentifier ~ ANY.* ~> ((r: TableIdentifier) => DMLExternalTable(r,
-      UnresolvedRelation(r), input.sliceString(0, input.length)))
+    capture(INSERT ~ INTO) ~ tableIdentifier ~
+        capture(ANY.*) ~> ((c: String, r: TableIdentifier, s: String) => DMLExternalTable(r,
+      UnresolvedRelation(r), s"$c ${quotedNormalizedId(r)} $s"))
   }
 
   protected def putValuesOperation: Rule1[LogicalPlan] = rule {
-    PUT ~ INTO ~ tableIdentifier ~ ('(' ~ ws ~ (identifier * commaSep) ~ ')' ~ ws ).? ~
-        VALUES ~ ('(' ~ ws ~ (expression * commaSep) ~ ')').* ~ ws ~>
-        ((r: TableIdentifier, identifiers: Any, valueExpr: Any)
+    capture(PUT ~ INTO) ~ tableIdentifier ~
+        capture(('(' ~ ws ~ (identifier * commaSep) ~ ')' ~ ws ).? ~
+        VALUES ~ ('(' ~ ws ~ (expression * commaSep) ~ ')').* ~ ws) ~>
+        ((c: String, r: TableIdentifier, identifiers: Any, valueExpr: Any, s: String)
         => {
           val colNames = identifiers.asInstanceOf[Option[Seq[String]]]
           val valueExpr1 = valueExpr.asInstanceOf[Seq[Seq[Expression]]]
@@ -1132,14 +1133,9 @@
           }
           else {
             DMLExternalTable(r,
-              UnresolvedRelation(r), input.sliceString(0, input.length))
+              UnresolvedRelation(r), s"$c ${quotedNormalizedId(r)} $s")
           }
         })
-=======
-    capture(INSERT ~ INTO | PUT ~ INTO) ~ tableIdentifier ~
-        capture(ANY.*) ~> ((c: String, r: TableIdentifier, s: String) => DMLExternalTable(r,
-        UnresolvedRelation(r), s"$c ${quotedNormalizedId(r)} $s"))
->>>>>>> c2b3fc65
   }
 
   // It can be the following patterns:
