--- conflicted
+++ resolved
@@ -181,8 +181,7 @@
   protected final def paramliteral: Rule1[ParamLiteral] = rule {
     literal ~> ((l: Literal) => {
       paramcounter = paramcounter + 1
-<<<<<<< HEAD
-      val p = ParamLiteral(l, paramcounter)
+      val p = ParamLiteral(l.value, l.dataType, paramcounter)
       session.getContextObject[mutable.ArrayBuffer[ParamLiteral]](
         CachedPlanHelperExec.WRAPPED_CONSTANTS) match {
         case Some(list) => list += p
@@ -190,9 +189,6 @@
           mutable.ArrayBuffer(p))
       }
       p
-=======
-      ParamLiteral(l.value, l.dataType, paramcounter)
->>>>>>> a8da35b5
     })
   }
 
