/*
 * Copyright (c) 2016 SnappyData, Inc. All rights reserved.
 *
 * Licensed under the Apache License, Version 2.0 (the "License"); you
 * may not use this file except in compliance with the License. You
 * may obtain a copy of the License at
 *
 * http://www.apache.org/licenses/LICENSE-2.0
 *
 * Unless required by applicable law or agreed to in writing, software
 * distributed under the License is distributed on an "AS IS" BASIS,
 * WITHOUT WARRANTIES OR CONDITIONS OF ANY KIND, either express or
 * implied. See the License for the specific language governing
 * permissions and limitations under the License. See accompanying
 * LICENSE file.
 */
package org.apache.spark.sql.execution.columnar.encoding

import java.nio.ByteBuffer

import com.gemstone.gemfire.internal.shared.BufferAllocator
import com.gemstone.gnu.trove.TLongArrayList
import io.snappydata.collection.{ByteBufferHashMap, LongKey, ObjectHashSet}

import org.apache.spark.sql.collection.Utils
import org.apache.spark.sql.execution.columnar.impl.ColumnFormatEntry
import org.apache.spark.sql.types._
import org.apache.spark.unsafe.Platform
import org.apache.spark.unsafe.types.UTF8String

trait DictionaryEncoding extends ColumnEncoding {

  override def typeId: Int = 2

  val BIG_DICTIONARY_TYPE_ID = 3

  override final def supports(dataType: DataType): Boolean = dataType match {
    case StringType | IntegerType | DateType | LongType | TimestampType => true
    case _ => false
  }
}

final class DictionaryDecoder
    extends DictionaryDecoderBase with NotNullDecoder

final class DictionaryDecoderNullable
    extends DictionaryDecoderBase with NullableDecoder

final class BigDictionaryDecoder
    extends BigDictionaryDecoderBase with NotNullDecoder

final class BigDictionaryDecoderNullable
    extends BigDictionaryDecoderBase with NullableDecoder

final class DictionaryEncoder
    extends NotNullEncoder with DictionaryEncoderBase

final class DictionaryEncoderNullable
    extends NullableEncoder with DictionaryEncoderBase

abstract class DictionaryDecoderBase
    extends ColumnDecoder with DictionaryEncoding {

  protected[this] final var stringDictionary: Array[UTF8String] = _
  protected[this] final var intDictionary: Array[Int] = _
  protected[this] final var longDictionary: Array[Long] = _

  /**
   * Initialization will fill in the dictionaries as written by the
   * DictionaryEncoder. For string maps it reads in the value array
   * written using [[ByteBufferHashMap]] by the encoder expecting the
   * size of UTF8 encoded string followed by the string contents.
   * Long and integer dictionaries are still using the old ObjectHashSet
   * which needs to be moved to [[ByteBufferHashMap]] once DictionaryEncoder
   * adds support for long/integer dictionary encoding.
   */
  override protected def initializeCursor(columnBytes: AnyRef, cursor: Long,
      field: StructField): Long = {
    var position = cursor
    val numElements = ColumnEncoding.readInt(columnBytes, position)
    // last index in the dictionary is for null element
    val dictionaryLen = if (hasNulls) numElements + 1 else numElements
    var index = 0
    position += 4
    Utils.getSQLDataType(field.dataType) match {
      case StringType =>
        stringDictionary = new Array[UTF8String](dictionaryLen)
        while (index < numElements) {
          val s = ColumnEncoding.readUTF8String(columnBytes, position)
          stringDictionary(index) = s
          position += (4 + s.numBytes())
          index += 1
        }
      case IntegerType | DateType =>
        intDictionary = new Array[Int](dictionaryLen)
        while (index < numElements) {
          intDictionary(index) = ColumnEncoding.readInt(columnBytes, position)
          position += 4
          index += 1
        }
      case LongType | TimestampType =>
        longDictionary = new Array[Long](dictionaryLen)
        while (index < numElements) {
          longDictionary(index) = ColumnEncoding.readLong(columnBytes, position)
          position += 8
          index += 1
        }
      case _ => throw new UnsupportedOperationException(
        s"DictionaryEncoding not supported for ${field.dataType}")
    }
    position - 2 // move cursor back so that first next call increments it
  }

  override def nextUTF8String(columnBytes: AnyRef, cursor: Long): Long =
    cursor + 2

  override def readUTF8String(columnBytes: AnyRef,
      cursor: Long): UTF8String =
    stringDictionary(ColumnEncoding.readShort(columnBytes, cursor))

  override final def getStringDictionary: Array[UTF8String] =
    stringDictionary

  override def readDictionaryIndex(columnBytes: AnyRef, cursor: Long): Int =
    if (ColumnEncoding.littleEndian) {
      Platform.getShort(columnBytes, cursor)
    } else {
      java.lang.Short.reverseBytes(Platform.getShort(columnBytes, cursor))
    }

  override def nextInt(columnBytes: AnyRef, cursor: Long): Long =
    cursor + 2

  override def readInt(columnBytes: AnyRef, cursor: Long): Int =
    intDictionary(ColumnEncoding.readShort(columnBytes, cursor))

  override def nextLong(columnBytes: AnyRef, cursor: Long): Long =
    cursor + 2

  override def readLong(columnBytes: AnyRef, cursor: Long): Long =
    longDictionary(ColumnEncoding.readShort(columnBytes, cursor))
}

abstract class BigDictionaryDecoderBase extends DictionaryDecoderBase {

  override def typeId: Int = BIG_DICTIONARY_TYPE_ID

  override protected def initializeCursor(columnBytes: AnyRef, cursor: Long,
      field: StructField): Long = {
    // move cursor further back for 4 byte integer index reads
    super.initializeCursor(columnBytes, cursor, field) - 2
  }

  override final def nextUTF8String(columnBytes: AnyRef, cursor: Long): Long =
    cursor + 4

  override final def readUTF8String(columnBytes: AnyRef,
      cursor: Long): UTF8String =
    stringDictionary(ColumnEncoding.readInt(columnBytes, cursor))

  override def readDictionaryIndex(columnBytes: AnyRef, cursor: Long): Int =
    if (ColumnEncoding.littleEndian) {
      Platform.getInt(columnBytes, cursor)
    } else {
      java.lang.Integer.reverseBytes(Platform.getInt(columnBytes, cursor))
    }

  override final def nextInt(columnBytes: AnyRef, cursor: Long): Long =
    cursor + 4

  override final def readInt(columnBytes: AnyRef, cursor: Long): Int =
    intDictionary(ColumnEncoding.readInt(columnBytes, cursor))

  override final def nextLong(columnBytes: AnyRef, cursor: Long): Long =
    cursor + 4

  override final def readLong(columnBytes: AnyRef, cursor: Long): Long =
    longDictionary(ColumnEncoding.readInt(columnBytes, cursor))
}

trait DictionaryEncoderBase extends ColumnEncoder with DictionaryEncoding {

  /**
   * Serialized off-heap map used for strings. This is to minimize the objects
   * created to help GC issues in bulk inserts. The serialized map uses
   * a single serialized array for fixed-width keys and another for values.
   *
   * Strings are added using [[ByteBufferHashMap.addDictionaryString]]
   * method which returns the index of the string in the dictionary.
   */
  private[this] final var stringMap: ByteBufferHashMap = _

  private[this] final var longMap: ObjectHashSet[LongIndexKey] = _
  private[this] final var longArray: TLongArrayList = _
  private[this] final var isIntMap: Boolean = _

  @transient private[this] final var isShortDictionary: Boolean = _

  override def typeId: Int = if (isShortDictionary) 2 else BIG_DICTIONARY_TYPE_ID

  override def sizeInBytes(cursor: Long): Long = {
    if (stringMap ne null) {
      cursor - columnBeginPosition + stringMap.valueDataSize
    } else if (isIntMap) {
      cursor - columnBeginPosition + (longArray.size() << 2)
    } else {
      cursor - columnBeginPosition + (longArray.size() << 4)
    }
  }

  override def defaultSize(dataType: DataType): Int = dataType match {
    // reduce size by a factor of 2 assuming some compression
    case StringType => dataType.defaultSize >>> 1
    case _ => dataType.defaultSize // accommodate values without expansion
  }

  protected def initializeIndexBytes(initSize: Int,
      releaseOld: Boolean): Unit = {
    if (!releaseOld || (columnData eq null)) {
      // 2 byte indexes for short dictionary while 4 bytes for big dictionary
      val numBytes = if (isShortDictionary) initSize << 1L else initSize << 2L
      setSource(allocator.allocate(numBytes, ColumnEncoding.BUFFER_OWNER),
        releaseOld)
    }
  }

  override def initialize(field: StructField, initSize: Int,
      withHeader: Boolean, allocator: BufferAllocator): Long = {
    assert(withHeader, "DictionaryEncoding not supported without header")

    setAllocator(allocator)
    Utils.getSQLDataType(field.dataType) match {
      case StringType =>
        if (stringMap eq null) {
          // assume some level of compression with dictionary encoding
          val mapSize = math.min(math.max(initSize >>> 1, 128), 1024)
          // keySize is 4 since need to store dictionary index
          stringMap = new ByteBufferHashMap(mapSize, 0.6, 4,
            StringType.defaultSize, allocator)
        } else {
          // reuse the previous dictionary data but release the shell objects
          stringMap = stringMap.duplicate()
          stringMap.reset()
        }
      case t =>
        // assume some level of compression with dictionary encoding
        val mapSize = if (longMap ne null) longMap.size
        else math.min(math.max(initSize >>> 1, 128), 1024)
        longMap = new ObjectHashSet[LongIndexKey](mapSize, 0.6, 1, false)
        longArray = new TLongArrayList(mapSize)
        isIntMap = t.isInstanceOf[IntegerType]
    }
    initializeLimits()
    initializeNulls(initSize)
    // start with the short dictionary having 2 byte indexes
    isShortDictionary = true
    initializeIndexBytes(initSize, releaseOld = true)
    // return the cursor for index bytes
    columnBeginPosition
  }

  protected final def switchToBigDictionary(numUsedIndexes: Int,
      newNumIndexes: Int): Long = {
    // mark as a big dictionary
    isShortDictionary = false
    val oldIndexData = columnData
    val oldIndexBytes = columnBytes
    var oldCursor = columnBeginPosition
    // force new columnData creation since need to copy in different format
    initializeIndexBytes(newNumIndexes, releaseOld = false)
    var cursor = columnBeginPosition
    // copy over short indexes from previous index bytes
    var i = 0
    while (i < numUsedIndexes) {
      ColumnEncoding.writeInt(columnBytes, cursor,
        ColumnEncoding.readShort(oldIndexBytes, oldCursor))
      oldCursor += 2
      cursor += 4
      i += 1
    }
    allocator.release(oldIndexData)
    cursor
  }

  protected final def writeIndex(cursor: Long, index: Int): Long = {
    // expand the index array if required
    if (isShortDictionary) {
      var position = cursor
      if (position + 2 > columnEndPosition) {
        position = expand(position, 2)
      }
      ColumnEncoding.writeShort(columnBytes, position, index.toShort)
      position + 2
    } else {
      var position = cursor
      if (position + 4 > columnEndPosition) {
        position = expand(position, 4)
      }
      ColumnEncoding.writeInt(columnBytes, position, index)
      position + 4
    }
  }

  override final def writeUTF8String(cursor: Long, value: UTF8String): Long = {
    var position = cursor
    // add or get from dictionary
    var index = stringMap.addDictionaryString(value)
    // update stats only if new key was added
    if (index < 0) {
      updateStringStats(value)
      index = -index - 1
      if (index == Short.MaxValue && isShortDictionary) {
<<<<<<< HEAD
        val numUsedIndexes = ((position - columnData.baseOffset) >> 1).toInt
        // allocate with increased size
        position = switchToBigDictionary(numUsedIndexes,
          (numUsedIndexes << 2) / 3)
      }
      val stringTail = this.stringTail
      if (stringTail ne null) {
        stringTail.next = key
        this.stringTail = key
      } else {
        this.stringHead = key
        this.stringTail = key
=======
        val numUsedIndexes = ((position - columnBeginPosition) >> 1).toInt
        // allocate with increased size
        position = switchToBigDictionary(numUsedIndexes,
          (numUsedIndexes << 2) / 3)
>>>>>>> d6176cd1
      }
    }
    updateCount()
    // write the index
    writeIndex(position, index)
  }

  override final def writeInt(cursor: Long, value: Int): Long = {
    // write just like longs (finish will adjust for actual size in long array)
    writeLong(cursor, value)
  }

  override final def writeLong(cursor: Long, value: Long): Long = {
    var position = cursor
    // add or get from dictionary
    val key = longMap.addLong(value, LongInit)
    // update stats only if new key was added
    var index = key.index
    if (index == -1) {
      index = longArray.size()
      key.index = index
      if (index == Short.MaxValue && isShortDictionary) {
<<<<<<< HEAD
        val numUsedIndexes = ((position - columnData.baseOffset) >> 1).toInt
=======
        val numUsedIndexes = ((position - columnBeginPosition) >> 1).toInt
>>>>>>> d6176cd1
        // allocate with increased size
        position = switchToBigDictionary(numUsedIndexes,
          (numUsedIndexes << 2) / 3)
      }
      longArray.add(key.l)
      updateLongStats(value)
    }
    // write the index
    writeIndex(position, index)
  }

  override def finish(indexCursor: Long): ByteBuffer = {
    val numIndexBytes = (indexCursor - this.columnBeginPosition).toInt
    var numElements: Int = 0
    val dictionarySize = if (stringMap ne null) {
      numElements = stringMap.size
      stringMap.valueDataSize
    } else {
      numElements = longArray.size
      if (isIntMap) numElements << 2
      else numElements << 4
    }
    // create the final data array of exact size that is known at this point
    val numNullWords = getNumNullWords
    val dataSize = 4L /* dictionary size */ + dictionarySize + numIndexBytes
    val storageAllocator = this.storageAllocator
    // serialization header size + typeId + number of nulls
    val headerSize = ColumnFormatEntry.VALUE_HEADER_SIZE + 8L
    val columnData = storageAllocator.allocateForStorage(ColumnEncoding
        .checkBufferSize(headerSize + (numNullWords << 3L) + dataSize))
    val columnBytes = storageAllocator.baseObject(columnData)
    val baseOffset = storageAllocator.baseOffset(columnData)
    // skip serialization header which will be filled in by ColumnFormatValue
    var cursor = baseOffset + ColumnFormatEntry.VALUE_HEADER_SIZE
    // typeId
    ColumnEncoding.writeInt(columnBytes, cursor, typeId)
    cursor += 4
    // number of nulls
    ColumnEncoding.writeInt(columnBytes, cursor, numNullWords)
    cursor += 4
    // write the null bytes
    cursor = writeNulls(columnBytes, cursor, numNullWords)

    // write the dictionary and then the indexes

    // write the size of dictionary
    ColumnEncoding.writeInt(columnBytes, cursor, numElements)
    cursor += 4
    // write the dictionary elements
    if (stringMap ne null) {
      // dictionary is already in serialized form
      if (numElements > 0) {
        Platform.copyMemory(stringMap.valueData.baseObject,
          stringMap.valueData.baseOffset, columnBytes, cursor, dictionarySize)
        cursor += dictionarySize
      }
    } else if (isIntMap) {
      var index = 0
      while (index < numElements) {
        val l = longArray.getQuick(index)
        ColumnEncoding.writeInt(columnBytes, cursor, l.toInt)
        cursor += 4
        index += 1
      }
    } else {
      var index = 0
      while (index < numElements) {
        val l = longArray.getQuick(index)
        ColumnEncoding.writeLong(columnBytes, cursor, l)
        cursor += 8
        index += 1
      }
    }
    // lastly copy the index bytes
    val position = columnData.position()
    columnData.position((cursor - baseOffset).toInt)
    copyTo(columnData, srcOffset = 0, numIndexBytes)
    columnData.position(position)

    // reuse this index data in next round if possible
    releaseForReuse(numIndexBytes)

    columnData
  }

  override def close(): Unit = {
    super.close()
    if ((stringMap ne null) && (stringMap.keyData ne null)) {
      stringMap.release()
    }
    stringMap = null
    longMap = null
    longArray = null
  }
}

private final class LongIndexKey(_l: Long, var index: Int)
    extends LongKey(_l)

private object LongInit extends (Long => LongIndexKey) {
  override def apply(l: Long): LongIndexKey = {
    new LongIndexKey(l, -1)
  }
}<|MERGE_RESOLUTION|>--- conflicted
+++ resolved
@@ -310,25 +310,10 @@
       updateStringStats(value)
       index = -index - 1
       if (index == Short.MaxValue && isShortDictionary) {
-<<<<<<< HEAD
-        val numUsedIndexes = ((position - columnData.baseOffset) >> 1).toInt
-        // allocate with increased size
-        position = switchToBigDictionary(numUsedIndexes,
-          (numUsedIndexes << 2) / 3)
-      }
-      val stringTail = this.stringTail
-      if (stringTail ne null) {
-        stringTail.next = key
-        this.stringTail = key
-      } else {
-        this.stringHead = key
-        this.stringTail = key
-=======
         val numUsedIndexes = ((position - columnBeginPosition) >> 1).toInt
         // allocate with increased size
         position = switchToBigDictionary(numUsedIndexes,
           (numUsedIndexes << 2) / 3)
->>>>>>> d6176cd1
       }
     }
     updateCount()
@@ -351,11 +336,7 @@
       index = longArray.size()
       key.index = index
       if (index == Short.MaxValue && isShortDictionary) {
-<<<<<<< HEAD
-        val numUsedIndexes = ((position - columnData.baseOffset) >> 1).toInt
-=======
         val numUsedIndexes = ((position - columnBeginPosition) >> 1).toInt
->>>>>>> d6176cd1
         // allocate with increased size
         position = switchToBigDictionary(numUsedIndexes,
           (numUsedIndexes << 2) / 3)
