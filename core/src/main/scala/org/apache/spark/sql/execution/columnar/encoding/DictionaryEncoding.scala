--- conflicted
+++ resolved
@@ -340,44 +340,9 @@
     writeIndex(position, index)
   }
 
-<<<<<<< HEAD
-  override def finish(indexCursor: Long): ByteBuffer = {
-    val numIndexBytes = (indexCursor - this.columnBeginPosition).toInt
-    var numElements: Int = 0
-    val dictionarySize = if (stringMap ne null) {
-      numElements = stringMap.size
-      stringMap.valueDataSize
-    } else {
-      numElements = longArray.size
-      if (isIntMap) numElements << 2
-      else numElements << 4
-    }
-    // create the final data array of exact size that is known at this point
-    val numNullWords = getNumNullWords
-    val dataSize = 4L /* dictionary size */ + dictionarySize + numIndexBytes
-    val storageAllocator = this.storageAllocator
-    // header of size 8 includes typeId + number of nulls
-    val columnData = storageAllocator.allocateForStorage(ColumnEncoding
-        .checkBufferSize(8L + (numNullWords << 3L) + dataSize))
-    val columnBytes = storageAllocator.baseObject(columnData)
-    val baseOffset = storageAllocator.baseOffset(columnData)
-    var cursor = baseOffset
-    // typeId
-    ColumnEncoding.writeInt(columnBytes, cursor, typeId)
-    cursor += 4
-    // number of nulls
-    ColumnEncoding.writeInt(columnBytes, cursor, numNullWords)
-    cursor += 4
-    // write the null bytes
-    cursor = writeNulls(columnBytes, cursor, numNullWords)
-
-    // write the dictionary and then the indexes
-
-=======
   private def writeDictionary(columnBytes: AnyRef, startCursor: Long,
       numDictionaryElements: Int, dictionarySize: Long): Long = {
     var cursor = startCursor
->>>>>>> 63368f40
     // write the size of dictionary
     ColumnEncoding.writeInt(columnBytes, cursor, numDictionaryElements)
     cursor += 4
