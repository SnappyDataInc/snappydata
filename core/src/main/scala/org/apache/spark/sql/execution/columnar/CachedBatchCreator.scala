--- conflicted
+++ resolved
@@ -48,14 +48,8 @@
           attribute.name, useCompression)
     }.toArray
 
-<<<<<<< HEAD
     val connectedExternalStore = externalStore.getConnectedExternalStore(tableName,
       onExecutor = true)
-=======
-    // adding one variable so that only one cached batch is created
-    val holder = new CachedBatchHolder(columnBuilders, 0, Integer.MAX_VALUE, schema,
-      cachedBatchAggregate)
->>>>>>> bb840a7a
 
     var success: Boolean = false
     try {
@@ -71,7 +65,7 @@
       }
 
       // adding one variable so that only one cached batch is created
-      val holder = new CachedBatchHolder(columnBuilders, 0, Integer.MAX_VALUE,
+      val holder = new CachedBatchHolder(columnBuilders, 0, Integer.MAX_VALUE, schema,
         cachedBatchAggregate,
         indexStatements)
 
