/*
 * Copyright (c) 2016 SnappyData, Inc. All rights reserved.
 *
 * Licensed under the Apache License, Version 2.0 (the "License"); you
 * may not use this file except in compliance with the License. You
 * may obtain a copy of the License at
 *
 * http://www.apache.org/licenses/LICENSE-2.0
 *
 * Unless required by applicable law or agreed to in writing, software
 * distributed under the License is distributed on an "AS IS" BASIS,
 * WITHOUT WARRANTIES OR CONDITIONS OF ANY KIND, either express or
 * implied. See the License for the specific language governing
 * permissions and limitations under the License. See accompanying
 * LICENSE file.
 */
package org.apache.spark.sql

import java.nio.ByteBuffer
import java.sql.SQLException

import scala.annotation.tailrec
import scala.collection.mutable.ArrayBuffer
import scala.reflect.ClassTag

import com.esotericsoftware.kryo.io.{Input, Output}
import com.esotericsoftware.kryo.{Kryo, KryoSerializable}
<<<<<<< HEAD

import com.pivotal.gemfirexd.internal.iapi.sql.ParameterValueSet
=======
import com.gemstone.gemfire.internal.shared.unsafe.UnsafeHolder
>>>>>>> efd7de06
import com.pivotal.gemfirexd.internal.shared.common.reference.SQLState

import org.apache.spark.io.CompressionCodec
import org.apache.spark.rdd.RDD
import org.apache.spark.sql.backwardcomp.ExecutedCommand
import org.apache.spark.sql.catalyst.InternalRow
import org.apache.spark.sql.catalyst.expressions.codegen.CodeAndComment
import org.apache.spark.sql.catalyst.expressions.{UnsafeProjection, UnsafeRow}
import org.apache.spark.sql.catalyst.plans.logical.LogicalPlan
import org.apache.spark.sql.collection.Utils
import org.apache.spark.sql.execution.aggregate.CollectAggregateExec
import org.apache.spark.sql.execution.command.ExecutedCommandExec
import org.apache.spark.sql.execution.ui.{SparkListenerSQLExecutionEnd, SparkListenerSQLExecutionStart}
import org.apache.spark.sql.execution.{CachedPlanHelperExec, CollectLimitExec, LocalTableScanExec, PartitionedPhysicalScan, SQLExecution, SparkPlanInfo, WholeStageCodegenExec, _}
import org.apache.spark.sql.types.StructType
import org.apache.spark.storage.{BlockManager, RDDBlockId, StorageLevel}
import org.apache.spark.unsafe.Platform
import org.apache.spark.util.CallSite
import org.apache.spark.{Logging, NarrowDependency, ShuffleDependency, SparkContext, SparkEnv, SparkException, TaskContext}

class CachedDataFrame(df: Dataset[Row],
    cachedRDD: RDD[InternalRow], shuffleDependencies: Array[Int],
    val rddId: Int, val hasLocalCollectProcessing: Boolean)
    extends Dataset[Row](df.sparkSession, df.queryExecution, df.exprEnc) with Logging {

  /**
   * Return true if [[collectWithHandler]] supports partition-wise separate
   * result handling by default, else result handler is invoked for a
   * single partition result.
   */
  def hasPartitionWiseHandling: Boolean = cachedRDD ne null

  private lazy val boundEnc = exprEnc.resolveAndBind(logicalPlan.output,
    sparkSession.sessionState.analyzer)

  private lazy val queryExecutionString = queryExecution.toString
  private lazy val queryPlanInfo = PartitionedPhysicalScan.getSparkPlanInfo(
    queryExecution.executedPlan)

  private[sql] def clearCachedShuffleDeps(sc: SparkContext): Unit = {
    val numShuffleDeps = shuffleDependencies.length
    if (numShuffleDeps > 0) {
      sc.cleaner match {
        case Some(cleaner) =>
          var i = 0
          while (i < numShuffleDeps) {
            cleaner.doCleanupShuffle(shuffleDependencies(i), blocking = false)
            i += 1
          }
        case None =>
      }
    }
  }

  private[sql] def reset(): Unit = clearPartitions(Seq(cachedRDD))
  private lazy val unsafe = UnsafeHolder.getUnsafe
  private lazy val rdd_partitions_ = {
    val _f = classOf[RDD[_]].getDeclaredField("org$apache$spark$rdd$RDD$$partitions_")
    _f.setAccessible(true)
    unsafe.objectFieldOffset(_f)
  }

  @tailrec
  private def clearPartitions(rdd: Seq[RDD[_]]): Unit = {
    val children = rdd.flatMap(r => if (r != null) {
      r.dependencies.map {
        case d: NarrowDependency[_] => d.rdd
        case s: ShuffleDependency[_, _, _] => s.rdd
      }
    } else None)

    rdd.foreach {
      case null =>
      case r: RDD[_] =>
        // f.set(r, null)
        unsafe.putObject(r, rdd_partitions_, null)
    }
    if (children.isEmpty) {
      return
    }
    clearPartitions(children)
  }


  /**
   * Wrap a Dataset action to track the QueryExecution and time cost,
   * then report to the user-registered callback functions.
   */
  private def withCallback[U](name: String)(action: DataFrame => U) = {
    try {
      queryExecution.executedPlan.foreach { plan =>
        plan.resetMetrics()
      }
      val start = System.nanoTime()
      val result = action(this)
      val end = System.nanoTime()
      sparkSession.listenerManager.onSuccess(name, queryExecution,
        end - start)
      result
    } catch {
      case se: SparkException =>
        val (isCatalogStale, sqlexception) = staleCatalogError(se)
        if (isCatalogStale) {
          val snSession = SparkSession.getActiveSession.get.asInstanceOf[SnappySession]
          snSession.sessionCatalog.invalidateAll()
          SnappySession.clearAllCache()
          sparkSession.listenerManager.onFailure(name, queryExecution, se)
          logInfo("Operation needs to be retried ", se)
          throw sqlexception
        } else {
          sparkSession.listenerManager.onFailure(name, queryExecution, se)
          throw se
        }
      case e: Exception =>
        sparkSession.listenerManager.onFailure(name, queryExecution, e)
        throw e
    }
  }

  private def staleCatalogError(se: SparkException): (Boolean, SQLException) = {
    var cause = se.getCause
    while (cause != null) {
      cause match {
        case sqle: SQLException
          if sqle.getSQLState.equals(SQLState.SNAPPY_RELATION_DESTROY_VERSION_MISMATCH) =>
          return (true, sqle)
        case _ =>
          cause = cause.getCause
      }
    }
    (false, null)
  }

  override def collect(): Array[Row] = {
    collectInternal().map(boundEnc.fromRow).toArray
  }

  def collectInternal(): Iterator[InternalRow] = {
    if (hasPartitionWiseHandling) {
      collectWithHandler[Array[Byte], Iterator[UnsafeRow]](CachedDataFrame,
        (_, data) => CachedDataFrame.decodeUnsafeRows(schema.length, data, 0,
          data.length), identity).flatten
    } else {
      // skip double encoding/decoding for the case when underlying plan
      // execution returns an Iterator[InternalRow] itself
      collectWithHandler[InternalRow, InternalRow](null, null, null,
        skipUnpartitionedDataProcessing = true)
    }
  }

<<<<<<< HEAD
=======
  private[sql] def replaceConstants(lp: LogicalPlan) = queryExecution.executedPlan match {
    case WholeStageCodegenExec(cachedPlan) => {
      cachedPlan match {
        case cp: CachedPlanHelperExec => cp.replaceConstants(lp)
        case _ => // do nothing
      }
    }
    case _ => // do nothing
  }

>>>>>>> efd7de06
  def collectWithHandler[U: ClassTag, R: ClassTag](
      processPartition: (TaskContext, Iterator[InternalRow]) => (U, Int),
      resultHandler: (Int, U) => R,
      decodeResult: R => Iterator[InternalRow],
      skipUnpartitionedDataProcessing: Boolean = false,
      skipLocalCollectProcessing: Boolean = false): Iterator[R] = {
    val sc = sparkSession.sparkContext
    val hasLocalCallSite = sc.getLocalProperties.containsKey(CallSite.LONG_FORM)
    val callSite = sc.getCallSite()
    if (!hasLocalCallSite) {
      sc.setCallSite(callSite)
    }
    def execute(): Iterator[R] = CachedDataFrame.withNewExecutionId(
      sparkSession, callSite, queryExecutionString, queryPlanInfo) {
      val executedPlan = queryExecution.executedPlan match {
        case WholeStageCodegenExec(CachedPlanHelperExec(plan)) => plan
        case plan => plan
      }
      val results = executedPlan match {
        case plan: CollectLimitExec =>
          CachedDataFrame.executeTake(cachedRDD, plan.limit, processPartition,
            resultHandler, decodeResult, schema, sparkSession)
        /* TODO: SW: optimize this case too
        case plan: TakeOrderedAndProjectExec =>
          CachedDataFrame.executeCollect(plan,
            cachedRDD.asInstanceOf[RDD[InternalRow]])
        */

        case plan: CollectAggregateExec =>
          if (skipLocalCollectProcessing) {
            // special case where caller will do processing of the blocks
            // (returns a AggregatePartialDataIterator)
            new AggregatePartialDataIterator(plan.generatedSource,
              plan.generatedReferences, plan.child.schema.length,
              plan.executeCollectData()).asInstanceOf[Iterator[R]]
          } else if (skipUnpartitionedDataProcessing) {
            // no processing required
            plan.executeCollect().iterator.asInstanceOf[Iterator[R]]
          } else {
            // convert to UnsafeRow
            val converter = UnsafeProjection.create(plan.schema)
            Iterator(resultHandler(0, processPartition(TaskContext.get(),
              plan.executeCollect().iterator.map(converter))._1))
          }

        case plan@(_: ExecutedCommandExec | _: LocalTableScanExec
                   | _: ExecutedCommand | _: ExecutePlan) =>
          if (skipUnpartitionedDataProcessing) {
            // no processing required
            plan.executeCollect().iterator.asInstanceOf[Iterator[R]]
          } else {
            // convert to UnsafeRow
            val converter = UnsafeProjection.create(plan.schema)
            Iterator(resultHandler(0, processPartition(TaskContext.get(),
              plan.executeCollect().iterator.map(converter))._1))
          }

        case _ =>
          val numPartitions = cachedRDD.getNumPartitions
          val results = new Array[R](numPartitions)
          sc.runJob(cachedRDD, processPartition, 0 until numPartitions,
            (index: Int, r: (U, Int)) =>
              results(index) = resultHandler(index, r._1))
          results.iterator
      }
      results
    }

    try {
      withCallback("collect")(_ => execute())
    } finally {
      if (!hasLocalCallSite) {
        sc.clearCallSite()
      }
    }
  }
}

final class AggregatePartialDataIterator(
    val generatedSource: CodeAndComment,
    val generatedReferences: Array[Any], val numFields: Int,
    val partialAggregateResult: Array[Any]) extends Iterator[Any] {

  private val numResults = partialAggregateResult.length

  private var index = 0

  override def hasNext: Boolean = index < numResults

  override def next(): Any = {
    val data = partialAggregateResult(index)
    index += 1
    data
  }
}

object CachedDataFrame
    extends ((TaskContext, Iterator[InternalRow]) => PartitionResult)
    with Serializable with KryoSerializable with Logging {

  override def write(kryo: Kryo, output: Output): Unit = {}

  override def read(kryo: Kryo, input: Input): Unit = {}

  private def flushBufferOutput(bufferOutput: Output, position: Int,
      output: Output, codec: CompressionCodec): Unit = {
    if (position > 0) {
      val compressedBytes = Utils.codecCompress(codec,
        bufferOutput.getBuffer, position)
      val len = compressedBytes.length
      // write the uncompressed length too
      output.writeVarInt(position, true)
      output.writeVarInt(len, true)
      output.writeBytes(compressedBytes, 0, len)
      bufferOutput.clear()
    }
  }

  override def apply(context: TaskContext,
      iter: Iterator[InternalRow]): PartitionResult = {
    var count = 0
    val buffer = new Array[Byte](4 << 10) // 4K
    // final output is written to this buffer
    val output = new Output(4 << 10, -1)
    // holds intermediate bytes which are compressed and flushed to output
    val maxOutputBufferSize = 64 << 10 // 64K
    // can't enforce maxOutputBufferSize due to a row larger than that limit
    val bufferOutput = new Output(4 << 10, -1)
    val codec = CompressionCodec.createCodec(SparkEnv.get.conf)
    while (iter.hasNext) {
      val row = iter.next().asInstanceOf[UnsafeRow]
      val numBytes = row.getSizeInBytes
      // if capacity has been exceeded then compress and store
      val bufferPosition = bufferOutput.position()
      if (maxOutputBufferSize - bufferPosition < numBytes + 5) {
        flushBufferOutput(bufferOutput, bufferPosition, output, codec)
      }
      bufferOutput.writeVarInt(numBytes, true)
      row.writeToStream(bufferOutput, buffer)
      count += 1
    }
    flushBufferOutput(bufferOutput, bufferOutput.position(), output, codec)
    if (count > 0) {
      if (output.position() == output.getBuffer.length) {
        new PartitionResult(output.getBuffer, count)
      } else {
        new PartitionResult(output.toBytes, count)
      }
    } else {
      new PartitionResult(Array.empty, 0)
    }
  }

  /**
   * Minimum size of block beyond which data will be stored in BlockManager
   * before being consumed to store data from multiple partitions safely.
   */
  @transient val MIN_LOCAL_BLOCK_SIZE: Int = 32 * 1024 // 32K

  def localBlockStoreResultHandler(rddId: Int, bm: BlockManager)(
      partitionId: Int, data: Array[Byte]): Any = {
    // put in block manager only if result is large
    if (data.length <= MIN_LOCAL_BLOCK_SIZE) data
    else {
      val blockId = RDDBlockId(rddId, partitionId)
      bm.putBytes(blockId, Utils.newChunkedByteBuffer(Array(ByteBuffer.wrap(
        data))), StorageLevel.MEMORY_AND_DISK_SER, tellMaster = false)
      blockId
    }
  }

  def localBlockStoreDecoder(numFields: Int, bm: BlockManager)(
      block: Any): Iterator[UnsafeRow] = block match {
    case null => Iterator.empty
    case data: Array[Byte] => decodeUnsafeRows(numFields, data, 0, data.length)
    case id: RDDBlockId =>
      val data = Utils.getPartitionData(id, bm)
      // remove the block once a local handle to it has been obtained
      bm.removeBlock(id, tellMaster = false)
      decodeUnsafeRows(numFields, data.array(),
        data.arrayOffset() + data.position(), data.remaining())
  }

  @transient private val nextExecutionIdMethod = {
    val m = SQLExecution.getClass.getDeclaredMethod("nextExecutionId")
    m.setAccessible(true)
    m
  }

  /**
   * Wrap an action that will execute "queryExecution" to track all Spark jobs
   * in the body so that we can connect them with an execution.
   *
   * Custom method to allow passing in cached SparkPlanInfo and queryExecution string.
   */
  def withNewExecutionId[T](sparkSession: SparkSession,
      callSite: CallSite, queryExecutionStr: String,
      queryPlanInfo: SparkPlanInfo)(body: => T): T = {
    val sc = sparkSession.sparkContext
    val oldExecutionId = sc.getLocalProperty(SQLExecution.EXECUTION_ID_KEY)
    if (oldExecutionId == null) {
      val executionId = nextExecutionIdMethod.invoke(SQLExecution).asInstanceOf[Long]
      sc.setLocalProperty(SQLExecution.EXECUTION_ID_KEY, executionId.toString)
      val r = try {
        sparkSession.sparkContext.listenerBus.post(SparkListenerSQLExecutionStart(
          executionId, callSite.shortForm, callSite.longForm, queryExecutionStr,
          queryPlanInfo, System.currentTimeMillis()))
        try {
          body
        } finally {
          sparkSession.sparkContext.listenerBus.post(SparkListenerSQLExecutionEnd(
            executionId, System.currentTimeMillis()))
        }
      } finally {
        sc.setLocalProperty(SQLExecution.EXECUTION_ID_KEY, null)
      }
      r
    } else {
      // Don't support nested `withNewExecutionId`.
      throw new IllegalArgumentException(
        s"${SQLExecution.EXECUTION_ID_KEY} is already set")
    }
  }

  /**
   * Decode the byte arrays back to UnsafeRows and put them into buffer.
   */
  def decodeUnsafeRows(numFields: Int,
      data: Array[Byte], offset: Int, dataLen: Int): Iterator[UnsafeRow] = {
    if (dataLen == 0) return Iterator.empty

    val codec = CompressionCodec.createCodec(SparkEnv.get.conf)
    val input = new Input(data, offset, dataLen)
    val dataLimit = offset + dataLen
    var decompressedLen = input.readVarInt(true)
    var inputLen = input.readVarInt(true)
    val inputPosition = input.position()
    val bufferInput = new Input(Utils.codecDecompress(codec, data,
      inputPosition, inputLen, decompressedLen))
    input.setPosition(inputPosition + inputLen)

    new Iterator[UnsafeRow] {
      private var sizeOfNextRow = bufferInput.readVarInt(true)

      override def hasNext: Boolean = sizeOfNextRow >= 0

      override def next(): UnsafeRow = {
        val row = new UnsafeRow(numFields)
        val position = bufferInput.position()
        row.pointTo(bufferInput.getBuffer,
          position + Platform.BYTE_ARRAY_OFFSET, sizeOfNextRow)
        val newPosition = position + sizeOfNextRow

        sizeOfNextRow = if (newPosition < decompressedLen) {
          bufferInput.setPosition(newPosition)
          bufferInput.readVarInt(true)
        } else if (input.position() < dataLimit) {
          decompressedLen = input.readVarInt(true)
          inputLen = input.readVarInt(true)
          val inputPosition = input.position()
          bufferInput.setBuffer(Utils.codecDecompress(codec, data,
            inputPosition, inputLen, decompressedLen))
          input.setPosition(inputPosition + inputLen)
          bufferInput.readVarInt(true)
        } else -1
        row
      }
    }
  }

  private def takeRows[U, R](n: Int, results: Array[(R, Int)],
      processPartition: (TaskContext, Iterator[InternalRow]) => (U, Int),
      resultHandler: (Int, U) => R,
      decodeResult: R => Iterator[InternalRow]): Iterator[R] = {
    val takeResults = new ArrayBuffer[R](n)
    var numRows = 0
    results.indices.foreach { index =>
      val r = results(index)
      if ((r ne null) && r._1 != null) {
        if (numRows + r._2 <= n) {
          takeResults += r._1
          numRows += r._2
        } else {
          // need to split this partition result to take only remaining rows
          val decoded = decodeResult(r._1).take(n - numRows)
          // encode back and add
          takeResults += resultHandler(index,
            processPartition(TaskContext.get(), decoded)._1)
          return takeResults.iterator
        }
      }
    }
    takeResults.iterator
  }

  /**
   * Runs this query returning the first `n` rows as an array.
   *
   * This is modeled after RDD.take but never runs any job locally on the driver.
   */
  private[sql] def executeTake[U: ClassTag, R](rdd: RDD[InternalRow], n: Int,
      processPartition: (TaskContext, Iterator[InternalRow]) => (U, Int),
      resultHandler: (Int, U) => R, decodeResult: R => Iterator[InternalRow],
      schema: StructType, session: SparkSession): Iterator[R] = {
    if (n == 0) {
      return Iterator.empty
    }

    var numResults = 0
    val totalParts = rdd.partitions.length
    var partsScanned = 0
    val results = new Array[(R, Int)](totalParts)
    while (numResults < n && partsScanned < totalParts) {
      // The number of partitions to try in this iteration. It is ok for this
      // number to be greater than totalParts because we actually cap it at
      // totalParts in runJob.
      var numPartsToTry = 1L
      if (partsScanned > 0) {
        // If we didn't find any rows after the first iteration, just try all
        // partitions next. Otherwise, interpolate the number of partitions
        // we need to try, but overestimate it by 50%.
        if (numResults == 0) {
          numPartsToTry = totalParts - 1
        } else {
          numPartsToTry = (1.5 * n * partsScanned / numResults).toInt
        }
      }
      // guard against negative num of partitions
      numPartsToTry = math.max(0, numPartsToTry)

      val p = partsScanned.until(math.min(partsScanned + numPartsToTry,
        totalParts).toInt)
      val sc = session.sparkContext
      sc.runJob(rdd, processPartition, p, (index: Int, r: (U, Int)) => {
        results(partsScanned + index) = (resultHandler(index, r._1), r._2)
        numResults += r._2
      })

      partsScanned += p.size
    }

    if (numResults > n) {
      takeRows(n, results, processPartition, resultHandler, decodeResult)
    } else {
      results.iterator collect {
        case r if (r ne null) && r._1 != null => r._1
      }
    }
  }

  /*
  def executeCollect(plan: TakeOrderedAndProjectExec,
      rdd: RDD[InternalRow]): Array[InternalRow] = {
    val child = plan.child
    val ord = new LazilyGeneratedOrdering(plan.sortOrder, child.output)
    val data = rdd.map(_.copy()).takeOrdered(plan.limit)(ord)
    if (plan.projectList.isDefined) {
      val proj = UnsafeProjection.create(plan.projectList.get, child.output)
      data.map(r => proj(r).copy())
    } else {
      data
    }
  }
  */

  override def toString(): String =
    s"CachedDataFrame: Iterator[InternalRow] => Array[Byte]"
}

/**
 * Encapsulates result of a partition having data and number of rows.
 *
 * Note: this uses an optimized external serializer for PooledKryoSerializer
 * so any changes to this class need to be reflected in the serializer.
 */
class PartitionResult(_data: Array[Byte], _numRows: Int)
    extends Tuple2[Array[Byte], Int](_data, _numRows) with Serializable<|MERGE_RESOLUTION|>--- conflicted
+++ resolved
@@ -25,12 +25,9 @@
 
 import com.esotericsoftware.kryo.io.{Input, Output}
 import com.esotericsoftware.kryo.{Kryo, KryoSerializable}
-<<<<<<< HEAD
 
 import com.pivotal.gemfirexd.internal.iapi.sql.ParameterValueSet
-=======
 import com.gemstone.gemfire.internal.shared.unsafe.UnsafeHolder
->>>>>>> efd7de06
 import com.pivotal.gemfirexd.internal.shared.common.reference.SQLState
 
 import org.apache.spark.io.CompressionCodec
@@ -181,8 +178,6 @@
     }
   }
 
-<<<<<<< HEAD
-=======
   private[sql] def replaceConstants(lp: LogicalPlan) = queryExecution.executedPlan match {
     case WholeStageCodegenExec(cachedPlan) => {
       cachedPlan match {
@@ -193,7 +188,6 @@
     case _ => // do nothing
   }
 
->>>>>>> efd7de06
   def collectWithHandler[U: ClassTag, R: ClassTag](
       processPartition: (TaskContext, Iterator[InternalRow]) => (U, Int),
       resultHandler: (Int, U) => R,
