/*
 * Copyright (c) 2016 SnappyData, Inc. All rights reserved.
 *
 * Licensed under the Apache License, Version 2.0 (the "License"); you
 * may not use this file except in compliance with the License. You
 * may obtain a copy of the License at
 *
 * http://www.apache.org/licenses/LICENSE-2.0
 *
 * Unless required by applicable law or agreed to in writing, software
 * distributed under the License is distributed on an "AS IS" BASIS,
 * WITHOUT WARRANTIES OR CONDITIONS OF ANY KIND, either express or
 * implied. See the License for the specific language governing
 * permissions and limitations under the License. See accompanying
 * LICENSE file.
 */
package org.apache.spark.sql

import java.nio.ByteBuffer
import java.sql.SQLException

import scala.collection.mutable
import scala.annotation.tailrec

import scala.collection.mutable.ArrayBuffer
import scala.reflect.ClassTag

import com.esotericsoftware.kryo.io.{Input, Output}
import com.esotericsoftware.kryo.{Kryo, KryoSerializable}
import org.apache.spark.broadcast.Broadcast
import com.gemstone.gemfire.internal.shared.unsafe.UnsafeHolder
import com.pivotal.gemfirexd.internal.shared.common.reference.SQLState

import org.apache.spark.io.CompressionCodec
import org.apache.spark.rdd.RDD
import org.apache.spark.sql.backwardcomp.ExecutedCommand
import org.apache.spark.sql.catalyst.InternalRow
import org.apache.spark.sql.catalyst.expressions.codegen.{CodeAndComment, CodegenContext}
import org.apache.spark.sql.catalyst.expressions.{LiteralValue, ParamLiteral, UnsafeProjection, UnsafeRow}
import org.apache.spark.sql.catalyst.plans.logical.LogicalPlan
import org.apache.spark.sql.collection.Utils
import org.apache.spark.sql.execution._
import org.apache.spark.sql.execution.aggregate.CollectAggregateExec
import org.apache.spark.sql.execution.command.ExecutedCommandExec
import org.apache.spark.sql.execution.ui.{SparkListenerSQLExecutionEnd, SparkListenerSQLExecutionStart}
<<<<<<< HEAD
=======
import org.apache.spark.sql.execution._
import org.apache.spark.sql.execution.joins.{BroadcastHashJoinExec, HashedRelation}
import org.apache.spark.sql.execution.{CachedPlanHelperExec, CollectLimitExec, LocalTableScanExec, PartitionedPhysicalScan, SQLExecution, SparkPlanInfo, WholeStageCodegenExec, _}


>>>>>>> e1468ece
import org.apache.spark.sql.types.StructType
import org.apache.spark.storage.{BlockManager, RDDBlockId, StorageLevel}
import org.apache.spark.unsafe.Platform
import org.apache.spark.util.CallSite
import org.apache.spark.{Logging, NarrowDependency, ShuffleDependency, SparkContext, SparkEnv, SparkException, TaskContext}

class CachedDataFrame(df: Dataset[Row],
    cachedRDD: RDD[InternalRow], shuffleDependencies: Array[Int],
    val rddId: Int, val hasLocalCollectProcessing: Boolean,
    val allLiterals: Array[LiteralValue] = Array.empty,
    val allbcplans: mutable.Map[BroadcastHashJoinExec, ArrayBuffer[Any]] = mutable.Map.empty)
    extends Dataset[Row](df.sparkSession, df.queryExecution, df.exprEnc) with Logging {

  /**
   * Return true if [[collectWithHandler]] supports partition-wise separate
   * result handling by default, else result handler is invoked for a
   * single partition result.
   */
  def hasPartitionWiseHandling: Boolean = cachedRDD ne null

  private lazy val boundEnc = exprEnc.resolveAndBind(logicalPlan.output,
    sparkSession.sessionState.analyzer)

  private lazy val queryExecutionString = queryExecution.toString
  private lazy val queryPlanInfo = PartitionedPhysicalScan.getSparkPlanInfo(
    queryExecution.executedPlan)

  private[sql] def clearCachedShuffleDeps(sc: SparkContext): Unit = {
    val numShuffleDeps = shuffleDependencies.length
    if (numShuffleDeps > 0) {
      sc.cleaner match {
        case Some(cleaner) =>
          var i = 0
          while (i < numShuffleDeps) {
            cleaner.doCleanupShuffle(shuffleDependencies(i), blocking = false)
            i += 1
          }
        case None =>
      }
    }
  }

  private[sql] def reset(): Unit = clearPartitions(Seq(cachedRDD))

  private lazy val unsafe = UnsafeHolder.getUnsafe
  private lazy val rdd_partitions_ = {
    val _f = classOf[RDD[_]].getDeclaredField("org$apache$spark$rdd$RDD$$partitions_")
    _f.setAccessible(true)
    unsafe.objectFieldOffset(_f)
  }

  @tailrec
  private def clearPartitions(rdd: Seq[RDD[_]]): Unit = {
    val children = rdd.flatMap(r => if (r != null) {
      r.dependencies.map {
        case d: NarrowDependency[_] => d.rdd
        case s: ShuffleDependency[_, _, _] => s.rdd
      }
    } else None)

    rdd.foreach {
      case null =>
      case r: RDD[_] =>
        // f.set(r, null)
        unsafe.putObject(r, rdd_partitions_, null)
    }
    if (children.isEmpty) {
      return
    }
    clearPartitions(children)
  }


  /**
   * Wrap a Dataset action to track the QueryExecution and time cost,
   * then report to the user-registered callback functions.
   */
  private def withCallback[U](name: String)(action: DataFrame => U) = {
    try {
      queryExecution.executedPlan.foreach { plan =>
        plan.resetMetrics()
      }
      val start = System.nanoTime()
      val result = action(this)
      val end = System.nanoTime()
      sparkSession.listenerManager.onSuccess(name, queryExecution,
        end - start)
      result
    } catch {
      case se: SparkException =>
        val (isCatalogStale, sqlexception) = staleCatalogError(se)
        if (isCatalogStale) {
          val snSession = SparkSession.getActiveSession.get.asInstanceOf[SnappySession]
          snSession.sessionCatalog.invalidateAll()
          SnappySession.clearAllCache()
          sparkSession.listenerManager.onFailure(name, queryExecution, se)
          logInfo("Operation needs to be retried ", se)
          throw sqlexception
        } else {
          sparkSession.listenerManager.onFailure(name, queryExecution, se)
          throw se
        }
      case e: Exception =>
        sparkSession.listenerManager.onFailure(name, queryExecution, e)
        throw e
    }
  }

  private def staleCatalogError(se: SparkException): (Boolean, SQLException) = {
    var cause = se.getCause
    while (cause != null) {
      cause match {
        case sqle: SQLException
          if sqle.getSQLState.equals(SQLState.SNAPPY_RELATION_DESTROY_VERSION_MISMATCH) =>
          return (true, sqle)
        case _ =>
          cause = cause.getCause
      }
    }
    (false, null)
  }

  override def collect(): Array[Row] = {
    collectInternal().map(boundEnc.fromRow).toArray
  }

  def collectInternal(): Iterator[InternalRow] = {
    if (hasPartitionWiseHandling) {
      collectWithHandler[Array[Byte], Iterator[UnsafeRow]](CachedDataFrame,
        (_, data) => CachedDataFrame.decodeUnsafeRows(schema.length, data, 0,
          data.length), identity).flatten
    } else {
      // skip double encoding/decoding for the case when underlying plan
      // execution returns an Iterator[InternalRow] itself
      collectWithHandler[InternalRow, InternalRow](null, null, null,
        skipUnpartitionedDataProcessing = true)
    }
  }

<<<<<<< HEAD
  private[sql] def replaceConstants(lp: LogicalPlan) = queryExecution.executedPlan match {
    case WholeStageCodegenExec(cachedPlan) =>
      cachedPlan match {
        case cp: CachedPlanHelperExec => cp.replaceConstants(lp)
        case _ => // do nothing
      }
    case _ => // do nothing
  }

=======
>>>>>>> e1468ece
  def collectWithHandler[U: ClassTag, R: ClassTag](
      processPartition: (TaskContext, Iterator[InternalRow]) => (U, Int),
      resultHandler: (Int, U) => R,
      decodeResult: R => Iterator[InternalRow],
      skipUnpartitionedDataProcessing: Boolean = false,
      skipLocalCollectProcessing: Boolean = false): Iterator[R] = {
    val sc = sparkSession.sparkContext
    val hasLocalCallSite = sc.getLocalProperties.containsKey(CallSite.LONG_FORM)
    val callSite = sc.getCallSite()
    if (!hasLocalCallSite) {
      sc.setCallSite(callSite)
    }

    def execute(): Iterator[R] = CachedDataFrame.withNewExecutionId(
      sparkSession, callSite, queryExecutionString, queryPlanInfo) {
      val executedPlan = queryExecution.executedPlan match {
        case WholeStageCodegenExec(CachedPlanHelperExec(plan, _)) => plan
        case plan => plan
      }
      val results = executedPlan match {
        case plan: CollectLimitExec =>
          CachedDataFrame.executeTake(cachedRDD, plan.limit, processPartition,
            resultHandler, decodeResult, schema, sparkSession)
        /* TODO: SW: optimize this case too
        case plan: TakeOrderedAndProjectExec =>
          CachedDataFrame.executeCollect(plan,
            cachedRDD.asInstanceOf[RDD[InternalRow]])
        */

        case plan: CollectAggregateExec =>
          if (skipLocalCollectProcessing) {
            // special case where caller will do processing of the blocks
            // (returns a AggregatePartialDataIterator)
            new AggregatePartialDataIterator(plan.generatedSource,
              plan.generatedReferences, plan.child.schema.length,
              plan.executeCollectData()).asInstanceOf[Iterator[R]]
          } else if (skipUnpartitionedDataProcessing) {
            // no processing required
            plan.executeCollect().iterator.asInstanceOf[Iterator[R]]
          } else {
            // convert to UnsafeRow
            val converter = UnsafeProjection.create(plan.schema)
            Iterator(resultHandler(0, processPartition(TaskContext.get(),
              plan.executeCollect().iterator.map(converter))._1))
          }

        case plan@(_: ExecutedCommandExec | _: LocalTableScanExec
                   | _: ExecutedCommand | _: ExecutePlan) =>
          if (skipUnpartitionedDataProcessing) {
            // no processing required
            plan.executeCollect().iterator.asInstanceOf[Iterator[R]]
          } else {
            // convert to UnsafeRow
            val converter = UnsafeProjection.create(plan.schema)
            Iterator(resultHandler(0, processPartition(TaskContext.get(),
              plan.executeCollect().iterator.map(converter))._1))
          }

        case _ =>
          val rdd = if (cachedRDD ne null) cachedRDD
          else df.queryExecution.executedPlan.execute()
          val numPartitions = rdd.getNumPartitions
          val results = new Array[R](numPartitions)
          sc.runJob(rdd, processPartition, 0 until numPartitions,
            (index: Int, r: (U, Int)) =>
              results(index) = resultHandler(index, r._1))
          results.iterator
      }
      results
    }

    try {
      withCallback("collect")(_ => execute())
    } finally {
      if (!hasLocalCallSite) {
        sc.clearCallSite()
      }
    }
  }

  var firstAccess = true

  def reprepareBroadcast(lp: LogicalPlan, newpls: mutable.ArrayBuffer[ParamLiteral]) = {
    if (allbcplans.nonEmpty && !firstAccess) {
      allbcplans.foreach { case (bchj, refs) =>
        val broadcastIndex = refs.indexWhere(_.isInstanceOf[Broadcast[_]])
        val newbchj = bchj.transformAllExpressions {
          case pl @ ParamLiteral(v, dt, p) => {
            val np = newpls.find(_.pos == p).getOrElse(pl)
            ParamLiteral(np.value, np.dataType, p)
          }
        }
        val tmpCtx = new CodegenContext
        val parameterType = tmpCtx.getClass()
        val method = newbchj.getClass.getDeclaredMethod("prepareBroadcast", parameterType)
        method.setAccessible(true)
        val bc = method.invoke(newbchj, tmpCtx)
        refs(broadcastIndex) = bc.asInstanceOf[Tuple2[Broadcast[_], String]]._1
      }
    }
    firstAccess = false
  }

  override def finalize(): Unit = super.finalize()
}

final class AggregatePartialDataIterator(
    val generatedSource: CodeAndComment,
    val generatedReferences: Array[Any], val numFields: Int,
    val partialAggregateResult: Array[Any]) extends Iterator[Any] {

  private val numResults = partialAggregateResult.length

  private var index = 0

  override def hasNext: Boolean = index < numResults

  override def next(): Any = {
    val data = partialAggregateResult(index)
    index += 1
    data
  }
}

object CachedDataFrame
    extends ((TaskContext, Iterator[InternalRow]) => PartitionResult)
    with Serializable with KryoSerializable with Logging {

  override def write(kryo: Kryo, output: Output): Unit = {}

  override def read(kryo: Kryo, input: Input): Unit = {}

  private def flushBufferOutput(bufferOutput: Output, position: Int,
      output: Output, codec: CompressionCodec): Unit = {
    if (position > 0) {
      val compressedBytes = Utils.codecCompress(codec,
        bufferOutput.getBuffer, position)
      val len = compressedBytes.length
      // write the uncompressed length too
      output.writeVarInt(position, true)
      output.writeVarInt(len, true)
      output.writeBytes(compressedBytes, 0, len)
      bufferOutput.clear()
    }
  }

  override def apply(context: TaskContext,
      iter: Iterator[InternalRow]): PartitionResult = {
    var count = 0
    val buffer = new Array[Byte](4 << 10) // 4K
    // final output is written to this buffer
    val output = new Output(4 << 10, -1)
    // holds intermediate bytes which are compressed and flushed to output
    val maxOutputBufferSize = 64 << 10 // 64K
    // can't enforce maxOutputBufferSize due to a row larger than that limit
    val bufferOutput = new Output(4 << 10, -1)
    val codec = CompressionCodec.createCodec(SparkEnv.get.conf)
    while (iter.hasNext) {
      val row = iter.next().asInstanceOf[UnsafeRow]
      val numBytes = row.getSizeInBytes
      // if capacity has been exceeded then compress and store
      val bufferPosition = bufferOutput.position()
      if (maxOutputBufferSize - bufferPosition < numBytes + 5) {
        flushBufferOutput(bufferOutput, bufferPosition, output, codec)
      }
      bufferOutput.writeVarInt(numBytes, true)
      row.writeToStream(bufferOutput, buffer)
      count += 1
    }
    flushBufferOutput(bufferOutput, bufferOutput.position(), output, codec)
    if (count > 0) {
      if (output.position() == output.getBuffer.length) {
        new PartitionResult(output.getBuffer, count)
      } else {
        new PartitionResult(output.toBytes, count)
      }
    } else {
      new PartitionResult(Array.empty, 0)
    }
  }

  /**
   * Minimum size of block beyond which data will be stored in BlockManager
   * before being consumed to store data from multiple partitions safely.
   */
  @transient val MIN_LOCAL_BLOCK_SIZE: Int = 32 * 1024 // 32K

  def localBlockStoreResultHandler(rddId: Int, bm: BlockManager)(
      partitionId: Int, data: Array[Byte]): Any = {
    // put in block manager only if result is large
    if (data.length <= MIN_LOCAL_BLOCK_SIZE) data
    else {
      val blockId = RDDBlockId(rddId, partitionId)
      bm.putBytes(blockId, Utils.newChunkedByteBuffer(Array(ByteBuffer.wrap(
        data))), StorageLevel.MEMORY_AND_DISK_SER, tellMaster = false)
      blockId
    }
  }

  def localBlockStoreDecoder(numFields: Int, bm: BlockManager)(
      block: Any): Iterator[UnsafeRow] = block match {
    case null => Iterator.empty
    case data: Array[Byte] => decodeUnsafeRows(numFields, data, 0, data.length)
    case id: RDDBlockId =>
      val data = Utils.getPartitionData(id, bm)
      // remove the block once a local handle to it has been obtained
      bm.removeBlock(id, tellMaster = false)
      decodeUnsafeRows(numFields, data.array(),
        data.arrayOffset() + data.position(), data.remaining())
  }

  @transient private val nextExecutionIdMethod = {
    val m = SQLExecution.getClass.getDeclaredMethod("nextExecutionId")
    m.setAccessible(true)
    m
  }

  /**
   * Wrap an action that will execute "queryExecution" to track all Spark jobs
   * in the body so that we can connect them with an execution.
   *
   * Custom method to allow passing in cached SparkPlanInfo and queryExecution string.
   */
  def withNewExecutionId[T](sparkSession: SparkSession,
      callSite: CallSite, queryExecutionStr: String,
      queryPlanInfo: SparkPlanInfo)(body: => T): T = {
    val sc = sparkSession.sparkContext
    val oldExecutionId = sc.getLocalProperty(SQLExecution.EXECUTION_ID_KEY)
    if (oldExecutionId == null) {
      val executionId = nextExecutionIdMethod.invoke(SQLExecution).asInstanceOf[Long]
      sc.setLocalProperty(SQLExecution.EXECUTION_ID_KEY, executionId.toString)
      val r = try {
        sparkSession.sparkContext.listenerBus.post(SparkListenerSQLExecutionStart(
          executionId, callSite.shortForm, callSite.longForm, queryExecutionStr,
          queryPlanInfo, System.currentTimeMillis()))
        try {
          body
        } finally {
          sparkSession.sparkContext.listenerBus.post(SparkListenerSQLExecutionEnd(
            executionId, System.currentTimeMillis()))
        }
      } finally {
        sc.setLocalProperty(SQLExecution.EXECUTION_ID_KEY, null)
      }
      r
    } else {
      // Don't support nested `withNewExecutionId`.
      throw new IllegalArgumentException(
        s"${SQLExecution.EXECUTION_ID_KEY} is already set")
    }
  }

  /**
   * Decode the byte arrays back to UnsafeRows and put them into buffer.
   */
  def decodeUnsafeRows(numFields: Int,
      data: Array[Byte], offset: Int, dataLen: Int): Iterator[UnsafeRow] = {
    if (dataLen == 0) return Iterator.empty

    val codec = CompressionCodec.createCodec(SparkEnv.get.conf)
    val input = new Input(data, offset, dataLen)
    val dataLimit = offset + dataLen
    var decompressedLen = input.readVarInt(true)
    var inputLen = input.readVarInt(true)
    val inputPosition = input.position()
    val bufferInput = new Input(Utils.codecDecompress(codec, data,
      inputPosition, inputLen, decompressedLen))
    input.setPosition(inputPosition + inputLen)

    new Iterator[UnsafeRow] {
      private var sizeOfNextRow = bufferInput.readVarInt(true)

      override def hasNext: Boolean = sizeOfNextRow >= 0

      override def next(): UnsafeRow = {
        val row = new UnsafeRow(numFields)
        val position = bufferInput.position()
        row.pointTo(bufferInput.getBuffer,
          position + Platform.BYTE_ARRAY_OFFSET, sizeOfNextRow)
        val newPosition = position + sizeOfNextRow

        sizeOfNextRow = if (newPosition < decompressedLen) {
          bufferInput.setPosition(newPosition)
          bufferInput.readVarInt(true)
        } else if (input.position() < dataLimit) {
          decompressedLen = input.readVarInt(true)
          inputLen = input.readVarInt(true)
          val inputPosition = input.position()
          bufferInput.setBuffer(Utils.codecDecompress(codec, data,
            inputPosition, inputLen, decompressedLen))
          input.setPosition(inputPosition + inputLen)
          bufferInput.readVarInt(true)
        } else -1
        row
      }
    }
  }

  private def takeRows[U, R](n: Int, results: Array[(R, Int)],
      processPartition: (TaskContext, Iterator[InternalRow]) => (U, Int),
      resultHandler: (Int, U) => R,
      decodeResult: R => Iterator[InternalRow]): Iterator[R] = {
    val takeResults = new ArrayBuffer[R](n)
    var numRows = 0
    results.indices.foreach { index =>
      val r = results(index)
      if ((r ne null) && r._1 != null) {
        if (numRows + r._2 <= n) {
          takeResults += r._1
          numRows += r._2
        } else {
          // need to split this partition result to take only remaining rows
          val decoded = decodeResult(r._1).take(n - numRows)
          // encode back and add
          takeResults += resultHandler(index,
            processPartition(TaskContext.get(), decoded)._1)
          return takeResults.iterator
        }
      }
    }
    takeResults.iterator
  }

  /**
   * Runs this query returning the first `n` rows as an array.
   *
   * This is modeled after RDD.take but never runs any job locally on the driver.
   */
  private[sql] def executeTake[U: ClassTag, R](rdd: RDD[InternalRow], n: Int,
      processPartition: (TaskContext, Iterator[InternalRow]) => (U, Int),
      resultHandler: (Int, U) => R, decodeResult: R => Iterator[InternalRow],
      schema: StructType, session: SparkSession): Iterator[R] = {
    if (n == 0) {
      return Iterator.empty
    }

    var numResults = 0
    val totalParts = rdd.partitions.length
    var partsScanned = 0
    val results = new Array[(R, Int)](totalParts)
    while (numResults < n && partsScanned < totalParts) {
      // The number of partitions to try in this iteration. It is ok for this
      // number to be greater than totalParts because we actually cap it at
      // totalParts in runJob.
      var numPartsToTry = 1L
      if (partsScanned > 0) {
        // If we didn't find any rows after the first iteration, just try all
        // partitions next. Otherwise, interpolate the number of partitions
        // we need to try, but overestimate it by 50%.
        if (numResults == 0) {
          numPartsToTry = totalParts - 1
        } else {
          numPartsToTry = (1.5 * n * partsScanned / numResults).toInt
        }
      }
      // guard against negative num of partitions
      numPartsToTry = math.max(0, numPartsToTry)

      val p = partsScanned.until(math.min(partsScanned + numPartsToTry,
        totalParts).toInt)
      val sc = session.sparkContext
      sc.runJob(rdd, processPartition, p, (index: Int, r: (U, Int)) => {
        results(partsScanned + index) = (resultHandler(index, r._1), r._2)
        numResults += r._2
      })

      partsScanned += p.size
    }

    if (numResults > n) {
      takeRows(n, results, processPartition, resultHandler, decodeResult)
    } else {
      results.iterator collect {
        case r if (r ne null) && r._1 != null => r._1
      }
    }
  }

  /*
  def executeCollect(plan: TakeOrderedAndProjectExec,
      rdd: RDD[InternalRow]): Array[InternalRow] = {
    val child = plan.child
    val ord = new LazilyGeneratedOrdering(plan.sortOrder, child.output)
    val data = rdd.map(_.copy()).takeOrdered(plan.limit)(ord)
    if (plan.projectList.isDefined) {
      val proj = UnsafeProjection.create(plan.projectList.get, child.output)
      data.map(r => proj(r).copy())
    } else {
      data
    }
  }
  */

  override def toString(): String =
    s"CachedDataFrame: Iterator[InternalRow] => Array[Byte]"
}

/**
 * Encapsulates result of a partition having data and number of rows.
 *
 * Note: this uses an optimized external serializer for PooledKryoSerializer
 * so any changes to this class need to be reflected in the serializer.
 */
class PartitionResult(_data: Array[Byte], _numRows: Int)
    extends Tuple2[Array[Byte], Int](_data, _numRows) with Serializable<|MERGE_RESOLUTION|>--- conflicted
+++ resolved
@@ -19,18 +19,17 @@
 import java.nio.ByteBuffer
 import java.sql.SQLException
 
+import scala.annotation.tailrec
 import scala.collection.mutable
-import scala.annotation.tailrec
-
 import scala.collection.mutable.ArrayBuffer
 import scala.reflect.ClassTag
 
 import com.esotericsoftware.kryo.io.{Input, Output}
 import com.esotericsoftware.kryo.{Kryo, KryoSerializable}
-import org.apache.spark.broadcast.Broadcast
 import com.gemstone.gemfire.internal.shared.unsafe.UnsafeHolder
 import com.pivotal.gemfirexd.internal.shared.common.reference.SQLState
 
+import org.apache.spark.broadcast.Broadcast
 import org.apache.spark.io.CompressionCodec
 import org.apache.spark.rdd.RDD
 import org.apache.spark.sql.backwardcomp.ExecutedCommand
@@ -42,15 +41,8 @@
 import org.apache.spark.sql.execution._
 import org.apache.spark.sql.execution.aggregate.CollectAggregateExec
 import org.apache.spark.sql.execution.command.ExecutedCommandExec
+import org.apache.spark.sql.execution.joins.BroadcastHashJoinExec
 import org.apache.spark.sql.execution.ui.{SparkListenerSQLExecutionEnd, SparkListenerSQLExecutionStart}
-<<<<<<< HEAD
-=======
-import org.apache.spark.sql.execution._
-import org.apache.spark.sql.execution.joins.{BroadcastHashJoinExec, HashedRelation}
-import org.apache.spark.sql.execution.{CachedPlanHelperExec, CollectLimitExec, LocalTableScanExec, PartitionedPhysicalScan, SQLExecution, SparkPlanInfo, WholeStageCodegenExec, _}
-
-
->>>>>>> e1468ece
 import org.apache.spark.sql.types.StructType
 import org.apache.spark.storage.{BlockManager, RDDBlockId, StorageLevel}
 import org.apache.spark.unsafe.Platform
@@ -190,18 +182,6 @@
     }
   }
 
-<<<<<<< HEAD
-  private[sql] def replaceConstants(lp: LogicalPlan) = queryExecution.executedPlan match {
-    case WholeStageCodegenExec(cachedPlan) =>
-      cachedPlan match {
-        case cp: CachedPlanHelperExec => cp.replaceConstants(lp)
-        case _ => // do nothing
-      }
-    case _ => // do nothing
-  }
-
-=======
->>>>>>> e1468ece
   def collectWithHandler[U: ClassTag, R: ClassTag](
       processPartition: (TaskContext, Iterator[InternalRow]) => (U, Int),
       resultHandler: (Int, U) => R,
@@ -284,28 +264,26 @@
 
   var firstAccess = true
 
-  def reprepareBroadcast(lp: LogicalPlan, newpls: mutable.ArrayBuffer[ParamLiteral]) = {
+  def reprepareBroadcast(lp: LogicalPlan,
+      newpls: mutable.ArrayBuffer[ParamLiteral]): Unit = {
     if (allbcplans.nonEmpty && !firstAccess) {
       allbcplans.foreach { case (bchj, refs) =>
         val broadcastIndex = refs.indexWhere(_.isInstanceOf[Broadcast[_]])
         val newbchj = bchj.transformAllExpressions {
-          case pl @ ParamLiteral(v, dt, p) => {
+          case pl@ParamLiteral(_, _, p) =>
             val np = newpls.find(_.pos == p).getOrElse(pl)
             ParamLiteral(np.value, np.dataType, p)
-          }
         }
         val tmpCtx = new CodegenContext
-        val parameterType = tmpCtx.getClass()
+        val parameterType = tmpCtx.getClass
         val method = newbchj.getClass.getDeclaredMethod("prepareBroadcast", parameterType)
         method.setAccessible(true)
         val bc = method.invoke(newbchj, tmpCtx)
-        refs(broadcastIndex) = bc.asInstanceOf[Tuple2[Broadcast[_], String]]._1
+        refs(broadcastIndex) = bc.asInstanceOf[(Broadcast[_], String)]._1
       }
     }
     firstAccess = false
   }
-
-  override def finalize(): Unit = super.finalize()
 }
 
 final class AggregatePartialDataIterator(
