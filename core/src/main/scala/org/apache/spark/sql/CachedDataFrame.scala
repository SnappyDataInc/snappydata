--- conflicted
+++ resolved
@@ -358,10 +358,6 @@
     val (executedPlan, withFallback) = SnappySession.getExecutedPlan(queryExecution.executedPlan)
 
     def execute(): (Iterator[R], Long) = withNewExecutionIdTiming {
-<<<<<<< HEAD
-      snappySession.addContextObject(SnappySession.ExecutionKey, exec)
-=======
->>>>>>> a6ad6541
 
       def executeCollect(): Array[InternalRow] = {
         if (withFallback ne null) withFallback.executeCollect()
