/*
 * Copyright (c) 2016 SnappyData, Inc. All rights reserved.
 *
 * Licensed under the Apache License, Version 2.0 (the "License"); you
 * may not use this file except in compliance with the License. You
 * may obtain a copy of the License at
 *
 * http://www.apache.org/licenses/LICENSE-2.0
 *
 * Unless required by applicable law or agreed to in writing, software
 * distributed under the License is distributed on an "AS IS" BASIS,
 * WITHOUT WARRANTIES OR CONDITIONS OF ANY KIND, either express or
 * implied. See the License for the specific language governing
 * permissions and limitations under the License. See accompanying
 * LICENSE file.
 */
package org.apache.spark.sql

import java.nio.ByteBuffer
import java.sql.SQLException
import scala.annotation.tailrec
import scala.collection.mutable
import scala.collection.mutable.ArrayBuffer
import scala.concurrent.ExecutionContext.Implicits.global
import scala.concurrent.duration.Duration
import scala.concurrent.{Await, Future}
import scala.reflect.ClassTag

import com.esotericsoftware.kryo.io.{Input, Output}
import com.esotericsoftware.kryo.{Kryo, KryoSerializable}
import com.gemstone.gemfire.cache.LowMemoryException
import com.gemstone.gemfire.internal.cache.store.ManagedDirectBufferAllocator
import com.gemstone.gemfire.internal.shared.ClientSharedUtils
import com.gemstone.gemfire.internal.shared.unsafe.{DirectBufferAllocator, UnsafeHolder}
import com.gemstone.gemfire.internal.{ByteArrayDataInput, ByteBufferDataOutput}
import com.pivotal.gemfirexd.internal.shared.common.reference.SQLState

import org.apache.spark._
import org.apache.spark.io.CompressionCodec
import org.apache.spark.memory.MemoryConsumer
import org.apache.spark.rdd.RDD
import org.apache.spark.sql.catalyst.InternalRow
import org.apache.spark.sql.catalyst.expressions.codegen.CodeAndComment
import org.apache.spark.sql.catalyst.expressions.{Literal, LiteralValue, ParamLiteral, UnsafeProjection, UnsafeRow}
import org.apache.spark.sql.collection.Utils
import org.apache.spark.sql.execution._
import org.apache.spark.sql.execution.aggregate.CollectAggregateExec
import org.apache.spark.sql.execution.command.ExecutedCommandExec
import org.apache.spark.sql.execution.joins.BroadcastHashJoinExec
import org.apache.spark.sql.execution.ui.{SparkListenerSQLExecutionEnd, SparkListenerSQLExecutionStart, SparkListenerSQLPlanExecutionStart}
import org.apache.spark.sql.types.StructType
import org.apache.spark.storage.{BlockManager, RDDBlockId, StorageLevel}
import org.apache.spark.unsafe.Platform
import org.apache.spark.util.CallSite

class CachedDataFrame(session: SparkSession, queryExecution: QueryExecution,
    encoder: Encoder[Row], var queryString: String,
    cachedRDD: RDD[InternalRow], shuffleDependencies: Array[Int],
    val rddId: Int, val hasLocalCollectProcessing: Boolean,
    val allLiterals: Array[LiteralValue] = Array.empty,
    val allbcplans: mutable.Map[BroadcastHashJoinExec, ArrayBuffer[Any]] = mutable.Map.empty,
<<<<<<< HEAD
    val queryHints: Map[String, String] = Map.empty)
    extends Dataset[Row](session, queryExecution, encoder) with Logging {

  def this(ds: Dataset[Row], queryString: String,
      cachedRDD: RDD[InternalRow], shuffleDependencies: Array[Int],
      rddId: Int, hasLocalCollectProcessing: Boolean,
      allLiterals: Array[LiteralValue],
      allbcplans: mutable.Map[BroadcastHashJoinExec, ArrayBuffer[Any]],
      queryHints: Map[String, String]) = {
    this(ds.sparkSession, ds.queryExecution, ds.exprEnc, queryString, cachedRDD,
      shuffleDependencies, rddId, hasLocalCollectProcessing, allLiterals, allbcplans, queryHints)
  }
=======
    val queryHints: Map[String, String] = Map.empty,
    var planProcessingTime: Long = 0,
    var currentExecutionId: Option[Long] = None)
    extends Dataset[Row](df.sparkSession, df.queryExecution, df.exprEnc) with Logging {
>>>>>>> 6749e172

  /**
   * Return true if [[collectWithHandler]] supports partition-wise separate
   * result handling by default, else result handler is invoked for a
   * single partition result.
   */
  def hasPartitionWiseHandling: Boolean = cachedRDD ne null

  private lazy val boundEnc = exprEnc.resolveAndBind(logicalPlan.output,
    sparkSession.sessionState.analyzer)

  def queryExecutionString: String = queryExecution.toString()

  private lazy val lastShuffleCleanups = new Array[Future[Unit]](
    shuffleDependencies.length)

  private[sql] def clearCachedShuffleDeps(sc: SparkContext): Unit = {
    val numShuffleDeps = shuffleDependencies.length
    if (numShuffleDeps > 0) {
      sc.cleaner match {
        case Some(cleaner) =>
          var i = 0
          while (i < numShuffleDeps) {
            val shuffleDependency = shuffleDependencies(i)
            // Cleaning the  shuffle artifacts asynchronously
            lastShuffleCleanups(i) = Future {
              cleaner.doCleanupShuffle(shuffleDependency, blocking = true)
            }
            i += 1
          }
        case None =>
      }
    }
  }

  private[sql] def reset(): Unit = clearPartitions(Seq(cachedRDD))
  private lazy val unsafe = UnsafeHolder.getUnsafe
  private lazy val rdd_partitions_ = {
    val _f = classOf[RDD[_]].getDeclaredField("org$apache$spark$rdd$RDD$$partitions_")
    _f.setAccessible(true)
    unsafe.objectFieldOffset(_f)
  }

  @tailrec
  private def clearPartitions(rdd: Seq[RDD[_]]): Unit = {
    val children = rdd.flatMap(r => if (r != null) {
      r.dependencies.map {
        case d: NarrowDependency[_] => d.rdd
        case s: ShuffleDependency[_, _, _] => s.rdd
      }
    } else None)

    rdd.foreach {
      case null =>
      case r: RDD[_] =>
        // f.set(r, null)
        unsafe.putObject(r, rdd_partitions_, null)
    }
    if (children.isEmpty) {
      return
    }
    clearPartitions(children)
  }

  private def setPoolForExecution(): Unit = {
    var pool = sparkSession.asInstanceOf[SnappySession].
      sessionState.conf.activeSchedulerPool

    // Check if it is pruned query, execute it automatically on the low latency pool
    if ((cachedRDD ne null) && cachedRDD.getNumPartitions <= 2 /* some small number */ &&
      shuffleDependencies.length == 0 && pool == "default") {
      if (sparkSession.sparkContext.getAllPools.exists(_.name == "lowlatency")) {
        pool = "lowlatency"
      }
    }
    sparkSession.sparkContext.setLocalProperty("spark.scheduler.pool", pool)
  }

  /**
   * Wrap a Dataset action to track the QueryExecution and time cost,
   * then report to the user-registered callback functions.
   */
  private def withCallback[U](name: String)(action: DataFrame => U) = {
    try {
      setPoolForExecution()
      // This is needed for cases when collect is called twice on the same DF.
      // The getPlan won't be called and hence the wait has to be done here.
      waitForLastShuffleCleanup()
      queryExecution.executedPlan.foreach { plan =>
        plan.resetMetrics()
      }
      val start = System.nanoTime()
      val result = action(this)
      val end = System.nanoTime()
      sparkSession.listenerManager.onSuccess(name, queryExecution,
        end - start)
      result
    } catch {
      case se: SparkException =>
        val (isCatalogStale, sqlexception) = staleCatalogError(se)
        if (isCatalogStale) {
          val snSession = SparkSession.getActiveSession.get.asInstanceOf[SnappySession]
          snSession.sessionCatalog.invalidateAll()
          SnappySession.clearAllCache()
          sparkSession.listenerManager.onFailure(name, queryExecution, se)
          logInfo("Operation needs to be retried ", se)
          throw sqlexception
        } else {
          sparkSession.listenerManager.onFailure(name, queryExecution, se)
          throw se
        }
      case e: Exception =>
        sparkSession.listenerManager.onFailure(name, queryExecution, e)
        throw e
    } finally {
      // clear the shuffle dependencies asynchronously after the execution.
      clearCachedShuffleDeps(sparkSession.sparkContext)
    }
  }

  private def staleCatalogError(se: SparkException): (Boolean, SQLException) = {
    var cause = se.getCause
    while (cause != null) {
      cause match {
        case sqle: SQLException
          if SQLState.SNAPPY_RELATION_DESTROY_VERSION_MISMATCH.equals(sqle.getSQLState) =>
          return (true, sqle)
        case _ =>
          cause = cause.getCause
      }
    }
    (false, null)
  }

  override def collect(): Array[Row] = {
    collectInternal().map(boundEnc.fromRow).toArray
  }

  override def withNewExecutionId[T](body: => T): T = queryExecution.executedPlan match {
    // don't create a new executionId for ExecutePlan since it has already done so
    case _: ExecutePlan => body
    case _ =>
      try {
        CachedDataFrame.withNewExecutionId(
          sparkSession, CachedDataFrame.queryStringShortForm(queryString), queryString,
          queryExecutionString, CachedDataFrame.queryPlanInfo(
            queryExecution.executedPlan, allLiterals),
          currentExecutionId, planProcessingTime)(body)
      } finally {
        currentExecutionId = None
        planProcessingTime = 0
      }
  }

  override def count(): Long = withCallback("count") { df =>
    df.groupBy().count().collect().head.getLong(0)
  }

  override def head(n: Int): Array[Row] = withCallback("head") { df =>
    df.limit(n).collect()
  }

  def collectInternal(): Iterator[InternalRow] = {
    if (hasPartitionWiseHandling) {
      collectWithHandler[Array[Byte], Iterator[UnsafeRow]](CachedDataFrame,
        (_, data) => CachedDataFrame.decodeUnsafeRows(schema.length, data, 0,
          data.length), identity).flatten
    } else {
      // skip double encoding/decoding for the case when underlying plan
      // execution returns an Iterator[InternalRow] itself
      collectWithHandler[InternalRow, InternalRow](null, null, null,
        skipUnpartitionedDataProcessing = true)
    }
  }

  private[sql] def waitForLastShuffleCleanup(): Unit = {
    val numShuffles = lastShuffleCleanups.length
    if (numShuffles > 0) {
      var index = 0
      while (index < numShuffles) {
        val cleanup = lastShuffleCleanups(index)
        if (cleanup ne null) {
          Await.ready(cleanup, Duration.Inf)
          lastShuffleCleanups(index) = null
        }
        index += 1
      }
    }
  }

  def collectWithHandler[U: ClassTag, R: ClassTag](
      processPartition: (TaskContext, Iterator[InternalRow]) => (U, Int),
      resultHandler: (Int, U) => R,
      decodeResult: R => Iterator[InternalRow],
      skipUnpartitionedDataProcessing: Boolean = false,
      skipLocalCollectProcessing: Boolean = false): Iterator[R] = {
    val sc = sparkSession.sparkContext
    val hasLocalCallSite = sc.getLocalProperties.containsKey(CallSite.LONG_FORM)
    val callSite = sc.getCallSite()
    if (!hasLocalCallSite) {
      sc.setCallSite(callSite)
    }
    val session = sparkSession.asInstanceOf[SnappySession]
    var withFallback: CodegenSparkFallback = null
    val sparkPlan = queryExecution.executedPlan
    val executedPlan = sparkPlan match {
      case CodegenSparkFallback(WholeStageCodegenExec(CachedPlanHelperExec(plan))) =>
        withFallback = CodegenSparkFallback(plan); plan
      case cg@CodegenSparkFallback(plan) => withFallback = cg; plan
      case WholeStageCodegenExec(CachedPlanHelperExec(plan)) => plan
      case plan => plan
    }

    def execute(): Iterator[R] = withNewExecutionId {
      session.addContextObject(SnappySession.ExecutionKey, () => queryExecution)
      def executeCollect(): Array[InternalRow] = {
        if (withFallback ne null) withFallback.executeCollect()
        else executedPlan.executeCollect()
      }
      val results = executedPlan match {
        case plan: CollectLimitExec =>
          CachedDataFrame.executeTake(cachedRDD, plan.limit, processPartition,
            resultHandler, decodeResult, schema, sparkSession)
        /* TODO: SW: optimize this case too
        case plan: TakeOrderedAndProjectExec =>
          CachedDataFrame.executeCollect(plan,
            cachedRDD.asInstanceOf[RDD[InternalRow]])
        */

        case plan: CollectAggregateExec =>
          if (skipLocalCollectProcessing) {
            // special case where caller will do processing of the blocks
            // (returns a AggregatePartialDataIterator)
            // TODO: handle fallback for this case
            new AggregatePartialDataIterator(plan.generatedSource,
              plan.generatedReferences, plan.child.schema.length,
              plan.executeCollectData()).asInstanceOf[Iterator[R]]
          } else if (skipUnpartitionedDataProcessing) {
            // no processing required
            executeCollect().iterator.asInstanceOf[Iterator[R]]
          } else {
            // convert to UnsafeRow
            val converter = UnsafeProjection.create(plan.schema)
            Iterator(resultHandler(0, processPartition(TaskContext.get(),
              executeCollect().iterator.map(converter))._1))
          }

        case plan@(_: ExecutedCommandExec | _: LocalTableScanExec | _: ExecutePlan) =>
          if (skipUnpartitionedDataProcessing) {
            // no processing required
            executeCollect().iterator.asInstanceOf[Iterator[R]]
          } else {
            // convert to UnsafeRow
            val converter = UnsafeProjection.create(plan.schema)
            Iterator(resultHandler(0, processPartition(TaskContext.get(),
              executeCollect().iterator.map(converter))._1))
          }

        case _ =>
          if (skipUnpartitionedDataProcessing) {
            // no processing required
            executeCollect().iterator.asInstanceOf[Iterator[R]]
          } else {
            val rdd = if (cachedRDD ne null) cachedRDD
            else queryExecution.executedPlan.execute()
            val numPartitions = rdd.getNumPartitions
            val results = new Array[R](numPartitions)
            sc.runJob(rdd, processPartition, 0 until numPartitions,
              (index: Int, r: (U, Int)) =>
                results(index) = resultHandler(index, r._1))
            results.iterator
          }
      }
      // submit cleanup job for shuffle output
      // clearCachedShuffleDeps(sc)

      results
    }

    try {
      withCallback("collect")(_ => execute())
    } finally {
      session.removeContextObject(SnappySession.ExecutionKey)
      if (!hasLocalCallSite) {
        sc.clearCallSite()
      }
    }
  }

  var firstAccess = true

  // Plan caching involving broadcast will be revisited.
  /*
  def reprepareBroadcast(lp: LogicalPlan,
      newpls: mutable.ArrayBuffer[ParamLiteral]): Unit = {
    if (allbcplans.nonEmpty && !firstAccess) {
      allbcplans.foreach { case (bchj, refs) =>
        logDebug(s"Repreparing for bcplan = ${bchj} with new pls = ${newpls.toSet}")
        val broadcastIndex = refs.indexWhere(_.isInstanceOf[Broadcast[_]])
        val newbchj = bchj.transformAllExpressions {
          case ParamLiteral(_, _, p) =>
            val np = newpls.find(_.pos == p).getOrElse(pl)
            val x = ParamLiteral(np.value, np.dataType, p)
            x.considerUnequal = true
            x
        }
        val tmpCtx = new CodegenContext
        val parameterType = tmpCtx.getClass()
        val method = newbchj.getClass.getDeclaredMethod("prepareBroadcast", parameterType)
        method.setAccessible(true)
        val bc = method.invoke(newbchj, tmpCtx)
        logDebug(s"replacing bc var = ${refs(broadcastIndex)} with " +
            s"new bc = ${bc.asInstanceOf[(Broadcast[_], String)]._1}")
        refs(broadcastIndex) = bc.asInstanceOf[(Broadcast[_], String)]._1
      }
    }
    firstAccess = false
  }
  */
}

final class AggregatePartialDataIterator(
    val generatedSource: CodeAndComment,
    val generatedReferences: Array[Any], val numFields: Int,
    val partialAggregateResult: Array[Any]) extends Iterator[Any] {

  private val numResults = partialAggregateResult.length

  private var index = 0

  override def hasNext: Boolean = index < numResults

  override def next(): Any = {
    val data = partialAggregateResult(index)
    index += 1
    data
  }
}

object CachedDataFrame
    extends ((TaskContext, Iterator[InternalRow]) => PartitionResult)
    with Serializable with KryoSerializable with Logging {

  override def write(kryo: Kryo, output: Output): Unit = {}

  override def read(kryo: Kryo, input: Input): Unit = {}

  private def flushBufferOutput(bufferOutput: Output, position: Int,
      output: ByteBufferDataOutput, codec: CompressionCodec): Unit = {
    if (position > 0) {
      val compressedBytes = Utils.codecCompress(codec,
        bufferOutput.getBuffer, position)
      val len = compressedBytes.length
      // write the uncompressed length too
      output.writeInt(position)
      output.writeInt(len)
      output.write(compressedBytes, 0, len)
      bufferOutput.clear()
    }
  }

  override def apply(context: TaskContext,
      iter: Iterator[InternalRow]): PartitionResult = {
    var count = 0
    val buffer = new Array[Byte](4 << 10)

    // final output is written to this buffer
    var output: ByteBufferDataOutput = null
    // holds intermediate bytes which are compressed and flushed to output
    val maxOutputBufferSize = 64 << 10

    // can't enforce maxOutputBufferSize due to a row larger than that limit
    val bufferOutput = new Output(4 << 10, -1)
    var outputRetained = false
    try {
      output = new ByteBufferDataOutput(4 << 10,
        DirectBufferAllocator.instance(),
        null,
        ManagedDirectBufferAllocator.DIRECT_STORE_DATA_FRAME_OUTPUT)

      val codec = CompressionCodec.createCodec(SparkEnv.get.conf)
      while (iter.hasNext) {
        val row = iter.next().asInstanceOf[UnsafeRow]
        val numBytes = row.getSizeInBytes
        // if capacity has been exceeded then compress and store
        val bufferPosition = bufferOutput.position()
        if (maxOutputBufferSize - bufferPosition < numBytes + 5) {
          flushBufferOutput(bufferOutput, bufferPosition, output, codec)
        }
        bufferOutput.writeVarInt(numBytes, true)
        row.writeToStream(bufferOutput, buffer)
        count += 1
      }

      flushBufferOutput(bufferOutput, bufferOutput.position(), output, codec)
      if (count > 0) {
        val finalBuffer = output.getBufferRetain
        outputRetained = true
        finalBuffer.flip
        val memSize = finalBuffer.limit().toLong
        // Ask UMM before getting the array to heap.
        // Taking execution memory as this memory is cleaned up on task completion.
        // On connector mode also this should account to the overall memory usage.
        // We will ensure that sufficient memory is available by reserving
        // four times as Kryo serialization will expand its buffer accordingly
        // and transport layer can create another copy.
        if (context != null) {
          // TODO why driver is calling this code with context null ?
          val memoryConsumer = new MemoryConsumer(context.taskMemoryManager()) {
            override def spill(size: Long, trigger: MemoryConsumer): Long = {
              0L
            }
          }
          // TODO Remove the 4 times check once SNAP-1759 is fixed
          val required = 4L * memSize
          val granted = memoryConsumer.acquireMemory(4L * memSize)
          context.addTaskCompletionListener(_ => {
            memoryConsumer.freeMemory(granted)
          })
          if (granted < required) {
            throw new LowMemoryException(s"Could not obtain ${memoryConsumer.getMode} " +
                s"memory of size $required ",
              java.util.Collections.emptySet())
          }
        }

        val bytes = ClientSharedUtils.toBytes(finalBuffer)
        new PartitionResult(bytes, count)
      } else {
        new PartitionResult(Array.empty, 0)
      }
    } catch {
      case oom: OutOfMemoryError if oom.getMessage.contains("Direct buffer") =>
        throw new LowMemoryException(s"Could not allocate Direct buffer for" +
            s" result data. Please check -XX:MaxDirectMemorySize while starting the server",
          java.util.Collections.emptySet())
    } finally {
      bufferOutput.clear()
      // one additional release for the explicit getBufferRetain
      if (output ne null) {
        if (outputRetained) {
          output.release()
        }
        output.release()
      }
    }
  }

  /**
   * Minimum size of block beyond which data will be stored in BlockManager
   * before being consumed to store data from multiple partitions safely.
   */
  @transient val MIN_LOCAL_BLOCK_SIZE: Int = 32 * 1024 // 32K

  def localBlockStoreResultHandler(rddId: Int, bm: BlockManager)(
      partitionId: Int, data: Array[Byte]): Any = {
    // put in block manager only if result is large
    if (data.length <= MIN_LOCAL_BLOCK_SIZE) data
    else {
      val blockId = RDDBlockId(rddId, partitionId)
      bm.putBytes(blockId, Utils.newChunkedByteBuffer(Array(ByteBuffer.wrap(
        data))), StorageLevel.MEMORY_AND_DISK_SER, tellMaster = false)
      blockId
    }
  }

  def localBlockStoreDecoder(numFields: Int, bm: BlockManager)(
      block: Any): Iterator[UnsafeRow] = block match {
    case null => Iterator.empty
    case data: Array[Byte] => decodeUnsafeRows(numFields, data, 0, data.length)
    case id: RDDBlockId =>
      val data = Utils.getPartitionData(id, bm)
      // remove the block once a local handle to it has been obtained
      bm.removeBlock(id, tellMaster = false)
      decodeUnsafeRows(numFields, data.array(),
        data.arrayOffset() + data.position(), data.remaining())
  }

  @transient val nextExecutionIdMethod = {
    val m = SQLExecution.getClass.getDeclaredMethod("nextExecutionId")
    m.setAccessible(true)
    m
  }

  private[sql] def queryPlanInfo(plan: SparkPlan,
      allLiterals: Array[LiteralValue]): SparkPlanInfo = PartitionedPhysicalScan.getSparkPlanInfo(
    plan.transformAllExpressions {
      case ParamLiteral(_v, _dt, _p) =>
        val x = allLiterals.find(_.position == _p)
        val v = x match {
          case Some(LiteralValue(_, _, _)) => x.get.value
          case None => _v
        }
        Literal(v, _dt)
    })

  private[sql] def queryStringShortForm(queryString: String): String = {
    val trimSize = 100
    if (queryString.length > trimSize) {
      queryString.substring(0, trimSize) + "..."
    } else queryString
  }

  /**
   * Wrap an action that will execute "queryExecution" to track all Spark jobs
   * in the body so that we can connect them with an execution.
   *
   * Custom method to allow passing in cached SparkPlanInfo and queryExecution string.
   */
  def withNewExecutionId[T](sparkSession: SparkSession,
      queryShortForm: String, queryLongForm: String, queryExecutionStr: String,
      queryPlanInfo: SparkPlanInfo, currentExecutionId: Option[Long] = None,
      planProcessingTime: Long = 0)(body: => T): T = {
    val sc = sparkSession.sparkContext
    val oldExecutionId = sc.getLocalProperty(SQLExecution.EXECUTION_ID_KEY)
    if (oldExecutionId == null) {
      // If the execution ID is set in the CDF that means the plan execution has already
      // been done. Use the same execution ID to link this execution to the previous one.
      val executionId = currentExecutionId match {
        case Some(exId) => exId
        case None => nextExecutionIdMethod.invoke(SQLExecution).asInstanceOf[Long]
      }
      val r = try {
        sc.setLocalProperty(SQLExecution.EXECUTION_ID_KEY, executionId.toString)
        sparkSession.sparkContext.listenerBus.post(SparkListenerSQLExecutionStart(
          executionId, queryShortForm, queryLongForm, queryExecutionStr,
          queryPlanInfo, System.currentTimeMillis()))
        try {
          body
        } finally {
          // add the time of plan execution to the end time.
          sparkSession.sparkContext.listenerBus.post(SparkListenerSQLExecutionEnd(
            executionId, System.currentTimeMillis() + planProcessingTime))
        }
      } finally {
        sc.setLocalProperty(SQLExecution.EXECUTION_ID_KEY, null)
      }
      r
    } else {
      // Don't support nested `withNewExecutionId`.
      throw new IllegalArgumentException(
        s"${SQLExecution.EXECUTION_ID_KEY} is already set")
    }
  }

  /**
   * Decode the byte arrays back to UnsafeRows and put them into buffer.
   */
  def decodeUnsafeRows(numFields: Int,
      data: Array[Byte], offset: Int, dataLen: Int): Iterator[UnsafeRow] = {
    if (dataLen == 0) return Iterator.empty

    val codec = CompressionCodec.createCodec(SparkEnv.get.conf)
    val input = new ByteArrayDataInput
    input.initialize(data, offset, dataLen, null)
    val dataLimit = offset + dataLen
    var decompressedLen = input.readInt()
    var inputLen = input.readInt()
    val inputPosition = input.position()
    val bufferInput = new Input(Utils.codecDecompress(codec, data,
      inputPosition, inputLen, decompressedLen))
    input.setPosition(inputPosition + inputLen)

    new Iterator[UnsafeRow] {
      private var sizeOfNextRow = bufferInput.readInt(true)

      override def hasNext: Boolean = sizeOfNextRow >= 0

      override def next(): UnsafeRow = {
        val row = new UnsafeRow(numFields)
        val position = bufferInput.position()
        row.pointTo(bufferInput.getBuffer,
          position + Platform.BYTE_ARRAY_OFFSET, sizeOfNextRow)
        val newPosition = position + sizeOfNextRow

        sizeOfNextRow = if (newPosition < decompressedLen) {
          bufferInput.setPosition(newPosition)
          bufferInput.readInt(true)
        } else if (input.position() < dataLimit) {
          decompressedLen = input.readInt()
          inputLen = input.readInt()
          val inputPosition = input.position()
          bufferInput.setBuffer(Utils.codecDecompress(codec, data,
            inputPosition, inputLen, decompressedLen))
          input.setPosition(inputPosition + inputLen)
          bufferInput.readInt(true)
        } else -1
        row
      }
    }
  }

  private def takeRows[U, R](n: Int, results: Array[(R, Int)],
      processPartition: (TaskContext, Iterator[InternalRow]) => (U, Int),
      resultHandler: (Int, U) => R,
      decodeResult: R => Iterator[InternalRow]): Iterator[R] = {
    val takeResults = new ArrayBuffer[R](n)
    var numRows = 0
    results.indices.foreach { index =>
      val r = results(index)
      if ((r ne null) && r._1 != null) {
        if (numRows + r._2 <= n) {
          takeResults += r._1
          numRows += r._2
        } else {
          // need to split this partition result to take only remaining rows
          val decoded = decodeResult(r._1).take(n - numRows)
          // encode back and add
          takeResults += resultHandler(index,
            processPartition(TaskContext.get(), decoded)._1)
          return takeResults.iterator
        }
      }
    }
    takeResults.iterator
  }

  /**
   * Runs this query returning the first `n` rows as an array.
   *
   * This is modeled after RDD.take but never runs any job locally on the driver.
   */
  private[sql] def executeTake[U: ClassTag, R](rdd: RDD[InternalRow], n: Int,
      processPartition: (TaskContext, Iterator[InternalRow]) => (U, Int),
      resultHandler: (Int, U) => R, decodeResult: R => Iterator[InternalRow],
      schema: StructType, session: SparkSession): Iterator[R] = {
    if (n == 0) {
      return Iterator.empty
    }

    var numResults = 0
    val totalParts = rdd.partitions.length
    var partsScanned = 0
    val results = new Array[(R, Int)](totalParts)
    while (numResults < n && partsScanned < totalParts) {
      // The number of partitions to try in this iteration. It is ok for this
      // number to be greater than totalParts because we actually cap it at
      // totalParts in runJob.
      var numPartsToTry = 1L
      if (partsScanned > 0) {
        // If we didn't find any rows after the first iteration, just try all
        // partitions next. Otherwise, interpolate the number of partitions
        // we need to try, but overestimate it by 50%.
        if (numResults == 0) {
          numPartsToTry = totalParts - 1
        } else {
          numPartsToTry = (1.5 * n * partsScanned / numResults).toInt
        }
      }
      // guard against negative num of partitions
      numPartsToTry = math.max(0, numPartsToTry)

      val p = partsScanned.until(math.min(partsScanned + numPartsToTry,
        totalParts).toInt)
      val sc = session.sparkContext
      sc.runJob(rdd, processPartition, p, (index: Int, r: (U, Int)) => {
        results(partsScanned + index) = (resultHandler(index, r._1), r._2)
        numResults += r._2
      })

      partsScanned += p.size
    }

    if (numResults > n) {
      takeRows(n, results, processPartition, resultHandler, decodeResult)
    } else {
      results.iterator collect {
        case r if (r ne null) && r._1 != null => r._1
      }
    }
  }

  /*
  def executeCollect(plan: TakeOrderedAndProjectExec,
      rdd: RDD[InternalRow]): Array[InternalRow] = {
    val child = plan.child
    val ord = new LazilyGeneratedOrdering(plan.sortOrder, child.output)
    val data = rdd.map(_.copy()).takeOrdered(plan.limit)(ord)
    if (plan.projectList.isDefined) {
      val proj = UnsafeProjection.create(plan.projectList.get, child.output)
      data.map(r => proj(r).copy())
    } else {
      data
    }
  }
  */

  override def toString(): String =
    s"CachedDataFrame: Iterator[InternalRow] => Array[Byte]"
}

/**
 * Encapsulates result of a partition having data and number of rows.
 *
 * Note: this uses an optimized external serializer for PooledKryoSerializer
 * so any changes to this class need to be reflected in the serializer.
 */
class PartitionResult(_data: Array[Byte], _numRows: Int)
    extends Tuple2[Array[Byte], Int](_data, _numRows) with Serializable<|MERGE_RESOLUTION|>--- conflicted
+++ resolved
@@ -18,6 +18,7 @@
 
 import java.nio.ByteBuffer
 import java.sql.SQLException
+
 import scala.annotation.tailrec
 import scala.collection.mutable
 import scala.collection.mutable.ArrayBuffer
@@ -47,7 +48,7 @@
 import org.apache.spark.sql.execution.aggregate.CollectAggregateExec
 import org.apache.spark.sql.execution.command.ExecutedCommandExec
 import org.apache.spark.sql.execution.joins.BroadcastHashJoinExec
-import org.apache.spark.sql.execution.ui.{SparkListenerSQLExecutionEnd, SparkListenerSQLExecutionStart, SparkListenerSQLPlanExecutionStart}
+import org.apache.spark.sql.execution.ui.{SparkListenerSQLExecutionEnd, SparkListenerSQLExecutionStart}
 import org.apache.spark.sql.types.StructType
 import org.apache.spark.storage.{BlockManager, RDDBlockId, StorageLevel}
 import org.apache.spark.unsafe.Platform
@@ -59,25 +60,24 @@
     val rddId: Int, val hasLocalCollectProcessing: Boolean,
     val allLiterals: Array[LiteralValue] = Array.empty,
     val allbcplans: mutable.Map[BroadcastHashJoinExec, ArrayBuffer[Any]] = mutable.Map.empty,
-<<<<<<< HEAD
-    val queryHints: Map[String, String] = Map.empty)
+    val queryHints: Map[String, String] = Map.empty,
+    var planProcessingTime: Long = 0,
+    var currentExecutionId: Option[Long] = None)
     extends Dataset[Row](session, queryExecution, encoder) with Logging {
 
+  // scalastyle:off
   def this(ds: Dataset[Row], queryString: String,
       cachedRDD: RDD[InternalRow], shuffleDependencies: Array[Int],
       rddId: Int, hasLocalCollectProcessing: Boolean,
       allLiterals: Array[LiteralValue],
       allbcplans: mutable.Map[BroadcastHashJoinExec, ArrayBuffer[Any]],
-      queryHints: Map[String, String]) = {
+      queryHints: Map[String, String],
+      planProcessingTime: Long, currentExecutionId: Option[Long]) = {
+    // scalastyle:on
     this(ds.sparkSession, ds.queryExecution, ds.exprEnc, queryString, cachedRDD,
-      shuffleDependencies, rddId, hasLocalCollectProcessing, allLiterals, allbcplans, queryHints)
-  }
-=======
-    val queryHints: Map[String, String] = Map.empty,
-    var planProcessingTime: Long = 0,
-    var currentExecutionId: Option[Long] = None)
-    extends Dataset[Row](df.sparkSession, df.queryExecution, df.exprEnc) with Logging {
->>>>>>> 6749e172
+      shuffleDependencies, rddId, hasLocalCollectProcessing, allLiterals, allbcplans,
+      queryHints, planProcessingTime, currentExecutionId)
+  }
 
   /**
    * Return true if [[collectWithHandler]] supports partition-wise separate
@@ -556,7 +556,7 @@
         data.arrayOffset() + data.position(), data.remaining())
   }
 
-  @transient val nextExecutionIdMethod = {
+  @transient private[sql] val nextExecutionIdMethod = {
     val m = SQLExecution.getClass.getDeclaredMethod("nextExecutionId")
     m.setAccessible(true)
     m
