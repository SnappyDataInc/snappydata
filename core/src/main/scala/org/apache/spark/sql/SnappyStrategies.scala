/*
 * Copyright (c) 2018 SnappyData, Inc. All rights reserved.
 *
 * Licensed under the Apache License, Version 2.0 (the "License"); you
 * may not use this file except in compliance with the License. You
 * may obtain a copy of the License at
 *
 * http://www.apache.org/licenses/LICENSE-2.0
 *
 * Unless required by applicable law or agreed to in writing, software
 * distributed under the License is distributed on an "AS IS" BASIS,
 * WITHOUT WARRANTIES OR CONDITIONS OF ANY KIND, either express or
 * implied. See the License for the specific language governing
 * permissions and limitations under the License. See accompanying
 * LICENSE file.
 */
package org.apache.spark.sql

import java.sql.SQLWarning

import scala.util.control.NonFatal

import com.pivotal.gemfirexd.internal.shared.common.reference.SQLState
import io.snappydata.{HintName, Property, QueryHint}

import org.apache.spark.sql.JoinStrategy._
import org.apache.spark.sql.catalyst.analysis
import org.apache.spark.sql.catalyst.expressions.aggregate.{AggregateExpression, AggregateFunction, Complete, Final, ImperativeAggregate, Partial, PartialMerge}
import org.apache.spark.sql.catalyst.expressions.{Alias, Expression, NamedExpression, RowOrdering, SubqueryExpression}
import org.apache.spark.sql.catalyst.planning.{ExtractEquiJoinKeys, PhysicalAggregation}
import org.apache.spark.sql.catalyst.plans.logical._
import org.apache.spark.sql.catalyst.plans.physical.{ClusteredDistribution, HashPartitioning}
import org.apache.spark.sql.catalyst.plans.{ExistenceJoin, Inner, JoinType, LeftAnti, LeftOuter, LeftSemi, RightOuter}
import org.apache.spark.sql.catalyst.rules.Rule
import org.apache.spark.sql.collection.Utils
import org.apache.spark.sql.execution._
import org.apache.spark.sql.execution.aggregate.{AggUtils, CollectAggregateExec, SnappyHashAggregateExec}
import org.apache.spark.sql.execution.columnar.ExternalStoreUtils
import org.apache.spark.sql.execution.datasources.LogicalRelation
import org.apache.spark.sql.execution.exchange.{EnsureRequirements, Exchange}
import org.apache.spark.sql.execution.sources.PhysicalScan
<<<<<<< HEAD
import org.apache.spark.sql.internal.{DefaultPlanner, JoinQueryPlanning, SQLConf}
=======
import org.apache.spark.sql.internal.{JoinQueryPlanning, LogicalPlanWithHints, SQLConf, SnappySessionState}
>>>>>>> 007a533b
import org.apache.spark.sql.streaming._

/**
 * This trait is an extension to SparkPlanner and introduces number of
 * enhancements specific to SnappyData.
 */
private[sql] trait SnappyStrategies {

  self: SnappySessionState =>

  object SnappyStrategies extends Strategy {

    def apply(plan: LogicalPlan): Seq[SparkPlan] = {
      sampleSnappyCase(plan)
    }
  }

  def isDisabled: Boolean = disableStoreOptimizations

  /** Stream related strategies to map stream specific logical plan to physical plan */
  object StreamQueryStrategy extends Strategy {
    def apply(plan: LogicalPlan): Seq[SparkPlan] = plan match {
      case LogicalDStreamPlan(output, rowStream) =>
        PhysicalDStreamPlan(output, rowStream) :: Nil
      case WindowLogicalPlan(d, s, LogicalDStreamPlan(output, rowStream), _) =>
        WindowPhysicalPlan(d, s, PhysicalDStreamPlan(output, rowStream)) :: Nil
      case WindowLogicalPlan(d, s, l: LogicalRelation, _) if l.relation.isInstanceOf[StreamPlan] =>
        WindowPhysicalPlan(d, s, PhysicalDStreamPlan(l.output,
          l.relation.asInstanceOf[StreamPlan].rowStream)) :: Nil
      case WindowLogicalPlan(_, _, child, _) => throw new AnalysisException(
        s"Unexpected child $child for WindowLogicalPlan")
      case _ => Nil
    }
  }

  object HashJoinStrategies extends Strategy with JoinQueryPlanning with SparkSupport {

    private def getStats(plan: LogicalPlan): Statistics = internals.getStatistics(plan)

    /** Try to apply a given join hint. Returns Nil if apply failed else the resulting plan. */
    private def applyJoinHint(joinHint: HintName.Type, joinType: JoinType,
        leftKeys: Seq[Expression], rightKeys: Seq[Expression], condition: Option[Expression],
        left: LogicalPlan, right: LogicalPlan, buildSide: joins.BuildSide,
        buildPlan: LogicalPlan, canBuild: JoinType => Boolean): Seq[SparkPlan] = joinHint match {
      case HintName.JoinType_Hash =>
        if (canBuild(joinType)) {
          // don't hash join beyond 10GB estimated size because that is likely a mistake
          val buildSize = buildPlan.statistics.sizeInBytes
          if (buildSize > math.max(JoinStrategy.getMaxHashJoinSize(conf),
            10L * 1024L * 1024L * 1024L)) {
            snappySession.addWarning(new SQLWarning(s"Plan hint ${QueryHint.JoinType}=" +
                s"$joinHint for ${right.simpleString} skipped for ${joinType.sql} " +
                s"JOIN on columns=$rightKeys due to large estimated buildSize=$buildSize. " +
                s"Increase session property ${Property.HashJoinSize.name} to force.",
              SQLState.LANG_INVALID_JOIN_STRATEGY))
            return Nil
          }
          makeLocalHashJoin(leftKeys, rightKeys, left, right, condition, joinType,
            buildSide, replicatedTableJoin = allowsReplicatedJoin(buildPlan))
        } else Nil
      case HintName.JoinType_Broadcast =>
        if (canBuild(joinType)) {
          // don't broadcast beyond 1GB estimated size because that is likely a mistake
          val buildSize = buildPlan.statistics.sizeInBytes
          if (buildSize > math.max(conf.autoBroadcastJoinThreshold, 1L * 1024L * 1024L * 1024L)) {
            snappySession.addWarning(new SQLWarning(s"Plan hint ${QueryHint.JoinType}=" +
                s"$joinHint for ${right.simpleString} skipped for ${joinType.sql} " +
                s"JOIN on columns=$rightKeys due to large estimated buildSize=$buildSize. " +
                s"Increase session property ${SQLConf.AUTO_BROADCASTJOIN_THRESHOLD.key} to force.",
              SQLState.LANG_INVALID_JOIN_STRATEGY))
            return Nil
          }
          joins.BroadcastHashJoinExec(leftKeys, rightKeys, joinType,
            buildSide, condition, planLater(left), planLater(right)) :: Nil
        } else Nil
      case HintName.JoinType_Sort =>
        if (RowOrdering.isOrderable(leftKeys)) {
          new joins.SnappySortMergeJoinExec(leftKeys, rightKeys, joinType, condition,
            planLater(left), planLater(right), getStats(left).sizeInBytes,
            getStats(right).sizeInBytes) :: Nil
        } else Nil
      case _ => throw new ParseException(s"Unknown joinType hint '$joinHint'. " +
          s"Expected one of ${QueryHint.JoinType.values}")
    }

    def apply(plan: LogicalPlan): Seq[SparkPlan] =
      if (isDisabled || snappySession.disableHashJoin) {
        Nil
      } else {
        plan match {
          case ExtractEquiJoinKeys(joinType, leftKeys, rightKeys, condition, left, right) =>
            // check for explicit hints first and whether it is possible to apply them
            val rightHint = JoinStrategy.getJoinHint(right)
            rightHint match {
              case None =>
              case Some(joinHint) =>
                applyJoinHint(joinHint, joinType, leftKeys, rightKeys, condition,
                  left, right, joins.BuildRight, right, canBuildRight) match {
                  case Nil => snappySession.addWarning(new SQLWarning(s"Plan hint " +
                      s"${QueryHint.JoinType}=$joinHint for ${right.simpleString} cannot be " +
                      s"applied for ${joinType.sql} JOIN on columns=$rightKeys. " +
                      s"Will try on the other side of join: " +
                      s"${left.simpleString}.", SQLState.LANG_INVALID_JOIN_STRATEGY))
                  case result => return result
                }
            }
            (if (rightHint.isEmpty) JoinStrategy.getJoinHint(left) else rightHint) match {
              case None =>
              case Some(joinHint) =>
                applyJoinHint(joinHint, joinType, leftKeys, rightKeys, condition,
                  left, right, joins.BuildLeft, left, canBuildLeft) match {
                  case Nil => snappySession.addWarning(new SQLWarning(s"Plan hint " +
                      s"${QueryHint.JoinType}=$joinHint for ${left.simpleString} cannot be " +
                      s"applied for ${joinType.sql} " +
                      s"JOIN on columns=$leftKeys", SQLState.LANG_INVALID_JOIN_STRATEGY))
                  case result => return result
                }
            }

<<<<<<< HEAD
          // check for hash join with replicated table first
          if (canBuildRight(joinType) && allowsReplicatedJoin(right)) {
            makeLocalHashJoin(leftKeys, rightKeys, left, right, condition,
              joinType, joins.BuildRight, replicatedTableJoin = true)
          } else if (canBuildLeft(joinType) && allowsReplicatedJoin(left)) {
            makeLocalHashJoin(leftKeys, rightKeys, left, right, condition,
              joinType, joins.BuildLeft, replicatedTableJoin = true)
          }
          // check for collocated joins before going for broadcast
          else if (isCollocatedJoin(joinType, left, leftKeys, right, rightKeys)) {
            val buildLeft = canBuildLeft(joinType) && canBuildLocalHashMap(left, conf)
            if (buildLeft && getStats(left).sizeInBytes < getStats(right).sizeInBytes) {
=======
            // check for hash join with replicated table first
            if (canBuildRight(joinType) && allowsReplicatedJoin(right)) {
>>>>>>> 007a533b
              makeLocalHashJoin(leftKeys, rightKeys, left, right, condition,
                joinType, joins.BuildRight, replicatedTableJoin = true)
            } else if (canBuildLeft(joinType) && allowsReplicatedJoin(left)) {
              makeLocalHashJoin(leftKeys, rightKeys, left, right, condition,
                joinType, joins.BuildLeft, replicatedTableJoin = true)
            }
            // check for collocated joins before going for broadcast
            else if (isCollocatedJoin(joinType, left, leftKeys, right, rightKeys)) {
              val buildLeft = canBuildLeft(joinType) && canBuildLocalHashMap(left, conf)
              if (buildLeft && left.statistics.sizeInBytes < right.statistics.sizeInBytes) {
                makeLocalHashJoin(leftKeys, rightKeys, left, right, condition,
                  joinType, joins.BuildLeft, replicatedTableJoin = false)
              } else if (canBuildRight(joinType) && canBuildLocalHashMap(right, conf)) {
                makeLocalHashJoin(leftKeys, rightKeys, left, right, condition,
                  joinType, joins.BuildRight, replicatedTableJoin = false)
              } else if (buildLeft) {
                makeLocalHashJoin(leftKeys, rightKeys, left, right, condition,
                  joinType, joins.BuildLeft, replicatedTableJoin = false)
              } else if (RowOrdering.isOrderable(leftKeys)) {
                new joins.SnappySortMergeJoinExec(leftKeys, rightKeys, joinType, condition,
                  planLater(left), planLater(right), left.statistics.sizeInBytes,
                  right.statistics.sizeInBytes) :: Nil
              } else Nil
            }
            // broadcast joins preferred over exchange+local hash join or SMJ
            else if (canBuildRight(joinType) && canBroadcast(right, conf)) {
              if (skipBroadcastRight(joinType, left, right, conf)) {
                joins.BroadcastHashJoinExec(leftKeys, rightKeys, joinType,
                  joins.BuildLeft, condition, planLater(left), planLater(right)) :: Nil
              } else {
                joins.BroadcastHashJoinExec(leftKeys, rightKeys, joinType,
                  joins.BuildRight, condition, planLater(left), planLater(right)) :: Nil
              }
            } else if (canBuildLeft(joinType) && canBroadcast(left, conf)) {
              joins.BroadcastHashJoinExec(leftKeys, rightKeys, joinType,
                joins.BuildLeft, condition, planLater(left), planLater(right)) :: Nil
            }
            // prefer local hash join after exchange over sort merge join if size is small enough
            else if (canBuildRight(joinType) && canBuildLocalHashMap(right, conf) ||
                !RowOrdering.isOrderable(leftKeys)) {
              if (canBuildLeft(joinType) && canBuildLocalHashMap(left, conf) &&
                  left.statistics.sizeInBytes < right.statistics.sizeInBytes) {
                makeLocalHashJoin(leftKeys, rightKeys, left, right, condition,
                  joinType, joins.BuildLeft, replicatedTableJoin = false)
              } else {
                makeLocalHashJoin(leftKeys, rightKeys, left, right, condition,
                  joinType, joins.BuildRight, replicatedTableJoin = false)
              }
            } else if (canBuildLeft(joinType) && canBuildLocalHashMap(left, conf) ||
                !RowOrdering.isOrderable(leftKeys)) {
              makeLocalHashJoin(leftKeys, rightKeys, left, right, condition,
                joinType, joins.BuildLeft, replicatedTableJoin = false)
            } else if (RowOrdering.isOrderable(leftKeys)) {
              new joins.SnappySortMergeJoinExec(leftKeys, rightKeys, joinType, condition,
                planLater(left), planLater(right), getStats(left).sizeInBytes,
                getStats(right).sizeInBytes) :: Nil
            } else Nil
<<<<<<< HEAD
          }
          // broadcast joins preferred over exchange+local hash join or SMJ
          else if (canBuildRight(joinType) && canBroadcast(right, conf)) {
            if (skipBroadcastRight(joinType, left, right, conf)) {
              joins.BroadcastHashJoinExec(leftKeys, rightKeys, joinType,
                joins.BuildLeft, condition, planLater(left), planLater(right)) :: Nil
            } else {
              joins.BroadcastHashJoinExec(leftKeys, rightKeys, joinType,
                joins.BuildRight, condition, planLater(left), planLater(right)) :: Nil
            }
          } else if (canBuildLeft(joinType) && canBroadcast(left, conf)) {
            joins.BroadcastHashJoinExec(leftKeys, rightKeys, joinType,
              joins.BuildLeft, condition, planLater(left), planLater(right)) :: Nil
          }
          // prefer local hash join after exchange over sort merge join if size is small enough
          else if (canBuildRight(joinType) && canBuildLocalHashMap(right, conf) ||
              !RowOrdering.isOrderable(leftKeys)) {
            if (canBuildLeft(joinType) && canBuildLocalHashMap(left, conf) &&
                getStats(left).sizeInBytes < getStats(right).sizeInBytes) {
              makeLocalHashJoin(leftKeys, rightKeys, left, right, condition,
                joinType, joins.BuildLeft, replicatedTableJoin = false)
            } else {
              makeLocalHashJoin(leftKeys, rightKeys, left, right, condition,
                joinType, joins.BuildRight, replicatedTableJoin = false)
            }
          } else if (canBuildLeft(joinType) && canBuildLocalHashMap(left, conf) ||
              !RowOrdering.isOrderable(leftKeys)) {
            makeLocalHashJoin(leftKeys, rightKeys, left, right, condition,
              joinType, joins.BuildLeft, replicatedTableJoin = false)
          } else if (RowOrdering.isOrderable(leftKeys)) {
            new joins.SnappySortMergeJoinExec(leftKeys, rightKeys, joinType, condition,
              planLater(left), planLater(right), getStats(left).sizeInBytes,
              getStats(right).sizeInBytes) :: Nil
          } else Nil

        case _ => Nil
=======

          case _ => Nil
        }
>>>>>>> 007a533b
      }

    private def getCollocatedPartitioning(joinType: JoinType,
        leftPlan: LogicalPlan, leftKeys: Seq[Expression],
        rightPlan: LogicalPlan, rightKeys: Seq[Expression],
        checkBroadcastJoin: Boolean): (Seq[NamedExpression], Seq[Int], Int) = {

      def getCompatiblePartitioning(plan: LogicalPlan,
          joinKeys: Seq[Expression]): (Seq[NamedExpression], Seq[Int], Int) = plan match {
        case PhysicalScan(_, _, child) => child match {
          case r: LogicalRelation if r.relation.isInstanceOf[PartitionedDataSourceScan] =>
            val scan = r.relation.asInstanceOf[PartitionedDataSourceScan]
            // send back numPartitions=1 for replicated table since collocated
            if (!scan.isPartitioned) return (Nil, Nil, 1)

            // use case-insensitive resolution since partitioning columns during
            // creation could be using the same as opposed to during scan
            val partCols = scan.partitionColumns.map(colName =>
              r.resolveQuoted(colName, analysis.caseInsensitiveResolution)
                  .getOrElse(throw new AnalysisException(
                    s"""Cannot resolve column "$colName" among (${r.output})""")))
            // check if join keys match (or are subset of) partitioning columns
            val (keyOrder, joinKeySubsetOfPart) = getKeyOrder(plan, joinKeys, partCols)
            if (joinKeySubsetOfPart) (partCols, keyOrder, scan.numBuckets)
            // return partitioning in any case when checking for broadcast
            else if (checkBroadcastJoin) (partCols, Nil, scan.numBuckets)
            else (Nil, Nil, -1)

          case ExtractEquiJoinKeys(jType, lKeys, rKeys, _, left, right) =>
            // If join is a result of collocated join, then the result can
            // also be a collocated join with other tables if compatible
            // Also the result of a broadcast join will be partitioned
            // on the other table, so allow collocation for the result.
            // Below will return partitioning columns of the result but the key
            // order of those in its join are not useful, rather need to determine
            // the key order as passed to the method.
            val (cols, _, numPartitions) = getCollocatedPartitioning(
              jType, left, lKeys, right, rKeys, checkBroadcastJoin = true)
            // check if the partitioning of the result is compatible with current
            val (keyOrder, joinKeySubsetOfPart) = getKeyOrder(plan, joinKeys, cols)
            if (joinKeySubsetOfPart) (cols, keyOrder, numPartitions)
            else (Nil, Nil, -1)

          case _ => (Nil, Nil, -1)
        }
        case _ => (Nil, Nil, -1)
      }

      val (leftCols, leftKeyOrder, leftNumPartitions) = getCompatiblePartitioning(
        leftPlan, leftKeys)
      val (rightCols, rightKeyOrder, rightNumPartitions) = getCompatiblePartitioning(
        rightPlan, rightKeys)
      if (leftKeyOrder.nonEmpty && leftNumPartitions == rightNumPartitions &&
          leftKeyOrder == rightKeyOrder) {
        (leftCols, leftKeyOrder, leftNumPartitions)
      } else if (leftNumPartitions == 1) {
        // replicate table is always collocated (used by recursive call for Join)
        (rightCols, rightKeyOrder, rightNumPartitions)
      } else if (rightNumPartitions == 1) {
        // replicate table is always collocated (used by recursive call for Join)
        (leftCols, leftKeyOrder, leftNumPartitions)
      } else {
        if (checkBroadcastJoin) {
          // check if one of the sides will be broadcast, then in that case
          // indicate that collocation is still possible for joins further down
          if (canBuildRight(joinType) && canBroadcast(rightPlan, conf)) {
            if (skipBroadcastRight(joinType, leftPlan, rightPlan, conf)) {
              // resulting partitioning will be of the side not broadcast
              (rightCols, rightKeyOrder, rightNumPartitions)
            } else {
              // resulting partitioning will be of the side not broadcast
              (leftCols, leftKeyOrder, leftNumPartitions)
            }
          } else if (canBuildLeft(joinType) && canBroadcast(leftPlan, conf)) {
            // resulting partitioning will be of the side not broadcast
            (rightCols, rightKeyOrder, rightNumPartitions)
          } else (Nil, Nil, -1)
        } else (Nil, Nil, -1)
      }
    }

    private def isCollocatedJoin(joinType: JoinType, leftPlan: LogicalPlan,
        leftKeys: Seq[Expression], rightPlan: LogicalPlan,
        rightKeys: Seq[Expression]): Boolean = {
      getCollocatedPartitioning(joinType, leftPlan, leftKeys,
        rightPlan, rightKeys, checkBroadcastJoin = false)._2.nonEmpty
    }

    private[this] def makeLocalHashJoin(
        leftKeys: Seq[Expression],
        rightKeys: Seq[Expression],
        left: LogicalPlan,
        right: LogicalPlan,
        condition: Option[Expression],
        joinType: JoinType,
        side: joins.BuildSide,
        replicatedTableJoin: Boolean): Seq[SparkPlan] = {
      joins.HashJoinExec(leftKeys, rightKeys, side, condition,
        joinType, planLater(left), planLater(right),
        getStats(left).sizeInBytes, getStats(right).sizeInBytes,
        replicatedTableJoin) :: Nil
    }
  }

  object SnappyAggregation extends Strategy {
    def apply(plan: LogicalPlan): Seq[SparkPlan] = if (isDisabled) {
      Nil
    } else {
      new SnappyAggregationStrategy(planner).apply(plan)
    }
  }
}

private[sql] object JoinStrategy extends SparkSupport {

  def hasBroadcastHint(hints: Map[QueryHint.Type, HintName.Type]): Boolean = {
    hints.get(QueryHint.JoinType) match {
      case Some(h) => HintName.JoinType_Broadcast == h
      case None => false
    }
  }

  private def getStats(plan: LogicalPlan): Statistics = internals.getStatistics(plan)

  def skipBroadcastRight(joinType: JoinType, left: LogicalPlan,
      right: LogicalPlan, conf: SQLConf): Boolean = {
    canBuildLeft(joinType) && canBroadcast(left, conf) &&
        getStats(left).sizeInBytes < getStats(right).sizeInBytes
  }

  /**
   * Check for joinType query hint. A return value of Some(hint) indicates the query hint
   * for the join operation, if any, else this returns None.
   */
  private[sql] def getJoinHint(plan: LogicalPlan): Option[HintName.Type] = plan match {
    case p if internals.isHintPlan(p) => internals.getHints(p).get(QueryHint.JoinType)
    case _: Filter | _: Project | _: LocalLimit =>
      getJoinHint(plan.asInstanceOf[UnaryNode].child)
    case _ => None
  }

  /**
   * Matches a plan whose output should be small enough to be used in broadcast join.
   */
  def canBroadcast(plan: LogicalPlan, conf: SQLConf): Boolean = {
    val stats = getStats(plan)
    internals.isBroadcastable(plan) ||
        stats.sizeInBytes <= conf.autoBroadcastJoinThreshold
  }

  def getMaxHashJoinSize(conf: SQLConf): Long = {
    ExternalStoreUtils.sizeAsBytes(Property.HashJoinSize.get(conf),
      Property.HashJoinSize.name, -1, Long.MaxValue)
  }

  /**
   * Matches a plan whose size is small enough to build a hash table.
   */
  def canBuildLocalHashMap(plan: LogicalPlan, conf: SQLConf): Boolean = {
    getStats(plan).sizeInBytes <= getMaxHashJoinSize(conf)
  }

  def isReplicatedJoin(plan: LogicalPlan): Boolean = plan match {
    case ExtractEquiJoinKeys(joinType, _, _, _, left, right) =>
      (canBuildRight(joinType) && allowsReplicatedJoin(right)) ||
          (canBuildLeft(joinType) && allowsReplicatedJoin(left))
    case _ => false
  }

  def allowsReplicatedJoin(plan: LogicalPlan): Boolean = {
    plan match {
      case PhysicalScan(_, _, child) => child match {
        case lr: LogicalRelation if lr.relation.isInstanceOf[PartitionedDataSourceScan] =>
          !lr.relation.asInstanceOf[PartitionedDataSourceScan].isPartitioned
        case _: Filter | _: Project | _: LocalLimit => allowsReplicatedJoin(child.children.head)
        case ExtractEquiJoinKeys(joinType, _, _, _, left, right) =>
          allowsReplicatedJoin(left) && allowsReplicatedJoin(right) &&
              (canBuildLeft(joinType) || canBuildRight(joinType))
        case _ => false
      }
      case _ => false
    }
  }

  def canBuildRight(joinType: JoinType): Boolean = joinType match {
    case Inner | LeftOuter | LeftSemi | LeftAnti => true
    case _: ExistenceJoin => true
    case _ => false
  }

  def canBuildLeft(joinType: JoinType): Boolean = joinType match {
    case Inner | RightOuter => true
    case _ => false
  }
}

/**
 * Used to plan the aggregate operator for expressions using the optimized
 * SnappyData aggregation operators.
 *
 * Adapted from Spark's Aggregation strategy.
 */
<<<<<<< HEAD
class SnappyAggregationStrategy(planner: DefaultPlanner)
    extends Strategy with SparkSupport {
=======
class SnappyAggregationStrategy(planner: SparkPlanner)
    extends Strategy {
>>>>>>> 007a533b

  private val maxAggregateInputSize = {
    // if below throws exception then clear the property from conf
    // else every query will fail in planning here (even reset using SQL will fail)
    try {
      ExternalStoreUtils.sizeAsBytes(Property.HashAggregateSize.get(planner.conf),
        Property.HashAggregateSize.name, -1, Long.MaxValue)
    } catch {
      case NonFatal(e) => planner.conf.unsetConf(Property.HashAggregateSize.name); throw e
    }
  }

  def apply(plan: LogicalPlan): Seq[SparkPlan] = plan match {
    case ReturnAnswer(rootPlan) => applyAggregation(rootPlan, isRootPlan = true)
    case _ => applyAggregation(plan, isRootPlan = false)
  }

  def applyAggregation(plan: LogicalPlan,
      isRootPlan: Boolean): Seq[SparkPlan] = plan match {
    case PhysicalAggregation(groupingExpressions, aggregateExpressions,
    resultExpressions, child) if maxAggregateInputSize == 0 ||
        internals.getStatistics(child).sizeInBytes <= maxAggregateInputSize =>

      val (functionsWithDistinct, functionsWithoutDistinct) =
        aggregateExpressions.partition(_.isDistinct)
      if (functionsWithDistinct.map(_.aggregateFunction.children)
          .distinct.length > 1) {
        // This is a sanity check. We should not reach here when we have
        // multiple distinct column sets. The MultipleDistinctRewriter
        // should take care this case.
        sys.error("You hit a query analyzer bug. Please report your query " +
            "to Spark user mailing list.")
      }

      val aggregateOperator =
        if (aggregateExpressions.map(_.aggregateFunction)
            .exists(!internals.supportsPartial(_))) {
          if (functionsWithDistinct.nonEmpty) {
            sys.error("Distinct columns cannot exist in Aggregate " +
                "operator containing aggregate functions which don't " +
                "support partial aggregation.")
          } else {
            internals.planAggregateWithoutPartial(
              groupingExpressions,
              aggregateExpressions,
              resultExpressions,
              () => planLater(child))
          }
        } else if (functionsWithDistinct.isEmpty) {
          planAggregateWithoutDistinct(
            groupingExpressions,
            aggregateExpressions,
            resultExpressions,
            planLater(child),
            isRootPlan)
        } else {
          planAggregateWithOneDistinct(
            groupingExpressions,
            aggregateExpressions,
            functionsWithDistinct,
            functionsWithoutDistinct,
            resultExpressions,
            planLater(child))
        }

      aggregateOperator

    case _ => Nil
  }

  def supportCodegen(aggregateExpressions: Seq[AggregateExpression]): Boolean = {
    // ImperativeAggregate is not supported right now in code generation.
    !aggregateExpressions.exists(_.aggregateFunction
        .isInstanceOf[ImperativeAggregate])
  }

  def planAggregateWithoutDistinct(
      groupingExpressions: Seq[NamedExpression],
      aggregateExpressions: Seq[AggregateExpression],
      resultExpressions: Seq[NamedExpression],
      child: SparkPlan,
      isRootPlan: Boolean): Seq[SparkPlan] = {

    // Check if we can use SnappyHashAggregateExec.
    if (!supportCodegen(aggregateExpressions)) {
      return AggUtils.planAggregateWithoutDistinct(groupingExpressions,
        aggregateExpressions, resultExpressions, child)
    }

    // 1. Create an Aggregate Operator for partial aggregations.

    val groupingAttributes = groupingExpressions.map(_.toAttribute)
    val partialAggregateExpressions = aggregateExpressions.map(_.copy(
      mode = Partial))
    val partialAggregateAttributes = partialAggregateExpressions.flatMap(
      _.aggregateFunction.aggBufferAttributes)
    val partialResultExpressions = groupingAttributes ++
        partialAggregateExpressions.flatMap(_.aggregateFunction
            .inputAggBufferAttributes)

    val partialAggregate = SnappyHashAggregateExec(
      requiredChildDistributionExpressions = None,
      groupingExpressions = groupingExpressions,
      aggregateExpressions = partialAggregateExpressions,
      aggregateAttributes = partialAggregateAttributes,
      __resultExpressions = partialResultExpressions,
      child = child,
      hasDistinct = false)

    // 2. Create an Aggregate Operator for final aggregations.
    val finalAggregateExpressions = aggregateExpressions.map(_.copy(
      mode = Final))
    // The attributes of the final aggregation buffer, which is presented
    // as input to the result projection:
    val finalAggregateAttributes = finalAggregateExpressions.map(
      _.resultAttribute)

    val finalHashAggregate = SnappyHashAggregateExec(
      requiredChildDistributionExpressions = Some(groupingAttributes),
      groupingExpressions = groupingAttributes,
      aggregateExpressions = finalAggregateExpressions,
      aggregateAttributes = finalAggregateAttributes,
      __resultExpressions = resultExpressions,
      child = partialAggregate,
      hasDistinct = false)

    val finalAggregate = if (isRootPlan && groupingAttributes.isEmpty) {
      // Special CollectAggregateExec plan for top-level simple aggregations
      // which can be performed on the driver itself rather than an exchange.
      CollectAggregateExec(basePlan = finalHashAggregate,
        child = partialAggregate, output = finalHashAggregate.output)
    } else finalHashAggregate
    finalAggregate :: Nil
  }

  def planAggregateWithOneDistinct(
      groupingExpressions: Seq[NamedExpression],
      aggregateExpressions: Seq[AggregateExpression],
      functionsWithDistinct: Seq[AggregateExpression],
      functionsWithoutDistinct: Seq[AggregateExpression],
      resultExpressions: Seq[NamedExpression],
      child: SparkPlan): Seq[SparkPlan] = {

    // Check if we can use SnappyHashAggregateExec.
    if (!supportCodegen(aggregateExpressions)) {
      return AggUtils.planAggregateWithOneDistinct(groupingExpressions,
        functionsWithDistinct, functionsWithoutDistinct,
        resultExpressions, child)
    }

    // functionsWithDistinct is guaranteed to be non-empty. Even though it
    // may contain more than one DISTINCT aggregate function, all of those
    // functions will have the same column expressions.
    // For example, it would be valid for functionsWithDistinct to be
    // [COUNT(DISTINCT foo), MAX(DISTINCT foo)], but [COUNT(DISTINCT bar),
    // COUNT(DISTINCT foo)] is disallowed because those two distinct
    // aggregates have different column expressions.
    val distinctExpressions = functionsWithDistinct.head
        .aggregateFunction.children
    val namedDistinctExpressions = distinctExpressions.map {
      case ne: NamedExpression => ne
      case other => Alias(other, other.toString)()
    }
    val distinctAttributes = namedDistinctExpressions.map(_.toAttribute)
    val groupingAttributes = groupingExpressions.map(_.toAttribute)

    // 1. Create an Aggregate Operator for partial aggregations.
    val partialAggregate: SparkPlan = {
      val aggregateExpressions = functionsWithoutDistinct.map(_.copy(
        mode = Partial))
      val aggregateAttributes = aggregateExpressions.map(_.resultAttribute)
      // We will group by the original grouping expression, plus an
      // additional expression for the DISTINCT column. For example, for
      // AVG(DISTINCT value) GROUP BY key, the grouping expressions
      // will be [key, value].
      SnappyHashAggregateExec(
        requiredChildDistributionExpressions = None,
        groupingExpressions = groupingExpressions ++ namedDistinctExpressions,
        aggregateExpressions = aggregateExpressions,
        aggregateAttributes = aggregateAttributes,
        __resultExpressions = groupingAttributes ++ distinctAttributes ++
            aggregateExpressions.flatMap(_.aggregateFunction
                .inputAggBufferAttributes),
        child = child,
        hasDistinct = true)
    }

    // 2. Create an Aggregate Operator for partial merge aggregations.
    val partialMergeAggregate: SparkPlan = {
      val aggregateExpressions = functionsWithoutDistinct.map(_.copy(
        mode = PartialMerge))
      val aggregateAttributes = aggregateExpressions.map(_.resultAttribute)
      SnappyHashAggregateExec(
        requiredChildDistributionExpressions =
            Some(groupingAttributes ++ distinctAttributes),
        groupingExpressions = groupingAttributes ++ distinctAttributes,
        aggregateExpressions = aggregateExpressions,
        aggregateAttributes = aggregateAttributes,
        __resultExpressions = groupingAttributes ++ distinctAttributes ++
            aggregateExpressions.flatMap(_.aggregateFunction
                .inputAggBufferAttributes),
        child = partialAggregate,
        hasDistinct = true)
    }

    // 3. Create an Aggregate operator for partial aggregation (for distinct)
    val distinctColumnAttributeLookup = distinctExpressions.zip(
      distinctAttributes).toMap
    val rewrittenDistinctFunctions = functionsWithDistinct.map {
      // Children of an AggregateFunction with DISTINCT keyword has already
      // been evaluated. At here, we need to replace original children
      // to AttributeReferences.
      case AggregateExpression(aggregateFunction, _, true, _) =>
        aggregateFunction.transformDown(distinctColumnAttributeLookup)
            .asInstanceOf[AggregateFunction]
    }

    val partialDistinctAggregate: SparkPlan = {
      val mergeAggregateExpressions = functionsWithoutDistinct.map(_.copy(
        mode = PartialMerge))
      // The attributes of the final aggregation buffer, which is presented
      // as input to the result projection:
      val mergeAggregateAttributes = mergeAggregateExpressions.map(
        _.resultAttribute)
      val (distinctAggregateExpressions, distinctAggregateAttributes) =
        rewrittenDistinctFunctions.zipWithIndex.map { case (func, i) =>
          // We rewrite the aggregate function to a non-distinct
          // aggregation because its input will have distinct arguments.
          // We just keep the isDistinct setting to true, so when users
          // look at the query plan, they still can see distinct aggregations.
          val expr = AggregateExpression(func, Partial, isDistinct = true)
          // Use original AggregationFunction to lookup attributes,
          // which is used to build aggregateFunctionToAttribute.
          val attr = functionsWithDistinct(i).resultAttribute
          (expr, attr)
        }.unzip

      val partialAggregateResult = groupingAttributes ++
          mergeAggregateExpressions.flatMap(_.aggregateFunction
              .inputAggBufferAttributes) ++
          distinctAggregateExpressions.flatMap(_.aggregateFunction
              .inputAggBufferAttributes)
      SnappyHashAggregateExec(
        requiredChildDistributionExpressions = None,
        groupingExpressions = groupingAttributes,
        aggregateExpressions = mergeAggregateExpressions ++
            distinctAggregateExpressions,
        aggregateAttributes = mergeAggregateAttributes ++
            distinctAggregateAttributes,
        __resultExpressions = partialAggregateResult,
        child = partialMergeAggregate,
        hasDistinct = true)
    }

    // 4. Create an Aggregate Operator for the final aggregation.
    val finalAndCompleteAggregate: SparkPlan = {
      val finalAggregateExpressions = functionsWithoutDistinct.map(_.copy(
        mode = Final))
      // The attributes of the final aggregation buffer, which is presented
      // as input to the result projection:
      val finalAggregateAttributes = finalAggregateExpressions.map(
        _.resultAttribute)

      val (distinctAggregateExpressions, distinctAggregateAttributes) =
        rewrittenDistinctFunctions.zipWithIndex.map { case (func, i) =>
          // We rewrite the aggregate function to a non-distinct
          // aggregation because its input will have distinct arguments.
          // We just keep the isDistinct setting to true, so when users
          // look at the query plan, they still can see distinct aggregations.
          val expr = AggregateExpression(func, Final, isDistinct = true)
          // Use original AggregationFunction to lookup attributes,
          // which is used to build aggregateFunctionToAttribute.
          val attr = functionsWithDistinct(i).resultAttribute
          (expr, attr)
        }.unzip

      SnappyHashAggregateExec(
        requiredChildDistributionExpressions = Some(groupingAttributes),
        groupingExpressions = groupingAttributes,
        aggregateExpressions = finalAggregateExpressions ++
            distinctAggregateExpressions,
        aggregateAttributes = finalAggregateAttributes ++
            distinctAggregateAttributes,
        __resultExpressions = resultExpressions,
        child = partialDistinctAggregate,
        hasDistinct = true)
    }

    finalAndCompleteAggregate :: Nil
  }
}

/**
 * Rule to replace Spark's SortExec plans with an optimized SnappySortExec (in SMJ for now).
 */
object OptimizeSortPlans extends Rule[SparkPlan] {
  override def apply(plan: SparkPlan): SparkPlan = plan.transformUp {
    case join@joins.SortMergeJoinExec(_, _, _, _, _, sort@SortExec(_, _, child, _)) =>
      join.copy(right = SnappySortExec(sort, child))
  }
}

/**
 * Rule to collapse the partial and final aggregates if the grouping keys
 * match or are superset of the child distribution. Also introduces exchange
 * when inserting into a partitioned table if number of partitions don't match.
 */
case class CollapseCollocatedPlans(session: SparkSession)
    extends Rule[SparkPlan] with SparkSupport {

  override def apply(plan: SparkPlan): SparkPlan = plan.transformUp {
    // collapse aggregates including removal of exchange completely if possible
    case agg@SnappyHashAggregateExec(Some(groupingAttributes), _,
    finalAggregateExpressions, _, resultExpressions, child, false)
      if groupingAttributes.nonEmpty &&
          // not for child classes (like AQP extensions)
          agg.getClass == classOf[SnappyHashAggregateExec] &&
          // also skip for bootstrap which depends on partial+final
          !agg.output.exists(_.name.contains("bootstrap")) =>
      val partialAggregate = child match {
        case s: SnappyHashAggregateExec => s
        case e: Exchange => e.child.asInstanceOf[SnappyHashAggregateExec]
        case o => throw new IllegalStateException(
          s"unexpected child ${o.simpleString} of ${agg.simpleString}")
      }
      val partitioning = partialAggregate.child.outputPartitioning
      val numColumns = Utils.getNumColumns(partitioning)
      val satisfied = if (groupingAttributes.length == numColumns) {
        if (partitioning.satisfies(ClusteredDistribution(groupingAttributes))) {
          Some(groupingAttributes)
        } else None
      } else if (numColumns > 0) {
        groupingAttributes.combinations(numColumns).find(p =>
          partitioning.satisfies(ClusteredDistribution(p)))
      } else None
      satisfied match {
        case distributionKeys: Some[_] =>
          val completeAggregateExpressions = finalAggregateExpressions
              .map(_.copy(mode = Complete))
          val completeAggregateAttributes = completeAggregateExpressions
              .map(_.resultAttribute)
          // apply EnsureRequirements just to be doubly sure since this rule is
          // applied after EnsureRequirements when outputPartitioning is final
          EnsureRequirements(session.sessionState.conf)(SnappyHashAggregateExec(
            requiredChildDistributionExpressions = distributionKeys,
            groupingExpressions = partialAggregate.groupingExpressions,
            aggregateExpressions = completeAggregateExpressions,
            aggregateAttributes = completeAggregateAttributes,
            __resultExpressions = resultExpressions,
            child = partialAggregate.child,
            hasDistinct = false))

        case _ => agg
      }

    case t: TableExec =>
      val addShuffle = if (t.partitioned) {
        // force shuffle when inserting into a table with different partitions
        t.child.outputPartitioning.numPartitions != t.outputPartitioning.numPartitions
      } else false
      if (addShuffle) {
        t.withNewChildren(Seq(internals.newShuffleExchange(HashPartitioning(
          t.requiredChildDistribution.head.asInstanceOf[ClusteredDistribution]
              .clustering, t.numBuckets), t.child)))
      } else t
  }
}

/**
 * Rule to insert a helper plan to collect information for other entities
 * like parameterized literals.
 */
case class InsertCachedPlanFallback(session: SnappySession, topLevel: Boolean)
    extends Rule[SparkPlan] {
  private def addFallback(plan: SparkPlan): SparkPlan = {
    // skip fallback plan when optimizations are already disabled,
    // or if the plan is not a top-level one e.g. a subquery or inside
    // CollectAggregateExec (only top-level plan will catch and retry
    //   with disabled optimizations)
    if (!topLevel || session.sessionState.disableStoreOptimizations) plan
    else plan match {
      // TODO: disabled for StreamPlans due to issues but can it require fallback?
      case _: StreamPlan => plan
      case _ => CodegenSparkFallback(plan, session)
    }
  }

  override def apply(plan: SparkPlan): SparkPlan = addFallback(plan)
}

/**
 * Plans scalar subqueries like the Spark's PlanSubqueries but uses customized
 * ScalarSubquery to insert a tokenized literal instead of literal value embedded
 * in code to allow generated code re-use and improve performance substantially.
 */
case class TokenizeSubqueries(sparkSession: SparkSession)
    extends Rule[SparkPlan] with SparkSupport {

  def apply(plan: SparkPlan): SparkPlan = {
    plan.transformAllExpressions {
      case subquery: catalyst.expressions.ScalarSubquery =>
        val executedPlan = new QueryExecution(sparkSession, subquery.plan).executedPlan
        new TokenizedScalarSubquery(SubqueryExec(s"subquery${subquery.exprId.id}",
          executedPlan), subquery.exprId)
      case expr if internals.isPredicateSubquery(expr) && expr.children.size == 1 =>
        val subquery = expr.asInstanceOf[SubqueryExpression]
        val executedPlan = new QueryExecution(sparkSession, subquery.plan).executedPlan
        InSubquery(subquery.children.head, SubqueryExec(s"subquery${subquery.exprId.id}",
          executedPlan), subquery.exprId)
    }
  }
}<|MERGE_RESOLUTION|>--- conflicted
+++ resolved
@@ -39,11 +39,7 @@
 import org.apache.spark.sql.execution.datasources.LogicalRelation
 import org.apache.spark.sql.execution.exchange.{EnsureRequirements, Exchange}
 import org.apache.spark.sql.execution.sources.PhysicalScan
-<<<<<<< HEAD
-import org.apache.spark.sql.internal.{DefaultPlanner, JoinQueryPlanning, SQLConf}
-=======
-import org.apache.spark.sql.internal.{JoinQueryPlanning, LogicalPlanWithHints, SQLConf, SnappySessionState}
->>>>>>> 007a533b
+import org.apache.spark.sql.internal.{JoinQueryPlanning, SQLConf, SnappySessionState}
 import org.apache.spark.sql.streaming._
 
 /**
@@ -163,23 +159,8 @@
                 }
             }
 
-<<<<<<< HEAD
-          // check for hash join with replicated table first
-          if (canBuildRight(joinType) && allowsReplicatedJoin(right)) {
-            makeLocalHashJoin(leftKeys, rightKeys, left, right, condition,
-              joinType, joins.BuildRight, replicatedTableJoin = true)
-          } else if (canBuildLeft(joinType) && allowsReplicatedJoin(left)) {
-            makeLocalHashJoin(leftKeys, rightKeys, left, right, condition,
-              joinType, joins.BuildLeft, replicatedTableJoin = true)
-          }
-          // check for collocated joins before going for broadcast
-          else if (isCollocatedJoin(joinType, left, leftKeys, right, rightKeys)) {
-            val buildLeft = canBuildLeft(joinType) && canBuildLocalHashMap(left, conf)
-            if (buildLeft && getStats(left).sizeInBytes < getStats(right).sizeInBytes) {
-=======
             // check for hash join with replicated table first
             if (canBuildRight(joinType) && allowsReplicatedJoin(right)) {
->>>>>>> 007a533b
               makeLocalHashJoin(leftKeys, rightKeys, left, right, condition,
                 joinType, joins.BuildRight, replicatedTableJoin = true)
             } else if (canBuildLeft(joinType) && allowsReplicatedJoin(left)) {
@@ -237,48 +218,9 @@
                 planLater(left), planLater(right), getStats(left).sizeInBytes,
                 getStats(right).sizeInBytes) :: Nil
             } else Nil
-<<<<<<< HEAD
-          }
-          // broadcast joins preferred over exchange+local hash join or SMJ
-          else if (canBuildRight(joinType) && canBroadcast(right, conf)) {
-            if (skipBroadcastRight(joinType, left, right, conf)) {
-              joins.BroadcastHashJoinExec(leftKeys, rightKeys, joinType,
-                joins.BuildLeft, condition, planLater(left), planLater(right)) :: Nil
-            } else {
-              joins.BroadcastHashJoinExec(leftKeys, rightKeys, joinType,
-                joins.BuildRight, condition, planLater(left), planLater(right)) :: Nil
-            }
-          } else if (canBuildLeft(joinType) && canBroadcast(left, conf)) {
-            joins.BroadcastHashJoinExec(leftKeys, rightKeys, joinType,
-              joins.BuildLeft, condition, planLater(left), planLater(right)) :: Nil
-          }
-          // prefer local hash join after exchange over sort merge join if size is small enough
-          else if (canBuildRight(joinType) && canBuildLocalHashMap(right, conf) ||
-              !RowOrdering.isOrderable(leftKeys)) {
-            if (canBuildLeft(joinType) && canBuildLocalHashMap(left, conf) &&
-                getStats(left).sizeInBytes < getStats(right).sizeInBytes) {
-              makeLocalHashJoin(leftKeys, rightKeys, left, right, condition,
-                joinType, joins.BuildLeft, replicatedTableJoin = false)
-            } else {
-              makeLocalHashJoin(leftKeys, rightKeys, left, right, condition,
-                joinType, joins.BuildRight, replicatedTableJoin = false)
-            }
-          } else if (canBuildLeft(joinType) && canBuildLocalHashMap(left, conf) ||
-              !RowOrdering.isOrderable(leftKeys)) {
-            makeLocalHashJoin(leftKeys, rightKeys, left, right, condition,
-              joinType, joins.BuildLeft, replicatedTableJoin = false)
-          } else if (RowOrdering.isOrderable(leftKeys)) {
-            new joins.SnappySortMergeJoinExec(leftKeys, rightKeys, joinType, condition,
-              planLater(left), planLater(right), getStats(left).sizeInBytes,
-              getStats(right).sizeInBytes) :: Nil
-          } else Nil
-
-        case _ => Nil
-=======
 
           case _ => Nil
         }
->>>>>>> 007a533b
       }
 
     private def getCollocatedPartitioning(joinType: JoinType,
@@ -481,13 +423,8 @@
  *
  * Adapted from Spark's Aggregation strategy.
  */
-<<<<<<< HEAD
-class SnappyAggregationStrategy(planner: DefaultPlanner)
+class SnappyAggregationStrategy(planner: SparkPlanner)
     extends Strategy with SparkSupport {
-=======
-class SnappyAggregationStrategy(planner: SparkPlanner)
-    extends Strategy {
->>>>>>> 007a533b
 
   private val maxAggregateInputSize = {
     // if below throws exception then clear the property from conf
