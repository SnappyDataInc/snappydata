/*
 * Copyright (c) 2017-2019 TIBCO Software Inc. All rights reserved.
 *
 * Licensed under the Apache License, Version 2.0 (the "License"); you
 * may not use this file except in compliance with the License. You
 * may obtain a copy of the License at
 *
 * http://www.apache.org/licenses/LICENSE-2.0
 *
 * Unless required by applicable law or agreed to in writing, software
 * distributed under the License is distributed on an "AS IS" BASIS,
 * WITHOUT WARRANTIES OR CONDITIONS OF ANY KIND, either express or
 * implied. See the License for the specific language governing
 * permissions and limitations under the License. See accompanying
 * LICENSE file.
 */
package org.apache.spark.sql

import java.sql.SQLWarning

import scala.util.control.NonFatal

import com.pivotal.gemfirexd.internal.shared.common.reference.SQLState
import io.snappydata.{HintName, Property, QueryHint}

import org.apache.spark.sql.JoinStrategy._
import org.apache.spark.sql.catalyst.analysis
import org.apache.spark.sql.catalyst.expressions.aggregate.{AggregateExpression, AggregateFunction, Complete, Final, ImperativeAggregate, Partial, PartialMerge}
import org.apache.spark.sql.catalyst.expressions.codegen.CodegenFallback
import org.apache.spark.sql.catalyst.expressions.{Alias, Expression, Literal, NamedExpression, RowOrdering, SubqueryExpression}
import org.apache.spark.sql.catalyst.planning.{ExtractEquiJoinKeys, PhysicalAggregation}
import org.apache.spark.sql.catalyst.plans.logical._
import org.apache.spark.sql.catalyst.plans.physical.{ClusteredDistribution, HashPartitioning}
import org.apache.spark.sql.catalyst.plans.{ExistenceJoin, Inner, JoinType, LeftAnti, LeftOuter, LeftSemi, RightOuter}
import org.apache.spark.sql.catalyst.rules.Rule
import org.apache.spark.sql.collection.Utils
import org.apache.spark.sql.execution._
import org.apache.spark.sql.execution.aggregate.{AggUtils, CollectAggregateExec, SnappyHashAggregateExec}
import org.apache.spark.sql.execution.columnar.ExternalStoreUtils
import org.apache.spark.sql.execution.datasources.LogicalRelation
import org.apache.spark.sql.execution.exchange.{EnsureRequirements, Exchange}
import org.apache.spark.sql.execution.sources.PhysicalScan
<<<<<<< HEAD
import org.apache.spark.sql.internal.{JoinQueryPlanning, SQLConf, SnappySessionState}
=======
import org.apache.spark.sql.hive.SnappySessionState
import org.apache.spark.sql.internal.{JoinQueryPlanning, LogicalPlanWithHints, SQLConf}
>>>>>>> f604868a
import org.apache.spark.sql.streaming._

/**
 * This trait is an extension to SparkPlanner and introduces number of
 * enhancements specific to SnappyData.
 */
private[sql] trait SnappyStrategies {

  self: SnappySessionState =>

  object SnappyStrategies extends Strategy {

    def apply(plan: LogicalPlan): Seq[SparkPlan] = {
      sampleSnappyCase(plan)
    }
  }

  def isDisabled: Boolean = disableStoreOptimizations

  /** Stream related strategies to map stream specific logical plan to physical plan */
  object StreamQueryStrategy extends Strategy {
    def apply(plan: LogicalPlan): Seq[SparkPlan] = plan match {
      case LogicalDStreamPlan(output, rowStream) =>
        PhysicalDStreamPlan(output, rowStream) :: Nil
      case WindowLogicalPlan(d, s, LogicalDStreamPlan(output, rowStream), _) =>
        WindowPhysicalPlan(d, s, PhysicalDStreamPlan(output, rowStream)) :: Nil
      case WindowLogicalPlan(d, s, l: LogicalRelation, _) if l.relation.isInstanceOf[StreamPlan] =>
        WindowPhysicalPlan(d, s, PhysicalDStreamPlan(l.output,
          l.relation.asInstanceOf[StreamPlan].rowStream)) :: Nil
      case WindowLogicalPlan(_, _, child, _) => throw new AnalysisException(
        s"Unexpected child $child for WindowLogicalPlan")
      case _ => Nil
    }
  }

  object HashJoinStrategies extends Strategy with JoinQueryPlanning with SparkSupport {

    private def getStats(plan: LogicalPlan): Statistics = internals.getStatistics(plan)

    /** Try to apply a given join hint. Returns Nil if apply failed else the resulting plan. */
    private def applyJoinHint(joinHint: HintName.Type, joinType: JoinType,
        leftKeys: Seq[Expression], rightKeys: Seq[Expression], condition: Option[Expression],
        left: LogicalPlan, right: LogicalPlan, buildSide: joins.BuildSide,
        buildPlan: LogicalPlan, canBuild: JoinType => Boolean): Seq[SparkPlan] = joinHint match {
      case HintName.JoinType_Hash =>
        if (canBuild(joinType)) {
          // don't hash join beyond 10GB estimated size because that is likely a mistake
          val buildSize = getStats(buildPlan).sizeInBytes
          if (buildSize > math.max(JoinStrategy.getMaxHashJoinSize(conf),
            10L * 1024L * 1024L * 1024L)) {
            snappySession.addWarning(new SQLWarning(s"Plan hint ${QueryHint.JoinType}=" +
                s"$joinHint for ${right.simpleString} skipped for ${joinType.sql} " +
                s"JOIN on columns=$rightKeys due to large estimated buildSize=$buildSize. " +
                s"Increase session property ${Property.HashJoinSize.name} to force.",
              SQLState.LANG_INVALID_JOIN_STRATEGY))
            return Nil
          }
          makeLocalHashJoin(leftKeys, rightKeys, left, right, condition, joinType,
            buildSide, replicatedTableJoin = allowsReplicatedJoin(buildPlan))
        } else Nil
      case HintName.JoinType_Broadcast =>
        if (canBuild(joinType)) {
          // don't broadcast beyond 1GB estimated size because that is likely a mistake
          val buildSize = getStats(buildPlan).sizeInBytes
          if (buildSize > math.max(conf.autoBroadcastJoinThreshold, 1L * 1024L * 1024L * 1024L)) {
            snappySession.addWarning(new SQLWarning(s"Plan hint ${QueryHint.JoinType}=" +
                s"$joinHint for ${right.simpleString} skipped for ${joinType.sql} " +
                s"JOIN on columns=$rightKeys due to large estimated buildSize=$buildSize. " +
                s"Increase session property ${SQLConf.AUTO_BROADCASTJOIN_THRESHOLD.key} to force.",
              SQLState.LANG_INVALID_JOIN_STRATEGY))
            return Nil
          }
          joins.BroadcastHashJoinExec(leftKeys, rightKeys, joinType,
            buildSide, condition, planLater(left), planLater(right)) :: Nil
        } else Nil
      case HintName.JoinType_Sort =>
        if (RowOrdering.isOrderable(leftKeys)) {
          new joins.SnappySortMergeJoinExec(leftKeys, rightKeys, joinType, condition,
            planLater(left), planLater(right), getStats(left).sizeInBytes,
            getStats(right).sizeInBytes) :: Nil
        } else Nil
      case _ => throw new ParseException(s"Unknown joinType hint '$joinHint'. " +
          s"Expected one of ${QueryHint.JoinType.values}")
    }

    def apply(plan: LogicalPlan): Seq[SparkPlan] =
      if (isDisabled || snappySession.disableHashJoin) {
        Nil
      } else {
        plan match {
          case ExtractEquiJoinKeys(joinType, leftKeys, rightKeys, condition, left, right) =>
            // check for explicit hints first and whether it is possible to apply them
            val rightHint = JoinStrategy.getJoinHint(right)
            rightHint match {
              case None =>
              case Some(joinHint) =>
                applyJoinHint(joinHint, joinType, leftKeys, rightKeys, condition,
                  left, right, joins.BuildRight, right, canBuildRight) match {
                  case Nil => snappySession.addWarning(new SQLWarning(s"Plan hint " +
                      s"${QueryHint.JoinType}=$joinHint for ${right.simpleString} cannot be " +
                      s"applied for ${joinType.sql} JOIN on columns=$rightKeys. " +
                      s"Will try on the other side of join: " +
                      s"${left.simpleString}.", SQLState.LANG_INVALID_JOIN_STRATEGY))
                  case result => return result
                }
            }
            (if (rightHint.isEmpty) JoinStrategy.getJoinHint(left) else rightHint) match {
              case None =>
              case Some(joinHint) =>
                applyJoinHint(joinHint, joinType, leftKeys, rightKeys, condition,
                  left, right, joins.BuildLeft, left, canBuildLeft) match {
                  case Nil => snappySession.addWarning(new SQLWarning(s"Plan hint " +
                      s"${QueryHint.JoinType}=$joinHint for ${left.simpleString} cannot be " +
                      s"applied for ${joinType.sql} " +
                      s"JOIN on columns=$leftKeys", SQLState.LANG_INVALID_JOIN_STRATEGY))
                  case result => return result
                }
            }

            // check for hash join with replicated table first
            if (canBuildRight(joinType) && allowsReplicatedJoin(right)) {
              makeLocalHashJoin(leftKeys, rightKeys, left, right, condition,
                joinType, joins.BuildRight, replicatedTableJoin = true)
            } else if (canBuildLeft(joinType) && allowsReplicatedJoin(left)) {
              makeLocalHashJoin(leftKeys, rightKeys, left, right, condition,
                joinType, joins.BuildLeft, replicatedTableJoin = true)
            }
            // check for collocated joins before going for broadcast
            else if (isCollocatedJoin(joinType, left, leftKeys, right, rightKeys)) {
              val buildLeft = canBuildLeft(joinType) && canBuildLocalHashMap(left, conf)
              if (buildLeft && getStats(left).sizeInBytes < getStats(right).sizeInBytes) {
                makeLocalHashJoin(leftKeys, rightKeys, left, right, condition,
                  joinType, joins.BuildLeft, replicatedTableJoin = false)
              } else if (canBuildRight(joinType) && canBuildLocalHashMap(right, conf)) {
                makeLocalHashJoin(leftKeys, rightKeys, left, right, condition,
                  joinType, joins.BuildRight, replicatedTableJoin = false)
              } else if (buildLeft) {
                makeLocalHashJoin(leftKeys, rightKeys, left, right, condition,
                  joinType, joins.BuildLeft, replicatedTableJoin = false)
              } else if (RowOrdering.isOrderable(leftKeys)) {
                new joins.SnappySortMergeJoinExec(leftKeys, rightKeys, joinType, condition,
                  planLater(left), planLater(right), getStats(left).sizeInBytes,
                  getStats(right).sizeInBytes) :: Nil
              } else Nil
            }
            // broadcast joins preferred over exchange+local hash join or SMJ
            else if (canBuildRight(joinType) && canBroadcast(right, conf)) {
              if (skipBroadcastRight(joinType, left, right, conf)) {
                joins.BroadcastHashJoinExec(leftKeys, rightKeys, joinType,
                  joins.BuildLeft, condition, planLater(left), planLater(right)) :: Nil
              } else {
                joins.BroadcastHashJoinExec(leftKeys, rightKeys, joinType,
                  joins.BuildRight, condition, planLater(left), planLater(right)) :: Nil
              }
            } else if (canBuildLeft(joinType) && canBroadcast(left, conf)) {
              joins.BroadcastHashJoinExec(leftKeys, rightKeys, joinType,
                joins.BuildLeft, condition, planLater(left), planLater(right)) :: Nil
            }
            // prefer local hash join after exchange over sort merge join if size is small enough
            else if (canBuildRight(joinType) && canBuildLocalHashMap(right, conf) ||
                !RowOrdering.isOrderable(leftKeys)) {
              if (canBuildLeft(joinType) && canBuildLocalHashMap(left, conf) &&
                  getStats(left).sizeInBytes < getStats(right).sizeInBytes) {
                makeLocalHashJoin(leftKeys, rightKeys, left, right, condition,
                  joinType, joins.BuildLeft, replicatedTableJoin = false)
              } else {
                makeLocalHashJoin(leftKeys, rightKeys, left, right, condition,
                  joinType, joins.BuildRight, replicatedTableJoin = false)
              }
            } else if (canBuildLeft(joinType) && canBuildLocalHashMap(left, conf) ||
                !RowOrdering.isOrderable(leftKeys)) {
              makeLocalHashJoin(leftKeys, rightKeys, left, right, condition,
                joinType, joins.BuildLeft, replicatedTableJoin = false)
            } else if (RowOrdering.isOrderable(leftKeys)) {
              new joins.SnappySortMergeJoinExec(leftKeys, rightKeys, joinType, condition,
                planLater(left), planLater(right), getStats(left).sizeInBytes,
                getStats(right).sizeInBytes) :: Nil
            } else Nil

          case _ => Nil
        }
      }

    private def getCollocatedPartitioning(joinType: JoinType,
        leftPlan: LogicalPlan, leftKeys: Seq[Expression],
        rightPlan: LogicalPlan, rightKeys: Seq[Expression],
        checkBroadcastJoin: Boolean): (Seq[NamedExpression], Seq[Int], Int) = {

      def getCompatiblePartitioning(plan: LogicalPlan,
          joinKeys: Seq[Expression]): (Seq[NamedExpression], Seq[Int], Int) = plan match {
        case PhysicalScan(_, _, child) => child match {
          case r: LogicalRelation if r.relation.isInstanceOf[PartitionedDataSourceScan] =>
            val scan = r.relation.asInstanceOf[PartitionedDataSourceScan]
            // send back numPartitions=1 for replicated table since collocated
            if (!scan.isPartitioned) return (Nil, Nil, 1)

            // use case-insensitive resolution since partitioning columns during
            // creation could be using the same as opposed to during scan
            val partCols = scan.partitionColumns.map(colName =>
              r.resolveQuoted(colName, analysis.caseInsensitiveResolution)
                  .getOrElse(throw new AnalysisException(
                    s"""Cannot resolve column "$colName" among (${r.output})""")))
            // check if join keys match (or are subset of) partitioning columns
            val (keyOrder, joinKeySubsetOfPart) = getKeyOrder(plan, joinKeys, partCols)
            if (joinKeySubsetOfPart) (partCols, keyOrder, scan.numBuckets)
            // return partitioning in any case when checking for broadcast
            else if (checkBroadcastJoin) (partCols, Nil, scan.numBuckets)
            else (Nil, Nil, -1)

          case ExtractEquiJoinKeys(jType, lKeys, rKeys, _, left, right) =>
            // If join is a result of collocated join, then the result can
            // also be a collocated join with other tables if compatible
            // Also the result of a broadcast join will be partitioned
            // on the other table, so allow collocation for the result.
            // Below will return partitioning columns of the result but the key
            // order of those in its join are not useful, rather need to determine
            // the key order as passed to the method.
            val (cols, _, numPartitions) = getCollocatedPartitioning(
              jType, left, lKeys, right, rKeys, checkBroadcastJoin = true)
            // check if the partitioning of the result is compatible with current
            val (keyOrder, joinKeySubsetOfPart) = getKeyOrder(plan, joinKeys, cols)
            if (joinKeySubsetOfPart) (cols, keyOrder, numPartitions)
            else (Nil, Nil, -1)

          case _ => (Nil, Nil, -1)
        }
        case _ => (Nil, Nil, -1)
      }

      val (leftCols, leftKeyOrder, leftNumPartitions) = getCompatiblePartitioning(
        leftPlan, leftKeys)
      val (rightCols, rightKeyOrder, rightNumPartitions) = getCompatiblePartitioning(
        rightPlan, rightKeys)
      if (leftKeyOrder.nonEmpty && leftNumPartitions == rightNumPartitions &&
          leftKeyOrder == rightKeyOrder) {
        (leftCols, leftKeyOrder, leftNumPartitions)
      } else if (leftNumPartitions == 1) {
        // replicate table is always collocated (used by recursive call for Join)
        (rightCols, rightKeyOrder, rightNumPartitions)
      } else if (rightNumPartitions == 1) {
        // replicate table is always collocated (used by recursive call for Join)
        (leftCols, leftKeyOrder, leftNumPartitions)
      } else {
        if (checkBroadcastJoin) {
          // check if one of the sides will be broadcast, then in that case
          // indicate that collocation is still possible for joins further down
          if (canBuildRight(joinType) && canBroadcast(rightPlan, conf)) {
            if (skipBroadcastRight(joinType, leftPlan, rightPlan, conf)) {
              // resulting partitioning will be of the side not broadcast
              (rightCols, rightKeyOrder, rightNumPartitions)
            } else {
              // resulting partitioning will be of the side not broadcast
              (leftCols, leftKeyOrder, leftNumPartitions)
            }
          } else if (canBuildLeft(joinType) && canBroadcast(leftPlan, conf)) {
            // resulting partitioning will be of the side not broadcast
            (rightCols, rightKeyOrder, rightNumPartitions)
          } else (Nil, Nil, -1)
        } else (Nil, Nil, -1)
      }
    }

    private def isCollocatedJoin(joinType: JoinType, leftPlan: LogicalPlan,
        leftKeys: Seq[Expression], rightPlan: LogicalPlan,
        rightKeys: Seq[Expression]): Boolean = {
      getCollocatedPartitioning(joinType, leftPlan, leftKeys,
        rightPlan, rightKeys, checkBroadcastJoin = false)._2.nonEmpty
    }

    private[this] def makeLocalHashJoin(
        leftKeys: Seq[Expression],
        rightKeys: Seq[Expression],
        left: LogicalPlan,
        right: LogicalPlan,
        condition: Option[Expression],
        joinType: JoinType,
        side: joins.BuildSide,
        replicatedTableJoin: Boolean): Seq[SparkPlan] = {
      joins.HashJoinExec(leftKeys, rightKeys, side, condition,
        joinType, planLater(left), planLater(right),
        getStats(left).sizeInBytes, getStats(right).sizeInBytes,
        replicatedTableJoin) :: Nil
    }
  }

  object SnappyAggregation extends Strategy {
    def apply(plan: LogicalPlan): Seq[SparkPlan] = if (isDisabled) {
      Nil
    } else {
      new SnappyAggregationStrategy(planner).apply(plan)
    }
  }
}

private[sql] object JoinStrategy extends SparkSupport {

  def hasBroadcastHint(hints: Map[QueryHint.Type, HintName.Type]): Boolean = {
    hints.get(QueryHint.JoinType) match {
      case Some(h) => HintName.JoinType_Broadcast == h
      case None => false
    }
  }

  private def getStats(plan: LogicalPlan): Statistics = internals.getStatistics(plan)

  def skipBroadcastRight(joinType: JoinType, left: LogicalPlan,
      right: LogicalPlan, conf: SQLConf): Boolean = {
    canBuildLeft(joinType) && canBroadcast(left, conf) &&
        getStats(left).sizeInBytes < getStats(right).sizeInBytes
  }

  /**
   * Check for joinType query hint. A return value of Some(hint) indicates the query hint
   * for the join operation, if any, else this returns None.
   */
  private[sql] def getJoinHint(plan: LogicalPlan): Option[HintName.Type] = plan match {
    case p if internals.isHintPlan(p) => internals.getHints(p).get(QueryHint.JoinType)
    case _: Filter | _: Project | _: LocalLimit =>
      getJoinHint(plan.asInstanceOf[UnaryNode].child)
    case _ => None
  }

  /**
   * Matches a plan whose output should be small enough to be used in broadcast join.
   */
  def canBroadcast(plan: LogicalPlan, conf: SQLConf): Boolean = {
    val stats = getStats(plan)
    internals.isBroadcastable(plan) ||
        stats.sizeInBytes <= conf.autoBroadcastJoinThreshold
  }

  def getMaxHashJoinSize(conf: SQLConf): Long = {
    ExternalStoreUtils.sizeAsBytes(Property.HashJoinSize.get(conf),
      Property.HashJoinSize.name, -1, Long.MaxValue)
  }

  /**
   * Matches a plan whose size is small enough to build a hash table.
   */
  def canBuildLocalHashMap(plan: LogicalPlan, conf: SQLConf): Boolean = {
    getStats(plan).sizeInBytes <= getMaxHashJoinSize(conf)
  }

  def isReplicatedJoin(plan: LogicalPlan): Boolean = plan match {
    case ExtractEquiJoinKeys(joinType, _, _, _, left, right) =>
      (canBuildRight(joinType) && allowsReplicatedJoin(right)) ||
          (canBuildLeft(joinType) && allowsReplicatedJoin(left))
    case _ => false
  }

  def allowsReplicatedJoin(plan: LogicalPlan): Boolean = {
    plan match {
      case PhysicalScan(_, _, child) => child match {
        case lr: LogicalRelation if lr.relation.isInstanceOf[PartitionedDataSourceScan] =>
          !lr.relation.asInstanceOf[PartitionedDataSourceScan].isPartitioned
        case _: Filter | _: Project | _: LocalLimit => allowsReplicatedJoin(child.children.head)
        case ExtractEquiJoinKeys(joinType, _, _, _, left, right) =>
          allowsReplicatedJoin(left) && allowsReplicatedJoin(right) &&
              (canBuildLeft(joinType) || canBuildRight(joinType))
        case _ => false
      }
      case _ => false
    }
  }

  def canBuildRight(joinType: JoinType): Boolean = joinType match {
    case Inner | LeftOuter | LeftSemi | LeftAnti => true
    case _: ExistenceJoin => true
    case _ => false
  }

  def canBuildLeft(joinType: JoinType): Boolean = joinType match {
    case Inner | RightOuter => true
    case _ => false
  }
}

/**
 * Used to plan the aggregate operator for expressions using the optimized
 * SnappyData aggregation operators.
 *
 * Adapted from Spark's Aggregation strategy.
 */
class SnappyAggregationStrategy(planner: SparkPlanner)
    extends Strategy with SparkSupport {

  private val maxAggregateInputSize = {
    // if below throws exception then clear the property from conf
    // else every query will fail in planning here (even reset using SQL will fail)
    try {
      ExternalStoreUtils.sizeAsBytes(Property.HashAggregateSize.get(planner.conf),
        Property.HashAggregateSize.name, -1, Long.MaxValue)
    } catch {
      case NonFatal(e) => planner.conf.unsetConf(Property.HashAggregateSize.name); throw e
    }
  }

  def apply(plan: LogicalPlan): Seq[SparkPlan] = plan match {
    case ReturnAnswer(rootPlan) => applyAggregation(rootPlan, isRootPlan = true)
    case _ => applyAggregation(plan, isRootPlan = false)
  }

  def applyAggregation(plan: LogicalPlan,
      isRootPlan: Boolean): Seq[SparkPlan] = plan match {
    case PhysicalAggregation(groupingExpressions, aggregateExpressions,
    resultExpressions, child) if maxAggregateInputSize == 0 ||
        internals.getStatistics(child).sizeInBytes <= maxAggregateInputSize =>

      val (functionsWithDistinct, functionsWithoutDistinct) =
        aggregateExpressions.partition(_.isDistinct)
      if (functionsWithDistinct.map(_.aggregateFunction.children)
          .distinct.length > 1) {
        // This is a sanity check. We should not reach here when we have
        // multiple distinct column sets. The MultipleDistinctRewriter
        // should take care this case.
        sys.error("You hit a query analyzer bug. Please report your query " +
            "to Spark user mailing list.")
      }

      val aggregateOperator =
        if (aggregateExpressions.map(_.aggregateFunction)
            .exists(!internals.supportsPartial(_))) {
          if (functionsWithDistinct.nonEmpty) {
            sys.error("Distinct columns cannot exist in Aggregate " +
                "operator containing aggregate functions which don't " +
                "support partial aggregation.")
          } else {
            internals.planAggregateWithoutPartial(
              groupingExpressions,
              aggregateExpressions,
              resultExpressions,
              () => planLater(child))
          }
        } else if (functionsWithDistinct.isEmpty) {
          planAggregateWithoutDistinct(
            groupingExpressions,
            aggregateExpressions,
            resultExpressions,
            planLater(child),
            isRootPlan)
        } else {
          planAggregateWithOneDistinct(
            groupingExpressions,
            aggregateExpressions,
            functionsWithDistinct,
            functionsWithoutDistinct,
            resultExpressions,
            planLater(child))
        }

      aggregateOperator

    case _ => Nil
  }

  def supportsCodegen(aggregateExpressions: Seq[AggregateExpression],
      resultExpressions: Seq[NamedExpression]): Boolean = {
    planner.conf.wholeStageEnabled &&
    // ImperativeAggregate is not supported in code generation.
    !aggregateExpressions.exists(_.aggregateFunction
        .isInstanceOf[ImperativeAggregate]) &&
    // aggregate and result expressions should be code-generated
    !(aggregateExpressions ++ resultExpressions).exists(_.find(e => !e.isInstanceOf[Literal] &&
        !e.foldable && e.isInstanceOf[CodegenFallback]).nonEmpty)
  }

  def planAggregateWithoutDistinct(
      groupingExpressions: Seq[NamedExpression],
      aggregateExpressions: Seq[AggregateExpression],
      resultExpressions: Seq[NamedExpression],
      child: SparkPlan,
      isRootPlan: Boolean): Seq[SparkPlan] = {

    // Check if we can use SnappyHashAggregateExec.
    if (!supportsCodegen(aggregateExpressions, resultExpressions)) {
      return AggUtils.planAggregateWithoutDistinct(groupingExpressions,
        aggregateExpressions, resultExpressions, child)
    }

    // 1. Create an Aggregate Operator for partial aggregations.

    val groupingAttributes = groupingExpressions.map(_.toAttribute)
    val partialAggregateExpressions = aggregateExpressions.map(_.copy(
      mode = Partial))
    val partialAggregateAttributes = partialAggregateExpressions.flatMap(
      _.aggregateFunction.aggBufferAttributes)
    val partialResultExpressions = groupingAttributes ++
        partialAggregateExpressions.flatMap(_.aggregateFunction
            .inputAggBufferAttributes)

    val partialAggregate = SnappyHashAggregateExec(
      requiredChildDistributionExpressions = None,
      groupingExpressions = groupingExpressions,
      aggregateExpressions = partialAggregateExpressions,
      aggregateAttributes = partialAggregateAttributes,
      __resultExpressions = partialResultExpressions,
      child = child,
      hasDistinct = false)

    // 2. Create an Aggregate Operator for final aggregations.
    val finalAggregateExpressions = aggregateExpressions.map(_.copy(
      mode = Final))
    // The attributes of the final aggregation buffer, which is presented
    // as input to the result projection:
    val finalAggregateAttributes = finalAggregateExpressions.map(
      _.resultAttribute)

    val finalHashAggregate = SnappyHashAggregateExec(
      requiredChildDistributionExpressions = Some(groupingAttributes),
      groupingExpressions = groupingAttributes,
      aggregateExpressions = finalAggregateExpressions,
      aggregateAttributes = finalAggregateAttributes,
      __resultExpressions = resultExpressions,
      child = partialAggregate,
      hasDistinct = false)

    val finalAggregate = if (isRootPlan && groupingAttributes.isEmpty) {
      // Special CollectAggregateExec plan for top-level simple aggregations
      // which can be performed on the driver itself rather than an exchange.
      CollectAggregateExec(partialAggregate)(finalHashAggregate)
    } else finalHashAggregate
    finalAggregate :: Nil
  }

  def planAggregateWithOneDistinct(
      groupingExpressions: Seq[NamedExpression],
      aggregateExpressions: Seq[AggregateExpression],
      functionsWithDistinct: Seq[AggregateExpression],
      functionsWithoutDistinct: Seq[AggregateExpression],
      resultExpressions: Seq[NamedExpression],
      child: SparkPlan): Seq[SparkPlan] = {

    // Check if we can use SnappyHashAggregateExec.
    if (!supportsCodegen(aggregateExpressions, resultExpressions)) {
      return AggUtils.planAggregateWithOneDistinct(groupingExpressions,
        functionsWithDistinct, functionsWithoutDistinct,
        resultExpressions, child)
    }

    // functionsWithDistinct is guaranteed to be non-empty. Even though it
    // may contain more than one DISTINCT aggregate function, all of those
    // functions will have the same column expressions.
    // For example, it would be valid for functionsWithDistinct to be
    // [COUNT(DISTINCT foo), MAX(DISTINCT foo)], but [COUNT(DISTINCT bar),
    // COUNT(DISTINCT foo)] is disallowed because those two distinct
    // aggregates have different column expressions.
    val distinctExpressions = functionsWithDistinct.head
        .aggregateFunction.children
    val namedDistinctExpressions = distinctExpressions.map {
      case ne: NamedExpression => ne
      case other => Alias(other, other.toString)()
    }
    val distinctAttributes = namedDistinctExpressions.map(_.toAttribute)
    val groupingAttributes = groupingExpressions.map(_.toAttribute)

    // 1. Create an Aggregate Operator for partial aggregations.
    val partialAggregate: SparkPlan = {
      val aggregateExpressions = functionsWithoutDistinct.map(_.copy(
        mode = Partial))
      val aggregateAttributes = aggregateExpressions.map(_.resultAttribute)
      // We will group by the original grouping expression, plus an
      // additional expression for the DISTINCT column. For example, for
      // AVG(DISTINCT value) GROUP BY key, the grouping expressions
      // will be [key, value].
      SnappyHashAggregateExec(
        requiredChildDistributionExpressions = None,
        groupingExpressions = groupingExpressions ++ namedDistinctExpressions,
        aggregateExpressions = aggregateExpressions,
        aggregateAttributes = aggregateAttributes,
        __resultExpressions = groupingAttributes ++ distinctAttributes ++
            aggregateExpressions.flatMap(_.aggregateFunction
                .inputAggBufferAttributes),
        child = child,
        hasDistinct = true)
    }

    // 2. Create an Aggregate Operator for partial merge aggregations.
    val partialMergeAggregate: SparkPlan = {
      val aggregateExpressions = functionsWithoutDistinct.map(_.copy(
        mode = PartialMerge))
      val aggregateAttributes = aggregateExpressions.map(_.resultAttribute)
      SnappyHashAggregateExec(
        requiredChildDistributionExpressions =
            Some(groupingAttributes ++ distinctAttributes),
        groupingExpressions = groupingAttributes ++ distinctAttributes,
        aggregateExpressions = aggregateExpressions,
        aggregateAttributes = aggregateAttributes,
        __resultExpressions = groupingAttributes ++ distinctAttributes ++
            aggregateExpressions.flatMap(_.aggregateFunction
                .inputAggBufferAttributes),
        child = partialAggregate,
        hasDistinct = true)
    }

    // 3. Create an Aggregate operator for partial aggregation (for distinct)
    val distinctColumnAttributeLookup = distinctExpressions.zip(
      distinctAttributes).toMap
    val rewrittenDistinctFunctions = functionsWithDistinct.map {
      // Children of an AggregateFunction with DISTINCT keyword has already
      // been evaluated. At here, we need to replace original children
      // to AttributeReferences.
      case AggregateExpression(aggregateFunction, _, true, _) =>
        aggregateFunction.transformDown(distinctColumnAttributeLookup)
            .asInstanceOf[AggregateFunction]
    }

    val partialDistinctAggregate: SparkPlan = {
      val mergeAggregateExpressions = functionsWithoutDistinct.map(_.copy(
        mode = PartialMerge))
      // The attributes of the final aggregation buffer, which is presented
      // as input to the result projection:
      val mergeAggregateAttributes = mergeAggregateExpressions.map(
        _.resultAttribute)
      val (distinctAggregateExpressions, distinctAggregateAttributes) =
        rewrittenDistinctFunctions.zipWithIndex.map { case (func, i) =>
          // We rewrite the aggregate function to a non-distinct
          // aggregation because its input will have distinct arguments.
          // We just keep the isDistinct setting to true, so when users
          // look at the query plan, they still can see distinct aggregations.
          val expr = AggregateExpression(func, Partial, isDistinct = true)
          // Use original AggregationFunction to lookup attributes,
          // which is used to build aggregateFunctionToAttribute.
          val attr = functionsWithDistinct(i).resultAttribute
          (expr, attr)
        }.unzip

      val partialAggregateResult = groupingAttributes ++
          mergeAggregateExpressions.flatMap(_.aggregateFunction
              .inputAggBufferAttributes) ++
          distinctAggregateExpressions.flatMap(_.aggregateFunction
              .inputAggBufferAttributes)
      SnappyHashAggregateExec(
        requiredChildDistributionExpressions = None,
        groupingExpressions = groupingAttributes,
        aggregateExpressions = mergeAggregateExpressions ++
            distinctAggregateExpressions,
        aggregateAttributes = mergeAggregateAttributes ++
            distinctAggregateAttributes,
        __resultExpressions = partialAggregateResult,
        child = partialMergeAggregate,
        hasDistinct = true)
    }

    // 4. Create an Aggregate Operator for the final aggregation.
    val finalAndCompleteAggregate: SparkPlan = {
      val finalAggregateExpressions = functionsWithoutDistinct.map(_.copy(
        mode = Final))
      // The attributes of the final aggregation buffer, which is presented
      // as input to the result projection:
      val finalAggregateAttributes = finalAggregateExpressions.map(
        _.resultAttribute)

      val (distinctAggregateExpressions, distinctAggregateAttributes) =
        rewrittenDistinctFunctions.zipWithIndex.map { case (func, i) =>
          // We rewrite the aggregate function to a non-distinct
          // aggregation because its input will have distinct arguments.
          // We just keep the isDistinct setting to true, so when users
          // look at the query plan, they still can see distinct aggregations.
          val expr = AggregateExpression(func, Final, isDistinct = true)
          // Use original AggregationFunction to lookup attributes,
          // which is used to build aggregateFunctionToAttribute.
          val attr = functionsWithDistinct(i).resultAttribute
          (expr, attr)
        }.unzip

      SnappyHashAggregateExec(
        requiredChildDistributionExpressions = Some(groupingAttributes),
        groupingExpressions = groupingAttributes,
        aggregateExpressions = finalAggregateExpressions ++
            distinctAggregateExpressions,
        aggregateAttributes = finalAggregateAttributes ++
            distinctAggregateAttributes,
        __resultExpressions = resultExpressions,
        child = partialDistinctAggregate,
        hasDistinct = true)
    }

    finalAndCompleteAggregate :: Nil
  }
}

/**
 * Rule to collapse the partial and final aggregates if the grouping keys
 * match or are superset of the child distribution. Also introduces exchange
 * when inserting into a partitioned table if number of partitions don't match.
 */
case class CollapseCollocatedPlans(session: SparkSession)
    extends Rule[SparkPlan] with SparkSupport {

  override def apply(plan: SparkPlan): SparkPlan = plan.transformUp {
    // collapse aggregates including removal of exchange completely if possible
    case agg@SnappyHashAggregateExec(Some(groupingAttributes), _,
    finalAggregateExpressions, _, resultExpressions, child, false)
      if groupingAttributes.nonEmpty &&
          // not for child classes (like AQP extensions)
          agg.getClass == classOf[SnappyHashAggregateExec] &&
          // also skip for bootstrap which depends on partial+final
          !agg.output.exists(_.name.contains("bootstrap")) =>
      val partialAggregate = child match {
        case s: SnappyHashAggregateExec => s
        case e: Exchange => e.child.asInstanceOf[SnappyHashAggregateExec]
        case o => throw new IllegalStateException(
          s"unexpected child ${o.simpleString} of ${agg.simpleString}")
      }
      val partitioning = partialAggregate.child.outputPartitioning
      val numColumns = Utils.getNumColumns(partitioning)
      val satisfied = if (groupingAttributes.length == numColumns) {
        if (partitioning.satisfies(ClusteredDistribution(groupingAttributes))) {
          Some(groupingAttributes)
        } else None
      } else if (numColumns > 0) {
        groupingAttributes.combinations(numColumns).find(p =>
          partitioning.satisfies(ClusteredDistribution(p)))
      } else None
      satisfied match {
        case distributionKeys: Some[_] =>
          val completeAggregateExpressions = finalAggregateExpressions
              .map(_.copy(mode = Complete))
          val completeAggregateAttributes = completeAggregateExpressions
              .map(_.resultAttribute)
          // apply EnsureRequirements just to be doubly sure since this rule is
          // applied after EnsureRequirements when outputPartitioning is final
          EnsureRequirements(session.sessionState.conf)(SnappyHashAggregateExec(
            requiredChildDistributionExpressions = distributionKeys,
            groupingExpressions = partialAggregate.groupingExpressions,
            aggregateExpressions = completeAggregateExpressions,
            aggregateAttributes = completeAggregateAttributes,
            __resultExpressions = resultExpressions,
            child = partialAggregate.child,
            hasDistinct = false))

        case _ => agg
      }

    case t: TableExec =>
      val addShuffle = if (t.partitioned) {
        // force shuffle when inserting into a table with different partitions
        t.child.outputPartitioning.numPartitions != t.outputPartitioning.numPartitions
      } else false
      if (addShuffle) {
        t.withNewChildren(Seq(internals.newShuffleExchange(HashPartitioning(
          t.requiredChildDistribution.head.asInstanceOf[ClusteredDistribution]
              .clustering, t.numBuckets), t.child)))
      } else t
  }
}

/**
 * Rule to insert a helper plan to collect information for other entities
 * like parameterized literals.
 */
case class InsertCachedPlanFallback(session: SnappySession, topLevel: Boolean)
    extends Rule[SparkPlan] with SparkSupport {
  private def addFallback(plan: SparkPlan): SparkPlan = {
    // skip fallback plan when optimizations are already disabled,
    // or if the plan is not a top-level one e.g. a subquery or inside
    // CollectAggregateExec (only top-level plan will catch and retry
    //   with disabled optimizations)
    if (!topLevel || session.sessionState.disableStoreOptimizations) plan
    else plan match {
      // TODO: disabled for StreamPlans due to issues but can it require fallback?
      case _: StreamPlan => plan
<<<<<<< HEAD
      case _ => internals.newCodegenSparkFallback(plan, session)
=======
      case _: CollectAggregateExec => CodegenSparkFallback(plan, session)
      case _ if !Property.TestDisableCodeGenFlag.get(session.sessionState.conf) ||
       session.sessionState.conf.contains("snappydata.connection") =>
        CodegenSparkFallback(plan, session)
      case _ => plan
>>>>>>> f604868a
    }
  }

  override def apply(plan: SparkPlan): SparkPlan = addFallback(plan)
}

/**
 * Plans scalar subqueries like the Spark's PlanSubqueries but uses customized
 * ScalarSubquery to insert a tokenized literal instead of literal value embedded
 * in code to allow generated code re-use and improve performance substantially.
 */
case class TokenizeSubqueries(sparkSession: SparkSession)
    extends Rule[SparkPlan] with SparkSupport {

  def apply(plan: SparkPlan): SparkPlan = {
    plan.transformAllExpressions {
      case subquery: catalyst.expressions.ScalarSubquery =>
        val executedPlan = new QueryExecution(sparkSession, subquery.plan).executedPlan
        new TokenizedScalarSubquery(SubqueryExec(s"subquery${subquery.exprId.id}",
          executedPlan), subquery.exprId)
      case expr if internals.isPredicateSubquery(expr) && expr.children.size == 1 =>
        val subquery = expr.asInstanceOf[SubqueryExpression]
        val executedPlan = new QueryExecution(sparkSession, subquery.plan).executedPlan
        InSubquery(subquery.children.head, SubqueryExec(s"subquery${subquery.exprId.id}",
          executedPlan), subquery.exprId)
    }
  }
}<|MERGE_RESOLUTION|>--- conflicted
+++ resolved
@@ -40,12 +40,8 @@
 import org.apache.spark.sql.execution.datasources.LogicalRelation
 import org.apache.spark.sql.execution.exchange.{EnsureRequirements, Exchange}
 import org.apache.spark.sql.execution.sources.PhysicalScan
-<<<<<<< HEAD
-import org.apache.spark.sql.internal.{JoinQueryPlanning, SQLConf, SnappySessionState}
-=======
 import org.apache.spark.sql.hive.SnappySessionState
-import org.apache.spark.sql.internal.{JoinQueryPlanning, LogicalPlanWithHints, SQLConf}
->>>>>>> f604868a
+import org.apache.spark.sql.internal.{JoinQueryPlanning, SQLConf}
 import org.apache.spark.sql.streaming._
 
 /**
@@ -808,15 +804,11 @@
     else plan match {
       // TODO: disabled for StreamPlans due to issues but can it require fallback?
       case _: StreamPlan => plan
-<<<<<<< HEAD
-      case _ => internals.newCodegenSparkFallback(plan, session)
-=======
-      case _: CollectAggregateExec => CodegenSparkFallback(plan, session)
+      case _: CollectAggregateExec => internals.newCodegenSparkFallback(plan, session)
       case _ if !Property.TestDisableCodeGenFlag.get(session.sessionState.conf) ||
        session.sessionState.conf.contains("snappydata.connection") =>
-        CodegenSparkFallback(plan, session)
+        internals.newCodegenSparkFallback(plan, session)
       case _ => plan
->>>>>>> f604868a
     }
   }
 
