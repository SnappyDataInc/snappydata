/*
 * Copyright (c) 2018 SnappyData, Inc. All rights reserved.
 *
 * Licensed under the Apache License, Version 2.0 (the "License"); you
 * may not use this file except in compliance with the License. You
 * may obtain a copy of the License at
 *
 * http://www.apache.org/licenses/LICENSE-2.0
 *
 * Unless required by applicable law or agreed to in writing, software
 * distributed under the License is distributed on an "AS IS" BASIS,
 * WITHOUT WARRANTIES OR CONDITIONS OF ANY KIND, either express or
 * implied. See the License for the specific language governing
 * permissions and limitations under the License. See accompanying
 * LICENSE file.
 */

package org.apache.spark.sql.streaming

import java.sql.SQLException
import java.util.NoSuchElementException

import io.snappydata.Property._
import io.snappydata.StreamingConstants._
import io.snappydata.util.ServiceUtils
import org.apache.log4j.Logger

import org.apache.spark.sql.execution.streaming.Sink
import org.apache.spark.sql.sources.{DataSourceRegister, StreamSinkProvider}
import org.apache.spark.sql.streaming.DefaultSnappySinkCallback.{TEST_FAILBATCH_OPTION, log}
import org.apache.spark.sql.types.StructType
import org.apache.spark.sql.{DataFrame, Dataset, Row, SnappySession, _}
import org.apache.spark.storage.StorageLevel
import org.apache.spark.util.Utils
import io.snappydata.StreamingConstants.EventType._
import io.snappydata.util.ServiceUtils
import org.apache.spark.storage.StorageLevel

/**
 * Should be implemented by clients who wants to override default behavior provided by
 * [[DefaultSnappySinkCallback]].
 * <p>
 * In order to override the default callback behavior the qualified name of the implementing
 * class needs to be passed against `sinkCallback` option while defining stream query.
 *
 */
trait SnappySinkCallback {

  /**
   * This method is called for each streaming batch after checking the possibility of batch
   * duplication which is indicated by `possibleDuplicate` flag.
   * <p>
   * A duplicate batch might be picked up for processing in case of failure. In case of batch
   * duplication, this method should handle batch in idempotent manner in order to avoid
   * data inconsistency.
   */
  def process(snappySession: SnappySession, sinkProps: Map[String, String],
      batchId: Long, df: Dataset[Row], possibleDuplicate: Boolean = false): Unit
}

class SnappyStoreSinkProvider extends StreamSinkProvider with DataSourceRegister {

  @Override
  def createSink(
      sqlContext: SQLContext,
      parameters: Map[String, String],
      partitionColumns: Seq[String],
      outputMode: OutputMode): Sink = {
    createSinkStateTableIfNotExist(sqlContext)
    val cc = try {
      Utils.classForName(parameters(SINK_CALLBACK)).newInstance()
    } catch {
      case _: NoSuchElementException => new DefaultSnappySinkCallback()
    }

    SnappyStoreSink(sqlContext.asInstanceOf[SnappyContext].snappySession, parameters,
      cc.asInstanceOf[SnappySinkCallback])
  }

  private def createSinkStateTableIfNotExist(sqlContext: SQLContext) = {
    sqlContext.asInstanceOf[SnappyContext].snappySession.sql(s"create table if not exists" +
        s" $SINK_STATE_TABLE (" +
        " stream_query_id varchar(200)," +
        " batch_id long, " +
        " PRIMARY KEY (stream_query_id)) using row options(DISKSTORE 'GFXD-DD-DISKSTORE')")
  }

  @Override
  def shortName(): String = SNAPPY_SINK_NAME

}

case class SnappyStoreSink(snappySession: SnappySession,
    parameters: Map[String, String], sinkCallback: SnappySinkCallback) extends Sink {

  override def addBatch(batchId: Long, data: Dataset[Row]): Unit = {
    val streamQueryId = snappySession.sessionCatalog.formatName(parameters(STREAM_QUERY_ID))

    val updated = snappySession.sql(s"update $SINK_STATE_TABLE " +
        s"set batch_id=$batchId where stream_query_id='$streamQueryId' and batch_id != $batchId")
        .collect()(0).getAs("count").asInstanceOf[Long]

    // TODO: use JDBC connection here
    var posDup = false

    if (updated == 0) {
      try {
        snappySession.insert(SINK_STATE_TABLE, Row(streamQueryId, batchId))
        posDup = false
      }
      catch {
        case e: SQLException if e.getSQLState.equals("23505") => posDup = true
      }
    }

    val hashAggregateSizeIsDefault = HashAggregateSize.get(snappySession.sessionState.conf)
        .equals(HashAggregateSize.defaultValue.get)
    if (hashAggregateSizeIsDefault) {
      HashAggregateSize.set(snappySession.sessionState.conf, "10m")
    }
    try {
      sinkCallback.process(snappySession, parameters, batchId, convert(data), posDup)
    } finally {
      if (hashAggregateSizeIsDefault) {
        HashAggregateSize.set(snappySession.sessionState.conf, HashAggregateSize.defaultValue.get)
      }
    }
  }

  /**
   * This conversion is necessary as Sink
   * documentation disallows an operation on incoming dataframe.
   * Otherwise it will break incremental planning of streaming dataframes.
   * See http://apache-spark-developers-list.1001551.n3.nabble.com/
   * Structured-Streaming-Sink-in-2-0-collect-foreach-restrictions-added-in-
   * SPARK-16020-td18118.html
   * for a detailed discussion.
   */
  def convert(ds: DataFrame): DataFrame = {
    snappySession.internalCreateDataFrame(
      ds.queryExecution.toRdd,
      StructType(ds.schema.fields))
  }
}

object DefaultSnappySinkCallback {
  private val log = Logger.getLogger(classOf[DefaultSnappySinkCallback].getName)
  private val TEST_FAILBATCH_OPTION = "internal___failBatch"
}

import org.apache.spark.sql.snappy._

class DefaultSnappySinkCallback extends SnappySinkCallback {
  def process(snappySession: SnappySession, parameters: Map[String, String],
      batchId: Long, df: Dataset[Row], posDup: Boolean) {
    log.debug(s"Processing batchId $batchId with parameters $parameters ...")
    val tableName = snappySession.sessionCatalog.formatTableName(parameters(TABLE_NAME))
    val conflationEnabled = if (parameters.contains(CONFLATION)) {
      parameters(CONFLATION).toBoolean
    } else {
      false
    }
    val keyColumns = snappySession.sessionCatalog.getKeyColumnsAndPositions(tableName)
    val eventTypeColumnAvailable = df.schema.map(_.name).contains(EVENT_TYPE_COLUMN)

    log.debug(s"keycolumns: '${keyColumns.map(p => s"${p._1.name}(${p._2})").mkString(",")}'" +
        s", eventTypeColumnAvailable:$eventTypeColumnAvailable,possible duplicate: $posDup")

    if (keyColumns.nonEmpty) {
      val dataFrame: DataFrame = if (conflationEnabled) getConflatedDf else df
      if (eventTypeColumnAvailable) {
        processDataWithEventType(dataFrame)
      } else {
<<<<<<< HEAD
        if (dataFrame.cache().count() != 0) dataFrame.write.putInto(tableName)
=======
        persist(dataFrame).count()  // this is done as a workaround for SNAP-2824
        dataFrame.write.putInto(tableName)
>>>>>>> dc1ff2ea
      }
    }
    else {
      if (eventTypeColumnAvailable) {
        val msg = s"$EVENT_TYPE_COLUMN is present in data but key columns are not defined on table."
        throw new IllegalStateException(msg)
      } else {
        df.write.insertInto(tableName)
      }
    }
    // test hook for validating idempotency
    if (parameters.contains(TEST_FAILBATCH_OPTION)
        && parameters(TEST_FAILBATCH_OPTION) == "true") {
      throw new RuntimeException("dummy failure for test")
    }

    log.debug(s"Processing batchId $batchId with parameters $parameters ... Done.")

    // We are grouping by key columns and getting the last record.
    // Note that this approach will work as far as the incoming dataframe is partitioned
    // by key columns and events are available in the correct order in the respective partition.
    // If above conditions are not met in that case we will need separate ordering column(s) to
    // order the events. A new optional parameter needs to be exposed as part of the snappysink
    // API to accept the ordering column(s).
    def getConflatedDf = {
      import org.apache.spark.sql.functions._
      val keyColumnPositions = keyColumns.map(_._2)
      var index = 0
      val (keyCols, otherCols) = df.columns.toList.partition { _ =>
        val contains = keyColumnPositions.contains(index)
        index += 1
        contains
      }

      val conflatedDf: DataFrame = {
        val exprs = otherCols.map(c => last(c).alias(c)) ++
            Seq(count(lit(1)).alias(EVENT_COUNT_COLUMN))

        // if event type of the last event for a key is insert and there are more than one
        // events for the same key, then convert inserts to put into
        val columns = df.columns.filter(_ != EVENT_TYPE_COLUMN).map(col) ++
            Seq(when(col(EVENT_TYPE_COLUMN) === INSERT && col(EVENT_COUNT_COLUMN) > 1,
              UPDATE).otherwise(col(EVENT_TYPE_COLUMN)).alias(EVENT_TYPE_COLUMN))

        df.groupBy(keyCols.head, keyCols.tail: _*)
            .agg(exprs.head, exprs.tail: _*)
            .select(columns: _*)
      }
      conflatedDf.cache()
    }

    def persist(df: DataFrame) = if (ServiceUtils.isOffHeapStorageAvailable(snappySession)){
      df.persist(StorageLevel.OFF_HEAP)
    } else df.persist()

    def processDataWithEventType(dataFrame: DataFrame) = {
      val hasUpdateOrDeleteEvents = persist(dataFrame)
          .filter(dataFrame(EVENT_TYPE_COLUMN).isin(List(DELETE, UPDATE): _*))
          .count() > 0
      if (hasUpdateOrDeleteEvents) {
        val deleteDf = dataFrame.filter(dataFrame(EVENT_TYPE_COLUMN) === DELETE)
            .drop(EVENT_TYPE_COLUMN)
        deleteDf.write.deleteFrom(tableName)
      }
      if (posDup) {
        val upsertEventTypes = List(INSERT, UPDATE)
        val upsertDf = dataFrame
            .filter(dataFrame(EVENT_TYPE_COLUMN).isin(upsertEventTypes: _*))
            .drop(EVENT_TYPE_COLUMN)
        upsertDf.write.putInto(tableName)
      } else {
        val insertDf = dataFrame.filter(dataFrame(EVENT_TYPE_COLUMN) === INSERT)
            .drop(EVENT_TYPE_COLUMN)
        insertDf.write.insertInto(tableName)
        if (hasUpdateOrDeleteEvents) {
          val updateDf = dataFrame.filter(dataFrame(EVENT_TYPE_COLUMN) === UPDATE)
              .drop(EVENT_TYPE_COLUMN)
          updateDf.write.putInto(tableName)
        }
      }
    }
  }
}<|MERGE_RESOLUTION|>--- conflicted
+++ resolved
@@ -171,12 +171,7 @@
       if (eventTypeColumnAvailable) {
         processDataWithEventType(dataFrame)
       } else {
-<<<<<<< HEAD
-        if (dataFrame.cache().count() != 0) dataFrame.write.putInto(tableName)
-=======
-        persist(dataFrame).count()  // this is done as a workaround for SNAP-2824
-        dataFrame.write.putInto(tableName)
->>>>>>> dc1ff2ea
+        if(persist(dataFrame).count() != 0) dataFrame.write.putInto(tableName)
       }
     }
     else {
