--- conflicted
+++ resolved
@@ -150,11 +150,7 @@
       HashAggregateSize.set(snappySession.sessionState.conf, "10m")
     }
     try {
-<<<<<<< HEAD
-      processBatchWithRetries(batchId, data, possibleDuplicate,
-=======
       processBatchWithRetries(batchId, data, queryName,
->>>>>>> 1d92202d
         parameters.getOrElse(ATTEMPTS, "10").toInt)
     } finally {
       if (hashAggregateSizeIsDefault) {
@@ -163,16 +159,10 @@
     }
   }
 
-<<<<<<< HEAD
-  private def processBatchWithRetries(batchId: Long, data: Dataset[Row], possibleDuplicate: Boolean,
-      totalAttempts: Int = 10, attempt: Int = 0): Unit = {
-    try {
-=======
   private def processBatchWithRetries(batchId: Long, data: Dataset[Row], queryName: String,
       totalAttempts: Int = 10, attempt: Int = 0): Unit = {
     try {
       val possibleDuplicate = isPossibleDuplicate(queryName, batchId)
->>>>>>> 1d92202d
       sinkCallback.process(snappySession, parameters, batchId, convert(data), possibleDuplicate)
     } catch {
       case ex: Exception if attempt >= totalAttempts - 1 || !isRetriableException(ex) => throw ex
@@ -181,11 +171,7 @@
         logWarning(s"Encountered a retriable exception. Will retry processing batch after" +
             s" $sleepTime millis. Attempts left: ${totalAttempts - (attempt + 1)}", ex)
         Thread.sleep(sleepTime)
-<<<<<<< HEAD
-        processBatchWithRetries(batchId, data, possibleDuplicate = true, totalAttempts, attempt + 1)
-=======
         processBatchWithRetries(batchId, data, queryName, totalAttempts, attempt + 1)
->>>>>>> 1d92202d
     }
   }
 
@@ -201,11 +187,7 @@
     }
   }
 
-<<<<<<< HEAD
-  private def updateStateTable(queryName: String, batchId: Long): Boolean = {
-=======
   private def isPossibleDuplicate(queryName: String, batchId: Long): Boolean = {
->>>>>>> 1d92202d
     val stateTableSchema = parameters.get(STATE_TABLE_SCHEMA)
     val updated = snappySession.sql(s"update ${stateTable(stateTableSchema)} " +
         s"set $BATCH_ID_COLUMN=$batchId where $QUERY_ID_COLUMN='$queryName' " +
