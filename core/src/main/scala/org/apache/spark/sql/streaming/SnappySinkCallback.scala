--- conflicted
+++ resolved
@@ -25,6 +25,7 @@
 import io.snappydata.util.ServiceUtils
 
 import org.apache.spark.Logging
+import org.apache.spark.sql._
 import org.apache.spark.sql.execution.CatalogStaleException
 import org.apache.spark.sql.execution.columnar.ExternalStoreUtils
 import org.apache.spark.sql.execution.streaming.Sink
@@ -32,7 +33,6 @@
 import org.apache.spark.sql.streaming.SnappyStoreSinkProvider.EventType._
 import org.apache.spark.sql.streaming.SnappyStoreSinkProvider._
 import org.apache.spark.sql.types.StructType
-import org.apache.spark.sql.{DataFrame, Dataset, Row, SnappyContext, SnappySession, _}
 import org.apache.spark.storage.StorageLevel
 import org.apache.spark.util.Utils
 
@@ -137,13 +137,8 @@
       .getOrElse(SINK_STATE_TABLE)
 }
 
-<<<<<<< HEAD
 case class SnappyStoreSink(snappySession: SnappySession, parameters: Map[String, String],
-    sinkCallback: SnappySinkCallback) extends Sink with SparkSupport {
-=======
-case class SnappyStoreSink(snappySession: SnappySession,
-    parameters: Map[String, String], sinkCallback: SnappySinkCallback) extends Sink with Logging {
->>>>>>> f604868a
+    sinkCallback: SnappySinkCallback) extends Sink with Logging with SparkSupport {
 
   override def addBatch(batchId: Long, data: Dataset[Row]): Unit = {
     val message = s"queryName must be specified for ${SnappyContext.SNAPPY_SINK_NAME}."
@@ -222,13 +217,8 @@
    * SPARK-16020-td18118.html
    * for a detailed discussion.
    */
-<<<<<<< HEAD
-  def convert(ds: DataFrame): DataFrame = {
+  private def convert(ds: DataFrame): DataFrame = {
     internals.internalCreateDataFrame(snappySession,
-=======
-  private def convert(ds: DataFrame): DataFrame = {
-    snappySession.internalCreateDataFrame(
->>>>>>> f604868a
       ds.queryExecution.toRdd,
       StructType(ds.schema.fields))
   }
