--- conflicted
+++ resolved
@@ -48,7 +48,7 @@
  * Most of the code is copy of JDBCRDD. We had to copy a lot of stuffs
  * as JDBCRDD has a lot of methods as private.
  */
-class RowFormatScanRDD(@transient sc: SparkContext,
+class RowFormatScanRDD(_sc: SparkContext,
     getConnection: () => Connection,
     schema: StructType,
     tableName: String,
@@ -59,7 +59,7 @@
     partitions: Array[Partition] = Array.empty[Partition],
     blockMap: Map[InternalDistributedMember, BlockManagerId] =
     Map.empty[InternalDistributedMember, BlockManagerId])
-    extends JDBCRDD(sc, getConnection, schema, tableName, columns,
+    extends JDBCRDD(_sc, getConnection, schema, tableName, columns,
       filters, partitions, connProperties.url,
       connProperties.executorConnProps) {
 
@@ -240,9 +240,9 @@
       Misc.getRegionForTable(resolvedName, true)
           .asInstanceOf[CacheDistributionAdvisee] match {
         case pr: PartitionedRegion =>
-          StoreUtils.getPartitionsPartitionedTable(sc, pr, blockMap)
+          StoreUtils.getPartitionsPartitionedTable(sparkContext, pr, blockMap)
         case dr =>
-          StoreUtils.getPartitionsReplicatedTable(sc, dr, blockMap)
+          StoreUtils.getPartitionsReplicatedTable(sparkContext, dr, blockMap)
       }
     } finally {
       conn.close()
@@ -403,32 +403,12 @@
           val v = rs.getBytes(pos)
           if (v != null) {
             val s = schema.fields(i).dataType.asInstanceOf[StructType]
-            val row = new UnsafeRow
-            row.pointTo(v, Platform.BYTE_ARRAY_OFFSET,
-              s.fields.length, v.length)
+            val row = new UnsafeRow(s.fields.length)
+            row.pointTo(v, Platform.BYTE_ARRAY_OFFSET, v.length)
             mutableRow.update(i, row)
           } else {
             mutableRow.setNullAt(i)
           }
-<<<<<<< HEAD
-        case BinaryType => mutableRow.update(i, rs.getBytes(pos))
-        case _: ArrayType =>
-          val bytes = rs.getBytes(pos)
-          val array = new UnsafeArrayData
-          array.pointTo(bytes, Platform.BYTE_ARRAY_OFFSET, bytes.length)
-          mutableRow.update(i, array)
-        case _: MapType =>
-          val bytes = rs.getBytes(pos)
-          val map = new UnsafeMapData
-          map.pointTo(bytes, Platform.BYTE_ARRAY_OFFSET, bytes.length)
-          mutableRow.update(i, map)
-        case s: StructType =>
-          val bytes = rs.getBytes(pos)
-          val row = new UnsafeRow
-          row.pointTo(bytes, bytes.length)
-          mutableRow.update(i, row)
-=======
->>>>>>> 92d1ef8c
         case _ => throw new IllegalArgumentException(
           s"Unsupported field ${schema.fields(i)}")
       }
