/*
 * Copyright (c) 2016 SnappyData, Inc. All rights reserved.
 *
 * Licensed under the Apache License, Version 2.0 (the "License"); you
 * may not use this file except in compliance with the License. You
 * may obtain a copy of the License at
 *
 * http://www.apache.org/licenses/LICENSE-2.0
 *
 * Unless required by applicable law or agreed to in writing, software
 * distributed under the License is distributed on an "AS IS" BASIS,
 * WITHOUT WARRANTIES OR CONDITIONS OF ANY KIND, either express or
 * implied. See the License for the specific language governing
 * permissions and limitations under the License. See accompanying
 * LICENSE file.
 */
package org.apache.spark.sql.execution.row

import java.sql.{Connection, ResultSet, Statement}
import java.util.GregorianCalendar

import scala.collection.mutable.ArrayBuffer

import com.gemstone.gemfire.internal.cache.{CacheDistributionAdvisee, PartitionedRegion}
import com.pivotal.gemfirexd.internal.engine.Misc
import com.pivotal.gemfirexd.internal.engine.store.AbstractCompactExecRow
import com.pivotal.gemfirexd.internal.impl.jdbc.EmbedResultSet

import org.apache.spark.sql.catalyst.InternalRow
import org.apache.spark.sql.catalyst.expressions.{SpecificMutableRow, UnsafeArrayData, UnsafeMapData, UnsafeRow}
import org.apache.spark.sql.catalyst.util.DateTimeUtils
import org.apache.spark.sql.collection.MultiExecutorLocalPartition
import org.apache.spark.sql.execution.columnar.{ExternalStoreUtils, ResultSetIterator}
import org.apache.spark.sql.execution.datasources.jdbc.JDBCRDD
import org.apache.spark.sql.execution.{CompactExecRowToMutableRow, ConnectionPool}
import org.apache.spark.sql.sources._
import org.apache.spark.sql.store.StoreUtils
import org.apache.spark.sql.types._
import org.apache.spark.unsafe.Platform
import org.apache.spark.unsafe.types.UTF8String
import org.apache.spark.{Partition, SparkContext, TaskContext}

/**
 * A scanner RDD which is very specific to Snappy store row tables.
 * This scans row tables in parallel unlike Spark's inbuilt JDBCRDD.
 * Most of the code is copy of JDBCRDD. We had to copy a lot of stuffs
 * as JDBCRDD has a lot of methods as private.
 */
class RowFormatScanRDD(_sc: SparkContext,
    getConnection: () => Connection,
    schema: StructType,
    tableName: String,
    isPartitioned: Boolean,
    columns: Array[String],
    connProperties: ConnectionProperties,
    filters: Array[Filter] = Array.empty[Filter],
<<<<<<< HEAD
    partitions: Array[Partition] = Array.empty[Partition],
    blockMap: Map[InternalDistributedMember, BlockManagerId] =
    Map.empty[InternalDistributedMember, BlockManagerId])
    extends JDBCRDD(_sc, getConnection, schema, tableName, columns,
=======
    partitions: Array[Partition] = Array.empty[Partition])
    extends JDBCRDD(sc, getConnection, schema, tableName, columns,
>>>>>>> 033b4d14
      filters, partitions, connProperties.url,
      connProperties.executorConnProps) {

  protected var filterWhereArgs: ArrayBuffer[Any] = _
  /**
   * `filters`, but as a WHERE clause suitable for injection into a SQL query.
   */
  protected val filterWhereClause: String = {
    val numFilters = filters.length
    if (numFilters > 0) {
      val sb = new StringBuilder().append(" WHERE ")
      val args = new ArrayBuffer[Any](numFilters)
      val initLen = sb.length
      filters.foreach { s =>
        compileFilter(s, sb, args, sb.length > initLen)
      }
      if (args.nonEmpty) {
        filterWhereArgs = args
        sb.toString()
      } else ""
    } else ""
  }

  // below should exactly match ExternalStoreUtils.handledFilter
  private def compileFilter(f: Filter, sb: StringBuilder,
      args: ArrayBuffer[Any], addAnd: Boolean): Unit = f match {
    case EqualTo(col, value) =>
      if (addAnd) {
        sb.append(" AND ")
      }
      sb.append(col).append(" = ?")
      args += value
    case LessThan(col, value) =>
      if (addAnd) {
        sb.append(" AND ")
      }
      sb.append(col).append(" < ?")
      args += value
    case GreaterThan(col, value) =>
      if (addAnd) {
        sb.append(" AND ")
      }
      sb.append(col).append(" > ?")
      args += value
    case LessThanOrEqual(col, value) =>
      if (addAnd) {
        sb.append(" AND ")
      }
      sb.append(col).append(" <= ?")
      args += value
    case GreaterThanOrEqual(col, value) =>
      if (addAnd) {
        sb.append(" AND ")
      }
      sb.append(col).append(" >= ?")
      args += value
    case StringStartsWith(col, value) =>
      if (addAnd) {
        sb.append(" AND ")
      }
      sb.append(col).append(" LIKE ?")
      args += (value + '%')
    case In(col, values) =>
      if (addAnd) {
        sb.append(" AND ")
      }
      sb.append(col).append(" IN (")
      (1 until values.length).foreach(v => sb.append("?,"))
      sb.append("?)")
      args ++= values
    case And(left, right) =>
      if (addAnd) {
        sb.append(" AND ")
      }
      sb.append('(')
      compileFilter(left, sb, args, addAnd = false)
      sb.append(") AND (")
      compileFilter(right, sb, args, addAnd = false)
      sb.append(')')
    case Or(left, right) =>
      if (addAnd) {
        sb.append(" AND ")
      }
      sb.append('(')
      compileFilter(left, sb, args, addAnd = false)
      sb.append(") OR (")
      compileFilter(right, sb, args, addAnd = false)
      sb.append(')')
    case _ => // no filter pushdown
  }

  /**
   * `columns`, but as a String suitable for injection into a SQL query.
   */
  protected val columnList: String = {
    if (columns.length > 0) {
      val sb = new StringBuilder()
      columns.foreach { s =>
        if (sb.nonEmpty) sb.append(',')
        sb.append(s)
      }
      sb.toString()
    } else "1"
  }

  def computeResultSet(
      thePart: Partition): (Connection, Statement, ResultSet) = {
    val conn = getConnection()

    if (isPartitioned) {
      val ps = conn.prepareStatement(
        "call sys.SET_BUCKETS_FOR_LOCAL_EXECUTION(?, ?)")
      try {
        ps.setString(1, tableName)
        ps.setInt(2, thePart.index)
        ps.executeUpdate()
      } finally {
        ps.close()
      }
    }

    val sqlText = s"SELECT $columnList FROM $tableName$filterWhereClause"
    val args = filterWhereArgs
    val stmt = conn.prepareStatement(sqlText)
    if (args ne null) {
      ExternalStoreUtils.setStatementParameters(stmt, args)
    }
    val fetchSize = connProperties.executorConnProps.getProperty("fetchSize")
    if (fetchSize ne null) {
      stmt.setFetchSize(fetchSize.toInt)
    }

    val rs = stmt.executeQuery()
    /* (hangs for some reason)
    // setup context stack for lightWeightNext calls
    val rs = stmt.executeQuery().asInstanceOf[EmbedResultSet]
    val embedConn = stmt.getConnection.asInstanceOf[EmbedConnection]
    val lcc = embedConn.getLanguageConnectionContext
    embedConn.getTR.setupContextStack()
    rs.pushStatementContext(lcc, true)
    */
    (conn, stmt, rs)
  }

  /**
   * Runs the SQL query against the JDBC driver.
   */
  override def compute(thePart: Partition,
      context: TaskContext): Iterator[InternalRow] = {
    val (conn, stmt, rs) = computeResultSet(thePart)
    val itr = new InternalRowIteratorOnRS(conn, stmt, rs, context, schema)
    // move once to next at the start (or close if no result available)
    itr.moveNext()
    // switch to optimized iterator for CompactExecRows
    rs match {
      case r: EmbedResultSet =>
        if (itr.hasNext && r.currentRow.isInstanceOf[AbstractCompactExecRow]) {
          // use the optimized iterator
          new CompactExecRowIteratorOnRS(conn, stmt, r, context, schema)
        } else {
          itr
        }
      case _ => itr
    }
  }

  override def getPreferredLocations(split: Partition): Seq[String] = {
    split.asInstanceOf[MultiExecutorLocalPartition].hostExecutorIds
  }

  override def getPartitions: Array[Partition] = {
    val conn = ConnectionPool.getPoolConnection(tableName,
      connProperties.dialect, connProperties.poolProps,
      connProperties.connProps, connProperties.hikariCP)
    try {
      val tableSchema = conn.getSchema
      val resolvedName = ExternalStoreUtils.lookupName(tableName, tableSchema)
      Misc.getRegionForTable(resolvedName, true)
          .asInstanceOf[CacheDistributionAdvisee] match {
        case pr: PartitionedRegion =>
<<<<<<< HEAD
          StoreUtils.getPartitionsPartitionedTable(sparkContext, pr, blockMap)
        case dr =>
          StoreUtils.getPartitionsReplicatedTable(sparkContext, dr, blockMap)
=======
          StoreUtils.getPartitionsPartitionedTable(sc, pr)
        case dr =>
          StoreUtils.getPartitionsReplicatedTable(sc, dr)
>>>>>>> 033b4d14
      }
    } finally {
      conn.close()
    }
  }
}

final class InternalRowIteratorOnRS(conn: Connection,
    stmt: Statement, rs: ResultSet, context: TaskContext, schema: StructType)
    extends ResultSetIterator[InternalRow](conn, stmt, rs, context) {

  private[this] lazy val defaultCal = new GregorianCalendar()

  private[this] val dataTypes: ArrayBuffer[DataType] =
    new ArrayBuffer[DataType](schema.length)

  private[this] val fieldTypes = StoreUtils.mapCatalystTypes(schema, dataTypes)

  private[this] val mutableRow = new SpecificMutableRow(dataTypes)

  override def next(): InternalRow = {
    var i = 0
    while (i < schema.length) {
      val pos = i + 1
      fieldTypes(i) match {
        case StoreUtils.STRING_TYPE =>
          val v = rs.getString(pos)
          if (v != null) {
            mutableRow.update(i, UTF8String.fromString(v))
          } else {
            mutableRow.setNullAt(i)
          }
        case StoreUtils.INT_TYPE =>
          val v = rs.getInt(pos)
          if (v != 0 || !rs.wasNull()) {
            mutableRow.setInt(i, v)
          } else {
            mutableRow.setNullAt(i)
          }
        case StoreUtils.LONG_TYPE =>
          val v = rs.getLong(pos)
          if (v != 0L || !rs.wasNull()) {
            mutableRow.setLong(i, v)
          } else {
            mutableRow.setNullAt(i)
          }
        case StoreUtils.BINARY_LONG_TYPE =>
          val bytes = rs.getBytes(pos)
          if (bytes != null) {
            var v = 0L
            var j = 0
            val numBytes = bytes.size
            while (j < numBytes) {
              v = 256 * v + (255 & bytes(j))
              j = j + 1
            }
            mutableRow.setLong(i, v)
          } else {
            mutableRow.setNullAt(i)
          }
        case StoreUtils.SHORT_TYPE =>
          val v = rs.getShort(pos)
          if (v != 0 || !rs.wasNull()) {
            mutableRow.setShort(i, v)
          } else {
            mutableRow.setNullAt(i)
          }
        case StoreUtils.BYTE_TYPE =>
          val v = rs.getByte(pos)
          if (v != 0 || !rs.wasNull()) {
            mutableRow.setByte(i, v)
          } else {
            mutableRow.setNullAt(i)
          }
        case StoreUtils.BOOLEAN_TYPE =>
          val v = rs.getBoolean(pos)
          if (!rs.wasNull()) {
            mutableRow.setBoolean(i, v)
          } else {
            mutableRow.setNullAt(i)
          }
        case StoreUtils.DECIMAL_TYPE =>
          // When connecting with Oracle DB through JDBC, the precision and
          // scale of BigDecimal object returned by ResultSet.getBigDecimal
          // is not correctly matched to the table schema reported by
          // ResultSetMetaData.getPrecision and ResultSetMetaData.getScale.
          // If inserting values like 19999 into a column with NUMBER(12, 2)
          // type, you get through a BigDecimal object with scale as 0. But the
          // dataframe schema has correct type as DecimalType(12, 2).
          // Thus, after saving the dataframe into parquet file and then
          // retrieve it, you will get wrong result 199.99. So it is needed
          // to set precision and scale for Decimal based on JDBC metadata.
          val v = rs.getBigDecimal(pos)
          if (v != null) {
            val d = schema.fields(i).dataType.asInstanceOf[DecimalType]
            mutableRow.update(i, Decimal(v, d.precision, d.scale))
          } else {
            mutableRow.setNullAt(i)
          }
        case StoreUtils.DOUBLE_TYPE =>
          val v = rs.getDouble(pos)
          if (!rs.wasNull()) {
            mutableRow.setDouble(i, v)
          } else {
            mutableRow.setNullAt(i)
          }
        case StoreUtils.FLOAT_TYPE =>
          val v = rs.getFloat(pos)
          if (!rs.wasNull()) {
            mutableRow.setFloat(i, v)
          } else {
            mutableRow.setNullAt(i)
          }
        case StoreUtils.DATE_TYPE =>
          val cal = this.defaultCal
          cal.clear()
          val v = rs.getDate(pos, cal)
          if (v != null) {
            mutableRow.setInt(i, DateTimeUtils.fromJavaDate(v))
          } else {
            mutableRow.setNullAt(i)
          }
        case StoreUtils.TIMESTAMP_TYPE =>
          val cal = this.defaultCal
          cal.clear()
          val v = rs.getTimestamp(pos, cal)
          if (v != null) {
            mutableRow.setLong(i, DateTimeUtils.fromJavaTimestamp(v))
          } else {
            mutableRow.setNullAt(i)
          }
        case StoreUtils.BINARY_TYPE =>
          val v = rs.getBytes(pos)
          if (v != null) {
            mutableRow.update(i, v)
          } else {
            mutableRow.setNullAt(i)
          }
        case StoreUtils.ARRAY_TYPE =>
          val v = rs.getBytes(pos)
          if (v != null) {
            val array = new UnsafeArrayData
            array.pointTo(v, Platform.BYTE_ARRAY_OFFSET, v.length)
            mutableRow.update(i, array)
          } else {
            mutableRow.setNullAt(i)
          }
        case StoreUtils.MAP_TYPE =>
          val v = rs.getBytes(pos)
          if (v != null) {
            val map = new UnsafeMapData
            map.pointTo(v, Platform.BYTE_ARRAY_OFFSET, v.length)
            mutableRow.update(i, map)
          } else {
            mutableRow.setNullAt(i)
          }
        case StoreUtils.STRUCT_TYPE =>
          val v = rs.getBytes(pos)
          if (v != null) {
            val s = schema.fields(i).dataType.asInstanceOf[StructType]
            val row = new UnsafeRow(s.fields.length)
            row.pointTo(v, Platform.BYTE_ARRAY_OFFSET, v.length)
            mutableRow.update(i, row)
          } else {
            mutableRow.setNullAt(i)
          }
        case _ => throw new IllegalArgumentException(
          s"Unsupported field ${schema.fields(i)}")
      }
      i = i + 1
    }
    moveNext()
    mutableRow
  }
}

final class CompactExecRowIteratorOnRS(conn: Connection,
    stmt: Statement, ers: EmbedResultSet, context: TaskContext,
    override val schema: StructType)
    extends ResultSetIterator[InternalRow](conn, stmt, ers, context)
    with CompactExecRowToMutableRow {

  private[this] val mutableRow = new SpecificMutableRow(dataTypes)

  override def next(): InternalRow = {
    val result = createInternalRow(
      ers.currentRow.asInstanceOf[AbstractCompactExecRow], mutableRow)
    moveNext()
    result
  }
}<|MERGE_RESOLUTION|>--- conflicted
+++ resolved
@@ -54,15 +54,8 @@
     columns: Array[String],
     connProperties: ConnectionProperties,
     filters: Array[Filter] = Array.empty[Filter],
-<<<<<<< HEAD
-    partitions: Array[Partition] = Array.empty[Partition],
-    blockMap: Map[InternalDistributedMember, BlockManagerId] =
-    Map.empty[InternalDistributedMember, BlockManagerId])
+    partitions: Array[Partition] = Array.empty[Partition])
     extends JDBCRDD(_sc, getConnection, schema, tableName, columns,
-=======
-    partitions: Array[Partition] = Array.empty[Partition])
-    extends JDBCRDD(sc, getConnection, schema, tableName, columns,
->>>>>>> 033b4d14
       filters, partitions, connProperties.url,
       connProperties.executorConnProps) {
 
@@ -243,15 +236,9 @@
       Misc.getRegionForTable(resolvedName, true)
           .asInstanceOf[CacheDistributionAdvisee] match {
         case pr: PartitionedRegion =>
-<<<<<<< HEAD
-          StoreUtils.getPartitionsPartitionedTable(sparkContext, pr, blockMap)
+          StoreUtils.getPartitionsPartitionedTable(sparkContext, pr)
         case dr =>
-          StoreUtils.getPartitionsReplicatedTable(sparkContext, dr, blockMap)
-=======
-          StoreUtils.getPartitionsPartitionedTable(sc, pr)
-        case dr =>
-          StoreUtils.getPartitionsReplicatedTable(sc, dr)
->>>>>>> 033b4d14
+          StoreUtils.getPartitionsReplicatedTable(sparkContext, dr)
       }
     } finally {
       conn.close()
