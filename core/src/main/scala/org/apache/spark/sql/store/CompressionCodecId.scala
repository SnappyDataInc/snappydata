--- conflicted
+++ resolved
@@ -46,10 +46,7 @@
    * in rare cases if first integer is a negative value. However it should never match
    * the IDs here because negative of codecId which is written are -1, -2, -3 resolve
    * to 0xfffffff... which should never happen since nullCount fields are non-nullable
-<<<<<<< HEAD
-=======
    * (for not updated columns we keep -1 in null count)
->>>>>>> c0721473
    * in the UnsafeRow created, so bitset cannot have 'ff' kind of patterns.
    */
   def isCompressed(codec: Int): Boolean = codec > 0 && codec <= MAX_ID
