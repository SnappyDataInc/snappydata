/*
 * Copyright (c) 2016 SnappyData, Inc. All rights reserved.
 *
 * Licensed under the Apache License, Version 2.0 (the "License"); you
 * may not use this file except in compliance with the License. You
 * may obtain a copy of the License at
 *
 * http://www.apache.org/licenses/LICENSE-2.0
 *
 * Unless required by applicable law or agreed to in writing, software
 * distributed under the License is distributed on an "AS IS" BASIS,
 * WITHOUT WARRANTIES OR CONDITIONS OF ANY KIND, either express or
 * implied. See the License for the specific language governing
 * permissions and limitations under the License. See accompanying
 * LICENSE file.
 */
package org.apache.spark.sql.store

import scala.collection.JavaConverters._
import scala.collection.generic.Growable
import scala.collection.mutable
import scala.collection.mutable.ArrayBuffer

import com.gemstone.gemfire.distributed.internal.membership.InternalDistributedMember
import com.gemstone.gemfire.internal.cache.{CacheDistributionAdvisee, PartitionedRegion}
import com.pivotal.gemfirexd.internal.engine.Misc

import org.apache.spark.sql.collection.{MultiBucketExecutorPartition, ToolsCallbackInit, Utils}
import org.apache.spark.sql.execution.columnar.ExternalStoreUtils
import org.apache.spark.sql.execution.columnar.impl.StoreCallbacksImpl
import org.apache.spark.sql.hive.SnappyStoreHiveCatalog
import org.apache.spark.sql.sources.ConnectionProperties
import org.apache.spark.sql.types._
import org.apache.spark.sql.{AnalysisException, BlockAndExecutorId, SQLContext, SnappyContext, SnappySession}
import org.apache.spark.{Logging, Partition}


object StoreUtils extends Logging {

  val PARTITION_BY = ExternalStoreUtils.PARTITION_BY
  val REPLICATE = ExternalStoreUtils.REPLICATE
  val BUCKETS = ExternalStoreUtils.BUCKETS
  val COLOCATE_WITH = "COLOCATE_WITH"
  val REDUNDANCY = "REDUNDANCY"
  val RECOVERYDELAY = "RECOVERYDELAY"
  val MAXPARTSIZE = "MAXPARTSIZE"
  val EVICTION_BY = "EVICTION_BY"
  val PERSISTENT = "PERSISTENT"
  val DISKSTORE = "DISKSTORE"
  val SERVER_GROUPS = "SERVER_GROUPS"
  val OFFHEAP = "OFFHEAP"
  val EXPIRE = "EXPIRE"
  val OVERFLOW = "OVERFLOW"

  val GEM_PARTITION_BY = "PARTITION BY"
  val GEM_BUCKETS = "BUCKETS"
  val GEM_COLOCATE_WITH = "COLOCATE WITH"
  val GEM_REDUNDANCY = "REDUNDANCY"
  val GEM_REPLICATE = "REPLICATE"
  val GEM_RECOVERYDELAY = "RECOVERYDELAY"
  val GEM_MAXPARTSIZE = "MAXPARTSIZE"
  val GEM_EVICTION_BY = "EVICTION BY"
  val GEM_PERSISTENT = "PERSISTENT"
  val GEM_SERVER_GROUPS = "SERVER GROUPS"
  val GEM_OFFHEAP = "OFFHEAP"
  val GEM_EXPIRE = "EXPIRE"
  val GEM_OVERFLOW = "EVICTACTION OVERFLOW"
  val GEM_HEAPPERCENT = "EVICTION BY LRUHEAPPERCENT "
  val PRIMARY_KEY = "PRIMARY KEY"
  val LRUCOUNT = "LRUCOUNT"
  val GEM_INDEXED_TABLE = "INDEXED_TABLE"

  // int values for Spark SQL types for efficient switching avoiding reflection
  val STRING_TYPE = 0
  val INT_TYPE = 1
  val LONG_TYPE = 2
  val BINARY_LONG_TYPE = 3
  val SHORT_TYPE = 4
  val BYTE_TYPE = 5
  val BOOLEAN_TYPE = 6
  val DECIMAL_TYPE = 7
  val DOUBLE_TYPE = 8
  val FLOAT_TYPE = 9
  val DATE_TYPE = 10
  val TIMESTAMP_TYPE = 11
  val BINARY_TYPE = 12
  val ARRAY_TYPE = 13
  val MAP_TYPE = 14
  val STRUCT_TYPE = 15

  val ddlOptions = Seq(PARTITION_BY, REPLICATE, BUCKETS, COLOCATE_WITH,
    REDUNDANCY, RECOVERYDELAY, MAXPARTSIZE, EVICTION_BY,
    PERSISTENT, SERVER_GROUPS, OFFHEAP, EXPIRE, OVERFLOW,
    GEM_INDEXED_TABLE, ExternalStoreUtils.INDEX_NAME)

  val EMPTY_STRING = ""
  val NONE = "NONE"

  val SHADOW_COLUMN_NAME = "rowid"

  val SHADOW_COLUMN = s"$SHADOW_COLUMN_NAME bigint generated always as identity"

  // with all the optimizations under SNAP-1135, RDD-bucket delinking is
  // largely not required (max 5-10% advantage in the best case) since
  // without the delinking exchange on one side can be avoided where possible
<<<<<<< HEAD
  val ENABLE_BUCKET_RDD_DELINKING = true
=======
  private[sql] val PROPERTY_BUCKET_PARTITION_LINKED = "linkBucketsToPartitions"
>>>>>>> 3000c403

  def lookupName(tableName: String, schema: String): String = {
    val lookupName = {
      if (tableName.indexOf('.') <= 0) {
        schema + '.' + tableName
      } else tableName
    }
    lookupName
  }

  private[sql] def getBucketPreferredLocations(region: PartitionedRegion,
      bucketId: Int): Seq[String] = {
    val distMembers = region.getRegionAdvisor.getBucketOwners(bucketId).asScala
    distMembers.collect {
      case m if SnappyContext.containsBlockId(m.toString) =>
        Utils.getHostExecutorId(SnappyContext.getBlockId(
          m.toString).get.blockId)
    }.toSeq
  }

  private[sql] def getPartitionsPartitionedTable(session: SnappySession,
      region: PartitionedRegion,
      linkBucketsToPartitions: Boolean): Array[Partition] = {

    val callbacks = ToolsCallbackInit.toolsCallback
    if (!linkBucketsToPartitions && callbacks != null) {
      allocateBucketsToPartitions(session, region)
    } else {
      val numPartitions = region.getTotalNumberOfBuckets

      (0 until numPartitions).map { p =>
        val prefNodes = getBucketPreferredLocations(region, p)
        val buckets = new mutable.ArrayBuffer[Int](1)
        buckets += p
        new MultiBucketExecutorPartition(p, buckets, numPartitions, prefNodes)
      }.toArray[Partition]
    }
  }

  private[sql] def getPartitionsReplicatedTable(session: SnappySession,
      region: CacheDistributionAdvisee): Array[Partition] = {

    val numPartitions = 1
    val partitions = new Array[Partition](numPartitions)

    val regionMembers = if (Utils.isLoner(session.sparkContext)) {
      Set(Misc.getGemFireCache.getDistributedSystem.getDistributedMember)
    } else {
      region.getCacheDistributionAdvisor.adviseInitializedReplicates().asScala
    }
    val prefNodes = regionMembers.collect {
      case m if SnappyContext.containsBlockId(m.toString) =>
        Utils.getHostExecutorId(SnappyContext.getBlockId(m.toString).get.blockId)
    }.toSeq
    partitions(0) = new MultiBucketExecutorPartition(0, null, 0, prefNodes)
    partitions
  }

  private def allocateBucketsToPartitions(session: SnappySession,
      region: PartitionedRegion): Array[Partition] = {

    val numTotalBuckets = region.getTotalNumberOfBuckets
    val serverToBuckets = new mutable.HashMap[InternalDistributedMember,
        (Option[BlockAndExecutorId], mutable.ArrayBuffer[Int])]()
    val adviser = region.getRegionAdvisor
    for (p <- 0 until numTotalBuckets) {
      var prefNode = adviser.getPreferredInitializedNode(p, true)
      if (prefNode == null) {
        prefNode = region.getOrCreateNodeForInitializedBucketRead(p, true)
      }
      // prefer another copy if this one does not have an executor
      val prefBlockId = SnappyContext.getBlockId(prefNode.toString) match {
        case b@Some(_) => b
        case None =>
          prefNode = adviser.getBucketOwners(p).asScala.find(m =>
            SnappyContext.containsBlockId(m.toString)).getOrElse(prefNode)
          SnappyContext.getBlockId(prefNode.toString)
      }
      val buckets = serverToBuckets.get(prefNode) match {
        case Some(b) => b._2
        case None =>
          val buckets = new mutable.ArrayBuffer[Int]()
          serverToBuckets.put(prefNode, prefBlockId -> buckets)
          buckets
      }
      buckets += p
    }
    // marker array to check that all buckets have been allocated
    val allocatedBuckets = new Array[Boolean](numTotalBuckets)
    // group buckets into as many partitions as available cores on each member
    var partitionIndex = -1
    val partitions = serverToBuckets.flatMap { case (m, (blockId, buckets)) =>
      val numBuckets = buckets.length
      val numPartitions = math.max(1, blockId.map(b => math.min(math.min(
        b.numProcessors, b.executorCores), numBuckets)).getOrElse(numBuckets))
      val minPartitions = numBuckets / numPartitions
      val remaining = numBuckets % numPartitions
      var partitionStart = 0
      (0 until numPartitions).map { index =>
        val partitionEnd = partitionStart + (
            if (index < remaining) minPartitions + 1 else minPartitions)
        // find any alternative servers for whole bucket group
        val partBuckets = buckets.slice(partitionStart, partitionEnd)
        val allAlternates = partBuckets.map { bucketId =>
          assert(!allocatedBuckets(bucketId), s"Double allocate for $bucketId")
          allocatedBuckets(bucketId) = true
          // remove self from the bucket owners before intersect;
          // add back at the start before returning the list
          val owners = adviser.getBucketOwners(bucketId)
          owners.remove(m)
          owners.asScala
        }
        // Asif: This check is needed as in my tests found reduce throwing
        // UnsupportedOperationException if the buffer is empty
        val alternates = if (allAlternates.isEmpty) {
          mutable.Set.empty[InternalDistributedMember]
        } else {
          allAlternates.reduce { (set1, set2) =>
            // empty check useful only for set on left which is result
            // of previous intersect
            if (set1.isEmpty) set1
            else set1.intersect(set2)
          }
        }
        partitionStart = partitionEnd
        val preferredLocations = (blockId :: alternates.map(mbr =>
          SnappyContext.getBlockId(mbr.toString)).toList).collect {
          case Some(b) => Utils.getHostExecutorId(b.blockId)
        }
        partitionIndex += 1
        new MultiBucketExecutorPartition(partitionIndex, partBuckets,
          numTotalBuckets, preferredLocations)
      }
    }.toArray[Partition]
    assert(allocatedBuckets.forall(_ == true),
      s"Failed to allocate a bucket (${allocatedBuckets.toSeq})")
    partitions
  }

  def initStore(sqlContext: SQLContext,
      table: String,
      schema: Option[StructType],
      partitions: Int,
      connProperties: ConnectionProperties,
      baseTable: Option[String] = None,
      dmls: ArrayBuffer[String] = ArrayBuffer.empty): Unit = {
    // TODO for SnappyCluster manager optimize this . Rather than calling this
    new StoreInitRDD(sqlContext, table, schema, partitions, connProperties,
      baseTable, dmls).collect()
  }

  def removeCachedObjects(sqlContext: SQLContext, table: String,
      registerDestroy: Boolean = false): Unit = {
    ExternalStoreUtils.removeCachedObjects(sqlContext, table, registerDestroy)
    Utils.mapExecutors(sqlContext, () => {
      StoreCallbacksImpl.executorCatalog.remove(table)
      Iterator.empty
    }).count()
    StoreCallbacksImpl.executorCatalog.remove(table)
  }

  def appendClause(sb: mutable.StringBuilder,
      getClause: () => String): Unit = {
    val clause = getClause.apply()
    if (!clause.isEmpty) {
      sb.append(s"$clause ")
    }
  }

  val pkDisallowdTypes = Seq(StringType, BinaryType,
    ArrayType, MapType, StructType)

  def getPrimaryKeyClause(parameters: mutable.Map[String, String],
      schema: StructType, context: SQLContext): String = {
    val sb = new StringBuilder()
    sb.append(parameters.get(PARTITION_BY).map(v => {
      val primaryKey = {
        v match {
          case PRIMARY_KEY => ""
          case _ =>
            val normalizedSchema = context.sessionState.catalog
                .asInstanceOf[SnappyStoreHiveCatalog]
                .normalizeSchema(schema)
            val schemaFields = Utils.schemaFields(normalizedSchema)
            val cols = v.split(",") map (_.trim)
            val normalizedCols = cols map { c =>
              if (context.conf.caseSensitiveAnalysis) {
                c
              } else {
                if (Utils.hasLowerCase(c)) Utils.toUpperCase(c) else c
              }
            }
            val prunedSchema = ExternalStoreUtils.pruneSchema(schemaFields,
              normalizedCols)

            val b = for (field <- prunedSchema.fields)
              yield !pkDisallowdTypes.contains(field.dataType)

            val includeInPK = b.forall(identity)
            if (includeInPK) {
              s"$PRIMARY_KEY ($v, $SHADOW_COLUMN_NAME)"
            } else {
              s"$PRIMARY_KEY ($SHADOW_COLUMN_NAME)"
            }
        }
      }
      primaryKey
    }).getOrElse(s"$PRIMARY_KEY ($SHADOW_COLUMN_NAME)"))
    sb.toString()
  }

  def ddlExtensionString(parameters: mutable.Map[String, String],
      isRowTable: Boolean, isShadowTable: Boolean): String = {
    val sb = new StringBuilder()

    if (!isShadowTable) {
      sb.append(parameters.remove(PARTITION_BY).map(v => {
        val (parClause) = {
          v match {
            case PRIMARY_KEY =>
              if (isRowTable) {
                s"sparkhash $PRIMARY_KEY"
              } else {
                throw Utils.analysisException("Column table cannot be " +
                    "partitioned on PRIMARY KEY as no primary key")
              }
            case _ => s"sparkhash COLUMN($v)"
          }
        }
        s"$GEM_PARTITION_BY $parClause "
      }).getOrElse(if (isRowTable) EMPTY_STRING
      else s"$GEM_PARTITION_BY COLUMN ($SHADOW_COLUMN_NAME) "))
    } else {
      parameters.remove(PARTITION_BY).foreach {
        case PRIMARY_KEY => throw Utils.analysisException("Column table " +
            "cannot be partitioned on PRIMARY KEY as no primary key")
        case _ =>
      }
    }

    if (!isShadowTable) {
      sb.append(parameters.remove(COLOCATE_WITH).map(
        v => s"$GEM_COLOCATE_WITH ($v) ").getOrElse(EMPTY_STRING))
    }

    parameters.remove(REPLICATE).foreach(v =>
      if (v.toBoolean) sb.append(GEM_REPLICATE).append(' ')
      else if (!parameters.contains(BUCKETS)) {
        sb.append(GEM_BUCKETS).append(' ').append(
          ExternalStoreUtils.DEFAULT_TABLE_BUCKETS).append(' ')
      })
    sb.append(parameters.remove(BUCKETS).map(v => s"$GEM_BUCKETS $v ")
        .getOrElse(EMPTY_STRING))
    sb.append(parameters.remove(REDUNDANCY).map(v => s"$GEM_REDUNDANCY $v ")
        .getOrElse(EMPTY_STRING))
    sb.append(parameters.remove(RECOVERYDELAY).map(
      v => s"$GEM_RECOVERYDELAY $v ").getOrElse(EMPTY_STRING))
    sb.append(parameters.remove(MAXPARTSIZE).map(v => s"$GEM_MAXPARTSIZE $v ")
        .getOrElse(EMPTY_STRING))

    // if OVERFLOW has been provided, then use HEAPPERCENT as the default
    // eviction policy (unless overridden explicitly)
    val hasOverflow = parameters.get(OVERFLOW).map(_.toBoolean)
        .getOrElse(!isRowTable && !parameters.contains(EVICTION_BY))
    val defaultEviction = if (hasOverflow) GEM_HEAPPERCENT else EMPTY_STRING
    if (!isShadowTable) {
      sb.append(parameters.remove(EVICTION_BY).map(v =>
        if (v == NONE) EMPTY_STRING else s"$GEM_EVICTION_BY $v ")
          .getOrElse(defaultEviction))
    } else {
      sb.append(parameters.remove(EVICTION_BY).map(v => {
        if (v.contains(LRUCOUNT)) {
          throw Utils.analysisException(
            "Column table cannot take LRUCOUNT as eviction policy")
        } else if (v == NONE) {
          EMPTY_STRING
        } else {
          s"$GEM_EVICTION_BY $v "
        }
      }).getOrElse(defaultEviction))
    }

    if (hasOverflow) {
      parameters.remove(OVERFLOW)
      sb.append(s"$GEM_OVERFLOW ")
    }

    var isPersistent = false
    parameters.remove(PERSISTENT).foreach { v =>
      if (v.equalsIgnoreCase("async") || v.equalsIgnoreCase("asynchronous")) {
        sb.append(s"$GEM_PERSISTENT ASYNCHRONOUS ")
        isPersistent = true
      } else if (v.equalsIgnoreCase("sync") ||
          v.equalsIgnoreCase("synchronous")) {
        sb.append(s"$GEM_PERSISTENT SYNCHRONOUS ")
        isPersistent = true
      } else {
        throw Utils.analysisException(s"Invalid value for option " +
            s"$PERSISTENT = $v (expected one of: async, sync, " +
            s"asynchronous, synchronous)")
      }
    }
    parameters.remove(DISKSTORE).foreach { v =>
      if (isPersistent) sb.append(s"'$v' ")
      else throw Utils.analysisException(
        s"Option '$DISKSTORE' requires '$PERSISTENT' option")
    }
    sb.append(parameters.remove(SERVER_GROUPS)
        .map(v => s"$GEM_SERVER_GROUPS ($v) ")
        .getOrElse(EMPTY_STRING))
    sb.append(parameters.remove(OFFHEAP).map(v =>
      if (v.equalsIgnoreCase("true")) s"$GEM_OFFHEAP " else EMPTY_STRING)
        .getOrElse(EMPTY_STRING))

    sb.append(parameters.remove(EXPIRE).map(v => {
      if (!isRowTable) {
        throw Utils.analysisException(
          "Expiry for Column table is not supported")
      }
      s"$GEM_EXPIRE ENTRY WITH TIMETOLIVE $v ACTION DESTROY"
    }).getOrElse(EMPTY_STRING))

    sb.toString()
  }

  def getPartitioningColumns(
      parameters: mutable.Map[String, String]): Seq[String] = {
    parameters.get(PARTITION_BY).map(v => {
      v.split(",").toSeq.map(a => a.trim)
    }).getOrElse(Seq.empty[String])
  }

  def validateConnProps(parameters: mutable.Map[String, String]): Unit = {
    parameters.keys.forall(v => {
      if (!ddlOptions.contains(v.toString.toUpperCase)) {
        throw new AnalysisException(
          s"Unknown options $v specified while creating table ")
      }
      true
    })
  }

  def mapCatalystTypes(schema: StructType,
      types: Growable[DataType]): Array[Int] = {
    var i = 0
    val result = new Array[Int](schema.length)
    while (i < schema.length) {
      val field = schema.fields(i)
      val dataType = field.dataType
      if (types != null) {
        types += dataType
      }
      result(i) = dataType match {
        case StringType => STRING_TYPE
        case IntegerType => INT_TYPE
        case LongType =>
          if (field.metadata.contains("binarylong")) BINARY_LONG_TYPE
          else LONG_TYPE
        case ShortType => SHORT_TYPE
        case ByteType => BYTE_TYPE
        case BooleanType => BOOLEAN_TYPE
        case _: DecimalType => DECIMAL_TYPE
        case DoubleType => DOUBLE_TYPE
        case FloatType => FLOAT_TYPE
        case DateType => DATE_TYPE
        case TimestampType => TIMESTAMP_TYPE
        case BinaryType => BINARY_TYPE
        case _: ArrayType => ARRAY_TYPE
        case _: MapType => MAP_TYPE
        case _: StructType => STRUCT_TYPE
        case _ => throw new IllegalArgumentException(
          s"Unsupported field $field")
      }
      i += 1
    }
    result
  }
}<|MERGE_RESOLUTION|>--- conflicted
+++ resolved
@@ -100,14 +100,9 @@
 
   val SHADOW_COLUMN = s"$SHADOW_COLUMN_NAME bigint generated always as identity"
 
-  // with all the optimizations under SNAP-1135, RDD-bucket delinking is
-  // largely not required (max 5-10% advantage in the best case) since
-  // without the delinking exchange on one side can be avoided where possible
-<<<<<<< HEAD
-  val ENABLE_BUCKET_RDD_DELINKING = true
-=======
+  // private property to indicate One-to-one mapping of partitions to buckets
+  // which is enabled per-query using `LinkPartitionsToBuckets` rule
   private[sql] val PROPERTY_BUCKET_PARTITION_LINKED = "linkBucketsToPartitions"
->>>>>>> 3000c403
 
   def lookupName(tableName: String, schema: String): String = {
     val lookupName = {
