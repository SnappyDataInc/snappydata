/*
 * Copyright (c) 2016 SnappyData, Inc. All rights reserved.
 *
 * Licensed under the Apache License, Version 2.0 (the "License"); you
 * may not use this file except in compliance with the License. You
 * may obtain a copy of the License at
 *
 * http://www.apache.org/licenses/LICENSE-2.0
 *
 * Unless required by applicable law or agreed to in writing, software
 * distributed under the License is distributed on an "AS IS" BASIS,
 * WITHOUT WARRANTIES OR CONDITIONS OF ANY KIND, either express or
 * implied. See the License for the specific language governing
 * permissions and limitations under the License. See accompanying
 * LICENSE file.
 */
package org.apache.spark.sql.sources

import java.sql.Connection
import java.util.Properties

import scala.collection.{mutable, Map => SMap}
import scala.util.control.NonFatal

import org.apache.spark.Logging
import org.apache.spark.sql.catalyst.analysis.UnresolvedRelation
import org.apache.spark.sql.catalyst.encoders.RowEncoder
import org.apache.spark.sql.catalyst.plans.logical.{InsertIntoTable, LogicalPlan}
import org.apache.spark.sql.execution.datasources.{CaseInsensitiveMap, DataSource}
import org.apache.spark.sql.jdbc.{JdbcDialect, JdbcType}
import org.apache.spark.sql.types._
import org.apache.spark.sql.{AnalysisException, Row, SQLContext, SaveMode, SnappySession, SparkSession}

/**
 * Some extensions to `JdbcDialect` used by Snappy implementation.
 */
abstract class JdbcExtendedDialect extends JdbcDialect {

  /** Query string to check for existence of a table */
  def tableExists(tableName: String, conn: Connection,
      context: SQLContext): Boolean =
    JdbcExtendedUtils.tableExistsInMetaData(tableName, conn, this)

  /**
   * Retrieve the jdbc / sql type for a given datatype.
   *
   * @param dataType The datatype (e.g. [[StringType]])
   * @param md       The metadata
   * @return The new JdbcType if there is an override for this DataType
   */
  def getJDBCType(dataType: DataType, md: Metadata): Option[JdbcType] =
    getJDBCType(dataType)

  /** Create a new schema. */
  def createSchema(schemaName: String, conn: Connection): Unit

  /**
   * Get the DDL to truncate a table, or null/empty
   * if truncate is not supported.
   */
  def truncateTable(tableName: String): String = s"TRUNCATE TABLE $tableName"

  def dropTable(tableName: String, conn: Connection, context: SQLContext,
      ifExists: Boolean): Unit

  def initializeTable(tableName: String, caseSensitive: Boolean,
      conn: Connection): Unit = {
  }

  def addExtraDriverProperties(isLoner: Boolean, props: Properties): Unit = {
  }

  def getPartitionByClause(col: String): String
}

object JdbcExtendedUtils extends Logging {

  // "dbtable" lower case since some other code including Spark's depends on it
  val DBTABLE_PROPERTY = "dbtable"

  val SCHEMADDL_PROPERTY = "SCHEMADDL"
  val ALLOW_EXISTING_PROPERTY = "ALLOWEXISTING"
  val BASETABLE_PROPERTY = "BASETABLE"

  // internal properties will be stored as Hive table parameters
  val TABLETYPE_PROPERTY = "EXTERNAL_SNAPPY"

  def executeUpdate(sql: String, conn: Connection): Unit = {
    val stmt = conn.createStatement()
    try {
      stmt.executeUpdate(sql)
    } finally {
      stmt.close()
    }
  }

  /**
   * Compute the schema string for this RDD.
   */
  def schemaString(schema: StructType, dialect: JdbcDialect): String = {
    val jdbcType: (DataType, Metadata) => Option[JdbcType] = dialect match {
      case ed: JdbcExtendedDialect => ed.getJDBCType
      case _ => (dataType, _) => dialect.getJDBCType(dataType)
    }
    val sb = new StringBuilder()
    schema.fields.foreach { field =>
      val dataType = field.dataType
      val typeString: String =
        jdbcType(dataType, field.metadata).map(_.databaseTypeDefinition).getOrElse(
          dataType match {
            case IntegerType => "INTEGER"
            case LongType => "BIGINT"
            case DoubleType => "DOUBLE PRECISION"
            case FloatType => "REAL"
            case ShortType => "INTEGER"
            case ByteType => "BYTE"
            case BooleanType => "BIT(1)"
            case StringType => "TEXT"
            case BinaryType => "BLOB"
            case TimestampType => "TIMESTAMP"
            case DateType => "DATE"
            case DecimalType.Fixed(precision, scale) =>
              s"DECIMAL($precision,$scale)"
            case _ => throw new IllegalArgumentException(
              s"Don't know how to save $field to JDBC")
          })
      sb.append(s", ${field.name} $typeString")
      if (!field.nullable) sb.append(" NOT NULL")
    }
    if (sb.length < 2) "" else "(".concat(sb.substring(2)).concat(")")
  }

<<<<<<< HEAD
  def getTableWithSchema(table: String, conn: Connection): (String, String) = {
=======
  def addSplitProperty(value: String, propertyName: String,
      options: SMap[String, String]): SMap[String, String] = {
    // split the string into parts for size limitation in hive metastore table
    val parts = value.grouped(3500).toSeq
    val opts = options match {
      case m: mutable.Map[String, String] => m
      case _ =>
        val m = new mutable.HashMap[String, String]
        m ++= options
        m
    }
    opts += (s"$propertyName.numParts" -> parts.size.toString)
    parts.zipWithIndex.foreach { case (part, index) =>
      opts += (s"$propertyName.part.$index" -> part)
    }
    opts
  }

  def readSplitProperty(propertyName: String,
      options: SMap[String, String]): Option[String] = {
    // read the split schema DDL string from hive metastore table parameters
    options.get(s"$propertyName.numParts") map { numParts =>
      (0 until numParts.toInt).map { index =>
        val partProp = s"$propertyName.part.$index"
        options.get(partProp) match {
          case Some(part) => part
          case None => throw new AnalysisException("Could not read " +
              s"$propertyName from metastore because it is corrupted " +
              s"(missing part $index, $numParts parts expected).")
        }
        // Stick all parts back to a single schema string.
      }.mkString
    }
  }

  def tableExistsInMetaData(table: String, conn: Connection,
      dialect: JdbcDialect): Boolean = {
    // using the JDBC meta-data API
>>>>>>> 4255299f
    val dotIndex = table.indexOf('.')
    val schemaName = if (dotIndex > 0) {
      table.substring(0, dotIndex)
    } else {
      // get the current schema
      conn.getSchema
    }
    val tableName = if (dotIndex > 0) table.substring(dotIndex + 1) else table
    (schemaName, tableName)
  }

  def tableExistsInMetaData(table: String, conn: Connection,
      dialect: JdbcDialect): Boolean = {
    val (schemaName, tableName) = getTableWithSchema(table, conn)
    try {
      // using the JDBC meta-data API
      val rs = conn.getMetaData.getTables(null, schemaName, tableName, null)
      rs.next()
    } catch {
      case _: java.sql.SQLException => false
    }
  }

  def createSchema(schemaName: String, conn: Connection,
      dialect: JdbcDialect): Unit = {
    dialect match {
      case d: JdbcExtendedDialect => d.createSchema(schemaName, conn)
      case _ => // ignore
    }
  }

  /**
   * Returns true if the table already exists in the JDBC database.
   */
  def tableExists(table: String, conn: Connection, dialect: JdbcDialect,
      context: SQLContext): Boolean = {
    dialect match {
      case d: JdbcExtendedDialect => d.tableExists(table, conn, context)

      case _ =>
        try {
          tableExistsInMetaData(table, conn, dialect)
        } catch {
          case NonFatal(_) =>
            val stmt = conn.createStatement()
            // try LIMIT clause, then FETCH FIRST and lastly COUNT
            val testQueries = Array(s"SELECT 1 FROM $table LIMIT 1",
              s"SELECT 1 FROM $table FETCH FIRST ROW ONLY",
              s"SELECT COUNT(1) FROM $table")
            for (q <- testQueries) {
              try {
                val rs = stmt.executeQuery(q)
                rs.next()
                rs.close()
                stmt.close()
                // return is not very efficient but then this code
                // is not performance sensitive
                return true
              } catch {
                case NonFatal(_) => // continue
              }
            }
            false
        }
    }
  }

  def dropTable(conn: Connection, tableName: String, dialect: JdbcDialect,
      context: SQLContext, ifExists: Boolean): Unit = {
    dialect match {
      case d: JdbcExtendedDialect =>
        d.dropTable(tableName, conn, context, ifExists)
      case _ =>
        if (!ifExists || tableExists(tableName, conn, dialect, context)) {
          JdbcExtendedUtils.executeUpdate(s"DROP TABLE $tableName", conn)
        }
    }
  }

  def truncateTable(conn: Connection, tableName: String, dialect: JdbcDialect): Unit = {
    dialect match {
      case d: JdbcExtendedDialect =>
        JdbcExtendedUtils.executeUpdate(d.truncateTable(tableName), conn)
      case _ =>
        JdbcExtendedUtils.executeUpdate(s"TRUNCATE TABLE $tableName", conn)
    }
  }

  /**
   * Create a [[DataSource]] for an external DataSource schema DDL
   * string specification.
   */
  def externalResolvedDataSource(
      snappySession: SnappySession,
      schemaString: String,
      provider: String,
      mode: SaveMode,
      options: Map[String, String],
      data: Option[LogicalPlan] = None): BaseRelation = {
    val dataSource = DataSource(snappySession, className = provider)
    val clazz: Class[_] = dataSource.providingClass
    val relation = clazz.newInstance() match {

      case dataSource: ExternalSchemaRelationProvider =>
        // add schemaString as separate property for Hive persistence
        dataSource.createRelation(snappySession.snappyContext, mode,
          new CaseInsensitiveMap(JdbcExtendedUtils.addSplitProperty(
            schemaString, JdbcExtendedUtils.SCHEMADDL_PROPERTY, options).toMap),
          schemaString, data)

      case _ => throw new AnalysisException(
        s"${clazz.getCanonicalName} is not an ExternalSchemaRelationProvider.")
    }
    relation
  }

  /**
   * Returns the SQL for prepare to insert or put rows into a table.
   */
  def getInsertOrPutString(table: String, rddSchema: StructType,
      upsert: Boolean): String = {
    val sql = new StringBuilder()
    if (upsert) {
      sql.append(s"PUT INTO $table (")
    } else {
      sql.append(s"INSERT INTO $table (")
    }
    var fieldsLeft = rddSchema.fields.length
    rddSchema.fields.foreach { field =>
      sql.append(field.name)
      if (fieldsLeft > 1) sql.append(',') else sql.append(')')
      fieldsLeft -= 1
    }
    sql.append(" VALUES (")
    fieldsLeft = rddSchema.fields.length
    while (fieldsLeft > 0) {
      sql.append('?')
      if (fieldsLeft > 1) sql.append(',') else sql.append(')')
      fieldsLeft -= 1
    }
    sql.toString()
  }

  def bulkInsertOrPut(rows: Seq[Row], sparkSession: SparkSession,
      schema: StructType, resolvedName: String, upsert: Boolean): Int = {
    val session = sparkSession.asInstanceOf[SnappySession]
    val sessionState = session.sessionState
    val tableIdent = sessionState.sqlParser.parseTableIdentifier(resolvedName)
    val encoder = RowEncoder(schema)
    val ds = session.internalCreateDataFrame(session.sparkContext.parallelize(
      rows.map(encoder.toRow)), schema)
    val plan = if (upsert) {
      PutIntoTable(
        table = UnresolvedRelation(tableIdent),
        child = ds.logicalPlan)
    } else {
      InsertIntoTable(
        table = UnresolvedRelation(tableIdent),
        partition = Map.empty[String, Option[String]],
        child = ds.logicalPlan,
        overwrite = false,
        ifNotExists = false)
    }
    session.sessionState.executePlan(plan).executedPlan.executeCollect()
        // always expect to create a TableInsertExec
        .foldLeft(0)(_ + _.getInt(0))
  }
}<|MERGE_RESOLUTION|>--- conflicted
+++ resolved
@@ -130,9 +130,6 @@
     if (sb.length < 2) "" else "(".concat(sb.substring(2)).concat(")")
   }
 
-<<<<<<< HEAD
-  def getTableWithSchema(table: String, conn: Connection): (String, String) = {
-=======
   def addSplitProperty(value: String, propertyName: String,
       options: SMap[String, String]): SMap[String, String] = {
     // split the string into parts for size limitation in hive metastore table
@@ -168,10 +165,7 @@
     }
   }
 
-  def tableExistsInMetaData(table: String, conn: Connection,
-      dialect: JdbcDialect): Boolean = {
-    // using the JDBC meta-data API
->>>>>>> 4255299f
+  def getTableWithSchema(table: String, conn: Connection): (String, String) = {
     val dotIndex = table.indexOf('.')
     val schemaName = if (dotIndex > 0) {
       table.substring(0, dotIndex)
