--- conflicted
+++ resolved
@@ -153,21 +153,12 @@
   }
 }
 
-<<<<<<< HEAD
 case class AlterTableAddDropColumnCommand(tableIdent: TableIdentifier,
-    column: StructField, isAdd: Boolean) extends RunnableCommand {
-
-  override def run(session: SparkSession): Seq[Row] = {
-    val snappySession = session.asInstanceOf[SnappySession]
-    snappySession.alterTable(tableIdent, isAdd, column)
-=======
-case class AlterTableAddColumnCommand(tableIdent: TableIdentifier,
-    addColumn: StructField, defaultValue: Option[String]) extends RunnableCommand {
-
-  override def run(session: SparkSession): Seq[Row] = {
-    val snc = session.asInstanceOf[SnappySession]
-    snc.alterTable(tableIdent, isAddColumn = true, addColumn, defaultValue)
->>>>>>> b23869c1
+    column: StructField, isAdd: Boolean, defaultValue: Option[String]) extends RunnableCommand {
+
+  override def run(session: SparkSession): Seq[Row] = {
+    val snappySession = session.asInstanceOf[SnappySession]
+    snappySession.alterTable(tableIdent, isAdd, column, defaultValue)
     Nil
   }
 }
@@ -186,15 +177,8 @@
     extends RunnableCommand {
 
   override def run(session: SparkSession): Seq[Row] = {
-<<<<<<< HEAD
     val snappySession = session.asInstanceOf[SnappySession]
     snappySession.alterTableMisc(tableIdent, sql)
-=======
-    val snc = session.asInstanceOf[SnappySession]
-    // drop column doesn't need anything apart from name so fill dummy values
-    snc.alterTable(tableIdent, isAddColumn = false,
-      StructField(column, NullType), defaultValue = None)
->>>>>>> b23869c1
     Nil
   }
 }
