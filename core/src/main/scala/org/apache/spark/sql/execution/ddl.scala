--- conflicted
+++ resolved
@@ -195,23 +195,12 @@
   }
 }
 
-<<<<<<< HEAD
-private[sql] case class AlterTableAddColumnCommand(tableIdent: TableIdentifier,
+case class AlterTableAddColumnCommand(tableIdent: TableIdentifier,
     addColumn: StructField, defaultValue: Option[String]) extends RunnableCommand {
 
   override def run(session: SparkSession): Seq[Row] = {
     val snc = session.asInstanceOf[SnappySession]
-    val catalog = snc.sessionState.catalog
-    snc.alterTable(catalog.newQualifiedTableName(tableIdent),
-      isAddColumn = true, addColumn, defaultValue)
-=======
-case class AlterTableAddColumnCommand(tableIdent: TableIdentifier,
-    addColumn: StructField) extends RunnableCommand {
-
-  override def run(session: SparkSession): Seq[Row] = {
-    val snc = session.asInstanceOf[SnappySession]
-    snc.alterTable(tableIdent, isAddColumn = true, addColumn)
->>>>>>> 0e025cfb
+    snc.alterTable(tableIdent, isAddColumn = true, addColumn, defaultValue)
     Nil
   }
 }
@@ -231,26 +220,9 @@
 
   override def run(session: SparkSession): Seq[Row] = {
     val snc = session.asInstanceOf[SnappySession]
-<<<<<<< HEAD
-    val catalog = snc.sessionState.catalog
-    val plan = try {
-      snc.sessionCatalog.lookupRelation(tableIdent)
-    } catch {
-      case tnfe: TableNotFoundException =>
-        throw tnfe
-    }
-    val structField: StructField =
-      plan.schema.find(_.name.equalsIgnoreCase(column)) match {
-        case None => throw Utils.analysisException(s"$column column" +
-            s" doesn't exist in table ${tableIdent.table}")
-        case Some(field) => field
-      }
-    val table = catalog.newQualifiedTableName(tableIdent)
-    snc.alterTable(table, isAddColumn = false, structField, defaultValue = None)
-=======
     // drop column doesn't need anything apart from name so fill dummy values
-    snc.alterTable(tableIdent, isAddColumn = false, StructField(column, NullType))
->>>>>>> 0e025cfb
+    snc.alterTable(tableIdent, isAddColumn = false,
+      StructField(column, NullType), defaultValue = None)
     Nil
   }
 }
