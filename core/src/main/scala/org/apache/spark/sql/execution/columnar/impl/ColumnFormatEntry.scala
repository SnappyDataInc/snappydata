/*
 * Copyright (c) 2017 SnappyData, Inc. All rights reserved.
 *
 * Licensed under the Apache License, Version 2.0 (the "License"); you
 * may not use this file except in compliance with the License. You
 * may obtain a copy of the License at
 *
 * http://www.apache.org/licenses/LICENSE-2.0
 *
 * Unless required by applicable law or agreed to in writing, software
 * distributed under the License is distributed on an "AS IS" BASIS,
 * WITHOUT WARRANTIES OR CONDITIONS OF ANY KIND, either express or
 * implied. See the License for the specific language governing
 * permissions and limitations under the License. See accompanying
 * LICENSE file.
 */

package org.apache.spark.sql.execution.columnar.impl

import java.io.{DataInput, DataOutput}
import java.nio.{ByteBuffer, ByteOrder}

import com.gemstone.gemfire.cache.{DiskAccessException, EntryDestroyedException, EntryOperation, Region, RegionDestroyedException}
import com.gemstone.gemfire.internal.cache._
import com.gemstone.gemfire.internal.cache.lru.Sizeable
import com.gemstone.gemfire.internal.cache.partitioned.PREntriesIterator
import com.gemstone.gemfire.internal.cache.persistence.DiskRegionView
<<<<<<< HEAD
import com.gemstone.gemfire.internal.cache.store.{ManagedDirectBufferAllocator, SerializedDiskBuffer}
import com.gemstone.gemfire.internal.shared.{BufferAllocator, ClientSharedUtils, InputStreamChannel, OutputStreamChannel, Version}
=======
import com.gemstone.gemfire.internal.cache.store.SerializedDiskBuffer
import com.gemstone.gemfire.internal.shared.unsafe.DirectBufferAllocator
import com.gemstone.gemfire.internal.shared.{ClientResolverUtils, ClientSharedUtils, HeapBufferAllocator, InputStreamChannel, OutputStreamChannel, Version}
>>>>>>> 63368f40
import com.gemstone.gemfire.internal.size.ReflectionSingleObjectSizer.REFERENCE_SIZE
import com.gemstone.gemfire.internal.{ByteBufferDataInput, DSCODE, DataSerializableFixedID, HeapDataOutputStream}
import com.pivotal.gemfirexd.internal.engine.store.{GemFireContainer, RegionKey}
import com.pivotal.gemfirexd.internal.engine.{GfxdDataSerializable, GfxdSerializable, Misc}
import com.pivotal.gemfirexd.internal.iapi.types.{DataValueDescriptor, SQLInteger, SQLLongint}
import com.pivotal.gemfirexd.internal.impl.sql.compile.TableName
import com.pivotal.gemfirexd.internal.snappy.ColumnBatchKey
import org.slf4j.Logger

import org.apache.spark.io.CompressionCodec
import org.apache.spark.memory.MemoryManagerCallback
<<<<<<< HEAD
import org.apache.spark.sql.collection.{CompressionCodecId, Utils}
import org.apache.spark.sql.execution.columnar.ColumnBatchIterator
import org.apache.spark.sql.execution.columnar.encoding.ColumnStatsSchema
=======
import org.apache.spark.sql.collection.Utils
import org.apache.spark.sql.execution.columnar.encoding.{ColumnDeleteDelta, ColumnEncoding, ColumnStatsSchema}
>>>>>>> 63368f40
import org.apache.spark.sql.execution.columnar.impl.ColumnFormatEntry.alignedSize
import org.apache.spark.unsafe.hash.Murmur3_x86_32
import org.apache.spark.{Logging, SparkEnv}

/**
 * Utility methods for column format storage keys and values.
 */
object ColumnFormatEntry extends Logging {

  private[columnar] def logger: Logger = log

  def registerTypes(): Unit = {
    // register the column key and value types
    GfxdDataSerializable.registerSqlSerializable(classOf[ColumnFormatKey])
    GfxdDataSerializable.registerSqlSerializable(classOf[ColumnFormatValue])
    GfxdDataSerializable.registerSqlSerializable(classOf[ColumnDelta])
    GfxdDataSerializable.registerSqlSerializable(classOf[ColumnDeleteDelta])
  }

<<<<<<< HEAD
  /** minimum size of buffer that will be considered for compression */
  private[columnar] val MIN_COMPRESSION_SIZE = 8192

  private[columnar] def alignedSize(size: Int) = ((size + 7) >>> 3) << 3

  private[columnar] def getCodec: CompressionCodecId.Type = {
    val env = SparkEnv.get
    CompressionCodecId.fromCodecName(
      if (env ne null) CompressionCodec.getCodecName(env.conf)
      else CompressionCodec.DEFAULT_COMPRESSION_CODEC)
  }

  private[columnar] def writeValueSerializationHeader(
      channel: OutputStreamChannel, compressed: Boolean, size: Int): Unit = {
    // write the typeId + classId and size
    channel.write(DSCODE.DS_FIXED_ID_BYTE)
    channel.write(DataSerializableFixedID.GFXD_TYPE)
    channel.write(GfxdSerializable.COLUMN_FORMAT_VALUE)
    channel.write(if (compressed) 1 else 0)
    channel.writeInt(size)
  }

  private[columnar] def compressBuffer(input: ByteBuffer): CompressedColumnValue = {
    val allocator = GemFireCacheImpl.getCurrentBufferAllocator
    var compressed = input
    val numBytes = input.remaining()
    if (numBytes >= ColumnFormatEntry.MIN_COMPRESSION_SIZE) {
      compressed = Utils.codecCompress(ColumnFormatEntry.getCodec,
        input, numBytes, allocator)
    }
    if (compressed ne input) {
      compressed.rewind()
      new CompressedColumnValue(compressed, allocator)
    } else null
  }
=======
  private[columnar] def alignedSize(size: Int) = ((size + 7) >>> 3) << 3

  val STATROW_COL_INDEX: Int = -1

  val DELTA_STATROW_COL_INDEX: Int = -2

  val DELETE_MASK_COL_INDEX: Int = -3
>>>>>>> 63368f40
}

/**
 * Key object in the column store.
 */
final class ColumnFormatKey(private[columnar] var uuid: Long,
    private[columnar] var partitionId: Int,
    private[columnar] var columnIndex: Int)
    extends GfxdDataSerializable with ColumnBatchKey with RegionKey
        with Serializable with Logging {

  // to be used only by deserialization
  def this() = this(-1L, -1, -1)

  override def getNumColumnsInTable(columnTableName: String): Int = {
    val bufferTable = ColumnFormatRelation.getTableName(columnTableName)
    val bufferRegion = Misc.getRegionForTable(bufferTable, true)
    bufferRegion.getUserAttribute.asInstanceOf[GemFireContainer].getNumColumns - 1
  }

  override def getColumnBatchRowCount(itr: PREntriesIterator[_],
      re: AbstractRegionEntry, numColumnsInTable: Int): Int = {
    val numColumns = numColumnsInTable * ColumnStatsSchema.NUM_STATS_PER_COLUMN + 1
    val currentBucketRegion = itr.getHostedBucketRegion
    if (columnIndex == ColumnFormatEntry.STATROW_COL_INDEX &&
        !re.isDestroyedOrRemoved) {
      val value = re.getValue(currentBucketRegion)
          .asInstanceOf[ColumnFormatValue]
      if (value ne null) {
        val buffer = value.getBufferRetain
        val baseRowCount = try {
          if (buffer.remaining() > 0) {
            val unsafeRow = Utils.toUnsafeRow(buffer, numColumns)
            unsafeRow.getInt(ColumnStatsSchema.COUNT_INDEX_IN_SCHEMA)
          } else 0
        } finally {
          value.release()
        }
        // decrement the deleted row count
        val deleteKey = withColumnIndex(ColumnFormatEntry.DELETE_MASK_COL_INDEX)
        val delete = currentBucketRegion.get(deleteKey, null,
          false /* generateCallbacks */, true /* disableCopyOnRead */,
          false /* preferCD */, null, null, null, null, false /* returnTombstones */,
          false /* allowReadFromHDFS */).asInstanceOf[ColumnFormatValue]
        if (delete eq null) baseRowCount
        else {
          val deleteBuffer = delete.getBufferRetain
          try {
            if (deleteBuffer.remaining() > 0) {
              val allocator = ColumnEncoding.getAllocator(deleteBuffer)
              baseRowCount - ColumnEncoding.readInt(allocator.baseObject(deleteBuffer),
                allocator.baseOffset(deleteBuffer) + deleteBuffer.position() + 8)
            } else baseRowCount
          } finally {
            delete.release()
          }
        }
      } else 0
    } else 0
  }

  def getColumnIndex: Int = columnIndex

  private[columnar] def withColumnIndex(columnIndex: Int): ColumnFormatKey =
    new ColumnFormatKey(uuid, partitionId, columnIndex)

  override def hashCode(): Int = Murmur3_x86_32.hashInt(
    ClientResolverUtils.addLongToHashOpt(uuid, columnIndex), partitionId)

  override def equals(obj: Any): Boolean = obj match {
    case k: ColumnFormatKey => uuid == k.uuid &&
        partitionId == k.partitionId && columnIndex == k.columnIndex
    case _ => false
  }

  override def getGfxdID: Byte = GfxdSerializable.COLUMN_FORMAT_KEY

  override def toData(out: DataOutput): Unit = {
    out.writeLong(uuid)
    out.writeInt(partitionId)
    out.writeInt(columnIndex)
  }

  override def fromData(in: DataInput): Unit = {
    uuid = in.readLong()
    partitionId = in.readInt()
    columnIndex = in.readInt()
  }

  override def getSizeInBytes: Int = {
    alignedSize(Sizeable.PER_OBJECT_OVERHEAD +
        8 /* uuid */ + 4 /* columnIndex */ + 4 /* partitionId */)
  }

  override def nCols(): Int = 3

  override def getKeyColumn(index: Int): DataValueDescriptor = index match {
    case 0 => new SQLLongint(uuid)
    case 1 => new SQLInteger(partitionId)
    case 2 => new SQLInteger(columnIndex)
  }

  override def getKeyColumns(keys: Array[DataValueDescriptor]): Unit = {
    keys(0) = new SQLLongint(uuid)
    keys(1) = new SQLInteger(partitionId)
    keys(2) = new SQLInteger(columnIndex)
  }

  override def getKeyColumns(keys: Array[AnyRef]): Unit = {
    keys(0) = Long.box(uuid)
    keys(1) = Int.box(partitionId)
    keys(2) = Int.box(columnIndex)
  }

  override def setRegionContext(region: LocalRegion): Unit = {}

  override def beforeSerializationWithValue(
      valueIsToken: Boolean): KeyWithRegionContext = this

  override def afterDeserializationWithValue(v: AnyRef): Unit = {}

  override def toString: String =
    s"ColumnKey(columnIndex=$columnIndex,partitionId=$partitionId,uuid=$uuid)"
}

/**
 * Partition resolver for the column store.
 */
final class ColumnPartitionResolver(tableName: TableName)
    extends InternalPartitionResolver[ColumnFormatKey, ColumnFormatValue] {

  private val regionPath = tableName.getFullTableNameAsRegionPath

  private lazy val region = Misc.getRegionByPath(regionPath)
      .asInstanceOf[PartitionedRegion]
  private lazy val rootMasterRegion = ColocationHelper.getLeaderRegionName(region)

  override def getName: String = "ColumnPartitionResolver"

  override def getRoutingObject(opDetails: EntryOperation[ColumnFormatKey,
      ColumnFormatValue]): AnyRef = Int.box(opDetails.getKey.partitionId)

  override def getRoutingObject(key: AnyRef, value: AnyRef,
      callbackArg: AnyRef, region: Region[_, _]): AnyRef = {
    Int.box(key.asInstanceOf[ColumnFormatKey].partitionId)
  }

  override val getPartitioningColumns: Array[String] = Array("PARTITIONID")

  override def getPartitioningColumnsCount: Int = 1

  override def getMasterTable(rootMaster: Boolean): String = {
    val master = if (rootMaster) rootMasterRegion else region.getColocatedWithRegion
    if (master ne null) master.getFullPath else null
  }

  override def getDDLString: String =
    s"PARTITIONER '${classOf[ColumnPartitionResolver].getName}'"

  override def close(): Unit = {}
}

/**
 * Value object in the column store simply encapsulates binary data as a
 * ByteBuffer. This can be either a direct buffer or a heap buffer depending
 * on the system off-heap configuration. The reason for a separate type is to
 * easily store data off-heap without any major changes to engine otherwise as
 * well as efficiently serialize/deserialize them directly to Oplog/socket.
 *
 * This class extends [[SerializedDiskBuffer]] to avoid a copy when
 * reading/writing from Oplog. Consequently it writes the serialization header
 * itself (typeID + classID + size) into stream as would be written by
 * DataSerializer.writeObject. This helps it avoid additional byte writes when
 * transferring data to the channels.
 */
class ColumnFormatValue extends SerializedDiskBuffer
    with GfxdSerializable with Sizeable {

  @volatile
<<<<<<< HEAD
  @transient private var columnBuffer = DiskEntry.Helper.NULL_BUFFER
  @transient private var diskId: DiskId = _
  @transient private var diskRegion: DiskRegionView = _
=======
  @transient protected var columnBuffer = DiskEntry.Helper.NULL_BUFFER
  @transient protected var diskId: DiskId = _
  @transient protected var diskRegion: DiskRegionView = _
>>>>>>> 63368f40

  def this(buffer: ByteBuffer) = {
    this()
    setBuffer(buffer)
  }

  def setBuffer(buffer: ByteBuffer,
      changeOwnerToStorage: Boolean = true): Unit = synchronized {
    val columnBuffer = GemFireCacheImpl.getCurrentBufferAllocator
        .transfer(buffer, DirectBufferAllocator.DIRECT_STORE_OBJECT_OWNER)
    if (changeOwnerToStorage && columnBuffer.isDirect) {
      MemoryManagerCallback.memoryManager.changeOffHeapOwnerToStorage(
        columnBuffer, allowNonAllocator = true)
    }
    this.columnBuffer = columnBuffer
    // reference count is required to be 1 at this point
    val refCount = this.refCount
    assert(refCount == 1, s"Unexpected refCount=$refCount")
  }

  final def isDirect: Boolean = columnBuffer.isDirect

  override final def copyToHeap(owner: String): Unit = {
    if (isDirect) {
      columnBuffer = HeapBufferAllocator.instance().transfer(columnBuffer, owner)
    }
  }

  @inline protected def duplicateBuffer(buffer: ByteBuffer): ByteBuffer = {
    // slice buffer for non-zero position so callers don't have to deal with it
    if (buffer.position() == 0) buffer.duplicate() else buffer.slice()
  }

  /**
   * Callers of this method should have a corresponding release method
   * for eager release to work else off-heap object may keep around
   * occupying system RAM until the next GC cycle. Callers may decide
   * whether to keep the [[release]] method in a finally block to ensure
   * its invocation, or do it only in normal paths because JVM reference
   * collector will eventually clean it in any case.
   *
   * Calls to this specific class are guaranteed to always return buffers
   * which have position as zero so callers can make simplifying assumptions
   * about the same.
   */
  override final def getBufferRetain: ByteBuffer = {
    if (retain()) {
<<<<<<< HEAD
      columnBuffer.duplicate()
    } else synchronized {
      // check if already read from disk by another thread and still valid
      val buffer = this.columnBuffer
      if ((buffer ne DiskEntry.Helper.NULL_BUFFER) && retain()) {
        return buffer.duplicate()
=======
      duplicateBuffer(columnBuffer)
    } else {
      var diskId: DiskId = null
      synchronized {
        // check if already read from disk by another thread and still valid
        val buffer = this.columnBuffer
        if ((buffer ne DiskEntry.Helper.NULL_BUFFER) && retain()) {
          return duplicateBuffer(buffer)
        }
        diskId = this.diskId
>>>>>>> 63368f40
      }

      // try to read using DiskId
      if (diskId ne null) {
        try {
          DiskEntry.Helper.getValueOnDisk(diskId, diskRegion) match {
            case v: ColumnFormatValue => synchronized {
              // transfer the buffer from the temporary ColumnFormatValue
              columnBuffer = v.columnBuffer
              // restart reference count from 1
              while (true) {
                val refCount = SerializedDiskBuffer.refCountUpdate.get(this)
                val updatedRefCount = if (refCount <= 0) 1 else refCount + 1
                if (SerializedDiskBuffer.refCountUpdate.compareAndSet(
                  this, refCount, updatedRefCount)) {
                  return duplicateBuffer(columnBuffer)
                }
              }
            }
            case null | _: Token => // return empty buffer
            case o => throw new IllegalStateException(
              s"unexpected value in column store $o")
          }
        } catch {
          case _: EntryDestroyedException | _: DiskAccessException |
               _: RegionDestroyedException =>
            // These exception types mean that value has disappeared from disk
            // due to compaction or bucket has moved so return empty value.
            // RegionDestroyedException is also ignored since background
            // processors like gateway event processors will not expect it.
        }
      }
      DiskEntry.Helper.NULL_BUFFER.duplicate()
    }
  }

  override final def needsRelease: Boolean = columnBuffer.isDirect

  override protected def releaseBuffer(): Unit = synchronized {
    // Remove the buffer at this point. Any further reads will need to be
    // done either using DiskId, or will return empty if no DiskId is available
    val buffer = this.columnBuffer
    if (buffer.isDirect) {
      this.columnBuffer = DiskEntry.Helper.NULL_BUFFER
<<<<<<< HEAD
      ManagedDirectBufferAllocator.instance().release(buffer)
    }
  }

  override def getDiskBufferRetain: SerializedDiskBuffer = {
    val buffer = getBufferRetain
    var compressed: CompressedColumnValue = null
    try {
      compressed = ColumnFormatEntry.compressBuffer(buffer)
      if (compressed ne null) compressed else this
    } finally {
      // if no compression was done, then don't release here which will be
      // done by the callers
      if (compressed ne null) release()
    }
  }

  override def setDiskId(id: DiskId, dr: DiskRegionView): Unit = synchronized {
=======
      DirectBufferAllocator.instance().release(buffer)
    }
  }

  override final def setDiskId(id: DiskId, dr: DiskRegionView): Unit = synchronized {
>>>>>>> 63368f40
    if (id ne null) {
      this.diskId = id
      // set/update diskRegion only if incoming value has been provided
      if (dr ne null) {
        this.diskRegion = dr
      }
    } else {
      this.diskId = null
      this.diskRegion = null
    }
  }

<<<<<<< HEAD
  override def write(channel: OutputStreamChannel): Unit = {
    val buffer = getBufferRetain
    try {
      val numBytes = buffer.remaining()
      // large buffers should never be written as such
      if (numBytes >= ColumnFormatEntry.MIN_COMPRESSION_SIZE) {
        throw new IllegalStateException(
          s"unexpected call to write(channel) with buffer size = $numBytes")
      }
      // write the serialization header first
      ColumnFormatEntry.writeValueSerializationHeader(channel,
        compressed = false, numBytes)
=======
  override final def write(channel: OutputStreamChannel): Unit = {
    // write the pre-serialized buffer as is
    val buffer = getBufferRetain
    try {
      // first write the serialization header
      // write the typeId + classId and size
      channel.write(DSCODE.DS_FIXED_ID_BYTE)
      channel.write(DataSerializableFixedID.GFXD_TYPE)
      channel.write(getGfxdID)
      channel.write(0.toByte) // padding
      channel.writeInt(buffer.limit())

>>>>>>> 63368f40
      // no need to change position back since this is a duplicate ByteBuffer
      write(channel, buffer)
    } finally {
      release()
    }
  }

<<<<<<< HEAD
  override def channelSize(): Int = 8 /* header */ + columnBuffer.remaining()

  override def size(): Int = columnBuffer.remaining()
=======
  override final def writeSerializationHeader(src: ByteBuffer,
      writeBuf: ByteBuffer): Boolean = {
    if (writeBuf.remaining() >= 8) {
      writeBuf.put(DSCODE.DS_FIXED_ID_BYTE)
      writeBuf.put(DataSerializableFixedID.GFXD_TYPE)
      writeBuf.put(getGfxdID)
      writeBuf.put(0.toByte) // padding
      if (writeBuf.order() eq ByteOrder.BIG_ENDIAN) {
        writeBuf.putInt(src.remaining())
      } else {
        writeBuf.putInt(Integer.reverseBytes(src.remaining()))
      }
      true
    } else false
  }
>>>>>>> 63368f40

  override final def channelSize(): Int = 8 /* header */ + columnBuffer.remaining()

  override final def size(): Int = columnBuffer.remaining()

  override final def getDSFID: Int = DataSerializableFixedID.GFXD_TYPE

  override def getGfxdID: Byte = GfxdSerializable.COLUMN_FORMAT_VALUE

  override def getSerializationVersions: Array[Version] = null

  override def toData(out: DataOutput): Unit = {
    val buffer = getBufferRetain
    val allocator = GemFireCacheImpl.getCurrentBufferAllocator
    var outputBuffer = buffer
    var numBytes = buffer.remaining()
    try {
<<<<<<< HEAD
=======
      val numBytes = buffer.limit()
      out.writeByte(0) // padding for 8-byte alignment
      out.writeInt(numBytes)
>>>>>>> 63368f40
      if (numBytes > 0) {
        if (numBytes >= ColumnFormatEntry.MIN_COMPRESSION_SIZE) {
          // compress the buffer
          outputBuffer = Utils.codecCompress(ColumnFormatEntry.getCodec,
            buffer, numBytes, allocator)
        }
        if (outputBuffer ne buffer) {
          // immediately release the reference on parent buffer post compression
          release()
          numBytes = outputBuffer.limit()
          out.writeByte(1)
        } else {
          out.writeByte(0)
        }
        out.writeInt(numBytes)
        out match {
          case channel: OutputStreamChannel =>
            write(channel, outputBuffer)

          case hdos: HeapDataOutputStream =>
            hdos.write(outputBuffer)

          case _ =>
<<<<<<< HEAD
            out.write(allocator.toBytes(outputBuffer))
=======
            val allocator = ColumnEncoding.getAllocator(buffer)
            out.write(allocator.toBytes(buffer))
>>>>>>> 63368f40
        }
      } else {
        out.writeInt(0)
      }
    } finally {
      if (outputBuffer ne buffer) {
        allocator.release(outputBuffer)
        // release on parent buffer has already been done
      } else {
        release()
      }
    }
  }

  override def fromData(in: DataInput): Unit = {
    val isCompressed = in.readByte() == 1
    val bufferLen = in.readInt()
    if (bufferLen > 0) {
      val allocator = GemFireCacheImpl.getCurrentBufferAllocator
      var inputBuffer: ByteBuffer = null
      in match {
        case din: ByteBufferDataInput =>
<<<<<<< HEAD
          inputBuffer = allocator.transfer(din.getInternalBuffer,
            ManagedDirectBufferAllocator.DIRECT_STORE_OBJECT_OWNER)

        case channel: InputStreamChannel =>
          inputBuffer = allocator.allocate(bufferLen, "FROMDATA")
          do {
            if (channel.read(inputBuffer) == 0) {
              // wait for a bit before retrying
              LockSupport.parkNanos(ClientSharedUtils.PARK_NANOS_FOR_READ_WRITE)
            }
          } while (inputBuffer.hasRemaining)
          inputBuffer.rewind()

        case _ =>
          // order is BIG_ENDIAN by default
          val bytes = new Array[Byte](bufferLen)
          in.readFully(bytes, 0, bufferLen)
          inputBuffer = allocator.transfer(ByteBuffer.wrap(bytes), "FROMDATA")
      }
      if (isCompressed) {
        try {
          val uncompressed = Utils.codecDecompress(inputBuffer, allocator)
          uncompressed.rewind()
          setBuffer(uncompressed)
        } finally {
          // release input buffer immediately
          allocator.release(inputBuffer)
        }
      } else {
        setBuffer(inputBuffer)
=======
          // just transfer the internal buffer; higher layer (e.g. BytesAndBits)
          // will take care not to release this buffer (if direct);
          // buffer is already positioned at start of data
          val buffer = allocator.transfer(din.getInternalBuffer,
            DirectBufferAllocator.DIRECT_STORE_OBJECT_OWNER)
          if (buffer.isDirect) {
            MemoryManagerCallback.memoryManager.changeOffHeapOwnerToStorage(
              buffer, allowNonAllocator = true)
          }
          columnBuffer = buffer

        case channel: InputStreamChannel =>
          // order is BIG_ENDIAN by default
          val buffer = allocator.allocateForStorage(numBytes)
          var numTries = 0
          do {
            if (channel.read(buffer) == 0) {
              // wait for a bit after some retries (no timeout)
              numTries += 1
              ClientSharedUtils.parkThreadForAsyncOperationIfRequired(channel, 0L, numTries)
            }
          } while (buffer.hasRemaining)
          // move to the start of data
          buffer.rewind()
          columnBuffer = buffer

        case _ =>
          // order is BIG_ENDIAN by default
          val bytes = new Array[Byte](numBytes)
          in.readFully(bytes, 0, numBytes)
          val buffer = allocator.fromBytesToStorage(bytes, 0, numBytes)
          // owner is already marked for storage
          setBuffer(buffer, changeOwnerToStorage = false)
>>>>>>> 63368f40
      }
    } else {
      columnBuffer = DiskEntry.Helper.NULL_BUFFER
    }
  }

  override def getSizeInBytes: Int = {
    // Cannot use ReflectionObjectSizer to get estimate especially for direct
    // buffer which has a reference queue all of which gets counted incorrectly.
    // Returns instantaneous size by design and not synchronized
    // (or retain/release) with capacity being valid even after releaseBuffer.
    val buffer = columnBuffer
    if (buffer.isDirect) {
      val freeMemorySize = Sizeable.PER_OBJECT_OVERHEAD + 8
      /* address */
      val cleanerSize = Sizeable.PER_OBJECT_OVERHEAD +
          REFERENCE_SIZE * 7
      /* next, prev, thunk in Cleaner, 4 in Reference */
      val bbSize = Sizeable.PER_OBJECT_OVERHEAD +
          REFERENCE_SIZE * 4 /* hb, att, cleaner, fd */ +
          5 * 4 /* 5 ints */ + 3 /* 3 bools */ + 8
      /* address */
      val size = Sizeable.PER_OBJECT_OVERHEAD +
          REFERENCE_SIZE * 3 /* BB, DiskId, DiskRegion */
      alignedSize(size) + alignedSize(bbSize) +
          alignedSize(cleanerSize) + alignedSize(freeMemorySize)
    } else {
      val hbSize = Sizeable.PER_OBJECT_OVERHEAD + 4 /* length */ +
          buffer.capacity()
      val bbSize = Sizeable.PER_OBJECT_OVERHEAD + REFERENCE_SIZE /* hb */ +
          5 * 4 /* 5 ints */ + 3 /* 3 bools */ + 8
      /* unused address */
      val size = Sizeable.PER_OBJECT_OVERHEAD +
          REFERENCE_SIZE * 3 /* BB, DiskId, DiskRegion */
      alignedSize(size) + alignedSize(bbSize) + alignedSize(hbSize)
    }
  }

  override def getOffHeapSizeInBytes: Int = {
    // Returns instantaneous size by design and not synchronized
    // (or retain/release) with capacity being valid even after releaseBuffer.
    val buffer = columnBuffer
    if (buffer.isDirect) {
      buffer.capacity() + DirectBufferAllocator.DIRECT_OBJECT_OVERHEAD
    } else 0
  }

  override def toString: String = {
    val buffer = columnBuffer.duplicate()
<<<<<<< HEAD
    s"ColumnValue[size=${buffer.remaining()} $buffer diskId=$diskId diskRegion=$diskRegion]"
  }
}

final class CompressedColumnValue(private var compressedBuffer: ByteBuffer,
    private val allocator: BufferAllocator) extends SerializedDiskBuffer {

  override def retain(): Boolean = true

  override def release(): Unit = {
    val buffer = compressedBuffer
    if (buffer ne null) {
      allocator.release(buffer)
      // should never be accessed now hence deliberately made null and not empty
      compressedBuffer = null
    }
  }

  override protected def releaseBuffer(): Unit =
    throw new UnsupportedOperationException("should not be invoked")

  override def write(channel: OutputStreamChannel): Unit = {
    val buffer = compressedBuffer
    try {
      // first write the typeId + classId and compressed size
      ColumnFormatEntry.writeValueSerializationHeader(channel,
        compressed = true, buffer.limit())
      // next write the compressed data which already has compression codec
      // and uncompressed size at the start
      write(channel, buffer)
    } finally {
      allocator.release(buffer)
      // should never be accessed now hence deliberately made null and not empty
      compressedBuffer = null
    }
  }

  override def channelSize(): Int = 8 /* header */ + compressedBuffer.limit()

  override def size(): Int = compressedBuffer.limit()

  override def setDiskId(id: DiskId, dr: DiskRegionView): Unit =
    throw new UnsupportedOperationException("should not be invoked")

  override def getOffHeapSizeInBytes: Int =
    throw new UnsupportedOperationException("should not be invoked")

  override def getBufferRetain: ByteBuffer = compressedBuffer

  override def needsRelease(): Boolean = false
}

final class ColumnFormatEncoder extends RowEncoder {

  override def toRow(entry: RegionEntry, value: AnyRef,
      container: GemFireContainer): ExecRow = {
    val batchKey = entry.getRawKey.asInstanceOf[ColumnFormatKey]
    val batchValue = value.asInstanceOf[ColumnFormatValue]
    // layout the same way as declared in ColumnFormatRelation
    val row = new ValueRow(4)
    row.setColumn(1, new SQLVarchar(batchKey.uuid))
    row.setColumn(2, new SQLInteger(batchKey.partitionId))
    row.setColumn(3, new SQLInteger(batchKey.columnIndex))
    // set value reference which will be released after thrift write;
    // this written blob does not include the serialization header
    // unlike in fromRow which does include it
    row.setColumn(4, new SQLBlob(new ClientBlob(batchValue)))
    row
=======
    s"ColumnValue[size=${buffer.remaining()} $buffer " +
        s"diskId=$diskId diskRegion=$diskRegion]"
>>>>>>> 63368f40
  }
}<|MERGE_RESOLUTION|>--- conflicted
+++ resolved
@@ -25,14 +25,9 @@
 import com.gemstone.gemfire.internal.cache.lru.Sizeable
 import com.gemstone.gemfire.internal.cache.partitioned.PREntriesIterator
 import com.gemstone.gemfire.internal.cache.persistence.DiskRegionView
-<<<<<<< HEAD
-import com.gemstone.gemfire.internal.cache.store.{ManagedDirectBufferAllocator, SerializedDiskBuffer}
-import com.gemstone.gemfire.internal.shared.{BufferAllocator, ClientSharedUtils, InputStreamChannel, OutputStreamChannel, Version}
-=======
 import com.gemstone.gemfire.internal.cache.store.SerializedDiskBuffer
 import com.gemstone.gemfire.internal.shared.unsafe.DirectBufferAllocator
-import com.gemstone.gemfire.internal.shared.{ClientResolverUtils, ClientSharedUtils, HeapBufferAllocator, InputStreamChannel, OutputStreamChannel, Version}
->>>>>>> 63368f40
+import com.gemstone.gemfire.internal.shared.{BufferAllocator, ClientResolverUtils, ClientSharedUtils, HeapBufferAllocator, InputStreamChannel, OutputStreamChannel, Version}
 import com.gemstone.gemfire.internal.size.ReflectionSingleObjectSizer.REFERENCE_SIZE
 import com.gemstone.gemfire.internal.{ByteBufferDataInput, DSCODE, DataSerializableFixedID, HeapDataOutputStream}
 import com.pivotal.gemfirexd.internal.engine.store.{GemFireContainer, RegionKey}
@@ -44,14 +39,8 @@
 
 import org.apache.spark.io.CompressionCodec
 import org.apache.spark.memory.MemoryManagerCallback
-<<<<<<< HEAD
 import org.apache.spark.sql.collection.{CompressionCodecId, Utils}
-import org.apache.spark.sql.execution.columnar.ColumnBatchIterator
-import org.apache.spark.sql.execution.columnar.encoding.ColumnStatsSchema
-=======
-import org.apache.spark.sql.collection.Utils
 import org.apache.spark.sql.execution.columnar.encoding.{ColumnDeleteDelta, ColumnEncoding, ColumnStatsSchema}
->>>>>>> 63368f40
 import org.apache.spark.sql.execution.columnar.impl.ColumnFormatEntry.alignedSize
 import org.apache.spark.unsafe.hash.Murmur3_x86_32
 import org.apache.spark.{Logging, SparkEnv}
@@ -71,7 +60,6 @@
     GfxdDataSerializable.registerSqlSerializable(classOf[ColumnDeleteDelta])
   }
 
-<<<<<<< HEAD
   /** minimum size of buffer that will be considered for compression */
   private[columnar] val MIN_COMPRESSION_SIZE = 8192
 
@@ -84,12 +72,12 @@
       else CompressionCodec.DEFAULT_COMPRESSION_CODEC)
   }
 
-  private[columnar] def writeValueSerializationHeader(
-      channel: OutputStreamChannel, compressed: Boolean, size: Int): Unit = {
+  private[columnar] def writeValueSerializationHeader(channel: OutputStreamChannel,
+      compressed: Boolean, gfxdId: Byte, size: Int): Unit = {
     // write the typeId + classId and size
     channel.write(DSCODE.DS_FIXED_ID_BYTE)
     channel.write(DataSerializableFixedID.GFXD_TYPE)
-    channel.write(GfxdSerializable.COLUMN_FORMAT_VALUE)
+    channel.write(gfxdId)
     channel.write(if (compressed) 1 else 0)
     channel.writeInt(size)
   }
@@ -107,15 +95,12 @@
       new CompressedColumnValue(compressed, allocator)
     } else null
   }
-=======
-  private[columnar] def alignedSize(size: Int) = ((size + 7) >>> 3) << 3
 
   val STATROW_COL_INDEX: Int = -1
 
   val DELTA_STATROW_COL_INDEX: Int = -2
 
   val DELETE_MASK_COL_INDEX: Int = -3
->>>>>>> 63368f40
 }
 
 /**
@@ -295,15 +280,9 @@
     with GfxdSerializable with Sizeable {
 
   @volatile
-<<<<<<< HEAD
-  @transient private var columnBuffer = DiskEntry.Helper.NULL_BUFFER
-  @transient private var diskId: DiskId = _
-  @transient private var diskRegion: DiskRegionView = _
-=======
   @transient protected var columnBuffer = DiskEntry.Helper.NULL_BUFFER
   @transient protected var diskId: DiskId = _
   @transient protected var diskRegion: DiskRegionView = _
->>>>>>> 63368f40
 
   def this(buffer: ByteBuffer) = {
     this()
@@ -351,14 +330,6 @@
    */
   override final def getBufferRetain: ByteBuffer = {
     if (retain()) {
-<<<<<<< HEAD
-      columnBuffer.duplicate()
-    } else synchronized {
-      // check if already read from disk by another thread and still valid
-      val buffer = this.columnBuffer
-      if ((buffer ne DiskEntry.Helper.NULL_BUFFER) && retain()) {
-        return buffer.duplicate()
-=======
       duplicateBuffer(columnBuffer)
     } else {
       var diskId: DiskId = null
@@ -369,7 +340,6 @@
           return duplicateBuffer(buffer)
         }
         diskId = this.diskId
->>>>>>> 63368f40
       }
 
       // try to read using DiskId
@@ -414,8 +384,7 @@
     val buffer = this.columnBuffer
     if (buffer.isDirect) {
       this.columnBuffer = DiskEntry.Helper.NULL_BUFFER
-<<<<<<< HEAD
-      ManagedDirectBufferAllocator.instance().release(buffer)
+      DirectBufferAllocator.instance().release(buffer)
     }
   }
 
@@ -432,14 +401,7 @@
     }
   }
 
-  override def setDiskId(id: DiskId, dr: DiskRegionView): Unit = synchronized {
-=======
-      DirectBufferAllocator.instance().release(buffer)
-    }
-  }
-
   override final def setDiskId(id: DiskId, dr: DiskRegionView): Unit = synchronized {
->>>>>>> 63368f40
     if (id ne null) {
       this.diskId = id
       // set/update diskRegion only if incoming value has been provided
@@ -452,8 +414,7 @@
     }
   }
 
-<<<<<<< HEAD
-  override def write(channel: OutputStreamChannel): Unit = {
+  override final def write(channel: OutputStreamChannel): Unit = {
     val buffer = getBufferRetain
     try {
       val numBytes = buffer.remaining()
@@ -462,23 +423,10 @@
         throw new IllegalStateException(
           s"unexpected call to write(channel) with buffer size = $numBytes")
       }
-      // write the serialization header first
+      // first write the serialization header
       ColumnFormatEntry.writeValueSerializationHeader(channel,
-        compressed = false, numBytes)
-=======
-  override final def write(channel: OutputStreamChannel): Unit = {
-    // write the pre-serialized buffer as is
-    val buffer = getBufferRetain
-    try {
-      // first write the serialization header
-      // write the typeId + classId and size
-      channel.write(DSCODE.DS_FIXED_ID_BYTE)
-      channel.write(DataSerializableFixedID.GFXD_TYPE)
-      channel.write(getGfxdID)
-      channel.write(0.toByte) // padding
-      channel.writeInt(buffer.limit())
-
->>>>>>> 63368f40
+        compressed = false, getGfxdID, buffer.limit())
+
       // no need to change position back since this is a duplicate ByteBuffer
       write(channel, buffer)
     } finally {
@@ -486,11 +434,6 @@
     }
   }
 
-<<<<<<< HEAD
-  override def channelSize(): Int = 8 /* header */ + columnBuffer.remaining()
-
-  override def size(): Int = columnBuffer.remaining()
-=======
   override final def writeSerializationHeader(src: ByteBuffer,
       writeBuf: ByteBuffer): Boolean = {
     if (writeBuf.remaining() >= 8) {
@@ -506,7 +449,6 @@
       true
     } else false
   }
->>>>>>> 63368f40
 
   override final def channelSize(): Int = 8 /* header */ + columnBuffer.remaining()
 
@@ -520,16 +462,10 @@
 
   override def toData(out: DataOutput): Unit = {
     val buffer = getBufferRetain
-    val allocator = GemFireCacheImpl.getCurrentBufferAllocator
+    val allocator = ColumnEncoding.getAllocator(buffer)
     var outputBuffer = buffer
-    var numBytes = buffer.remaining()
+    var numBytes = buffer.limit()
     try {
-<<<<<<< HEAD
-=======
-      val numBytes = buffer.limit()
-      out.writeByte(0) // padding for 8-byte alignment
-      out.writeInt(numBytes)
->>>>>>> 63368f40
       if (numBytes > 0) {
         if (numBytes >= ColumnFormatEntry.MIN_COMPRESSION_SIZE) {
           // compress the buffer
@@ -553,12 +489,7 @@
             hdos.write(outputBuffer)
 
           case _ =>
-<<<<<<< HEAD
             out.write(allocator.toBytes(outputBuffer))
-=======
-            val allocator = ColumnEncoding.getAllocator(buffer)
-            out.write(allocator.toBytes(buffer))
->>>>>>> 63368f40
         }
       } else {
         out.writeInt(0)
@@ -581,25 +512,35 @@
       var inputBuffer: ByteBuffer = null
       in match {
         case din: ByteBufferDataInput =>
-<<<<<<< HEAD
+          // just transfer the internal buffer; higher layer (e.g. BytesAndBits)
+          // will take care not to release this buffer (if direct);
+          // buffer is already positioned at start of data
           inputBuffer = allocator.transfer(din.getInternalBuffer,
-            ManagedDirectBufferAllocator.DIRECT_STORE_OBJECT_OWNER)
+            DirectBufferAllocator.DIRECT_STORE_OBJECT_OWNER)
+          if (inputBuffer.isDirect) {
+            MemoryManagerCallback.memoryManager.changeOffHeapOwnerToStorage(
+              inputBuffer, allowNonAllocator = true)
+          }
 
         case channel: InputStreamChannel =>
-          inputBuffer = allocator.allocate(bufferLen, "FROMDATA")
+          // order is BIG_ENDIAN by default
+          inputBuffer = allocator.allocateForStorage(bufferLen)
+          var numTries = 0
           do {
             if (channel.read(inputBuffer) == 0) {
-              // wait for a bit before retrying
-              LockSupport.parkNanos(ClientSharedUtils.PARK_NANOS_FOR_READ_WRITE)
+              // wait for a bit after some retries (no timeout)
+              numTries += 1
+              ClientSharedUtils.parkThreadForAsyncOperationIfRequired(channel, 0L, numTries)
             }
           } while (inputBuffer.hasRemaining)
+          // move to the start of data
           inputBuffer.rewind()
 
         case _ =>
           // order is BIG_ENDIAN by default
           val bytes = new Array[Byte](bufferLen)
           in.readFully(bytes, 0, bufferLen)
-          inputBuffer = allocator.transfer(ByteBuffer.wrap(bytes), "FROMDATA")
+          inputBuffer = allocator.fromBytesToStorage(bytes, 0, bufferLen)
       }
       if (isCompressed) {
         try {
@@ -612,41 +553,6 @@
         }
       } else {
         setBuffer(inputBuffer)
-=======
-          // just transfer the internal buffer; higher layer (e.g. BytesAndBits)
-          // will take care not to release this buffer (if direct);
-          // buffer is already positioned at start of data
-          val buffer = allocator.transfer(din.getInternalBuffer,
-            DirectBufferAllocator.DIRECT_STORE_OBJECT_OWNER)
-          if (buffer.isDirect) {
-            MemoryManagerCallback.memoryManager.changeOffHeapOwnerToStorage(
-              buffer, allowNonAllocator = true)
-          }
-          columnBuffer = buffer
-
-        case channel: InputStreamChannel =>
-          // order is BIG_ENDIAN by default
-          val buffer = allocator.allocateForStorage(numBytes)
-          var numTries = 0
-          do {
-            if (channel.read(buffer) == 0) {
-              // wait for a bit after some retries (no timeout)
-              numTries += 1
-              ClientSharedUtils.parkThreadForAsyncOperationIfRequired(channel, 0L, numTries)
-            }
-          } while (buffer.hasRemaining)
-          // move to the start of data
-          buffer.rewind()
-          columnBuffer = buffer
-
-        case _ =>
-          // order is BIG_ENDIAN by default
-          val bytes = new Array[Byte](numBytes)
-          in.readFully(bytes, 0, numBytes)
-          val buffer = allocator.fromBytesToStorage(bytes, 0, numBytes)
-          // owner is already marked for storage
-          setBuffer(buffer, changeOwnerToStorage = false)
->>>>>>> 63368f40
       }
     } else {
       columnBuffer = DiskEntry.Helper.NULL_BUFFER
@@ -696,7 +602,6 @@
 
   override def toString: String = {
     val buffer = columnBuffer.duplicate()
-<<<<<<< HEAD
     s"ColumnValue[size=${buffer.remaining()} $buffer diskId=$diskId diskRegion=$diskRegion]"
   }
 }
@@ -723,7 +628,7 @@
     try {
       // first write the typeId + classId and compressed size
       ColumnFormatEntry.writeValueSerializationHeader(channel,
-        compressed = true, buffer.limit())
+        compressed = true, GfxdSerializable.COLUMN_FORMAT_VALUE, buffer.limit())
       // next write the compressed data which already has compression codec
       // and uncompressed size at the start
       write(channel, buffer)
@@ -747,27 +652,4 @@
   override def getBufferRetain: ByteBuffer = compressedBuffer
 
   override def needsRelease(): Boolean = false
-}
-
-final class ColumnFormatEncoder extends RowEncoder {
-
-  override def toRow(entry: RegionEntry, value: AnyRef,
-      container: GemFireContainer): ExecRow = {
-    val batchKey = entry.getRawKey.asInstanceOf[ColumnFormatKey]
-    val batchValue = value.asInstanceOf[ColumnFormatValue]
-    // layout the same way as declared in ColumnFormatRelation
-    val row = new ValueRow(4)
-    row.setColumn(1, new SQLVarchar(batchKey.uuid))
-    row.setColumn(2, new SQLInteger(batchKey.partitionId))
-    row.setColumn(3, new SQLInteger(batchKey.columnIndex))
-    // set value reference which will be released after thrift write;
-    // this written blob does not include the serialization header
-    // unlike in fromRow which does include it
-    row.setColumn(4, new SQLBlob(new ClientBlob(batchValue)))
-    row
-=======
-    s"ColumnValue[size=${buffer.remaining()} $buffer " +
-        s"diskId=$diskId diskRegion=$diskRegion]"
->>>>>>> 63368f40
-  }
 }