/*
 * Copyright (c) 2018 SnappyData, Inc. All rights reserved.
 *
 * Licensed under the Apache License, Version 2.0 (the "License"); you
 * may not use this file except in compliance with the License. You
 * may obtain a copy of the License at
 *
 * http://www.apache.org/licenses/LICENSE-2.0
 *
 * Unless required by applicable law or agreed to in writing, software
 * distributed under the License is distributed on an "AS IS" BASIS,
 * WITHOUT WARRANTIES OR CONDITIONS OF ANY KIND, either express or
 * implied. See the License for the specific language governing
 * permissions and limitations under the License. See accompanying
 * LICENSE file.
 */
package org.apache.spark.sql

import java.util.concurrent.ConcurrentHashMap

import com.gemstone.gemfire.internal.shared.SystemProperties
import io.snappydata.QueryHint
import org.eclipse.collections.impl.map.mutable.UnifiedMap
import org.eclipse.collections.impl.set.mutable.UnifiedSet
import org.parboiled2._

import org.apache.spark.Logging
import org.apache.spark.sql.catalyst.plans.logical.LogicalPlan
import org.apache.spark.sql.catalyst.{FunctionIdentifier, TableIdentifier}
import org.apache.spark.sql.collection.Utils
import org.apache.spark.sql.types._
import org.apache.spark.sql.{SnappyParserConsts => Consts}

/**
 * Base parsing facilities for all SnappyData SQL parsers.
 */
abstract class SnappyBaseParser(session: SparkSession) extends Parser {

  protected var caseSensitive: Boolean = session.sessionState.conf.caseSensitiveAnalysis

  private[sql] final val queryHints: ConcurrentHashMap[String, String] =
    new ConcurrentHashMap[String, String](4, 0.7f, 1)

  @volatile private final var _planHints: java.util.Stack[(String, String)] = _

  /**
   * Tracks the hints that need to be applied at current plan level and will be
   * wrapped by LogicalPlanWithHints
   */
  private[sql] final def planHints: java.util.Stack[(String, String)] = {
    val hints = _planHints
    if (hints ne null) hints
    else synchronized {
      if (_planHints eq null) _planHints = new java.util.Stack[(String, String)]
      _planHints
    }
  }

  private[sql] final def hasPlanHints: Boolean = (_planHints ne null) && !_planHints.isEmpty

  protected def clearQueryHints(): Unit = {
    if (!queryHints.isEmpty) queryHints.clear()
    if (_planHints ne null) _planHints = null
  }

  protected final def commentBody: Rule0 = rule {
    "*/" | ANY ~ commentBody
  }

  /**
   * Handle query hints including plan-level like joinType that are marked to be handled later.
   */
  protected def handleQueryHint(hint: String, hintValue: String): Unit = {
    // check for a plan-level hint
    if (Consts.allowedPlanHints.contains(hint)) planHints.push(hint -> hintValue)
    queryHints.put(hint, hintValue)
  }

  protected final def commentBodyOrHint: Rule0 = rule {
    '+' ~ (Consts.whitespace.* ~ capture(CharPredicate.Alpha ~
        Consts.identifier.*) ~ Consts.whitespace.* ~
        '(' ~ capture(noneOf(Consts.hintValueEnd).*) ~ ')' ~>
        ((k: String, v: String) => handleQueryHint(k, v.trim))). + ~
        commentBody |
    commentBody
  }

  protected final def lineCommentOrHint: Rule0 = rule {
    '+' ~ (Consts.space.* ~ capture(CharPredicate.Alpha ~
        Consts.identifier.*) ~ Consts.space.* ~
        '(' ~ capture(noneOf(Consts.lineHintEnd).*) ~ ')' ~>
        ((k: String, v: String) => handleQueryHint(k, v.trim))). + ~
        noneOf(Consts.lineCommentEnd).* |
    noneOf(Consts.lineCommentEnd).*
  }

  /** The recognized whitespace characters and comments. */
  protected final def ws: Rule0 = rule {
    quiet(
      Consts.whitespace |
      '-' ~ '-' ~ lineCommentOrHint |
      '/' ~ '*' ~ (commentBodyOrHint | fail("unclosed comment"))
    ).*
  }

  /** All recognized delimiters including whitespace. */
  final def delimiter: Rule0 = rule {
    quiet((Consts.whitespace ~ ws) | &(Consts.delimiters)) | EOI
  }

  protected final def commaSep: Rule0 = rule {
    ',' ~ ws
  }

  protected final def questionMark: Rule0 = rule {
    '?' ~ ws
  }

  protected final def digits: Rule1[String] = rule {
    capture(CharPredicate.Digit. +) ~ ws
  }

  protected final def integral: Rule1[String] = rule {
    capture(Consts.plusOrMinus.? ~ CharPredicate.Digit. +) ~ ws
  }

  protected final def scientificNotation: Rule0 = rule {
    Consts.exponent ~ Consts.plusOrMinus.? ~ CharPredicate.Digit. +
  }

  protected final def stringLiteral: Rule1[String] = rule {
    '\'' ~ capture((noneOf("'") | "''").*) ~ '\'' ~ ws ~> ((s: String) =>
      if (s.indexOf("''") >= 0) s.replace("''", "'") else s)
  }

  final def keyword(k: Keyword): Rule0 = rule {
    atomic(ignoreCase(k.lower)) ~ delimiter
  }

  /**
   * Used for DataTypes. Not reserved and otherwise identical to "keyword"
   * apart from the name so as to appear properly in error messages related
   * to incorrect DataType definition.
   */
  protected final def newDataType(t: Keyword): Rule0 = rule {
    atomic(ignoreCase(t.lower)) ~ delimiter
  }

  final def sql: Rule1[LogicalPlan] = rule {
    ws ~ start ~ (';' ~ ws).* ~ EOI
  }

  protected def start: Rule1[LogicalPlan]

  protected final def unquotedIdentifier: Rule1[String] = rule {
    atomic(capture(Consts.alphaUnderscore ~ Consts.identifier.*)) ~ delimiter
  }

  protected final def identifier: Rule1[String] = rule {
    unquotedIdentifier ~> { (s: String) =>
      val ucase = Utils.toUpperCase(s)
      test(!Consts.reservedKeywords.contains(ucase)) ~
          push(if (caseSensitive) s else ucase)
    } |
    quotedIdentifier
  }

  /** allow for first character of unquoted identifier to be a numeric */
  protected final def identifierAs: Rule1[String] = rule {
    atomic(capture(Consts.identifier. +)) ~ delimiter ~> { (s: String) =>
      val ucase = Utils.toUpperCase(s)
      test(!Consts.reservedKeywords.contains(ucase)) ~
          push(if (caseSensitive) s else ucase)
    } |
    quotedIdentifier
  }

  protected final def quotedIdentifier: Rule1[String] = rule {
    atomic('`' ~ capture((noneOf("`") | "``"). +) ~ '`') ~ ws ~> { (s: String) =>
      if (s.indexOf("``") >= 0) s.replace("``", "`") else s
    } |
    atomic('"' ~ capture((noneOf("\"") | "\"\""). +) ~ '"') ~ ws ~> { (s: String) =>
      if (s.indexOf("\"\"") >= 0) s.replace("\"\"", "\"") else s
    }
  }

  /**
   * A strictIdentifier is more restricted than an identifier in that neither
   * any of the SQL reserved keywords nor non-reserved keywords will be
   * interpreted as a strictIdentifier.
   */
  protected final def strictIdentifier: Rule1[String] = rule {
    unquotedIdentifier ~> { (s: String) =>
      val ucase = Utils.toUpperCase(s)
      test(!Consts.allKeywords.contains(ucase)) ~
          push(if (caseSensitive) s else ucase)
    } |
    quotedIdentifier
  }

  // DataTypes
  // It is not useful to see long list of "expected ARRAY or BIGINT or ..."
  // for parse errors, so not making these separate rules and instead naming
  // the common rule as "datatype" which is otherwise identical to "keyword"
  final def ARRAY: Rule0 = newDataType(Consts.ARRAY)
  final def BIGINT: Rule0 = newDataType(Consts.BIGINT)
  final def BINARY: Rule0 = newDataType(Consts.BINARY)
  final def BLOB: Rule0 = newDataType(Consts.BLOB)
  final def BOOLEAN: Rule0 = newDataType(Consts.BOOLEAN)
  final def BYTE: Rule0 = newDataType(Consts.BYTE)
  final def CHAR: Rule0 = newDataType(Consts.CHAR)
  final def CLOB: Rule0 = newDataType(Consts.CLOB)
  final def DATE: Rule0 = newDataType(Consts.DATE)
  final def DECIMAL: Rule0 = newDataType(Consts.DECIMAL)
  final def DOUBLE: Rule0 = newDataType(Consts.DOUBLE)
  final def FLOAT: Rule0 = newDataType(Consts.FLOAT)
  final def INT: Rule0 = newDataType(Consts.INT)
  final def INTEGER: Rule0 = newDataType(Consts.INTEGER)
  final def LONG: Rule0 = newDataType(Consts.LONG)
  final def MAP: Rule0 = newDataType(Consts.MAP)
  final def NUMERIC: Rule0 = newDataType(Consts.NUMERIC)
  final def PRECISION: Rule0 = keyword(Consts.PRECISION)
  final def REAL: Rule0 = newDataType(Consts.REAL)
  final def SHORT: Rule0 = newDataType(Consts.SHORT)
  final def SMALLINT: Rule0 = newDataType(Consts.SMALLINT)
  final def STRING: Rule0 = newDataType(Consts.STRING)
  final def STRUCT: Rule0 = newDataType(Consts.STRUCT)
  final def TIMESTAMP: Rule0 = newDataType(Consts.TIMESTAMP)
  final def TINYINT: Rule0 = newDataType(Consts.TINYINT)
  final def VARBINARY: Rule0 = newDataType(Consts.VARBINARY)
  final def VARCHAR: Rule0 = newDataType(Consts.VARCHAR)

  protected final def fixedDecimalType: Rule1[DataType] = rule {
    (DECIMAL | NUMERIC) ~ '(' ~ ws ~ digits ~ (commaSep ~ digits).? ~ ')' ~ ws ~>
        ((precision: String, scale: Any) => DecimalType(precision.toInt,
          if (scale == None) 0 else scale.asInstanceOf[Option[String]].get.toInt))
  }

  protected final def primitiveType: Rule1[DataType] = rule {
    STRING ~> (() => StringType) |
    INTEGER ~> (() => IntegerType) |
    INT ~> (() => IntegerType) |
    BIGINT ~> (() => LongType) |
    LONG ~> (() => LongType) |
    DOUBLE ~ PRECISION.? ~> (() => DoubleType) |
    fixedDecimalType |
    DECIMAL ~> (() => DecimalType.SYSTEM_DEFAULT) |
    NUMERIC ~> (() => DecimalType.SYSTEM_DEFAULT) |
    DATE ~> (() => DateType) |
    TIMESTAMP ~> (() => TimestampType) |
    FLOAT ~> (() => FloatType) |
    REAL ~> (() => FloatType) |
    BOOLEAN ~> (() => BooleanType) |
    CLOB ~> (() => StringType) |
    BLOB ~> (() => BinaryType) |
    BINARY ~> (() => BinaryType) |
    VARBINARY ~> (() => BinaryType) |
    SMALLINT ~> (() => ShortType) |
    SHORT ~> (() => ShortType) |
    TINYINT ~> (() => ByteType) |
    BYTE ~> (() => ByteType)
  }

  protected final def charType: Rule1[DataType] = rule {
    VARCHAR ~ '(' ~ ws ~ digits ~ ')' ~ ws ~> ((_: String) => StringType) |
    CHAR ~ '(' ~ ws ~ digits ~ ')' ~ ws ~> ((_: String) => StringType)
  }

  final def dataType: Rule1[DataType] = rule {
    charType | primitiveType | arrayType | mapType | structType
  }

  protected final def arrayType: Rule1[DataType] = rule {
    ARRAY ~ '<' ~ ws ~ dataType ~ '>' ~ ws ~>
        ((t: DataType) => ArrayType(t))
  }

  protected final def mapType: Rule1[DataType] = rule {
    MAP ~ '<' ~ ws ~ dataType ~ commaSep ~ dataType ~ '>' ~ ws ~>
        ((t1: DataType, t2: DataType) => MapType(t1, t2))
  }

  protected final def structField: Rule1[StructField] = rule {
    identifier ~ ':' ~ ws ~ dataType ~> ((name: String, t: DataType) =>
      StructField(name, t, nullable = true))
  }

  protected final def structType: Rule1[DataType] = rule {
    STRUCT ~ '<' ~ ws ~ (structField * commaSep) ~ '>' ~ ws ~>
        ((f: Any) => StructType(f.asInstanceOf[Seq[StructField]].toArray))
  }

  protected final def columnCharType: Rule1[DataType] = rule {
    VARCHAR ~ '(' ~ ws ~ digits ~ ')' ~ ws ~> ((d: String) => VarcharType(d.toInt)) |
    CHAR ~ '(' ~ ws ~ digits ~ ')' ~ ws ~> ((d: String) => CharType(d.toInt)) |
    STRING ~> (() => StringType) |
    CLOB ~> (() => VarcharType(Int.MaxValue))
  }

  final def columnDataType: Rule1[DataType] = rule {
    columnCharType | primitiveType | arrayType | mapType | structType
  }

  final def tableIdentifier: Rule1[TableIdentifier] = rule {
    // case-sensitivity already taken care of properly by "identifier"
    (identifier ~ '.' ~ ws).? ~ identifier ~> ((schema: Any, table: String) =>
      TableIdentifier(table, schema.asInstanceOf[Option[String]]))
  }


  final def functionIdentifier: Rule1[FunctionIdentifier] = rule {
    // case-sensitivity already taken care of properly by "identifier"
    (identifier ~ '.' ~ ws).? ~ identifier ~> ((schema: Any, name: String) =>
      FunctionIdentifier(name, database = schema.asInstanceOf[Option[String]]))
  }
}

final class Keyword private[sql] (s: String) {
  val lower: String = Utils.toLowerCase(s)
  val upper: String = Utils.toUpperCase(s)
}

final class ParseException(msg: String, cause: Option[Throwable] = None)
    extends AnalysisException(msg, None, None, None, cause)

object SnappyParserConsts extends Logging {
  final val space: CharPredicate = CharPredicate(' ', '\t')
  final val whitespace: CharPredicate = CharPredicate(
    ' ', '\t', '\n', '\r', '\f')
  final val delimiters: CharPredicate = CharPredicate('@', '*',
    '+', '-', '<', '=', '!', '>', '/', '(', ')', ',', ';', '%', '{', '}', ':',
    '[', ']', '.', '&', '|', '^', '~', '#')
  final val lineCommentEnd: String = "\n\r\f" + EOI
  final val lineHintEnd: String = ")\n\r\f" + EOI
  final val hintValueEnd: String = ")*" + EOI
  final val underscore: CharPredicate = CharPredicate('_')
  final val identifier: CharPredicate = CharPredicate.AlphaNum ++ underscore
  final val alphaUnderscore: CharPredicate = CharPredicate.Alpha ++ underscore
  final val plusOrMinus: CharPredicate = CharPredicate('+', '-')
  final val arithmeticOperator = CharPredicate('*', '/', '%', '&', '|', '^')
  final val exponent: CharPredicate = CharPredicate('e', 'E')
  final val numeric: CharPredicate = CharPredicate.Digit ++
      CharPredicate('.')
  final val numericSuffix: CharPredicate =
    CharPredicate('D', 'd', 'F', 'f', 'L', 'l', 'B', 'b', 'S', 's', 'Y', 'y')
  final val plural: CharPredicate = CharPredicate('s', 'S')

  final val reservedKeywords: UnifiedSet[String] = new UnifiedSet[String]

  final val allKeywords: UnifiedSet[String] = new UnifiedSet[String]

  final val optimizableLikePattern: java.util.regex.Pattern =
    java.util.regex.Pattern.compile("(%?[^_%]*[^_%\\\\]%?)|([^_%]*[^_%\\\\]%[^_%]*)")

  /**
   * Define the hints that need to be applied at plan-level and will be
   * wrapped by LogicalPlanWithHints
   */
  final val allowedPlanHints: List[String] = List(QueryHint.JoinType.toString)

  // -10 in sequence will mean all arguments, -1 will mean all odd argument and
  // -2 will mean all even arguments. -3 will mean all arguments except those listed after it.
  // Empty argument array means plan caching has to be disabled.
  final val FOLDABLE_FUNCTIONS: UnifiedMap[String, Array[Int]] = Utils.toOpenHashMap(Map(
    "ROUND" -> Array(1), "BROUND" -> Array(1), "PERCENTILE" -> Array(1), "STACK" -> Array(0),
    "NTILE" -> Array(0), "STR_TO_MAP" -> Array(1, 2), "NAMED_STRUCT" -> Array(-1),
    "REFLECT" -> Array(0, 1), "JAVA_METHOD" -> Array(0, 1), "XPATH" -> Array(1),
    "XPATH_BOOLEAN" -> Array(1), "XPATH_DOUBLE" -> Array(1),
    "XPATH_NUMBER" -> Array(1), "XPATH_FLOAT" -> Array(1),
    "XPATH_INT" -> Array(1), "XPATH_LONG" -> Array(1),
    "XPATH_SHORT" -> Array(1), "XPATH_STRING" -> Array(1),
    "PERCENTILE_APPROX" -> Array(1, 2), "APPROX_PERCENTILE" -> Array(1, 2),
    "TRANSLATE" -> Array(1, 2), "UNIX_TIMESTAMP" -> Array(1),
    "TO_UNIX_TIMESTAMP" -> Array(1), "FROM_UNIX_TIMESTAMP" -> Array(1),
    "TO_UTC_TIMESTAMP" -> Array(1), "FROM_UTC_TIMESTAMP" -> Array(1),
    "FROM_UNIXTIME" -> Array(1), "TRUNC" -> Array(1), "NEXT_DAY" -> Array(1),
    "GET_JSON_OBJECT" -> Array(1), "JSON_TUPLE" -> Array(-3, 0),
    "FIRST" -> Array(1), "LAST" -> Array(1),
    "WINDOW" -> Array(1, 2, 3), "RAND" -> Array(0), "RANDN" -> Array(0),
    "PARSE_URL" -> Array(0, 1, 2),
    "LAG" -> Array(1), "LEAD" -> Array(1),
    // rand() plans are not to be cached since each run should use different seed
    // and the Spark impls create the seed in constructor rather than in generated code
    "RAND" -> Array.emptyIntArray, "RANDN" -> Array.emptyIntArray,
    "LIKE" -> Array(1), "RLIKE" -> Array(1), "APPROX_COUNT_DISTINCT" -> Array(1)))

  /**
   * Registering a Keyword with this method marks it a reserved keyword,
   * i.e. it is interpreted as a keyword wherever it may appear and is never
   * interpreted as an identifier (except if quoted).
   * <p>
   * Use this only for SQL reserved keywords.
   */
  private[sql] def reservedKeyword(s: String): Keyword = {
    val k = new Keyword(s)
    reservedKeywords.add(k.upper)
    allKeywords.add(k.upper)
    k
  }

  /**
   * Registering a Keyword with this method marks it a non-reserved keyword.
   * These can be interpreted as identifiers as per the parsing rules,
   * but never interpreted as a "strictIdentifier". In other words, use
   * "strictIdentifier" in parsing rules where there can be an ambiguity
   * between an identifier and a non-reserved keyword.
   * <p>
   * Use this for all SQL keywords used by grammar that are not reserved.
   */
  private[sql] def nonReservedKeyword(s: String): Keyword = {
    val k = new Keyword(s)
    allKeywords.add(k.upper)
    k
  }

  final val COLUMN_SOURCE = "column"
  final val ROW_SOURCE = "row"
  final val DEFAULT_SOURCE = ROW_SOURCE

  // reserved keywords
  final val ALL: Keyword = reservedKeyword("all")
  final val AND: Keyword = reservedKeyword("and")
  final val AS: Keyword = reservedKeyword("as")
  final val ASC: Keyword = reservedKeyword("asc")
  final val BETWEEN: Keyword = reservedKeyword("between")
  final val BY: Keyword = reservedKeyword("by")
  final val CASE: Keyword = reservedKeyword("case")
  final val CAST: Keyword = reservedKeyword("cast")
  final val CREATE: Keyword = reservedKeyword("create")
  final val CURRENT: Keyword = reservedKeyword("current")
  final val CURRENT_DATE: Keyword = reservedKeyword("current_date")
  final val CURRENT_TIMESTAMP: Keyword = reservedKeyword("current_timestamp")
  final val DELETE: Keyword = reservedKeyword("delete")
  final val DESC: Keyword = reservedKeyword("desc")
  final val DISTINCT: Keyword = reservedKeyword("distinct")
  final val DROP: Keyword = reservedKeyword("drop")
  final val ELSE: Keyword = reservedKeyword("else")
  final val EXCEPT: Keyword = reservedKeyword("except")
  final val EXISTS: Keyword = reservedKeyword("exists")
  final val FALSE: Keyword = reservedKeyword("false")
  final val FROM: Keyword = reservedKeyword("from")
  final val FUNCTION: Keyword = reservedKeyword("function")
  final val GROUP: Keyword = reservedKeyword("group")
  final val HAVING: Keyword = reservedKeyword("having")
  final val IN: Keyword = reservedKeyword("in")
  final val INNER: Keyword = reservedKeyword("inner")
  final val INSERT: Keyword = reservedKeyword("insert")
  final val INTERSECT: Keyword = reservedKeyword("intersect")
  final val INTO: Keyword = reservedKeyword("into")
  final val IS: Keyword = reservedKeyword("is")
  final val JOIN: Keyword = reservedKeyword("join")
  final val LEFT: Keyword = reservedKeyword("left")
  final val LIKE: Keyword = reservedKeyword("like")
  final val NOT: Keyword = reservedKeyword("not")
  final val NULL: Keyword = reservedKeyword("null")
  final val ON: Keyword = reservedKeyword("on")
  final val OR: Keyword = reservedKeyword("or")
  final val ORDER: Keyword = reservedKeyword("order")
  final val OUTER: Keyword = reservedKeyword("outer")
  final val RIGHT: Keyword = reservedKeyword("right")
  final val SCHEMA: Keyword = reservedKeyword("schema")
  final val SELECT: Keyword = reservedKeyword("select")
  final val SET: Keyword = reservedKeyword("set")
  final val TABLE: Keyword = reservedKeyword("table")
  final val THEN: Keyword = reservedKeyword("then")
  final val TO: Keyword = reservedKeyword("to")
  final val TRUE: Keyword = reservedKeyword("true")
  final val UNION: Keyword = reservedKeyword("union")
  final val UPDATE: Keyword = reservedKeyword("update")
  final val WHEN: Keyword = reservedKeyword("when")
  final val WHERE: Keyword = reservedKeyword("where")
  final val WITH: Keyword = reservedKeyword("with")

  // marked as internal keywords to prevent use in SQL
  final val HIVE_METASTORE: Keyword = reservedKeyword(SystemProperties.SNAPPY_HIVE_METASTORE)

  final val SAMPLER_WEIGHTAGE: Keyword = nonReservedKeyword(
    Utils.WEIGHTAGE_COLUMN_NAME)

  // non-reserved keywords
  final val ADD: Keyword = nonReservedKeyword("add")
  final val ALTER: Keyword = nonReservedKeyword("alter")
  final val ANTI: Keyword = nonReservedKeyword("anti")
  final val AUTHORIZATION: Keyword = nonReservedKeyword("authorization")
  final val CACHE: Keyword = nonReservedKeyword("cache")
  final val CALL: Keyword = nonReservedKeyword("call")
  final val CLEAR: Keyword = nonReservedKeyword("clear")
  final val CLUSTER: Keyword = nonReservedKeyword("cluster")
  final val CODEGEN: Keyword = nonReservedKeyword("codegen")
  final val COLUMN: Keyword = nonReservedKeyword("column")
  final val COLUMNS: Keyword = nonReservedKeyword("columns")
  final val COMMENT: Keyword = nonReservedKeyword("comment")
  final val CROSS: Keyword = nonReservedKeyword("cross")
  final val CURRENT_USER: Keyword = nonReservedKeyword("current_user")
  final val DEFAULT: Keyword = nonReservedKeyword("default")
  final val DEPLOY: Keyword = nonReservedKeyword("deploy")
  final val DESCRIBE: Keyword = nonReservedKeyword("describe")
  final val DISABLE: Keyword = nonReservedKeyword("disable")
  final val DISKSTORE: Keyword = nonReservedKeyword("diskstore")
  final val DISTRIBUTE: Keyword = nonReservedKeyword("distribute")
  final val ENABLE: Keyword = nonReservedKeyword("enable")
  final val END: Keyword = nonReservedKeyword("end")
  final val EXECUTE: Keyword = nonReservedKeyword("execute")
  final val EXPLAIN: Keyword = nonReservedKeyword("explain")
  final val EXTENDED: Keyword = nonReservedKeyword("extended")
  final val EXTERNAL: Keyword = nonReservedKeyword("external")
  final val FETCH: Keyword = nonReservedKeyword("fetch")
  final val FIRST: Keyword = nonReservedKeyword("first")
  final val FN: Keyword = nonReservedKeyword("fn")
  final val FOR: Keyword = nonReservedKeyword("for")
  final val FULL: Keyword = nonReservedKeyword("full")
  final val FUNCTIONS: Keyword = nonReservedKeyword("functions")
  final val GLOBAL: Keyword = nonReservedKeyword("global")
  final val GRANT: Keyword = nonReservedKeyword("grant")
  final val HASH: Keyword = nonReservedKeyword("hash")
  final val IF: Keyword = nonReservedKeyword("if")
  final val INDEX: Keyword = nonReservedKeyword("index")
  final val INIT: Keyword = nonReservedKeyword("init")
  final val INTERVAL: Keyword = nonReservedKeyword("interval")
  final val JAR: Keyword = nonReservedKeyword("jar")
  final val JARS: Keyword = nonReservedKeyword("jars")
  final val LAST: Keyword = nonReservedKeyword("last")
  final val LAZY: Keyword = nonReservedKeyword("lazy")
  final val LDAPGROUP: Keyword = nonReservedKeyword("ldapgroup")
  final val LEVEL: Keyword = nonReservedKeyword("level")
  final val LIMIT: Keyword = nonReservedKeyword("limit")
  final val LIST: Keyword = nonReservedKeyword("list")
  final val MEMBERS: Keyword = nonReservedKeyword("members")
  final val MINUS: Keyword = nonReservedKeyword("minus")
  final val NATURAL: Keyword = nonReservedKeyword("natural")
  final val NULLS: Keyword = nonReservedKeyword("nulls")
  final val ONLY: Keyword = nonReservedKeyword("only")
  final val OPTIONS: Keyword = nonReservedKeyword("options")
  final val OVERWRITE: Keyword = nonReservedKeyword("overwrite")
  final val PACKAGE: Keyword = nonReservedKeyword("package")
  final val PACKAGES: Keyword = nonReservedKeyword("packages")
  final val PATH: Keyword = nonReservedKeyword("path")
  final val PARTITION: Keyword = nonReservedKeyword("partition")
  final val POLICY: Keyword = nonReservedKeyword("policy")
  final val PUT: Keyword = nonReservedKeyword("put")
  final val REFRESH: Keyword = nonReservedKeyword("refresh")
  final val REGEXP: Keyword = nonReservedKeyword("regexp")
  final val RENAME: Keyword = nonReservedKeyword("rename")
  final val REPLACE: Keyword = nonReservedKeyword("replace")
  final val REVOKE: Keyword = nonReservedKeyword("revoke")
  final val REPOS: Keyword = nonReservedKeyword("repos")
  final val RESET: Keyword = nonReservedKeyword("reset")
  final val RESTRICT: Keyword = nonReservedKeyword("restrict")
  final val RLIKE: Keyword = nonReservedKeyword("rlike")
  final val SCHEMAS: Keyword = nonReservedKeyword("schemas")
  final val SECURITY: Keyword = nonReservedKeyword("security")
  final val SEMI: Keyword = nonReservedKeyword("semi")
  final val SHOW: Keyword = nonReservedKeyword("show")
  final val SORT: Keyword = nonReservedKeyword("sort")
  final val START: Keyword = nonReservedKeyword("start")
  final val STOP: Keyword = nonReservedKeyword("stop")
  final val STREAM: Keyword = nonReservedKeyword("stream")
  final val STREAMING: Keyword = nonReservedKeyword("streaming")
  final val TABLES: Keyword = nonReservedKeyword("tables")
  final val TEMPORARY: Keyword = nonReservedKeyword("temporary")
  final val TRUNCATE: Keyword = nonReservedKeyword("truncate")
  final val UNDEPLOY: Keyword = nonReservedKeyword("undeploy")
  final val UNCACHE: Keyword = nonReservedKeyword("uncache")
  final val USE: Keyword = nonReservedKeyword("use")
  final val USER: Keyword = nonReservedKeyword("user")
  final val USING: Keyword = nonReservedKeyword("using")
  final val VALUES: Keyword = nonReservedKeyword("values")
  final val VIEW: Keyword = nonReservedKeyword("view")
  final val VIEWS: Keyword = nonReservedKeyword("views")

  // Window analytical functions are non-reserved
  final val DURATION: Keyword = nonReservedKeyword("duration")
  final val FOLLOWING: Keyword = nonReservedKeyword("following")
  final val OVER: Keyword = nonReservedKeyword("over")
  final val PRECEDING: Keyword = nonReservedKeyword("preceding")
  final val RANGE: Keyword = nonReservedKeyword("range")
  final val ROW: Keyword = nonReservedKeyword("row")
  final val ROWS: Keyword = nonReservedKeyword("rows")
  final val SLIDE: Keyword = nonReservedKeyword("slide")
  final val UNBOUNDED: Keyword = nonReservedKeyword("unbounded")
  final val WINDOW: Keyword = nonReservedKeyword("window")

  // interval units are not reserved
  final val DAY: Keyword = nonReservedKeyword("day")
  final val HOUR: Keyword = nonReservedKeyword("hour")
  final val MICROSECOND: Keyword = nonReservedKeyword("microsecond")
  final val MILLISECOND: Keyword = nonReservedKeyword("millisecond")
  final val MINUTE: Keyword = nonReservedKeyword("minute")
  final val MONTH: Keyword = nonReservedKeyword("month")
  final val SECOND: Keyword = nonReservedKeyword("seconds")
  final val WEEK: Keyword = nonReservedKeyword("week")
  final val YEAR: Keyword = nonReservedKeyword("year")

  // cube, rollup, grouping sets etc are not reserved
  final val CUBE: Keyword = nonReservedKeyword("cube")
  final val ROLLUP: Keyword = nonReservedKeyword("rollup")
  final val GROUPING: Keyword = nonReservedKeyword("grouping")
  final val SETS: Keyword = nonReservedKeyword("sets")
  final val LATERAL: Keyword = nonReservedKeyword("lateral")

  // datatypes are not reserved
  final val ARRAY: Keyword = nonReservedKeyword("array")
  final val BIGINT: Keyword = nonReservedKeyword("bigint")
  final val BINARY: Keyword = nonReservedKeyword("binary")
  final val BLOB: Keyword = nonReservedKeyword("blob")
  final val BOOLEAN: Keyword = nonReservedKeyword("boolean")
  final val BYTE: Keyword = nonReservedKeyword("byte")
  final val CHAR: Keyword = nonReservedKeyword("char")
  final val CLOB: Keyword = nonReservedKeyword("clob")
  final val DATE: Keyword = nonReservedKeyword("date")
  final val DECIMAL: Keyword = nonReservedKeyword("decimal")
  final val DOUBLE: Keyword = nonReservedKeyword("double")
  final val FLOAT: Keyword = nonReservedKeyword("float")
  final val INT: Keyword = nonReservedKeyword("int")
  final val INTEGER: Keyword = nonReservedKeyword("integer")
  final val LONG: Keyword = nonReservedKeyword("long")
  final val MAP: Keyword = nonReservedKeyword("map")
  final val NUMERIC: Keyword = nonReservedKeyword("numeric")
  final val PRECISION: Keyword = nonReservedKeyword("precision")
  final val REAL: Keyword = nonReservedKeyword("real")
  final val SHORT: Keyword = nonReservedKeyword("short")
  final val SMALLINT: Keyword = nonReservedKeyword("smallint")
  final val STRING: Keyword = nonReservedKeyword("string")
  final val STRUCT: Keyword = nonReservedKeyword("struct")
  final val TIMESTAMP: Keyword = nonReservedKeyword("timestamp")
  final val TINYINT: Keyword = nonReservedKeyword("tinyint")
  final val VARBINARY: Keyword = nonReservedKeyword("varbinary")
  final val VARCHAR: Keyword = nonReservedKeyword("varchar")

  // for AQP
  final val ERROR: Keyword = nonReservedKeyword("error")
  final val ESTIMATE: Keyword = nonReservedKeyword("estimate")
  final val CONFIDENCE: Keyword = nonReservedKeyword("confidence")
  final val BEHAVIOR: Keyword = nonReservedKeyword("behavior")
  final val SAMPLE: Keyword = nonReservedKeyword("sample")
  final val TOPK: Keyword = nonReservedKeyword("topk")

  // keywords that are neither reserved nor non-reserved and can be freely
  // used as named strictIdentifier
  final val ANALYZE: Keyword = new Keyword("analyze")
  final val BUCKETS: Keyword = new Keyword("buckets")
  final val CASCADE: Keyword = new Keyword("cascade")
  final val CHECK: Keyword = new Keyword("check")
  final val CONSTRAINT: Keyword = new Keyword("constraint")
  final val CLUSTERED: Keyword = new Keyword("clustered")
  final val DATABASE: Keyword = new Keyword("database")
  final val DATABASES: Keyword = new Keyword("databases")
<<<<<<< HEAD
  final val FOREIGN: Keyword = new Keyword("foreign")
  final val FORMATTED: Keyword = new Keyword("formatted")
  final val LOAD: Keyword = new Keyword("load")
  final val MSCK: Keyword = new Keyword("msck")
  final val PARTITIONED: Keyword = nonReservedKeyword("partitioned")
  final val PURGE: Keyword = nonReservedKeyword("purge")
=======
>>>>>>> 1698bac7
  final val RETURNS: Keyword = new Keyword("returns")
  final val SORTED: Keyword = new Keyword("sorted")
  final val TBLPROPERTIES: Keyword = new Keyword("tblproperties")
  final val TEMP: Keyword = new Keyword("temp")
  final val TRIGGER: Keyword = new Keyword("trigger")
  final val UNIQUE: Keyword = new Keyword("unique")

  override def logWarning(msg: => String): Unit = super.logWarning(msg)

  override def logError(msg: => String): Unit = super.logError(msg)
}<|MERGE_RESOLUTION|>--- conflicted
+++ resolved
@@ -645,15 +645,12 @@
   final val CLUSTERED: Keyword = new Keyword("clustered")
   final val DATABASE: Keyword = new Keyword("database")
   final val DATABASES: Keyword = new Keyword("databases")
-<<<<<<< HEAD
   final val FOREIGN: Keyword = new Keyword("foreign")
   final val FORMATTED: Keyword = new Keyword("formatted")
   final val LOAD: Keyword = new Keyword("load")
   final val MSCK: Keyword = new Keyword("msck")
   final val PARTITIONED: Keyword = nonReservedKeyword("partitioned")
   final val PURGE: Keyword = nonReservedKeyword("purge")
-=======
->>>>>>> 1698bac7
   final val RETURNS: Keyword = new Keyword("returns")
   final val SORTED: Keyword = new Keyword("sorted")
   final val TBLPROPERTIES: Keyword = new Keyword("tblproperties")
