--- conflicted
+++ resolved
@@ -456,6 +456,7 @@
   final val COMMENT: Keyword = nonReservedKeyword("comment")
   final val CROSS: Keyword = nonReservedKeyword("cross")
   final val CURRENT_USER: Keyword = nonReservedKeyword("current_user")
+  final val DEFAULT: Keyword = nonReservedKeyword("default")
   final val DEPLOY: Keyword = nonReservedKeyword("deploy")
   final val DESCRIBE: Keyword = nonReservedKeyword("describe")
   final val DISABLE: Keyword = nonReservedKeyword("disable")
@@ -526,13 +527,6 @@
   final val VIEW: Keyword = nonReservedKeyword("view")
   final val SECURITY: Keyword = nonReservedKeyword("security")
   final val USER: Keyword = nonReservedKeyword("user")
-<<<<<<< HEAD
-  final val LDAPGROUP: Keyword = nonReservedKeyword("ldapgroup")
-  final val CURRENT_USER: Keyword = nonReservedKeyword("current_user")
-  final val POLICY: Keyword = nonReservedKeyword("policy")
-  final val DEFAULT: Keyword = nonReservedKeyword("default")
-=======
->>>>>>> a75bd923
 
   // Window analytical functions are non-reserved
   final val DURATION: Keyword = nonReservedKeyword("duration")
