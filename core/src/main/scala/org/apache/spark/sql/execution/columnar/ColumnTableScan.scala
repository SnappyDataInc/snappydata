/*
 * Copyright (c) 2016 SnappyData, Inc. All rights reserved.
 *
 * Licensed under the Apache License, Version 2.0 (the "License"); you
 * may not use this file except in compliance with the License. You
 * may obtain a copy of the License at
 *
 * http://www.apache.org/licenses/LICENSE-2.0
 *
 * Unless required by applicable law or agreed to in writing, software
 * distributed under the License is distributed on an "AS IS" BASIS,
 * WITHOUT WARRANTIES OR CONDITIONS OF ANY KIND, either express or
 * implied. See the License for the specific language governing
 * permissions and limitations under the License. See accompanying
 * LICENSE file.
 */
/*
 * UnionScanRDD taken from Spark's UnionRDD having the license below.
 *
 * Licensed to the Apache Software Foundation (ASF) under one or more
 * contributor license agreements.  See the NOTICE file distributed with
 * this work for additional information regarding copyright ownership.
 * The ASF licenses this file to You under the Apache License, Version 2.0
 * (the "License"); you may not use this file except in compliance with
 * the License.  You may obtain a copy of the License at
 *
 *    http://www.apache.org/licenses/LICENSE-2.0
 *
 * Unless required by applicable law or agreed to in writing, software
 * distributed under the License is distributed on an "AS IS" BASIS,
 * WITHOUT WARRANTIES OR CONDITIONS OF ANY KIND, either express or implied.
 * See the License for the specific language governing permissions and
 * limitations under the License.
 */

package org.apache.spark.sql.execution.columnar

import scala.collection.mutable.ArrayBuffer
import scala.reflect.ClassTag

import com.pivotal.gemfirexd.internal.engine.distributed.utils.GemFireXDUtils
import com.pivotal.gemfirexd.internal.engine.store.{OffHeapCompactExecRowWithLobs, ResultWasNull, RowFormatter}

import org.apache.spark.rdd.{RDD, UnionPartition}
import org.apache.spark.sql.SnappySession
import org.apache.spark.sql.catalyst.InternalRow
import org.apache.spark.sql.catalyst.dsl.expressions._
import org.apache.spark.sql.catalyst.expressions._
import org.apache.spark.sql.catalyst.expressions.codegen.{CodegenContext, ExprCode, ExpressionCanonicalizer}
import org.apache.spark.sql.collection.Utils
import org.apache.spark.sql.execution._
import org.apache.spark.sql.execution.columnar.encoding.ColumnEncoding
import org.apache.spark.sql.execution.columnar.impl.BaseColumnFormatRelation
import org.apache.spark.sql.execution.metric.{SQLMetric, SQLMetrics}
import org.apache.spark.sql.execution.row.{ResultSetEncodingAdapter, ResultSetTraversal, UnsafeRowEncodingAdapter, UnsafeRowHolder}
import org.apache.spark.sql.sources.BaseRelation
import org.apache.spark.sql.types._
import org.apache.spark.unsafe.Platform
import org.apache.spark.unsafe.types.UTF8String
import org.apache.spark.{Dependency, Partition, RangeDependency, SparkContext, TaskContext}

/**
 * Physical plan node for scanning data from a SnappyData column table RDD.
 * If user knows that the data is partitioned across all nodes, this SparkPlan
 * can be used to avoid expensive shuffle and Broadcast joins.
 * This plan overrides outputPartitioning and makes it inline with the
 * partitioning of the underlying DataSource.
 */
private[sql] final case class ColumnTableScan(
    output: Seq[Attribute],
    dataRDD: RDD[Any],
    otherRDDs: Seq[RDD[InternalRow]],
    numBuckets: Int,
    partitionColumns: Seq[Expression],
    @transient baseRelation: PartitionedDataSourceScan,
    allFilters: Seq[Expression],
    schemaAttributes: Seq[AttributeReference],
    isForSampleReservoirAsRegion: Boolean = false)
    extends PartitionedPhysicalScan(output, dataRDD, numBuckets,
      partitionColumns, baseRelation.asInstanceOf[BaseRelation])
    with CodegenSupport {

  override def getMetrics: Map[String, SQLMetric] = super.getMetrics ++ Map(
    "numRowsBuffer" -> SQLMetrics.createMetric(sparkContext,
      "number of output rows from row buffer"),
    "columnBatchesSeen" -> SQLMetrics.createMetric(sparkContext,
      "column batches seen"),
    "columnBatchesSkipped" -> SQLMetrics.createMetric(sparkContext,
      "column batches skipped by the predicate")) ++ (
      if (otherRDDs.isEmpty) Map.empty
      else Map("numRowsOtherRDDs" -> SQLMetrics.createMetric(sparkContext,
        "number of output rows from other RDDs")))

  private def generateStatPredicate(ctx: CodegenContext): String = {

    val columnBatchStatistics = relation match {
      case columnRelation: BaseColumnFormatRelation =>
        columnRelation.getColumnBatchStatistics(schemaAttributes)
      case _ => null
    }

    def getColumnBatchStatSchema: Seq[AttributeReference] =
      if (columnBatchStatistics ne null) columnBatchStatistics.schema else Nil

    def statsFor(a: Attribute) = columnBatchStatistics.forAttribute(a)

    // Returned filter predicate should return false iff it is impossible
    // for the input expression to evaluate to `true' based on statistics
    // collected about this partition batch.
    // This code is picked up from InMemoryTableScanExec
    @transient def buildFilter: PartialFunction[Expression, Expression] = {
      case And(lhs: Expression, rhs: Expression)
        if buildFilter.isDefinedAt(lhs) || buildFilter.isDefinedAt(rhs) =>
        (buildFilter.lift(lhs) ++ buildFilter.lift(rhs)).reduce(_ && _)

      case Or(lhs: Expression, rhs: Expression)
        if buildFilter.isDefinedAt(lhs) && buildFilter.isDefinedAt(rhs) =>
        buildFilter(lhs) || buildFilter(rhs)

      case EqualTo(a: AttributeReference, l: Literal) =>
        statsFor(a).lowerBound <= l && l <= statsFor(a).upperBound
      case EqualTo(l: Literal, a: AttributeReference) =>
        statsFor(a).lowerBound <= l && l <= statsFor(a).upperBound

      case LessThan(a: AttributeReference, l: Literal) => statsFor(a).lowerBound < l
      case LessThan(l: Literal, a: AttributeReference) => l < statsFor(a).upperBound

      case LessThanOrEqual(a: AttributeReference, l: Literal) => statsFor(a).lowerBound <= l
      case LessThanOrEqual(l: Literal, a: AttributeReference) => l <= statsFor(a).upperBound

      case GreaterThan(a: AttributeReference, l: Literal) => l < statsFor(a).upperBound
      case GreaterThan(l: Literal, a: AttributeReference) => statsFor(a).lowerBound < l

      case GreaterThanOrEqual(a: AttributeReference, l: Literal) => l <= statsFor(a).upperBound
      case GreaterThanOrEqual(l: Literal, a: AttributeReference) => statsFor(a).lowerBound <= l

      case StartsWith(a: AttributeReference, l: Literal) =>
        // upper bound for column (i.e. LessThan) can be found by going to
        // next value of the last character of literal
        val s = l.value.asInstanceOf[UTF8String]
        val len = s.numBytes()
        val upper = new Array[Byte](len)
        s.writeToMemory(upper, Platform.BYTE_ARRAY_OFFSET)
        var lastCharPos = len - 1
        // check for maximum unsigned value 0xff
        val max = 0xff.toByte // -1
        while (lastCharPos >= 0 && upper(lastCharPos) == max) {
          lastCharPos -= 1
        }
        val stats = statsFor(a)
        if (lastCharPos < 0) { // all bytes are 0xff
          // a >= startsWithPREFIX
          l <= stats.upperBound
        } else {
          upper(lastCharPos) = (upper(lastCharPos) + 1).toByte
          val upperLiteral = Literal(UTF8String.fromAddress(upper,
            Platform.BYTE_ARRAY_OFFSET, len), StringType)

          // a >= startsWithPREFIX && a < startsWithPREFIX+1
          l <= stats.upperBound && stats.lowerBound < upperLiteral
        }

      case IsNull(a: Attribute) => statsFor(a).nullCount > 0
      case IsNotNull(a: Attribute) => statsFor(a).count - statsFor(a).nullCount > 0
    }

    // This code is picked up from InMemoryTableScanExec
    val columnBatchStatFilters: Seq[Expression] = {
      if (relation.isInstanceOf[BaseColumnFormatRelation]) {
        allFilters.flatMap { p =>
          val filter = buildFilter.lift(p)
          val boundFilter = filter.map(BindReferences.bindReference(
            _, columnBatchStatistics.schema, allowFailures = true))

          boundFilter.foreach(_ =>
            filter.foreach(f =>
              logDebug(s"Predicate $p generates partition filter: $f")))

          // If the filter can't be resolved then we are missing required statistics.
          boundFilter.filter(_.resolved)
        }
      } else {
        Seq.empty[Expression]
      }
    }

    val columnBatchStatsSchema = getColumnBatchStatSchema
    val numStatFields = columnBatchStatsSchema.length
    val predicate = ExpressionCanonicalizer.execute(
      BindReferences.bindReference(columnBatchStatFilters
          .reduceOption(And).getOrElse(Literal(true)), columnBatchStatsSchema))
    val statRow = ctx.freshName("statRow")
    val statBytes = ctx.freshName("statBytes")
    ctx.INPUT_ROW = statRow
    ctx.currentVars = null
    val predicateEval = predicate.genCode(ctx)

    val platformClass = classOf[Platform].getName
    val columnBatchesSeen = metricTerm(ctx, "columnBatchesSeen")
    val columnBatchesSkipped = metricTerm(ctx, "columnBatchesSkipped")
    // skip filtering if nothing is to be applied
    if (predicateEval.value == "true" && predicateEval.isNull == "false") {
      return ""
    }
    val filterFunction = ctx.freshName("columnBatchFilter")
    ctx.addNewFunction(filterFunction,
      s"""
         |private boolean $filterFunction(byte[] $statBytes) {
         |  final UnsafeRow $statRow = new UnsafeRow($numStatFields);
         |  $statRow.pointTo($statBytes, $platformClass.BYTE_ARRAY_OFFSET,
         |    $statBytes.length);
         |  $columnBatchesSeen.${metricAdd("1")};
         |  // Skip the column batches based on the predicate
         |  ${predicateEval.code}
         |  if (!${predicateEval.isNull} && ${predicateEval.value}) {
         |    return true;
         |  } else {
         |    $columnBatchesSkipped.${metricAdd("1")};
         |    return false;
         |  }
         |}
       """.stripMargin)
    filterFunction
  }

  private val allRDDs = if (otherRDDs.isEmpty) rdd
  else new UnionScanRDD(rdd.sparkContext, (Seq(rdd) ++ otherRDDs)
      .asInstanceOf[Seq[RDD[Any]]])

  private val isOffHeap = GemFireXDUtils.getGemFireContainer(
    baseRelation.table, true).isOffHeap

  private val otherRDDsPartitionIndex = rdd.getNumPartitions

  @transient private val session =
    sqlContext.sparkSession.asInstanceOf[SnappySession]

  override def inputRDDs(): Seq[RDD[InternalRow]] = {
    allRDDs.asInstanceOf[RDD[InternalRow]] :: Nil
  }

  override def doProduce(ctx: CodegenContext): String = {
    val numOutputRows = metricTerm(ctx, "numOutputRows")
    val numRowsBuffer = metricTerm(ctx, "numRowsBuffer")
    val numRowsOther =
      if (otherRDDs.isEmpty) null else metricTerm(ctx, "numRowsOtherRDDs")
    val isEmbedded = baseRelation.connectionType match {
      case ConnectionType.Embedded => true
      case _ => false
    }
    // PartitionedPhysicalRDD always has one input.
    // It returns an iterator of iterators (row + column)
    // except when doing union with multiple RDDs where other
    // RDDs return iterator of UnsafeRows.
    val rowInput = ctx.freshName("rowInput")
    val colInput = ctx.freshName("colInput")
    val rowInputSRR = ctx.freshName("rowInputSRR")
    val input = ctx.freshName("input")
    val inputIsRow = s"${input}IsRow"
    val inputIsRowSRR = s"${input}IsRowSRR"
    val inputIsOtherRDD = s"${input}IsOtherRDD"
    val rs = ctx.freshName("resultSet")
    val rsIterClass = classOf[ResultSetTraversal].getName
    val unsafeHolder = if (otherRDDs.isEmpty && !isForSampleReservoirAsRegion) null
    else ctx.freshName("unsafeHolder")
    val unsafeHolderClass = classOf[UnsafeRowHolder].getName
    val stratumRowClass = classOf[StratumInternalRow].getName

    // TODO [sumedh]: Asif, why this special treatment for weightage column
    // in the code here? Why not as a normal AttributeReference in the plan
    // (or an extension of it if some special treatment is required)?
    // Also can't there be more than one weightage variables in the plan?
    val wrappedRow = if (isForSampleReservoirAsRegion) ctx.freshName("wrappedRow")
    else null
    val (weightVarName, weightAssignCode) = if (isForSampleReservoirAsRegion &&
        output.exists(_.name == Utils.WEIGHTAGE_COLUMN_NAME)) {
      val varName = ctx.freshName("weightage")
      ctx.addMutableState("long", varName, s"$varName = 0;")
      (varName, s"$varName = $wrappedRow.weight();")
    } else ("", "")

    val colItrClass = if (!isEmbedded) classOf[CachedBatchIteratorOnRS].getName
    else if (isOffHeap) classOf[OffHeapLobsIteratorOnScan].getName
    else classOf[ByteArraysIteratorOnScan].getName

    if (otherRDDs.isEmpty) {
      if (isForSampleReservoirAsRegion) {
        ctx.addMutableState("scala.collection.Iterator",
          rowInputSRR, s"$rowInputSRR = (scala.collection.Iterator)inputs[0].next();")
        ctx.addMutableState(unsafeHolderClass, unsafeHolder,
          s"$unsafeHolder = new $unsafeHolderClass();")
        ctx.addMutableState("boolean", inputIsRowSRR, s"$inputIsRowSRR = true;")
      }
      ctx.addMutableState("scala.collection.Iterator",
        rowInput, s"$rowInput = (scala.collection.Iterator)inputs[0].next();")
      ctx.addMutableState(colItrClass, colInput,
        s"$colInput = ($colItrClass)inputs[0].next();")
      ctx.addMutableState("java.sql.ResultSet", rs,
        s"$rs = (($rsIterClass)$rowInput).rs();")
    } else {
      ctx.addMutableState("boolean", inputIsOtherRDD,
        s"$inputIsOtherRDD = (partitionIndex >= $otherRDDsPartitionIndex);")
      ctx.addMutableState("scala.collection.Iterator", rowInput,
        s"""
            $rowInput = $inputIsOtherRDD ? inputs[0]
                : (scala.collection.Iterator)inputs[0].next();
        """)
      ctx.addMutableState(colItrClass, colInput,
        s"$colInput = $inputIsOtherRDD ? null : ($colItrClass)inputs[0].next();")
      ctx.addMutableState("java.sql.ResultSet", rs,
        s"$rs = $inputIsOtherRDD ? null : (($rsIterClass)$rowInput).rs();")
      ctx.addMutableState(unsafeHolderClass, unsafeHolder,
        s"$unsafeHolder = new $unsafeHolderClass();")
    }
    ctx.addMutableState("scala.collection.Iterator", input,
      if (isForSampleReservoirAsRegion) s"$input = $rowInputSRR;"
      else s"$input = $rowInput;")
    ctx.addMutableState("boolean", inputIsRow, s"$inputIsRow = true;")

    ctx.currentVars = null
    val cachedBatchClass = classOf[CachedBatch].getName
    val execRowClass = classOf[OffHeapCompactExecRowWithLobs].getName
    val decoderClass = classOf[ColumnEncoding].getName
    val wasNullClass = classOf[ResultWasNull].getName
    val rsAdapterClass = classOf[ResultSetEncodingAdapter].getName
    val rowAdapterClass = classOf[UnsafeRowEncodingAdapter].getName
    val rowFormatterClass = classOf[RowFormatter].getName
    val batch = ctx.freshName("batch")
    val numBatchRows = s"${batch}NumRows"
    val batchIndex = s"${batch}Index"
    val buffers = s"${batch}Buffers"
    val rowFormatter = s"${batch}RowFormatter"

    ctx.addMutableState("byte[][]", buffers, s"$buffers = null;")
    ctx.addMutableState("int", numBatchRows, s"$numBatchRows = 0;")
    ctx.addMutableState("int", batchIndex, s"$batchIndex = 0;")

    // need DataType and nullable to get decoder in generated code
    // shipping as StructType for efficient serialization
    val planSchema = ctx.addReferenceObj("schema", schema,
      classOf[StructType].getName)
    val columnBufferInitCode = new StringBuilder
    val bufferInitCode = new StringBuilder
    val cursorUpdateCode = new StringBuilder
    val moveNextCode = new StringBuilder
    val reservoirRowFetch =
      s"""
         |$stratumRowClass $wrappedRow = ($stratumRowClass)$rowInputSRR.next();
         |$weightAssignCode
         |$unsafeHolder.setRow((UnsafeRow)$wrappedRow.actualRow());
      """.stripMargin

    val nextRowSnippet = if (otherRDDs.isEmpty) {
      if (isForSampleReservoirAsRegion) {
        s"""
          if ($inputIsRowSRR) {
            $reservoirRowFetch
          } else {
            $rowInput.next();
          }
        """
      } else {
        s"$rowInput.next();"
      }
    } else {
      s"""
        if ($inputIsOtherRDD) {
          $unsafeHolder.setRow((UnsafeRow)$rowInput.next());
        } else {
          $rowInput.next();
        }
      """
    }
    val incrementNumRowsSnippet = if (otherRDDs.isEmpty) {
      s"$numRowsBuffer.${metricAdd("1")};"
    } else {
      s"""
        if ($inputIsOtherRDD) {
          $numRowsOther.${metricAdd("1")};
        } else {
          $numRowsBuffer.${metricAdd("1")};
        }
      """
    }
    val incrementOtherRows = if (otherRDDs.isEmpty) ""
    else s"$numOutputRows.${metricAdd(metricValue(numRowsOther))};"

    val initRowTableDecoders = new StringBuilder
    val batchConsumer = getBatchConsumer(parent)
    val columnsInput = output.zipWithIndex.map { case (attr, index) =>
      val decoder = ctx.freshName("decoder")
      val cursor = s"${decoder}Cursor"
      val buffer = ctx.freshName("buffer")
      val cursorVar = s"cursor$index"
      val decoderVar = s"decoder$index"
      val bufferVar = s"buffer$index"
      // projections are not pushed in embedded mode for optimized access
      val baseIndex = baseRelation.schema.fieldIndex(attr.name)
      val rsPosition = if (isEmbedded) baseIndex + 1 else index + 1

      val bufferPosition = baseIndex + PartitionedPhysicalScan.CT_COLUMN_START

      ctx.addMutableState("byte[]", buffer, s"$buffer = null;")

      val rowDecoderCode = s"$decoder = new $rsAdapterClass($rs, $rsPosition);"
      if (otherRDDs.isEmpty) {
        if (isForSampleReservoirAsRegion) {
          ctx.addMutableState(decoderClass, decoder,
            s"$decoder = new $rowAdapterClass($unsafeHolder, $baseIndex);")
          initRowTableDecoders.append(rowDecoderCode).append('\n')
        } else {
          ctx.addMutableState(decoderClass, decoder, rowDecoderCode)
        }
      } else {
        ctx.addMutableState(decoderClass, decoder,
          s"""
            if ($inputIsOtherRDD) {
              $decoder = new $rowAdapterClass($unsafeHolder, $baseIndex);
            } else {
              $rowDecoderCode
            }
          """
        )
      }
      ctx.addMutableState("long", cursor, s"$cursor = 0L;")
      if (!isEmbedded) {
        columnBufferInitCode.append(s"$buffer = $buffers[$index];")
      } else if (isOffHeap) {
        columnBufferInitCode.append(
          s"""
            $buffer = $batch.getAsBytes($bufferPosition, ($wasNullClass)null);
          """)
      } else {
        columnBufferInitCode.append(
          s"$buffer = $rowFormatter.getLob($buffers, $bufferPosition);")
      }
      columnBufferInitCode.append(
        s"""
          $decoder = $decoderClass.getColumnDecoder(
            $buffer, $planSchema.apply($index));
          // intialize the decoder and store the starting cursor position
          $cursor = $decoder.initializeDecoding(
            $buffer, $planSchema.apply($index));
        """)
      bufferInitCode.append(
        s"""
          final $decoderClass $decoderVar = $decoder;
          final byte[] $bufferVar = $buffer;
          long $cursorVar = $cursor;
        """
      )
      cursorUpdateCode.append(s"$cursor = $cursorVar;\n")
      val notNullVar = if (attr.nullable) ctx.freshName("notNull") else null
      moveNextCode.append(genCodeColumnNext(ctx, decoderVar, bufferVar,
        cursorVar, "batchOrdinal", attr.dataType, notNullVar)).append('\n')
      val (ev, bufferInit) = genCodeColumnBuffer(ctx, decoderVar, bufferVar,
        cursorVar, attr, notNullVar, weightVarName)
      bufferInitCode.append(bufferInit)
      ev
    }

    val filterFunction = generateStatPredicate(ctx)
    // TODO: add filter function for non-embedded mode (using store layer
    //   function that will invoke the above function in independent class)
    val batchInit = if (!isEmbedded) {
      s"""
        final $cachedBatchClass $batch = ($cachedBatchClass)$colInput.next();
        $buffers = $batch.buffers();
        $numBatchRows = $batch.numRows();
      """
    } else if (isOffHeap) {
      val filterCode = if (filterFunction.isEmpty) {
        s"final $execRowClass $batch = ($execRowClass)$colInput.next();"
      } else {
        s"""$execRowClass $batch;
          while (true) {
            $batch = ($execRowClass)$colInput.next();
            final byte[] statBytes = $batch.getRowBytes(
              ${PartitionedPhysicalScan.CT_STATROW_POSITION});
            if ($filterFunction(statBytes)) {
              break;
            }
            if (!$colInput.hasNext()) return false;
          }"""
      }
      s"""
        $filterCode
        $numBatchRows = $batch.getAsInt(
          ${PartitionedPhysicalScan.CT_NUMROWS_POSITION}, ($wasNullClass)null);
      """
    } else {
      val filterCode = if (filterFunction.isEmpty) {
        s"""final $rowFormatterClass $rowFormatter = $colInput.rowFormatter();
          $buffers = (byte[][])$colInput.next();"""
      } else {
        s"""$rowFormatterClass $rowFormatter;
           while (true) {
             $rowFormatter = $colInput.rowFormatter();
             $buffers = (byte[][])$colInput.next();
             final byte[] statBytes = $rowFormatter.getLob($buffers,
               ${PartitionedPhysicalScan.CT_STATROW_POSITION});
             if ($filterFunction(statBytes)) {
               break;
             }
             if (!$colInput.hasNext()) return false;
           }"""
      }
      s"""
        $filterCode
        $numBatchRows = $rowFormatter.getAsInt(
          ${PartitionedPhysicalScan.CT_NUMROWS_POSITION}, $buffers[0],
          ($wasNullClass)null);
      """
    }
    val nextBatch = ctx.freshName("nextBatch")
    val switchSRR = if (isForSampleReservoirAsRegion) {
      // triple switch between rowInputSRR, rowInput, colInput
      s"""
         |if ($input == $rowInputSRR) {
         |  $input = $rowInput;
         |  $inputIsRowSRR = false;
         |  $inputIsRow = true;
         |  if ($input.hasNext()) {
         |    $initRowTableDecoders
         |    $input.next();
         |    $numBatchRows = 1;
         |    $incrementNumRowsSnippet
         |    return true;
         |  }
         |  // else fall back to row table consumed case
         |}
      """.stripMargin
    } else ""
    ctx.addNewFunction(nextBatch,
      s"""
         |private boolean $nextBatch() throws Exception {
         |  if ($buffers != null) return true;
         |  // get next batch or row (latter for non-batch source iteration)
         |  if ($input == null) return false;
         |  if (!$input.hasNext()) {
         |    ${switchSRR}if ($input == $rowInput) {
         |      $input = $colInput;
         |      $inputIsRow = false;
         |      if ($input == null || !$input.hasNext()) {
         |        return false;
         |      }
         |    } else {
         |      return false;
         |    }
         |  }
         |  if ($inputIsRow) {
         |    $nextRowSnippet
         |    $numBatchRows = 1;
         |    $incrementNumRowsSnippet
         |  } else {
         |    $batchInit
         |    $numOutputRows.${metricAdd(numBatchRows)};
         |    // initialize the column buffers and decoders
         |    ${columnBufferInitCode.toString()}
         |  }
         |  $batchIndex = 0;
         |  return true;
         |}
      """.stripMargin)

    val batchConsume = batchConsumer.map(_.batchConsume(ctx,
      columnsInput)).mkString("\n")
    val finallyCode = session.evaluateFinallyCode(ctx)
    val consumeCode = consume(ctx, columnsInput).trim

    s"""
       |// Combined iterator for column batches from column table
       |// and ResultSet from row buffer. Also takes care of otherRDDs
       |// case when partition is of otherRDDs by iterating over it
       |// using an UnsafeRow adapter.
       |try {
       |  while ($nextBatch()) {
       |    ${bufferInitCode.toString()}
       |    $batchConsume
       |    final int numRows = $numBatchRows;
       |    for (int batchOrdinal = $batchIndex; batchOrdinal < numRows;
       |         batchOrdinal++) {
       |      ${moveNextCode.toString()}
       |      $consumeCode
       |      if (shouldStop()) {
       |        // increment index for return
       |        $batchIndex = batchOrdinal + 1;
       |        // set the cursors
       |        ${cursorUpdateCode.toString()}
       |        return;
       |      }
       |    }
       |    $buffers = null;
       |  }
       |} catch (RuntimeException re) {
       |  throw re;
       |} catch (Exception e) {
       |  throw new RuntimeException(e);
       |} finally {
       |  $numOutputRows.${metricAdd(metricValue(numRowsBuffer))};
       |  $finallyCode
       |  $incrementOtherRows
       |}
    """.stripMargin
  }

  private def getBatchConsumer(parent: CodegenSupport): List[BatchConsumer] = {
    parent match {
      case null => Nil
      case b: BatchConsumer => b :: getBatchConsumer(TypeUtilities.parentMethod
          .invoke(parent).asInstanceOf[CodegenSupport])
      case _ => getBatchConsumer(TypeUtilities.parentMethod.invoke(parent)
          .asInstanceOf[CodegenSupport])
    }
  }

  private def genCodeColumnNext(ctx: CodegenContext, decoder: String,
      buffer: String, cursorVar: String, batchOrdinal: String,
      dataType: DataType, notNullVar: String): String = {
    val sqlType = Utils.getSQLDataType(dataType)
    val jt = ctx.javaType(sqlType)
    val moveNext = sqlType match {
      case _ if ctx.isPrimitiveType(jt) =>
        val typeName = ctx.primitiveTypeName(jt)
        s"$cursorVar = $decoder.next$typeName($buffer, $cursorVar);"
      case StringType =>
        s"$cursorVar = $decoder.nextUTF8String($buffer, $cursorVar);"
      case d: DecimalType if d.precision <= Decimal.MAX_LONG_DIGITS =>
        s"$cursorVar = $decoder.nextLongDecimal($buffer, $cursorVar);"
      case _: DecimalType =>
        s"$cursorVar = $decoder.nextDecimal($buffer, $cursorVar);"
      case CalendarIntervalType =>
        s"$cursorVar = $decoder.nextInterval($buffer, $cursorVar);"
      case BinaryType | _: ArrayType | _: MapType | _: StructType =>
        s"$cursorVar = $decoder.nextBinary($buffer, $cursorVar);"
      case NullType => ""
      case _ =>
        throw new UnsupportedOperationException(s"unknown type $sqlType")
    }
    if (notNullVar != null) {
      val nullCode =
        s"final int $notNullVar = $decoder.notNull($buffer, $batchOrdinal);"
      if (moveNext.isEmpty) nullCode
      else s"$nullCode\nif ($notNullVar == 1) $moveNext"
    } else moveNext
  }

  private def genCodeColumnBuffer(ctx: CodegenContext, decoder: String,
      buffer: String, cursorVar: String, attr: Attribute,
      notNullVar: String, weightVar: String): (ExprCode, String) = {
    val col = ctx.freshName("col")
    var bufferInit = ""
    var dictionaryAssignCode = ""
    var assignCode = ""
    var dictionary = ""
    var dictIndex = ""
    val sqlType = Utils.getSQLDataType(attr.dataType)
    val jt = ctx.javaType(sqlType)
    var jtDecl = s"final $jt $col;"
    val colAssign = sqlType match {
      case DateType => s"$col = $decoder.readDate($buffer, $cursorVar);"
      case TimestampType =>
        s"$col = $decoder.readTimestamp($buffer, $cursorVar);"
      case _ if ctx.isPrimitiveType(jt) =>
        val typeName = ctx.primitiveTypeName(jt)
        s"$col = $decoder.read$typeName($buffer, $cursorVar);"
      case StringType =>
        dictionary = ctx.freshName("dictionary")
        dictIndex = ctx.freshName("dictionaryIndex")
        jtDecl = s"UTF8String $col; int $dictIndex = -1;"
        bufferInit =
          s"""
            final UTF8String[] $dictionary = $decoder.getStringDictionary();
          """
        dictionaryAssignCode =
            s"$dictIndex = $decoder.readDictionaryIndex($buffer, $cursorVar);"
        assignCode =
          s"$dictionary != null ? $dictionary[$dictIndex] " +
              s": $decoder.readUTF8String($buffer, $cursorVar)"
        s"$dictionaryAssignCode\n$col = $assignCode;"
      case d: DecimalType if d.precision <= Decimal.MAX_LONG_DIGITS =>
        s"$col = $decoder.readLongDecimal($buffer, ${d.precision}, " +
            s"${d.scale}, $cursorVar);"
      case d: DecimalType =>
        s"$col = $decoder.readDecimal($buffer, ${d.precision}, " +
            s"${d.scale}, $cursorVar);"
      case BinaryType => s"$col = $decoder.readBinary($buffer, $cursorVar);"
      case CalendarIntervalType =>
        s"$col = $decoder.readInterval($buffer, $cursorVar);"
      case _: ArrayType => s"$col = $decoder.readArray($buffer, $cursorVar);"
      case _: MapType => s"$col = $decoder.readMap($buffer, $cursorVar);"
      case t: StructType =>
        s"$col = $decoder.readStruct($buffer, ${t.size}, $cursorVar);"
      case NullType => s"$col = null;"
      case _ =>
        throw new UnsupportedOperationException(s"unknown type $sqlType")
    }
    if (notNullVar != null) {
      val nullVar = ctx.freshName("nullVal")
      // For ResultSets wasNull() is always a post-facto operation
      // i.e. works only after get has been invoked. However, for column
      // table buffers as well as UnsafeRow adapter, this is not the case
      // and nonNull() should be invoked before get (and get not invoked
      //   at all if nonNull was false). Hence notNull uses tri-state to
      // indicate (true/false/use wasNull) and code below is a tri-switch.
      val code = s"""
          $jtDecl
          final boolean $nullVar;
          if ($notNullVar == 1) {
            $colAssign
            $nullVar = false;
          } else {
            if ($notNullVar == 0) {
              $col = ${ctx.defaultValue(jt)};
              $nullVar = true;
            } else {
              $colAssign
              $nullVar = $decoder.wasNull();
            }
          }
        """
      if (!dictionary.isEmpty) {
        val dictionaryCode =
          s"""
            $jtDecl
            final boolean $nullVar;
            if ($notNullVar == 1) {
              $dictionaryAssignCode
              $nullVar = false;
            } else {
              if ($notNullVar == 0) {
                $nullVar = true;
              } else {
                $dictionaryAssignCode
                $nullVar = $decoder.wasNull();
              }
            }
          """
        session.addExCode(ctx, col :: Nil, attr :: Nil,
          ExprCodeEx(None, dictionaryCode, assignCode, dictionary, dictIndex))
      }
      (ExprCode(code, nullVar, col), bufferInit)
    } else {
      if (!dictionary.isEmpty) {
        val dictionaryCode = jtDecl + '\n' + dictionaryAssignCode
        session.addExCode(ctx, col :: Nil, attr :: Nil,
          ExprCodeEx(None, dictionaryCode, assignCode, dictionary, dictIndex))
<<<<<<< HEAD
      }
      (ExprCode(jtDecl + '\n' + colAssign + '\n', "false", col), bufferInit)
=======
      }
      var code = jtDecl + '\n' + colAssign + '\n'
      if (weightVar != null && attr.name == Utils.WEIGHTAGE_COLUMN_NAME) {
        code += s"if ($col == 1) $col = $weightVar;\n"
      }
      (ExprCode(code, "false", col), bufferInit)
>>>>>>> 78bbf147
    }
  }
}

/**
 * This class is a simplified copy of Spark's UnionRDD. The reason for
 * having this is to ensure that partition IDs are always assigned in order
 * (which may possibly change in future versions of Spark's UnionRDD)
 * so that a compute on executor can tell owner RDD of the current partition.
 */
private[sql] final class UnionScanRDD[T: ClassTag](
    sc: SparkContext,
    var rdds: Seq[RDD[T]])
    extends RDD[T](sc, Nil) {

  override def getPartitions: Array[Partition] = {
    val array = new Array[Partition](rdds.map(_.getNumPartitions).sum)
    var pos = 0
    for ((rdd, rddIndex) <- rdds.zipWithIndex; split <- rdd.partitions) {
      array(pos) = new UnionPartition(pos, rdd, rddIndex, split.index)
      pos += 1
    }
    array
  }

  override def getDependencies: Seq[Dependency[_]] = {
    val deps = new ArrayBuffer[Dependency[_]]
    var pos = 0
    for (rdd <- rdds) {
      deps += new RangeDependency(rdd, 0, pos, rdd.getNumPartitions)
      pos += rdd.getNumPartitions
    }
    deps
  }

  override def compute(s: Partition, context: TaskContext): Iterator[T] = {
    val part = s.asInstanceOf[UnionPartition[T]]
    parent[T](part.parentRddIndex).iterator(part.parentPartition, context)
  }

  override def getPreferredLocations(s: Partition): Seq[String] =
    s.asInstanceOf[UnionPartition[T]].preferredLocations()

  override def clearDependencies() {
    super.clearDependencies()
    rdds = null
  }
}<|MERGE_RESOLUTION|>--- conflicted
+++ resolved
@@ -269,7 +269,6 @@
     // TODO [sumedh]: Asif, why this special treatment for weightage column
     // in the code here? Why not as a normal AttributeReference in the plan
     // (or an extension of it if some special treatment is required)?
-    // Also can't there be more than one weightage variables in the plan?
     val wrappedRow = if (isForSampleReservoirAsRegion) ctx.freshName("wrappedRow")
     else null
     val (weightVarName, weightAssignCode) = if (isForSampleReservoirAsRegion &&
@@ -745,17 +744,12 @@
         val dictionaryCode = jtDecl + '\n' + dictionaryAssignCode
         session.addExCode(ctx, col :: Nil, attr :: Nil,
           ExprCodeEx(None, dictionaryCode, assignCode, dictionary, dictIndex))
-<<<<<<< HEAD
-      }
-      (ExprCode(jtDecl + '\n' + colAssign + '\n', "false", col), bufferInit)
-=======
       }
       var code = jtDecl + '\n' + colAssign + '\n'
       if (weightVar != null && attr.name == Utils.WEIGHTAGE_COLUMN_NAME) {
         code += s"if ($col == 1) $col = $weightVar;\n"
       }
       (ExprCode(code, "false", col), bufferInit)
->>>>>>> 78bbf147
     }
   }
 }
