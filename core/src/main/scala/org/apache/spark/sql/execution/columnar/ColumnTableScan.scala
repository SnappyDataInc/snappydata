/*
 * Copyright (c) 2016 SnappyData, Inc. All rights reserved.
 *
 * Licensed under the Apache License, Version 2.0 (the "License"); you
 * may not use this file except in compliance with the License. You
 * may obtain a copy of the License at
 *
 * http://www.apache.org/licenses/LICENSE-2.0
 *
 * Unless required by applicable law or agreed to in writing, software
 * distributed under the License is distributed on an "AS IS" BASIS,
 * WITHOUT WARRANTIES OR CONDITIONS OF ANY KIND, either express or
 * implied. See the License for the specific language governing
 * permissions and limitations under the License. See accompanying
 * LICENSE file.
 */
/*
 * UnionScanRDD taken from Spark's UnionRDD having the license below.
 *
 * Licensed to the Apache Software Foundation (ASF) under one or more
 * contributor license agreements.  See the NOTICE file distributed with
 * this work for additional information regarding copyright ownership.
 * The ASF licenses this file to You under the Apache License, Version 2.0
 * (the "License"); you may not use this file except in compliance with
 * the License.  You may obtain a copy of the License at
 *
 *    http://www.apache.org/licenses/LICENSE-2.0
 *
 * Unless required by applicable law or agreed to in writing, software
 * distributed under the License is distributed on an "AS IS" BASIS,
 * WITHOUT WARRANTIES OR CONDITIONS OF ANY KIND, either express or implied.
 * See the License for the specific language governing permissions and
 * limitations under the License.
 */

package org.apache.spark.sql.execution.columnar

import scala.collection.mutable.ArrayBuffer
import scala.reflect.ClassTag

import io.snappydata.ResultSetWithNull

import org.apache.spark.rdd.{RDD, UnionPartition}
import org.apache.spark.sql.SnappySession
import org.apache.spark.sql.catalyst.InternalRow
import org.apache.spark.sql.catalyst.dsl.expressions._
import org.apache.spark.sql.catalyst.expressions._
import org.apache.spark.sql.catalyst.expressions.codegen.{CodegenContext, ExprCode, ExpressionCanonicalizer}
import org.apache.spark.sql.collection.Utils
import org.apache.spark.sql.execution._
import org.apache.spark.sql.execution.columnar.encoding.{ColumnDecoder, ColumnEncoding, ColumnStatsSchema, DeletedColumnDecoder, UpdatedColumnDecoderBase}
import org.apache.spark.sql.execution.columnar.impl.{BaseColumnFormatRelation, ColumnDelta}
import org.apache.spark.sql.execution.metric.{SQLMetric, SQLMetrics}
import org.apache.spark.sql.execution.row.{ResultSetDecoder, ResultSetTraversal, UnsafeRowDecoder, UnsafeRowHolder}
import org.apache.spark.sql.sources.BaseRelation
import org.apache.spark.sql.types._
import org.apache.spark.unsafe.Platform
import org.apache.spark.unsafe.types.UTF8String
import org.apache.spark.{Dependency, Partition, RangeDependency, SparkContext, TaskContext}

/**
 * Physical plan node for scanning data from a SnappyData column table RDD.
 * If user knows that the data is partitioned across all nodes, this SparkPlan
 * can be used to avoid expensive shuffle and Broadcast joins.
 * This plan overrides outputPartitioning and makes it inline with the
 * partitioning of the underlying DataSource.
 */
private[sql] final case class ColumnTableScan(
    output: Seq[Attribute],
    dataRDD: RDD[Any],
    otherRDDs: Seq[RDD[InternalRow]],
    numBuckets: Int,
    partitionColumns: Seq[Expression],
    partitionColumnAliases: Seq[Seq[Attribute]],
    @transient baseRelation: PartitionedDataSourceScan,
    relationSchema: StructType,
    allFilters: Seq[Expression],
    schemaAttributes: Seq[AttributeReference],
    caseSensitive: Boolean,
    isForSampleReservoirAsRegion: Boolean = false)
    extends PartitionedPhysicalScan(output, dataRDD, numBuckets,
      partitionColumns, partitionColumnAliases,
      baseRelation.asInstanceOf[BaseRelation]) with CodegenSupport {

  override val nodeName: String = "ColumnTableScan"

  @transient private val MAX_SCHEMA_LENGTH = 40

  override def getMetrics: Map[String, SQLMetric] = {
    if (sqlContext eq null) Map.empty
    else super.getMetrics ++ Map(
      "numRowsBuffer" -> SQLMetrics.createMetric(sparkContext,
        "number of output rows from row buffer"),
      "columnBatchesSeen" -> SQLMetrics.createMetric(sparkContext,
        "column batches seen"),
      "updatedColumnCount" -> SQLMetrics.createMetric(sparkContext,
        "total updated columns in batches"),
      "deletedBatchCount" -> SQLMetrics.createMetric(sparkContext,
        "column batches having deletes"),
      "columnBatchesSkipped" -> SQLMetrics.createMetric(sparkContext,
        "column batches skipped by the predicate")) ++ (
        if (otherRDDs.isEmpty) Map.empty
        else Map("numRowsOtherRDDs" -> SQLMetrics.createMetric(sparkContext,
          "number of output rows from other RDDs")))
  }

  override def metricTerm(ctx: CodegenContext, name: String): String =
    if (sqlContext eq null) null else super.metricTerm(ctx, name)

  private def generateStatPredicate(ctx: CodegenContext,
      numRowsTerm: String): String = {

    val numBatchRows = NumBatchRows(numRowsTerm)
    val (columnBatchStatsMap, columnBatchStats) = relation match {
      case _: BaseColumnFormatRelation =>
        val allStats = schemaAttributes.map(a => a ->
            ColumnStatsSchema(a.name, a.dataType))
        (AttributeMap(allStats),
            ColumnStatsSchema.COUNT_ATTRIBUTE +: allStats.flatMap(_._2.schema))
      case _ => (null, Nil)
    }

    def statsFor(a: Attribute) = columnBatchStatsMap(a)

    // Returned filter predicate should return false iff it is impossible
    // for the input expression to evaluate to `true' based on statistics
    // collected about this partition batch.
    // This code is picked up from InMemoryTableScanExec
    @transient def buildFilter: PartialFunction[Expression, Expression] = {
      case And(lhs: Expression, rhs: Expression)
        if buildFilter.isDefinedAt(lhs) || buildFilter.isDefinedAt(rhs) =>
        (buildFilter.lift(lhs) ++ buildFilter.lift(rhs)).reduce(_ && _)

      case Or(lhs: Expression, rhs: Expression)
        if buildFilter.isDefinedAt(lhs) && buildFilter.isDefinedAt(rhs) =>
        buildFilter(lhs) || buildFilter(rhs)

      case EqualTo(a: AttributeReference, l: DynamicReplacableConstant) =>
        statsFor(a).lowerBound <= l && l <= statsFor(a).upperBound
      case EqualTo(l: DynamicReplacableConstant, a: AttributeReference) =>
        statsFor(a).lowerBound <= l && l <= statsFor(a).upperBound

      case LessThan(a: AttributeReference, l: Literal) => statsFor(a).lowerBound < l
      case LessThan(l: Literal, a: AttributeReference) => l < statsFor(a).upperBound

      case LessThanOrEqual(a: AttributeReference, l: Literal) => statsFor(a).lowerBound <= l
      case LessThanOrEqual(l: Literal, a: AttributeReference) => l <= statsFor(a).upperBound

      case GreaterThan(a: AttributeReference, l: Literal) => l < statsFor(a).upperBound
      case GreaterThan(l: Literal, a: AttributeReference) => statsFor(a).lowerBound < l

      case GreaterThanOrEqual(a: AttributeReference, l: Literal) => l <= statsFor(a).upperBound
      case GreaterThanOrEqual(l: Literal, a: AttributeReference) => statsFor(a).lowerBound <= l

      case StartsWith(a: AttributeReference, l: Literal) =>
        // upper bound for column (i.e. LessThan) can be found by going to
        // next value of the last character of literal
        val s = l.value.asInstanceOf[UTF8String]
        val len = s.numBytes()
        val upper = new Array[Byte](len)
        s.writeToMemory(upper, Platform.BYTE_ARRAY_OFFSET)
        var lastCharPos = len - 1
        // check for maximum unsigned value 0xff
        val max = 0xff.toByte // -1
        while (lastCharPos >= 0 && upper(lastCharPos) == max) {
          lastCharPos -= 1
        }
        val stats = statsFor(a)
        if (lastCharPos < 0) { // all bytes are 0xff
          // a >= startsWithPREFIX
          l <= stats.upperBound
        } else {
          upper(lastCharPos) = (upper(lastCharPos) + 1).toByte
          val upperLiteral = Literal(UTF8String.fromAddress(upper,
            Platform.BYTE_ARRAY_OFFSET, len), StringType)

          // a >= startsWithPREFIX && a < startsWithPREFIX+1
          l <= stats.upperBound && stats.lowerBound < upperLiteral
        }

      case IsNull(a: Attribute) => statsFor(a).nullCount > 0
      case IsNotNull(a: Attribute) => numBatchRows > statsFor(a).nullCount
    }

    // This code is picked up from InMemoryTableScanExec
    val columnBatchStatFilters: Seq[Expression] = {
      if (relation.isInstanceOf[BaseColumnFormatRelation]) {
        // first group the filters by the expression types (keeping the original operator order)
        // and then order each group on underlying reference names to give a consistent
        // ordering (else two different runs can generate different code)
        val orderedFilters = new ArrayBuffer[(Class[_], ArrayBuffer[Expression])](2)
        allFilters.foreach { f =>
          orderedFilters.collectFirst {
            case p if p._1 == f.getClass => p._2
          }.getOrElse {
            val newBuffer = new ArrayBuffer[Expression](2)
            orderedFilters += f.getClass -> newBuffer
            newBuffer
          } += f
        }
        orderedFilters.flatMap(_._2.sortBy(_.references.map(_.name).toSeq
            .sorted.mkString(","))).flatMap { p =>
          val filter = buildFilter.lift(p)
          val boundFilter = filter.map(BindReferences.bindReference(
            _, columnBatchStats, allowFailures = true))

          boundFilter.foreach(_ =>
            filter.foreach(f =>
              logDebug(s"Predicate $p generates partition filter: $f")))

          // If the filter can't be resolved then we are missing required statistics.
          boundFilter.filter(_.resolved)
        }
      } else {
        Seq.empty[Expression]
      }
    }

    val predicate = ExpressionCanonicalizer.execute(
      BindReferences.bindReference(columnBatchStatFilters
          .reduceOption(And).getOrElse(Literal(true)), columnBatchStats))
    val statsRow = ctx.freshName("statsRow")
    ctx.INPUT_ROW = statsRow
    ctx.currentVars = null
    val predicateEval = predicate.genCode(ctx)

    val columnBatchesSkipped = metricTerm(ctx, "columnBatchesSkipped")
    // skip filtering if nothing is to be applied
    if (predicateEval.value == "true" && predicateEval.isNull == "false") {
      return ""
    }
    val filterFunction = ctx.freshName("columnBatchFilter")
    ctx.addNewFunction(filterFunction,
      s"""
         |private boolean $filterFunction(UnsafeRow $statsRow) {
         |  // Skip the column batches based on the predicate
         |  ${predicateEval.code}
         |  if (!${predicateEval.isNull} && ${predicateEval.value}) {
         |    return true;
         |  } else {
         |    $columnBatchesSkipped.${metricAdd("1")};
         |    return false;
         |  }
         |}
       """.stripMargin)
    filterFunction
  }

  private val allRDDs = if (otherRDDs.isEmpty) rdd
  else new UnionScanRDD(rdd.sparkContext, (Seq(rdd) ++ otherRDDs)
      .asInstanceOf[Seq[RDD[Any]]])

  private lazy val otherRDDsPartitionIndex = rdd.getNumPartitions


  @transient private val session =
    Option(sqlContext).map(_.sparkSession.asInstanceOf[SnappySession])

  override def inputRDDs(): Seq[RDD[InternalRow]] = {
    allRDDs.asInstanceOf[RDD[InternalRow]] :: Nil
  }

  def splitToMethods(ctx: CodegenContext, blocks: ArrayBuffer[String]): String = {
    val apply = ctx.freshName("apply")
    val functions = blocks.zipWithIndex.map { case (body, i) =>
      val name = s"${apply}_$i"
      val code =
        s"""
           |private void $name() {
           |  $body
           |}
         """.stripMargin
      ctx.addNewFunction(name, code)
      name
    }
    functions.map(name => s"$name();").mkString("\n")
  }

  def convertExprToMethodCall(ctx: CodegenContext, expr: ExprCode,
      attr: Attribute, index: Int, batchOrdinal: String): ExprCode = {
    val retValName = ctx.freshName(s"col$index")
    val nullVarForCol = ctx.freshName(s"nullVarForCol$index")
    ctx.addMutableState("boolean", nullVarForCol, "")
    val sqlType = Utils.getSQLDataType(attr.dataType)
    val jt = ctx.javaType(sqlType)
    val name = s"readValue_$index"
    val code =
      s"""
         |private $jt $name(int $batchOrdinal) {
         |  ${expr.code}
         |  $nullVarForCol = ${expr.isNull};
         |  return ${expr.value};
         |}
         """.stripMargin
    ctx.addNewFunction(name, code)
    val exprCode =
      s"""
         |$jt $retValName = $name($batchOrdinal);
       """.stripMargin
    ExprCode(exprCode, s"$nullVarForCol", s"$retValName")
  }

  override def doProduce(ctx: CodegenContext): String = {
    val numOutputRows = metricTerm(ctx, "numOutputRows")
    val numRowsBuffer = metricTerm(ctx, "numRowsBuffer")
    val numRowsOther =
      if (otherRDDs.isEmpty) null else metricTerm(ctx, "numRowsOtherRDDs")
    val embedded = (baseRelation eq null) ||
      (baseRelation.connectionType == ConnectionType.Embedded)
    // PartitionedPhysicalRDD always has one input.
    // It returns an iterator of iterators (row + column)
    // except when doing union with multiple RDDs where other
    // RDDs return iterator of UnsafeRows.
    val rowInput = ctx.freshName("rowInput")
    val colInput = ctx.freshName("colInput")
    val rowInputSRR = ctx.freshName("rowInputSRR")
    val input = ctx.freshName("input")
    val inputIsRow = s"${input}IsRow"
    val inputIsRowSRR = s"${input}IsRowSRR"
    val inputIsOtherRDD = s"${input}IsOtherRDD"
    val rs = ctx.freshName("resultSet")
    val rsIterClass = classOf[ResultSetTraversal].getName
    val unsafeHolder = if (otherRDDs.isEmpty && !isForSampleReservoirAsRegion) null
    else ctx.freshName("unsafeHolder")
    val updatedColumnCount = metricTerm(ctx, "updatedColumnCount")
    val deletedBatchCount = metricTerm(ctx, "deletedBatchCount")
    val unsafeHolderClass = classOf[UnsafeRowHolder].getName
    val stratumRowClass = classOf[StratumInternalRow].getName

    // TODO [sumedh]: Asif, why this special treatment for weightage column
    // in the code here? Why not as a normal AttributeReference in the plan
    // (or an extension of it if some special treatment is required)?
    val wrappedRow = if (isForSampleReservoirAsRegion) ctx.freshName("wrappedRow")
    else null
    val (weightVarName, weightAssignCode) = if (output.exists(_.name ==
        Utils.WEIGHTAGE_COLUMN_NAME)) {
      val varName = ctx.freshName("weightage")
      ctx.addMutableState("long", varName, s"$varName = 0;")
      (varName, s"$varName = $wrappedRow.weight();")
    } else ("", "")

    val iteratorClass = "scala.collection.Iterator"
    val colIteratorClass = if (embedded) classOf[ColumnBatchIterator].getName
    else classOf[ColumnBatchIteratorOnRS].getName
    if (otherRDDs.isEmpty) {
      if (isForSampleReservoirAsRegion) {
        ctx.addMutableState(iteratorClass, rowInputSRR,
          s"$rowInputSRR = ($iteratorClass)inputs[0].next();")
        ctx.addMutableState(unsafeHolderClass, unsafeHolder,
          s"$unsafeHolder = new $unsafeHolderClass();")
        ctx.addMutableState("boolean", inputIsRowSRR, s"$inputIsRowSRR = true;")
      }
      ctx.addMutableState(iteratorClass, rowInput,
        s"$rowInput = ($iteratorClass)inputs[0].next();")
      ctx.addMutableState(colIteratorClass, colInput,
        s"$colInput = ($colIteratorClass)inputs[0].next();")
      ctx.addMutableState("java.sql.ResultSet", rs,
        s"$rs = (($rsIterClass)$rowInput).rs();")
    } else {
      ctx.addMutableState("boolean", inputIsOtherRDD,
        s"$inputIsOtherRDD = (partitionIndex >= $otherRDDsPartitionIndex);")
      ctx.addMutableState(iteratorClass, rowInput,
        s"$rowInput = $inputIsOtherRDD ? inputs[0] " +
            s": ($iteratorClass)inputs[0].next();")
      ctx.addMutableState(colIteratorClass, colInput,
        s"$colInput = $inputIsOtherRDD ? null : ($colIteratorClass)inputs[0].next();")
      ctx.addMutableState("java.sql.ResultSet", rs,
        s"$rs = $inputIsOtherRDD ? null : (($rsIterClass)$rowInput).rs();")
      ctx.addMutableState(unsafeHolderClass, unsafeHolder,
        s"$unsafeHolder = new $unsafeHolderClass();")
    }
    ctx.addMutableState(iteratorClass, input,
      if (isForSampleReservoirAsRegion) s"$input = $rowInputSRR;"
      else s"$input = $rowInput;")
    ctx.addMutableState("boolean", inputIsRow, s"$inputIsRow = true;")

    ctx.currentVars = null
    val encodingClass = ColumnEncoding.encodingClassName
    val decoderClass = classOf[ColumnDecoder].getName
    val updatedDecoderClass = classOf[UpdatedColumnDecoderBase].getName
    val rsDecoderClass = classOf[ResultSetDecoder].getName
    val rsWithNullClass = classOf[ResultSetWithNull].getName
    val rowDecoderClass = classOf[UnsafeRowDecoder].getName
    val deletedDecoderClass = classOf[DeletedColumnDecoder].getName
    val batch = ctx.freshName("batch")
    val numBatchRows = s"${batch}NumRows"
    val batchIndex = s"${batch}Index"
    val buffers = s"${batch}Buffers"
    val numRows = ctx.freshName("numRows")
    val batchOrdinal = ctx.freshName("batchOrdinal")
    val deletedDecoder = s"${batch}Deleted"
    val deletedDecoderLocal = s"${deletedDecoder}Local"
    var deletedDeclaration = ""
    var deletedCheck = ""
    var deletedCountCheck = ""

    ctx.addMutableState("java.nio.ByteBuffer", buffers, "")
    ctx.addMutableState("int", numBatchRows, "")
    ctx.addMutableState("int", batchIndex, "")
    ctx.addMutableState(deletedDecoderClass, deletedDecoder, "")

    // need DataType and nullable to get decoder in generated code
    // shipping as StructType for efficient serialization
    val planSchema = ctx.addReferenceObj("schema", schema,
      classOf[StructType].getName)
    val columnBufferInit = new StringBuilder
    val bufferInitCode = new StringBuilder
    val numNullsUpdateCode = new StringBuilder
    val reservoirRowFetch =
      s"""
         |$stratumRowClass $wrappedRow = ($stratumRowClass)$rowInputSRR.next();
         |$weightAssignCode
         |$unsafeHolder.setRow((UnsafeRow)$wrappedRow.actualRow());
      """.stripMargin

    val nextRowSnippet = if (otherRDDs.isEmpty) {
      if (isForSampleReservoirAsRegion) {
        s"""
          if ($inputIsRowSRR) {
            $reservoirRowFetch
          } else {
            $rowInput.next();
          }
        """
      } else {
        s"$rowInput.next();"
      }
    } else {
      s"""
        if ($inputIsOtherRDD) {
          $unsafeHolder.setRow((UnsafeRow)$rowInput.next());
        } else {
          $rowInput.next();
        }
      """
    }
    val incrementNumRowsSnippet = if (otherRDDs.isEmpty) {
      if (numRowsBuffer eq null) ""
      else s"$numRowsBuffer.${metricAdd("1")};"
    } else {
      s"""
        if ($inputIsOtherRDD) {
          $numRowsOther.${metricAdd("1")};
        } else {
          $numRowsBuffer.${metricAdd("1")};
        }
      """
    }

    val initRowTableDecoders = new StringBuilder
    val bufferInitCodeBlocks = new ArrayBuffer[String]()

    val isWideSchema = output.length > MAX_SCHEMA_LENGTH
    val batchConsumers = getBatchConsumers(parent)
    // "key" columns for update/delete with reserved names in ColumnDelta.mutableKeyNames
    var columnBatchIdTerm: String = null
    var ordinalIdTerm: String = null
    var bucketIdTerm: String = null
<<<<<<< HEAD
=======
    var deletedCheck = ""
    val deletedCount = ctx.freshName("deletedCount")
    var deletedCountCheck = ""

    ctx.addMutableState("int", deletedCount, "")
>>>>>>> 910df7c0
    // this mapper is for the physical columns in the table
    val columnsInputMapper = (attr: Attribute, index: Int, rsIndex: Int) => {
      val decoder = ctx.freshName("decoder")
      val decoderLocal = s"${decoder}Local"
      val updatedDecoder = s"${decoder}Updated"
      val updatedDecoderLocal = s"${decoder}UpdatedLocal"
      val numNullsVar = s"${decoder}NumNulls"
      val numNullsLocal = s"${decoder}NumNullsLocal"
      val buffer = ctx.freshName("buffer")
      val bufferVar = s"${buffer}Object"
      val initBufferFunction = s"${buffer}Init"
      if (isWideSchema) {
        ctx.addMutableState("Object", bufferVar, "")
      }
      // projections are not pushed in embedded mode for optimized access
      val baseIndex = Utils.fieldIndex(schemaAttributes, attr.name, caseSensitive)
<<<<<<< HEAD
      val rsPosition = if (isEmbedded) baseIndex + 1 else index + 1
      val incrementUpdatedColumnCount = if (updatedColumnCount eq null) ""
      else s"\n$updatedColumnCount.${metricAdd("1")};"
=======
      val rsPosition = if (embedded) baseIndex + 1 else rsIndex + 1
      val incrementMutatedColumnCount = if (mutatedColumnsSeen eq null) ""
      else s"\n$mutatedColumnsSeen.${metricAdd("1")};"
>>>>>>> 910df7c0

      ctx.addMutableState("java.nio.ByteBuffer", buffer, "")
      ctx.addMutableState("int", numNullsVar, "")

      val rowDecoderCode =
        s"$decoder = new $rsDecoderClass(($rsWithNullClass)$rs, $rsPosition);"
      if (otherRDDs.isEmpty) {
        if (isForSampleReservoirAsRegion) {
          ctx.addMutableState(decoderClass, decoder,
            s"$decoder = new $rowDecoderClass($unsafeHolder, $baseIndex);")
          initRowTableDecoders.append(rowDecoderCode).append('\n')
        } else {
          ctx.addMutableState(decoderClass, decoder, rowDecoderCode)
        }
      } else {
        ctx.addMutableState(decoderClass, decoder,
          s"""
            if ($inputIsOtherRDD) {
              $decoder = new $rowDecoderClass($unsafeHolder, $baseIndex);
            } else {
              $rowDecoderCode
            }
          """
        )
      }
      ctx.addMutableState(updatedDecoderClass, updatedDecoder, "")

      var deletedInit = ""
      if (index == 0) {
        val incrementDeletedBatchCount = if (deletedBatchCount eq null) ""
        else s"\nif ($deletedDecoder != null) $deletedBatchCount.${metricAdd("1")};"
        deletedInit =
          s"""
             |$deletedDecoder = $colInput.getDeletedColumnDecoder();$incrementDeletedBatchCount
           """.stripMargin
        deletedDeclaration =
            s"final $deletedDecoderClass $deletedDecoderLocal = $deletedDecoder;\n"
        deletedCheck = s"if ($deletedDecoderLocal != null && " +
            s"$deletedDecoderLocal.deleted($batchOrdinal)) continue;"
      }

      ctx.addNewFunction(initBufferFunction,
        s"""
           |private void $initBufferFunction() {
           |  $buffer = $colInput.getColumnLob($baseIndex);
           |  $decoder = $encodingClass.getColumnDecoder($buffer,
           |      $planSchema.apply($index));
           |  // check for updated column
           |  $updatedDecoder = $colInput.getUpdatedColumnDecoder(
           |      $decoder, $planSchema.apply($index), $baseIndex);
           |  if ($updatedDecoder != null) {
           |    $incrementUpdatedColumnCount
           |  }
           |  $deletedInit$numNullsVar = 0;
           |}
        """.stripMargin)
      columnBufferInit.append(s"$initBufferFunction();\n")

      if (isWideSchema) {
        if (bufferInitCode.length > 1024) {
          bufferInitCodeBlocks.append(bufferInitCode.toString())
          bufferInitCode.clear()
        }

        bufferInitCode.append(
          s"$bufferVar = ($buffer == null || $buffer.isDirect()) ? null : $buffer.array();\n")
      } else {
        bufferInitCode.append(
          s"""
             |final $decoderClass $decoderLocal = $decoder;
             |final $updatedDecoderClass $updatedDecoderLocal = $updatedDecoder;
             |final Object $bufferVar = ($buffer == null || $buffer.isDirect())
             |    ? null : $buffer.array();
             |int $numNullsLocal = $numNullsVar;
          """.stripMargin)
        numNullsUpdateCode.append(s"$numNullsVar = $numNullsLocal;\n")
      }

      if (!isWideSchema) {
        genCodeColumnBuffer(ctx, decoderLocal, updatedDecoderLocal, decoder, updatedDecoder,
          bufferVar, batchOrdinal, numNullsLocal, attr, weightVarName)
      } else {
        val ev = genCodeColumnBuffer(ctx, decoder, updatedDecoder, decoder, updatedDecoder,
          bufferVar, batchOrdinal, numNullsVar, attr, weightVarName)
        convertExprToMethodCall(ctx, ev, attr, index, batchOrdinal)
      }
    }
    var rsIndex = -1
    val columnsInput = output.zipWithIndex.map {
      case (attr, _) if attr.name.startsWith(ColumnDelta.mutableKeyNamePrefix) =>
        ColumnDelta.mutableKeyNames.indexOf(attr.name) match {
          case 0 =>
            // ordinalId
            ordinalIdTerm = ctx.freshName("ordinalId")
            ExprCode("", "false", ordinalIdTerm)
          case 1 =>
            // batchId
            columnBatchIdTerm = ctx.freshName("columnBatchId")
            ExprCode("", s"($columnBatchIdTerm == null)", columnBatchIdTerm)
          case 2 =>
            bucketIdTerm = ctx.freshName("bucketId")
            ExprCode("", "false", bucketIdTerm)
          case _ => throw new IllegalStateException(s"Unexpected internal attribute $attr")
        }
      case (attr, index) => rsIndex += 1; columnsInputMapper(attr, index, rsIndex)
    }

    if (deletedCheck.isEmpty) {
      // no columns in a count(.) query
      deletedCountCheck = s" - ($inputIsRow ? 0 : $deletedCount)"
    }

    if (isWideSchema) {
      bufferInitCodeBlocks.append(bufferInitCode.toString())
    }

    val bufferInitCodeStr = if (isWideSchema) {
      splitToMethods(ctx, bufferInitCodeBlocks)
    } else {
      bufferInitCode.toString()
    }

    val filterFunction = generateStatPredicate(ctx, numBatchRows)
    val unsafeRow = ctx.freshName("unsafeRow")
    val colNextBytes = ctx.freshName("colNextBytes")
    val numColumnsInStatBlob =
      relationSchema.size * ColumnStatsSchema.NUM_STATS_PER_COLUMN + 1

    val incrementBatchOutputRows = if (numOutputRows ne null) {
      s"$numOutputRows.${metricAdd(s"$numBatchRows - $deletedCount")};"
    } else ""
    val incrementBufferOutputRows = if (numOutputRows ne null) {
      s"$numOutputRows.${metricAdd(metricValue(numRowsBuffer))};"
    } else ""
    val incrementOtherRows = if (otherRDDs.isEmpty) ""
    else s"$numOutputRows.${metricAdd(metricValue(numRowsOther))};"
    val columnBatchesSeen = metricTerm(ctx, "columnBatchesSeen")
    val incrementBatchCount = if (columnBatchesSeen eq null) ""
    else s"$columnBatchesSeen.${metricAdd("1")};"
    val countIndexInSchema = ColumnStatsSchema.COUNT_INDEX_IN_SCHEMA
    val batchAssign =
      s"""
        final java.nio.ByteBuffer $colNextBytes = (java.nio.ByteBuffer)$colInput.next();
        UnsafeRow $unsafeRow = ${Utils.getClass.getName}.MODULE$$.toUnsafeRow(
          $colNextBytes, $numColumnsInStatBlob);
        $deletedCount = $colInput.getDeletedRowCount();
        $numBatchRows = $unsafeRow.getInt($countIndexInSchema);
        $incrementBatchCount
        $buffers = $colNextBytes;
      """
    val batchInit = if (filterFunction.isEmpty) batchAssign else {
      s"""
        while (true) {
          $batchAssign
          if ($filterFunction($unsafeRow)) {
            break;
          }
          if (!$colInput.hasNext()) return false;
        }"""
    }
    val nextBatch = ctx.freshName("nextBatch")
    val switchSRR = if (isForSampleReservoirAsRegion) {
      // triple switch between rowInputSRR, rowInput, colInput
      s"""
         |if ($input == $rowInputSRR) {
         |  $input = $rowInput;
         |  $inputIsRowSRR = false;
         |  $inputIsRow = true;
         |  if ($input.hasNext()) {
         |    $initRowTableDecoders
         |    $input.next();
         |    $numBatchRows = 1;
         |    $incrementNumRowsSnippet
         |    return true;
         |  }
         |  // else fall back to row table consumed case
         |}
      """.stripMargin
    } else ""
    ctx.addNewFunction(nextBatch,
      s"""
         |private boolean $nextBatch() throws Exception {
         |  if ($buffers != null) return true;
         |  // get next batch or row (latter for non-batch source iteration)
         |  if ($input == null) return false;
         |  if (!$input.hasNext()) {
         |    ${switchSRR}if ($input == $rowInput) {
         |      $incrementBufferOutputRows
         |      $incrementOtherRows
         |      $input = $colInput;
         |      $inputIsRow = false;
         |      if ($input == null || !$input.hasNext()) {
         |        return false;
         |      }
         |    } else {
         |      return false;
         |    }
         |  }
         |  if ($inputIsRow) {
         |    $nextRowSnippet
         |    $numBatchRows = 1;
         |    $incrementNumRowsSnippet
         |  } else {
         |    $batchInit
         |    $incrementBatchOutputRows
         |    // initialize the column buffers and decoders
         |    $columnBufferInit
         |  }
         |  $batchIndex = 0;
         |  return true;
         |}
      """.stripMargin)

    val (assignBatchId, assignOrdinalId) = if (ordinalIdTerm ne null) (
        s"""
           |final boolean $inputIsRow = this.$inputIsRow;
           |final UTF8String $columnBatchIdTerm;
           |final int $bucketIdTerm;
           |if ($inputIsRow) {
           |  $columnBatchIdTerm = null;
           |  $bucketIdTerm = -1; // not required for row buffer
           |} else {
           |  $columnBatchIdTerm = UTF8String.fromString($colInput.getCurrentBatchId());
           |  $bucketIdTerm = $colInput.getCurrentBucketId();
           |}
        """.stripMargin,
        // ordinalId is the last column in the row buffer table (exclude virtual columns)
        s"""
           |final long $ordinalIdTerm = $inputIsRow ? $rs.getLong(
           |    ${if (embedded) relationSchema.length - 2 else output.length - 2}) : $batchOrdinal;
        """.stripMargin)
    else ("", "")
    val batchConsume = batchConsumers.map(_.batchConsume(ctx, this,
      columnsInput)).mkString("\n").trim
    val beforeStop = batchConsumers.map(_.beforeStop(ctx, this,
      columnsInput)).mkString("\n").trim
    val finallyCode = session match {
      case Some(s) => s.evaluateFinallyCode(ctx)
      case _ => ""
    }
    val consumeCode = consume(ctx, columnsInput).trim

    s"""
       |// Combined iterator for column batches from column table
       |// and ResultSet from row buffer. Also takes care of otherRDDs
       |// case when partition is of otherRDDs by iterating over it
       |// using an UnsafeRow adapter.
       |try {
       |  while ($nextBatch()) {
       |    $bufferInitCodeStr
       |    $assignBatchId
       |    $batchConsume
<<<<<<< HEAD
       |    $deletedDeclaration
       |    final int $numRows = $numBatchRows;
=======
       |    final int $numRows = $numBatchRows$deletedCountCheck;
>>>>>>> 910df7c0
       |    for (int $batchOrdinal = $batchIndex; $batchOrdinal < $numRows;
       |         $batchOrdinal++) {
       |      $deletedCheck
       |      $assignOrdinalId
       |      $consumeCode
       |      if (shouldStop()) {
       |        $beforeStop
       |        // increment index for return
       |        $batchIndex = $batchOrdinal + 1;
       |        // update the numNulls
       |        ${numNullsUpdateCode.toString()}
       |        return;
       |      }
       |    }
       |    $buffers = null;
       |  }
       |} catch (java.io.IOException ioe) {
       |  throw ioe;
       |} catch (RuntimeException re) {
       |  throw re;
       |} catch (Exception e) {
       |  throw new java.io.IOException(e.toString(), e);
       |} finally {
       |  $finallyCode
       |}
    """.stripMargin
  }

  private def getBatchConsumers(parent: CodegenSupport): List[BatchConsumer] = {
    parent match {
      case null => Nil
      case b: BatchConsumer if b.canConsume(this) => b :: getBatchConsumers(
        TypeUtilities.parentMethod.invoke(parent).asInstanceOf[CodegenSupport])
      case _ => getBatchConsumers(TypeUtilities.parentMethod.invoke(parent)
          .asInstanceOf[CodegenSupport])
    }
  }

  private def genCodeColumnBuffer(ctx: CodegenContext, decoder: String, updateDecoder: String,
      decoderGlobal: String, mutableDecoderGlobal: String, buffer: String, batchOrdinal: String,
      numNullsVar: String, attr: Attribute, weightVar: String): ExprCode = {
    val nonNullPosition = if (attr.nullable) s"$batchOrdinal - $numNullsVar" else batchOrdinal
    val col = ctx.freshName("col")
    val sqlType = Utils.getSQLDataType(attr.dataType)
    val jt = ctx.javaType(sqlType)
    var colAssign = ""
    var updatedAssign = ""
    val typeName = sqlType match {
      case DateType => "Date"
      case TimestampType => "Timestamp"
      case _ if ctx.isPrimitiveType(jt) => ctx.primitiveTypeName(jt)
      case StringType =>
        val dictionaryVar = ctx.freshName("dictionary")
        val dictionaryIndexVar = ctx.freshName("dictionaryIndex")
        val dictionary = ExprCode(
          s"""
             |$dictionaryVar = $mutableDecoderGlobal == null
             |    ? $decoderGlobal.getStringDictionary()
             |    : $mutableDecoderGlobal.getStringDictionary();
          """.stripMargin, s"($dictionaryVar == null)", dictionaryVar)
        val dictionaryIndex = ExprCode(
          s"""
             |final int $dictionaryIndexVar = $updateDecoder == null
             |    ? $decoder.readDictionaryIndex($buffer, $nonNullPosition)
             |    : $updateDecoder.readDictionaryIndex();
          """.stripMargin, "false", dictionaryIndexVar)
        session.foreach(_.addDictionaryCode(ctx, col,
          DictionaryCode(dictionary, buffer, dictionaryIndex)))
        "UTF8String"
      case d: DecimalType if d.precision <= Decimal.MAX_LONG_DIGITS =>
        colAssign = s"$col = $decoder.readLongDecimal($buffer, ${d.precision}, " +
            s"${d.scale}, $nonNullPosition);"
        updatedAssign = s"readLongDecimal(${d.precision}, ${d.scale})"
        "LongDecimal"
      case d: DecimalType =>
        colAssign = s"$col = $decoder.readDecimal($buffer, ${d.precision}, " +
            s"${d.scale}, $nonNullPosition);"
        updatedAssign = s"readDecimal(${d.precision}, ${d.scale})"
        "Decimal"
      case BinaryType => "Binary"
      case CalendarIntervalType => "Interval"
      case _: ArrayType => "Array"
      case _: MapType => "Map"
      case t: StructType =>
        colAssign = s"$col = $decoder.readStruct($buffer, ${t.size}, $nonNullPosition);"
        updatedAssign = s"readStruct(${t.size})"
        "Struct"
      case _ =>
        throw new UnsupportedOperationException(s"unknown type $sqlType")
    }
    if (colAssign.isEmpty) {
      colAssign = s"$col = $decoder.read$typeName($buffer, $nonNullPosition);"
    }
    if (updatedAssign.isEmpty) {
      updatedAssign = s"read$typeName()"
    }
    updatedAssign = s"$col = $updateDecoder.getCurrentDeltaBuffer().$updatedAssign;"

    val unchangedCode = s"$updateDecoder == null || $updateDecoder.unchanged($batchOrdinal)"
    if (attr.nullable) {
      val isNullVar = ctx.freshName("isNull")
      val defaultValue = ctx.defaultValue(jt)
      val code =
        s"""
           |final $jt $col;
           |boolean $isNullVar = false;
           |if ($unchangedCode) {
           |  $numNullsVar = $decoder.numNulls($buffer, $batchOrdinal, $numNullsVar);
           |  if ($numNullsVar >= 0) $colAssign
           |  else {
           |    $col = $defaultValue;
           |    $isNullVar = true;
           |    $numNullsVar = -$numNullsVar;
           |  }
           |} else {
           |  if ($updateDecoder.notNull()) $updatedAssign
           |  else {
           |    $col = $defaultValue;
           |    $isNullVar = true;
           |  }
           |}
        """.stripMargin
      ExprCode(code, isNullVar, col)
    } else {
      var code =
        s"""
           |final $jt $col;
           |if ($unchangedCode) $colAssign
           |else $updatedAssign
        """.stripMargin
      if (weightVar != null && attr.name == Utils.WEIGHTAGE_COLUMN_NAME) {
        code += s"if ($col == 1) $col = $weightVar;\n"
      }
      ExprCode(code, "false", col)
    }
  }
}

/**
 * This class is a simplified copy of Spark's UnionRDD. The reason for
 * having this is to ensure that partition IDs are always assigned in order
 * (which may possibly change in future versions of Spark's UnionRDD)
 * so that a compute on executor can tell owner RDD of the current partition.
 */
private[sql] final class UnionScanRDD[T: ClassTag](
    sc: SparkContext,
    var rdds: Seq[RDD[T]])
    extends RDD[T](sc, Nil) {

  override def getPartitions: Array[Partition] = {
    val array = new Array[Partition](rdds.map(_.getNumPartitions).sum)
    var pos = 0
    for ((rdd, rddIndex) <- rdds.zipWithIndex; split <- rdd.partitions) {
      array(pos) = new UnionPartition(pos, rdd, rddIndex, split.index)
      pos += 1
    }
    array
  }

  override def getDependencies: Seq[Dependency[_]] = {
    val deps = new ArrayBuffer[Dependency[_]]
    var pos = 0
    for (rdd <- rdds) {
      deps += new RangeDependency(rdd, 0, pos, rdd.getNumPartitions)
      pos += rdd.getNumPartitions
    }
    deps
  }

  override def compute(s: Partition, context: TaskContext): Iterator[T] = {
    val part = s.asInstanceOf[UnionPartition[T]]
    parent[T](part.parentRddIndex).iterator(part.parentPartition, context)
  }

  override def getPreferredLocations(s: Partition): Seq[String] =
    s.asInstanceOf[UnionPartition[T]].preferredLocations()

  override def clearDependencies() {
    super.clearDependencies()
    rdds = null
  }
}

case class NumBatchRows(varName: String) extends LeafExpression {

  override def nullable: Boolean = false

  override def dataType: DataType = IntegerType

  override def doGenCode(ctx: CodegenContext, ev: ExprCode): ExprCode = {
    ExprCode("", "false", varName)
  }

  override def eval(input: InternalRow): Any =
    throw new UnsupportedOperationException(
      "NumBatchRows.eval not expected to be invoked")

  override def sql: String = s"NumBatchRows($varName)"
}<|MERGE_RESOLUTION|>--- conflicted
+++ resolved
@@ -392,12 +392,14 @@
     val deletedDecoderLocal = s"${deletedDecoder}Local"
     var deletedDeclaration = ""
     var deletedCheck = ""
+    val deletedCount = ctx.freshName("deletedCount")
     var deletedCountCheck = ""
 
     ctx.addMutableState("java.nio.ByteBuffer", buffers, "")
     ctx.addMutableState("int", numBatchRows, "")
     ctx.addMutableState("int", batchIndex, "")
     ctx.addMutableState(deletedDecoderClass, deletedDecoder, "")
+    ctx.addMutableState("int", deletedCount, "")
 
     // need DataType and nullable to get decoder in generated code
     // shipping as StructType for efficient serialization
@@ -456,14 +458,7 @@
     var columnBatchIdTerm: String = null
     var ordinalIdTerm: String = null
     var bucketIdTerm: String = null
-<<<<<<< HEAD
-=======
-    var deletedCheck = ""
-    val deletedCount = ctx.freshName("deletedCount")
-    var deletedCountCheck = ""
-
-    ctx.addMutableState("int", deletedCount, "")
->>>>>>> 910df7c0
+
     // this mapper is for the physical columns in the table
     val columnsInputMapper = (attr: Attribute, index: Int, rsIndex: Int) => {
       val decoder = ctx.freshName("decoder")
@@ -480,15 +475,9 @@
       }
       // projections are not pushed in embedded mode for optimized access
       val baseIndex = Utils.fieldIndex(schemaAttributes, attr.name, caseSensitive)
-<<<<<<< HEAD
-      val rsPosition = if (isEmbedded) baseIndex + 1 else index + 1
+      val rsPosition = if (embedded) baseIndex + 1 else rsIndex + 1
       val incrementUpdatedColumnCount = if (updatedColumnCount eq null) ""
       else s"\n$updatedColumnCount.${metricAdd("1")};"
-=======
-      val rsPosition = if (embedded) baseIndex + 1 else rsIndex + 1
-      val incrementMutatedColumnCount = if (mutatedColumnsSeen eq null) ""
-      else s"\n$mutatedColumnsSeen.${metricAdd("1")};"
->>>>>>> 910df7c0
 
       ctx.addMutableState("java.nio.ByteBuffer", buffer, "")
       ctx.addMutableState("int", numNullsVar, "")
@@ -741,12 +730,8 @@
        |    $bufferInitCodeStr
        |    $assignBatchId
        |    $batchConsume
-<<<<<<< HEAD
        |    $deletedDeclaration
-       |    final int $numRows = $numBatchRows;
-=======
        |    final int $numRows = $numBatchRows$deletedCountCheck;
->>>>>>> 910df7c0
        |    for (int $batchOrdinal = $batchIndex; $batchOrdinal < $numRows;
        |         $batchOrdinal++) {
        |      $deletedCheck
