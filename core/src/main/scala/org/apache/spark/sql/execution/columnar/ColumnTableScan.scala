--- conflicted
+++ resolved
@@ -67,16 +67,6 @@
     output: Seq[Attribute],
     numBuckets: Int,
     partitionColumns: Seq[Expression],
-<<<<<<< HEAD
-    @transient baseRelation: PartitionedDataSourceScan)
-    extends PartitionedPhysicalScan(output, dataRDD, numBuckets,
-      partitionColumns, baseRelation.asInstanceOf[BaseRelation]) {
-
-  override lazy val metrics = Map(
-    "numOutputRows" -> SQLMetrics.createMetric(sparkContext,
-      "number of output rows"),
-    "numRowsBufferOutput" -> SQLMetrics.createMetric(sparkContext,
-=======
     @transient baseRelation: PartitionedDataSourceScan,
     requestedColumns: Seq[AttributeReference],
     pushedFilters: Seq[Filter],
@@ -90,7 +80,6 @@
 
   override def getMetricsMap: Map[String, SQLMetric] = {
     super.getMetricsMap ++ Map("numRowsBufferOutput" -> SQLMetrics.createMetric(sparkContext,
->>>>>>> e9a48bf1
       "number of output rows from row buffer")) ++ (
         if (otherRDDs.isEmpty) Map.empty
         else Map("numRowsOtherRDDs" -> SQLMetrics.createMetric(sparkContext,
