--- conflicted
+++ resolved
@@ -760,16 +760,13 @@
         s"$col = $decoder.read$typeName($buffer, $cursorVar);"
       case StringType =>
         dictionary = ctx.freshName("dictionary")
+        dictionaryLen = ctx.freshName("dictionaryLength")
         dictIndex = ctx.freshName("dictionaryIndex")
-<<<<<<< HEAD
-        dictionaryLen = ctx.freshName("dictionaryLength")
-=======
         ctx.addMutableState("UTF8String[]", dictionary, "")
         ctx.addMutableState("int", dictionaryLen, "")
         if (wideTable) {
           ctx.addMutableState("int", dictIndex, "")
         }
->>>>>>> 194ad249
         // initialize index to dictionaryLength - 1 where null value will
         // reside in case there are nulls in the current batch
         if (wideTable) {
@@ -780,9 +777,8 @@
 
         bufferInit =
             s"""
-               |final UTF8String[] $dictionary = $decoder.getStringDictionary();
-               |final int $dictionaryLen =
-               |    $dictionary != null ? $dictionary.length : -1;
+               |$dictionary = $decoder.getStringDictionary();
+               |$dictionaryLen = $dictionary != null ? $dictionary.length : -1;
             """.stripMargin
         dictionaryAssignCode =
             s"$dictIndex = $decoder.readDictionaryIndex($buffer, $cursorVar);"
@@ -852,14 +848,14 @@
               }
             }
           """
-        session.foreach(_.addExCode(ctx, col :: Nil, attr :: Nil, ExprCodeEx(None,
+        session.foreach(_.addDictionaryCode(ctx, col, DictionaryCode(
           dictionaryCode, assignCode, dictionary, dictIndex, dictionaryLen)))
       }
       (ExprCode(code, nullVar, col), bufferInit)
     } else {
       if (!dictionary.isEmpty) {
         val dictionaryCode = jtDecl + '\n' + dictionaryAssignCode
-        session.foreach(_.addExCode(ctx, col :: Nil, attr :: Nil, ExprCodeEx(None,
+        session.foreach(_.addDictionaryCode(ctx, col, DictionaryCode(
           dictionaryCode, assignCode, dictionary, dictIndex, dictionaryLen)))
       }
       var code = jtDecl + '\n' + colAssign + '\n'
