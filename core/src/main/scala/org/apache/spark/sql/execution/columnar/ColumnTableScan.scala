/*
 * Copyright (c) 2016 SnappyData, Inc. All rights reserved.
 *
 * Licensed under the Apache License, Version 2.0 (the "License"); you
 * may not use this file except in compliance with the License. You
 * may obtain a copy of the License at
 *
 * http://www.apache.org/licenses/LICENSE-2.0
 *
 * Unless required by applicable law or agreed to in writing, software
 * distributed under the License is distributed on an "AS IS" BASIS,
 * WITHOUT WARRANTIES OR CONDITIONS OF ANY KIND, either express or
 * implied. See the License for the specific language governing
 * permissions and limitations under the License. See accompanying
 * LICENSE file.
 */
/*
 * UnionScanRDD taken from Spark's UnionRDD having the license below.
 *
 * Licensed to the Apache Software Foundation (ASF) under one or more
 * contributor license agreements.  See the NOTICE file distributed with
 * this work for additional information regarding copyright ownership.
 * The ASF licenses this file to You under the Apache License, Version 2.0
 * (the "License"); you may not use this file except in compliance with
 * the License.  You may obtain a copy of the License at
 *
 *    http://www.apache.org/licenses/LICENSE-2.0
 *
 * Unless required by applicable law or agreed to in writing, software
 * distributed under the License is distributed on an "AS IS" BASIS,
 * WITHOUT WARRANTIES OR CONDITIONS OF ANY KIND, either express or implied.
 * See the License for the specific language governing permissions and
 * limitations under the License.
 */

package org.apache.spark.sql.execution.columnar

import scala.collection.mutable.ArrayBuffer
import scala.reflect.ClassTag
import com.pivotal.gemfirexd.internal.engine.distributed.utils.GemFireXDUtils
import com.pivotal.gemfirexd.internal.engine.store.{OffHeapCompactExecRowWithLobs, ResultWasNull,
RowFormatter}
import org.apache.spark.rdd.{RDD, UnionPartition}
import org.apache.spark.sql.SnappySession
import org.apache.spark.sql.catalyst.InternalRow
import org.apache.spark.sql.catalyst.dsl.expressions._
import org.apache.spark.sql.catalyst.expressions._
import org.apache.spark.sql.catalyst.expressions.codegen.{CodegenContext, ExprCode,
ExpressionCanonicalizer}
import org.apache.spark.sql.collection.Utils
import org.apache.spark.sql.execution.columnar.encoding.ColumnEncoding
import org.apache.spark.sql.execution.columnar.impl.BaseColumnFormatRelation
import org.apache.spark.sql.execution.metric.{SQLMetric, SQLMetrics}
import org.apache.spark.sql.execution.row.{ResultSetEncodingAdapter, ResultSetTraversal,
UnsafeRowEncodingAdapter, UnsafeRowHolder}
import org.apache.spark.sql.execution._
import org.apache.spark.sql.sources.BaseRelation
import org.apache.spark.sql.types._
import org.apache.spark.unsafe.Platform
<<<<<<< HEAD
import org.apache.spark.unsafe.types.UTF8String
import org.apache.spark.{Dependency, Partition, RangeDependency, SparkContext, TaskContext}
=======
import org.apache.spark._
>>>>>>> f2999c2f

/**
 * Physical plan node for scanning data from a SnappyData column table RDD.
 * If user knows that the data is partitioned across all nodes, this SparkPlan
 * can be used to avoid expensive shuffle and Broadcast joins.
 * This plan overrides outputPartitioning and makes it inline with the
 * partitioning of the underlying DataSource.
 */
private[sql] final case class ColumnTableScan(
    output: Seq[Attribute],
    dataRDD: RDD[Any],
    otherRDDs: Seq[RDD[InternalRow]],
    numBuckets: Int,
    partitionColumns: Seq[Expression],
    @transient baseRelation: PartitionedDataSourceScan,
    allFilters: Seq[Expression],
    schemaAttributes: Seq[AttributeReference],
    isForSampleReservoirAsRegion: Boolean = false)
    extends PartitionedPhysicalScan(output, dataRDD, numBuckets,
      partitionColumns, baseRelation.asInstanceOf[BaseRelation])
    with CodegenSupport {

  override def getMetrics: Map[String, SQLMetric] = super.getMetrics ++ Map(
    "numRowsBuffer" -> SQLMetrics.createMetric(sparkContext,
      "number of output rows from row buffer"),
    "columnBatchesSeen" -> SQLMetrics.createMetric(sparkContext,
      "column batches seen"),
    "columnBatchesSkipped" -> SQLMetrics.createMetric(sparkContext,
      "column batches skipped by the predicate")) ++ (
      if (otherRDDs.isEmpty) Map.empty
      else Map("numRowsOtherRDDs" -> SQLMetrics.createMetric(sparkContext,
        "number of output rows from other RDDs")))

  private def generateStatPredicate(ctx: CodegenContext): String = {

    val columnBatchStatistics = relation match {
      case columnRelation: BaseColumnFormatRelation =>
        columnRelation.getColumnBatchStatistics(schemaAttributes)
      case _ => null
    }

    def getColumnBatchStatSchema: Seq[AttributeReference] =
      if (columnBatchStatistics ne null) columnBatchStatistics.schema else Nil

    def statsFor(a: Attribute) = columnBatchStatistics.forAttribute(a)

    // Returned filter predicate should return false iff it is impossible for the input expression
    // to evaluate to `true' based on statistics collected about this partition batch.
    // This code is picked up from InMemoryTableScanExec
    @transient def buildFilter: PartialFunction[Expression, Expression] = {
      case And(lhs: Expression, rhs: Expression)
        if buildFilter.isDefinedAt(lhs) || buildFilter.isDefinedAt(rhs) =>
        (buildFilter.lift(lhs) ++ buildFilter.lift(rhs)).reduce(_ && _)

      case Or(lhs: Expression, rhs: Expression)
        if buildFilter.isDefinedAt(lhs) && buildFilter.isDefinedAt(rhs) =>
        buildFilter(lhs) || buildFilter(rhs)

      case EqualTo(a: AttributeReference, l: Literal) =>
        statsFor(a).lowerBound <= l && l <= statsFor(a).upperBound
      case EqualTo(l: Literal, a: AttributeReference) =>
        statsFor(a).lowerBound <= l && l <= statsFor(a).upperBound

      case LessThan(a: AttributeReference, l: Literal) => statsFor(a).lowerBound < l
      case LessThan(l: Literal, a: AttributeReference) => l < statsFor(a).upperBound

      case LessThanOrEqual(a: AttributeReference, l: Literal) => statsFor(a).lowerBound <= l
      case LessThanOrEqual(l: Literal, a: AttributeReference) => l <= statsFor(a).upperBound

      case GreaterThan(a: AttributeReference, l: Literal) => l < statsFor(a).upperBound
      case GreaterThan(l: Literal, a: AttributeReference) => statsFor(a).lowerBound < l

      case GreaterThanOrEqual(a: AttributeReference, l: Literal) => l <= statsFor(a).upperBound
      case GreaterThanOrEqual(l: Literal, a: AttributeReference) => statsFor(a).lowerBound <= l

      case StartsWith(a: AttributeReference, l: Literal) =>
        // upper bound for column (i.e. LessThan) can be found by going to
        // next value of the last character of literal
        val s = l.value.asInstanceOf[UTF8String]
        val len = s.numBytes()
        val upper = new Array[Byte](len)
        s.writeToMemory(upper, Platform.BYTE_ARRAY_OFFSET)
        var lastCharPos = len - 1
        // check for maximum unsigned value 0xff
        val max = 0xff.toByte // -1
        while (lastCharPos >= 0 && upper(lastCharPos) == max) {
          lastCharPos -= 1
        }
        val stats = statsFor(a)
        if (lastCharPos < 0) { // all bytes are 0xff
          // a >= startsWithPREFIX
          l <= stats.upperBound
        } else {
          upper(lastCharPos) = (upper(lastCharPos) + 1).toByte
          val upperLiteral = Literal(UTF8String.fromAddress(upper,
            Platform.BYTE_ARRAY_OFFSET, len), StringType)

          // a >= startsWithPREFIX && a < startsWithPREFIX+1
          l <= stats.upperBound && stats.lowerBound < upperLiteral
        }

      case IsNull(a: Attribute) => statsFor(a).nullCount > 0
      case IsNotNull(a: Attribute) => statsFor(a).count - statsFor(a).nullCount > 0
    }

    // This code is picked up from InMemoryTableScanExec
    val columnBatchStatFilters: Seq[Expression] = {
      if (relation.isInstanceOf[BaseColumnFormatRelation]) {
        allFilters.flatMap { p =>
          val filter = buildFilter.lift(p)
          val boundFilter = filter.map(BindReferences.bindReference(
            _, columnBatchStatistics.schema, allowFailures = true))

          boundFilter.foreach(_ =>
            filter.foreach(f =>
              logDebug(s"Predicate $p generates partition filter: $f")))

          // If the filter can't be resolved then we are missing required statistics.
          boundFilter.filter(_.resolved)
        }
      } else {
        Seq.empty[Expression]
      }
    }

    val columnBatchStatsSchema = getColumnBatchStatSchema
    val numStatFields = columnBatchStatsSchema.length
    val predicate = ExpressionCanonicalizer.execute(
      BindReferences.bindReference(columnBatchStatFilters
          .reduceOption(And).getOrElse(Literal(true)), columnBatchStatsSchema))
    val statRow = ctx.freshName("statRow")
    val statBytes = ctx.freshName("statBytes")
    ctx.INPUT_ROW = statRow
    ctx.currentVars = null
    val predicateEval = predicate.genCode(ctx)

    val platformClass = classOf[Platform].getName
    val columnBatchesSeen = metricTerm(ctx, "columnBatchesSeen")
    val columnBatchesSkipped = metricTerm(ctx, "columnBatchesSkipped")
    // skip filtering if nothing is to be applied
    if (predicateEval.value == "true" && predicateEval.isNull == "false") {
      return ""
    }
    val filterFunction = ctx.freshName("columnBatchFilter")
    ctx.addNewFunction(filterFunction,
      s"""
         |private boolean $filterFunction(byte[] $statBytes) {
         |  final UnsafeRow $statRow = new UnsafeRow($numStatFields);
         |  $statRow.pointTo($statBytes, $platformClass.BYTE_ARRAY_OFFSET,
         |    $statBytes.length);
         |  $columnBatchesSeen.${metricAdd("1")};
         |  // Skip the column batches based on the predicate
         |  ${predicateEval.code}
         |  if (!${predicateEval.isNull} && ${predicateEval.value}) {
         |    return true;
         |  } else {
         |    $columnBatchesSkipped.${metricAdd("1")};
         |    return false;
         |  }
         |}
       """.stripMargin)
    filterFunction
  }

  private val allRDDs = if (otherRDDs.isEmpty) rdd
  else new UnionScanRDD(rdd.sparkContext, (Seq(rdd) ++ otherRDDs)
      .asInstanceOf[Seq[RDD[Any]]])

  private val isOffHeap = GemFireXDUtils.getGemFireContainer(
    baseRelation.table, true).isOffHeap

  private val otherRDDsPartitionIndex = rdd.getNumPartitions

  @transient private val session =
    sqlContext.sparkSession.asInstanceOf[SnappySession]

  override def inputRDDs(): Seq[RDD[InternalRow]] = {
    allRDDs.asInstanceOf[RDD[InternalRow]] :: Nil
  }

  override def doProduce(ctx: CodegenContext): String = {
    val numOutputRows = metricTerm(ctx, "numOutputRows")
    val numRowsBuffer = metricTerm(ctx, "numRowsBuffer")
    val numRowsOther =
      if (otherRDDs.isEmpty) null else metricTerm(ctx, "numRowsOtherRDDs")
    val isEmbedded = baseRelation.connectionType match {
      case ConnectionType.Embedded => true
      case _ => false
    }
    // PartitionedPhysicalRDD always has one input.
    // It returns an iterator of iterators (row + column)
    // except when doing union with multiple RDDs where other
    // RDDs return iterator of UnsafeRows.
    val rowInput = ctx.freshName("rowInput")
    val colInput = ctx.freshName("colInput")
    val rowInputSRR = ctx.freshName("rowInputSRR")
    val input = ctx.freshName("input")
    val inputIsRow = s"${input}IsRow"
    val inputIsRowSRR = s"${input}IsRowSRR"
    val inputIsOtherRDD = s"${input}IsOtherRDD"
    val rs = ctx.freshName("resultSet")
    val rsIterClass = classOf[ResultSetTraversal].getName
    val unsafeHolder = if (otherRDDs.isEmpty && !isForSampleReservoirAsRegion) null
    else ctx.freshName("unsafeHolder")
    val unsafeHolderClass = classOf[UnsafeRowHolder].getName
    val stratumRowClass = classOf[StratumInternalRow].getName

    val weightVarName = this.output.find(_.name == org.apache.spark.sql.collection.Utils
      .WEIGHTAGE_COLUMN_NAME).map(_.toString.replace('#', '_')).getOrElse(null)

    val wrappedRow = ctx.freshName("wrappedRow")
    if(weightVarName != null) {
      ctx.addMutableState("long", weightVarName, s" $weightVarName = 0; ")
    }
    val colItrClass = if (!isEmbedded) classOf[CachedBatchIteratorOnRS].getName
    else if (isOffHeap) classOf[OffHeapLobsIteratorOnScan].getName
    else classOf[ByteArraysIteratorOnScan].getName

    if (otherRDDs.isEmpty) {
      if (isForSampleReservoirAsRegion) {
        ctx.addMutableState("scala.collection.Iterator",
          rowInputSRR, s"$rowInputSRR = (scala.collection.Iterator)inputs[0].next();")
        ctx.addMutableState(unsafeHolderClass, unsafeHolder,
          s"$unsafeHolder = new $unsafeHolderClass();")
      }
      ctx.addMutableState("scala.collection.Iterator",
        rowInput, s"$rowInput = (scala.collection.Iterator)inputs[0].next();")
      ctx.addMutableState(colItrClass, colInput,
        s"$colInput = ($colItrClass)inputs[0].next();")
      ctx.addMutableState("java.sql.ResultSet", rs,
        s"$rs = (($rsIterClass)$rowInput).rs();")
    } else {
      ctx.addMutableState("boolean", inputIsOtherRDD,
        s"$inputIsOtherRDD = (partitionIndex >= $otherRDDsPartitionIndex);")
      if(isForSampleReservoirAsRegion) {
        ctx.addMutableState("scala.collection.Iterator", rowInputSRR,
          s"""
            $rowInputSRR = $inputIsOtherRDD ? null : (scala.collection.Iterator)inputs[0].next();
        """
        )
      }
      ctx.addMutableState("scala.collection.Iterator", rowInput,
          s"""
            $rowInput = $inputIsOtherRDD ? inputs[0]
                : (scala.collection.Iterator)inputs[0].next();
        """
      )
      ctx.addMutableState(colItrClass, colInput,
        s"$colInput = $inputIsOtherRDD ? null : ($colItrClass)inputs[0].next();")
      ctx.addMutableState("java.sql.ResultSet", rs,
        s"$rs = $inputIsOtherRDD ? null : (($rsIterClass)$rowInput).rs();")
      ctx.addMutableState(unsafeHolderClass, unsafeHolder,
        s"$unsafeHolder = new $unsafeHolderClass();")
    }
    ctx.addMutableState("scala.collection.Iterator", input,
      s"$input = $rowInput;")
    ctx.addMutableState("boolean", inputIsRow, s"$inputIsRow = true;")
    ctx.addMutableState("boolean", inputIsRowSRR, s"$inputIsRowSRR = false;")

    ctx.currentVars = null
    val cachedBatchClass = classOf[CachedBatch].getName
    val execRowClass = classOf[OffHeapCompactExecRowWithLobs].getName
    val decoderClass = classOf[ColumnEncoding].getName
    val wasNullClass = classOf[ResultWasNull].getName
    val rsAdapterClass = classOf[ResultSetEncodingAdapter].getName
    val rowAdapterClass = classOf[UnsafeRowEncodingAdapter].getName
    val rowFormatterClass = classOf[RowFormatter].getName
    val batch = ctx.freshName("batch")
    val numBatchRows = s"${batch}NumRows"
    val batchIndex = s"${batch}Index"
    val buffers = s"${batch}Buffers"
    val rowFormatter = s"${batch}RowFormatter"

    ctx.addMutableState("byte[][]", buffers, s"$buffers = null;")
    ctx.addMutableState("int", numBatchRows, s"$numBatchRows = 0;")
    ctx.addMutableState("int", batchIndex, s"$batchIndex = 0;")

    // need DataType and nullable to get decoder in generated code
    // shipping as StructType for efficient serialization
    val planSchema = ctx.addReferenceObj("schema", schema,
      classOf[StructType].getName)
    val columnBufferInitCode = new StringBuilder
    val bufferInitCode = new StringBuilder
    val cursorUpdateCode = new StringBuilder
    val moveNextCode = new StringBuilder
    val reservoirRowFetch = s"""
           $stratumRowClass $wrappedRow = ($stratumRowClass)$rowInputSRR.next();
         """ +
         (
           if (weightVarName != null) {
             s""" $weightVarName = $wrappedRow.weight();"""
           } else {
             ""
           }
         ) +
         s"""$unsafeHolder.setRow((UnsafeRow)$wrappedRow.actualRow());"""

    val nextRowSnippet = if (otherRDDs.isEmpty) {
      if (isForSampleReservoirAsRegion) {
        s"""
          if ($inputIsRowSRR) {
            $reservoirRowFetch
          } else {
            $rowInput.next();
          }
        """
      } else {
        s"""$rowInput.next();"""
      }
    }
    else {
      s"""
        if ($inputIsOtherRDD) {
          $unsafeHolder.setRow((UnsafeRow)$rowInput.next());
        }
        """ +
        (
          if (isForSampleReservoirAsRegion) {
            s"""
              else if( $inputIsRowSRR ) {
                $reservoirRowFetch
              }
            """
          }else {
            ""
          }
      ) +
      s"""
         else {
          $rowInput.next();
        }
      """
    }
    val incrementNumRowsSnippet = if (otherRDDs.isEmpty) {
      s"$numRowsBuffer.${metricAdd("1")};"
    } else {
      s"""
        if ($inputIsOtherRDD) {
          $numRowsOther.${metricAdd("1")};
        } else {
          $numRowsBuffer.${metricAdd("1")};
        }
      """
    }
    val incrementOtherRows = if (otherRDDs.isEmpty) ""
<<<<<<< HEAD
    else s"$numOutputRows.${metricAdd(metricValue(numRowsOther))};"

=======
    else {
      s"""
        $numOutputRows.add($numRowsOther);
        $numRowsOtherOutput.add($numRowsOther);
      """
    }
    val variableBuffer = scala.collection.mutable.ArrayBuffer[String]()
>>>>>>> f2999c2f
    val batchConsumer = getBatchConsumer(parent)
    val columnsInput = output.zipWithIndex.map { case (attr, index) =>
      val decoder = ctx.freshName("decoder")
      val cursor = s"${decoder}Cursor"
      val buffer = ctx.freshName("buffer")
      val cursorVar = s"cursor$index"
      val decoderVar = s"decoder$index"
      val bufferVar = s"buffer$index"
      // projections are not pushed in embedded mode for optimized access
      val baseIndex = baseRelation.schema.fieldIndex(attr.name)
      val rsPosition = if (isEmbedded) baseIndex + 1 else index + 1

      val bufferPosition = baseIndex + PartitionedPhysicalScan.CT_COLUMN_START

      ctx.addMutableState("byte[]", buffer, s"$buffer = null;")
      if (otherRDDs.isEmpty) {
        ctx.addMutableState(decoderClass, decoder,
          s"$decoder = new $rsAdapterClass($rs, $rsPosition);")
      } else {
        ctx.addMutableState(decoderClass, decoder,
          s"""
            if ($inputIsOtherRDD) {
              $decoder = new $rowAdapterClass($unsafeHolder, $baseIndex);
            } else {
              $decoder = new $rsAdapterClass($rs, $rsPosition);
            }
          """
        )
      }
      ctx.addMutableState("long", cursor, s"$cursor = 0L;")
      if (!isEmbedded) {
        columnBufferInitCode.append(s"$buffer = $buffers[$index];")
      } else if (isOffHeap) {
        columnBufferInitCode.append(
          s"""
            $buffer = $batch.getAsBytes($bufferPosition, ($wasNullClass)null);
          """)
      } else {
        columnBufferInitCode.append(
          s"$buffer = $rowFormatter.getLob($buffers, $bufferPosition);")
      }
      columnBufferInitCode.append(
        s"""
          $decoder = $decoderClass.getColumnDecoder(
            $buffer, $planSchema.apply($index));
          // intialize the decoder and store the starting cursor position
          $cursor = $decoder.initializeDecoding(
            $buffer, $planSchema.apply($index));
        """)

      variableBuffer += decoder
      bufferInitCode.append(
        s"""
          final $decoderClass $decoderVar = $decoder;
          final byte[] $bufferVar = $buffer;
          long $cursorVar = $cursor;
        """
      )
      cursorUpdateCode.append(s"$cursor = $cursorVar;\n")
      val notNullVar = if (attr.nullable) ctx.freshName("notNull") else null
      moveNextCode.append(genCodeColumnNext(ctx, decoderVar, bufferVar,
        cursorVar, "batchOrdinal", attr.dataType, notNullVar)).append('\n')
      val (ev, bufferInit) = genCodeColumnBuffer(ctx, decoderVar, bufferVar,
        cursorVar, attr, notNullVar, weightVarName)
      bufferInitCode.append(bufferInit)
      ev
    }

    val filterFunction = generateStatPredicate(ctx)
    // TODO: add filter function for non-embedded mode (using store layer
    //   function that will invoke the above function in independent class)
    val batchInit = if (!isEmbedded) {
      s"""
        final $cachedBatchClass $batch = ($cachedBatchClass)$colInput.next();
        $buffers = $batch.buffers();
        $numBatchRows = $batch.numRows();
      """
    } else if (isOffHeap) {
      val filterCode = if (filterFunction.isEmpty) {
        s"final $execRowClass $batch = ($execRowClass)$colInput.next();"
      } else {
        s"""$execRowClass $batch;
          while (true) {
            $batch = ($execRowClass)$colInput.next();
            final byte[] statBytes = $batch.getRowBytes(
              ${PartitionedPhysicalScan.CT_STATROW_POSITION});
            if ($filterFunction(statBytes)) {
              break;
            }
            if (!$colInput.hasNext()) return false;
          }"""
      }
      s"""
        $filterCode
        $numBatchRows = $batch.getAsInt(
          ${PartitionedPhysicalScan.CT_NUMROWS_POSITION}, ($wasNullClass)null);
      """
    } else {
      val filterCode = if (filterFunction.isEmpty) {
        s"""final $rowFormatterClass $rowFormatter = $colInput.rowFormatter();
          $buffers = (byte[][])$colInput.next();"""
      } else {
        s"""$rowFormatterClass $rowFormatter;
           while (true) {
             $rowFormatter = $colInput.rowFormatter();
             $buffers = (byte[][])$colInput.next();
             final byte[] statBytes = $rowFormatter.getLob($buffers,
               ${PartitionedPhysicalScan.CT_STATROW_POSITION});
             if ($filterFunction(statBytes)) {
               break;
             }
             if (!$colInput.hasNext()) return false;
           }"""
      }
      s"""
        $filterCode
        $numBatchRows = $rowFormatter.getAsInt(
          ${PartitionedPhysicalScan.CT_NUMROWS_POSITION}, $buffers[0],
          ($wasNullClass)null);
      """
    }
    val commonSnippet =
      s"""
         $input = $colInput;
         $inputIsRow = false;
         $inputIsRowSRR = false;
         if ($input == null || !$input.hasNext()) {
          return false;
         }
       """.stripMargin
    val nextBatch = ctx.freshName("nextBatch")
    ctx.addNewFunction(nextBatch,
      s"""
<<<<<<< HEAD
         |private boolean $nextBatch() throws Exception {
         |  if ($buffers != null) return true;
         |  // get next batch or row (latter for non-batch source iteration)
         |  if ($input == null) return false;
         |  if (!$input.hasNext()) {
         |    if ($input == $rowInput) {
         |      $input = $colInput;
         |      $inputIsRow = false;
         |      if ($input == null || !$input.hasNext()) {
         |        return false;
         |      }
         |    } else {
         |      return false;
         |    }
         |  }
         |  if ($inputIsRow) {
         |    $nextRowSnippet
         |    $numBatchRows = 1;
         |    $incrementNumRowsSnippet
         |  } else {
         |    $batchInit
         |    $numOutputRows.${metricAdd(numBatchRows)};
         |    // initialize the column buffers and decoders
         |    ${columnBufferInitCode.toString()}
         |  }
         |  $batchIndex = 0;
         |  return true;
         |}
      """.stripMargin)
=======
         private boolean $nextBatch() throws Exception {
           if ($buffers != null) return true;
           // get next batch or row (latter for non-batch source iteration)
           if ($input == null) return false;
           if (!$input.hasNext()) {
             if ($input == $rowInput) {
      """ +
             (if (isForSampleReservoirAsRegion) {
                 s"""
                     $input = $rowInputSRR;
                     $inputIsRow = false;
                     $inputIsRowSRR = true;
                 """.stripMargin +
                    output.zipWithIndex.map{
                     case (attr, index) =>
                       val baseIndex = baseRelation.schema.fieldIndex(attr.name)
                       s"""${variableBuffer(index)} = new $rowAdapterClass($unsafeHolder,
                          $baseIndex);""".stripMargin
                   }.mkString("\n") +
                 s"""
                   if($input == null  || !$input.hasNext()) {
                     $commonSnippet
                   }
                  """.stripMargin
              } else {
                commonSnippet
              }
             ) +
        s"""}""" +
        (if (isForSampleReservoirAsRegion) {
         s"""
            else if($input == $rowInputSRR) {
              $commonSnippet
            }
          """.stripMargin
        } else {
          ""
        }) +
      s"""
         else {
          return false;
         }
       }
       if ($inputIsRow || $inputIsRowSRR) {
         $nextRowSnippet
         $numBatchRows = 1;
       } else {
         $batchInit
         $numOutputRows.add($numBatchRows);
         // initialize the column buffers and decoders
         ${columnBufferInitCode.toString()}
       }

       $batchIndex = 0;
       return true;
     }
     """.stripMargin)
>>>>>>> f2999c2f

    val batchConsume = batchConsumer.map(_.batchConsume(ctx,
      columnsInput)).mkString("\n")
    val finallyCode = session.evaluateFinallyCode(ctx)
    val consumeCode = consume(ctx, columnsInput).trim

    s"""
       |// Combined iterator for column batches from column table
       |// and ResultSet from row buffer. Also takes care of otherRDDs
       |// case when partition is of otherRDDs by iterating over it
       |// using an UnsafeRow adapter.
       |try {
       |  while ($nextBatch()) {
       |    ${bufferInitCode.toString()}
       |    $batchConsume
       |    final int numRows = $numBatchRows;
<<<<<<< HEAD
=======
       |    final boolean isRow = $inputIsRow || $inputIsRowSRR;
>>>>>>> f2999c2f
       |    for (int batchOrdinal = $batchIndex; batchOrdinal < numRows;
       |         batchOrdinal++) {
       |      ${moveNextCode.toString()}
       |      $consumeCode
       |      if (shouldStop()) {
       |        // increment index for return
       |        $batchIndex = batchOrdinal + 1;
       |        // set the cursors
       |        ${cursorUpdateCode.toString()}
       |        return;
       |      }
       |    }
       |    $buffers = null;
       |  }
       |} catch (RuntimeException re) {
       |  throw re;
       |} catch (Exception e) {
       |  throw new RuntimeException(e);
       |} finally {
       |  $numOutputRows.${metricAdd(metricValue(numRowsBuffer))};
       |  $finallyCode
       |  $incrementOtherRows
       |}
    """.stripMargin
  }

  private def getBatchConsumer(parent: CodegenSupport): List[BatchConsumer] = {
    parent match {
      case null => Nil
      case b: BatchConsumer => b :: getBatchConsumer(TypeUtilities.parentMethod
          .invoke(parent).asInstanceOf[CodegenSupport])
      case _ => getBatchConsumer(TypeUtilities.parentMethod.invoke(parent)
          .asInstanceOf[CodegenSupport])
    }
  }

  private def genCodeColumnNext(ctx: CodegenContext, decoder: String,
      buffer: String, cursorVar: String, batchOrdinal: String,
      dataType: DataType, notNullVar: String): String = {
    val sqlType = Utils.getSQLDataType(dataType)
    val jt = ctx.javaType(sqlType)
    val moveNext = sqlType match {
      case _ if ctx.isPrimitiveType(jt) =>
        val typeName = ctx.primitiveTypeName(jt)
        s"$cursorVar = $decoder.next$typeName($buffer, $cursorVar);"
      case StringType =>
        s"$cursorVar = $decoder.nextUTF8String($buffer, $cursorVar);"
      case d: DecimalType if d.precision <= Decimal.MAX_LONG_DIGITS =>
        s"$cursorVar = $decoder.nextLongDecimal($buffer, $cursorVar);"
      case _: DecimalType =>
        s"$cursorVar = $decoder.nextDecimal($buffer, $cursorVar);"
      case CalendarIntervalType =>
        s"$cursorVar = $decoder.nextInterval($buffer, $cursorVar);"
      case BinaryType | _: ArrayType | _: MapType | _: StructType =>
        s"$cursorVar = $decoder.nextBinary($buffer, $cursorVar);"
      case NullType => ""
      case _ =>
        throw new UnsupportedOperationException(s"unknown type $sqlType")
    }
    if (notNullVar != null) {
      val nullCode =
        s"final int $notNullVar = $decoder.notNull($buffer, $batchOrdinal);"
      if (moveNext.isEmpty) nullCode
      else s"$nullCode\nif ($notNullVar == 1) $moveNext"
    } else moveNext
  }

  private def genCodeColumnBuffer(ctx: CodegenContext, decoder: String,
      buffer: String, cursorVar: String, attr: Attribute,
      notNullVar: String, weightVar: String): (ExprCode, String) = {
    val col = ctx.freshName("col")
    var bufferInit = ""
    var dictionaryAssignCode = ""
    var assignCode = ""
    var dictionary = ""
    var dictIndex = ""
    val sqlType = Utils.getSQLDataType(attr.dataType)
    val jt = ctx.javaType(sqlType)
    var jtDecl = s"final $jt $col;"
    val colAssign = sqlType match {
      case DateType => s"$col = $decoder.readDate($buffer, $cursorVar);"
      case TimestampType =>
        s"$col = $decoder.readTimestamp($buffer, $cursorVar);"
      case _ if ctx.isPrimitiveType(jt) =>
        val typeName = ctx.primitiveTypeName(jt)
        s"$col = $decoder.read$typeName($buffer, $cursorVar);"
      case StringType =>
        dictionary = ctx.freshName("dictionary")
        dictIndex = ctx.freshName("dictionaryIndex")
        jtDecl = s"UTF8String $col; int $dictIndex = -1;"
        bufferInit =
          s"""
            final UTF8String[] $dictionary = $decoder.getStringDictionary();
          """
        dictionaryAssignCode =
            s"$dictIndex = $decoder.readDictionaryIndex($buffer, $cursorVar);"
        assignCode =
          s"$dictionary != null ? $dictionary[$dictIndex] " +
              s": $decoder.readUTF8String($buffer, $cursorVar)"
        s"$dictionaryAssignCode\n$col = $assignCode;"
      case d: DecimalType if d.precision <= Decimal.MAX_LONG_DIGITS =>
        s"$col = $decoder.readLongDecimal($buffer, ${d.precision}, " +
            s"${d.scale}, $cursorVar);"
      case d: DecimalType =>
        s"$col = $decoder.readDecimal($buffer, ${d.precision}, " +
            s"${d.scale}, $cursorVar);"
      case BinaryType => s"$col = $decoder.readBinary($buffer, $cursorVar);"
      case CalendarIntervalType =>
        s"$col = $decoder.readInterval($buffer, $cursorVar);"
      case _: ArrayType => s"$col = $decoder.readArray($buffer, $cursorVar);"
      case _: MapType => s"$col = $decoder.readMap($buffer, $cursorVar);"
      case t: StructType =>
        s"$col = $decoder.readStruct($buffer, ${t.size}, $cursorVar);"
      case NullType => s"$col = null;"
      case _ =>
        throw new UnsupportedOperationException(s"unknown type $sqlType")
    }
    if (notNullVar != null) {
      val nullVar = ctx.freshName("nullVal")
      // For ResultSets wasNull() is always a post-facto operation
      // i.e. works only after get has been invoked. However, for column
      // table buffers as well as UnsafeRow adapter, this is not the case
      // and nonNull() should be invoked before get (and get not invoked
      //   at all if nonNull was false). Hence notNull uses tri-state to
      // indicate (true/false/use wasNull) and code below is a tri-switch.
      val code = s"""
          $jtDecl
          final boolean $nullVar;
          if ($notNullVar == 1) {
            $colAssign
            $nullVar = false;
          } else {
            if ($notNullVar == 0) {
              $col = ${ctx.defaultValue(jt)};
              $nullVar = true;
            } else {
              $colAssign
              $nullVar = $decoder.wasNull();
            }
          }
        """
      if (!dictionary.isEmpty) {
        val dictionaryCode =
          s"""
            $jtDecl
            final boolean $nullVar;
            if ($notNullVar == 1) {
              $dictionaryAssignCode
              $nullVar = false;
            } else {
              if ($notNullVar == 0) {
                $nullVar = true;
              } else {
                $dictionaryAssignCode
                $nullVar = $decoder.wasNull();
              }
            }
          """
        session.addExCode(ctx, col :: Nil, attr :: Nil,
          ExprCodeEx(None, dictionaryCode, assignCode, dictionary, dictIndex))
      }
      (ExprCode(code, nullVar, col), bufferInit)
    } else {
      if (!dictionary.isEmpty) {
        val dictionaryCode = jtDecl + '\n' + dictionaryAssignCode
        session.addExCode(ctx, col :: Nil, attr :: Nil,
          ExprCodeEx(None, dictionaryCode, assignCode, dictionary, dictIndex))
      }
<<<<<<< HEAD
      (ExprCode(jtDecl + '\n' + colAssign + '\n', "false", col), bufferInit)
=======
      val code = s"$jt $col;\n$colAssign\n " +
        (if ( weightVar != null && attr.name ==  org.apache.spark.sql.collection.Utils
          .WEIGHTAGE_COLUMN_NAME ) {
          s""" if($col == 1 ) {
                  $col = $weightVar;
                }
            """.stripMargin
        } else {
          ""
        })

      (ExprCode(code, "false", col), bufferInit)
>>>>>>> f2999c2f
    }
  }
}

/**
 * This class is a simplified copy of Spark's UnionRDD. The reason for
 * having this is to ensure that partition IDs are always assigned in order
 * (which may possibly change in future versions of Spark's UnionRDD)
 * so that a compute on executor can tell owner RDD of the current partition.
 */
private[sql] final class UnionScanRDD[T: ClassTag](
    sc: SparkContext,
    var rdds: Seq[RDD[T]])
    extends RDD[T](sc, Nil) {

  override def getPartitions: Array[Partition] = {
    val array = new Array[Partition](rdds.map(_.getNumPartitions).sum)
    var pos = 0
    for ((rdd, rddIndex) <- rdds.zipWithIndex; split <- rdd.partitions) {
      array(pos) = new UnionPartition(pos, rdd, rddIndex, split.index)
      pos += 1
    }
    array
  }

  override def getDependencies: Seq[Dependency[_]] = {
    val deps = new ArrayBuffer[Dependency[_]]
    var pos = 0
    for (rdd <- rdds) {
      deps += new RangeDependency(rdd, 0, pos, rdd.getNumPartitions)
      pos += rdd.getNumPartitions
    }
    deps
  }

  override def compute(s: Partition, context: TaskContext): Iterator[T] = {
    val part = s.asInstanceOf[UnionPartition[T]]
    parent[T](part.parentRddIndex).iterator(part.parentPartition, context)
  }

  override def getPreferredLocations(s: Partition): Seq[String] =
    s.asInstanceOf[UnionPartition[T]].preferredLocations()

  override def clearDependencies() {
    super.clearDependencies()
    rdds = null
  }
}<|MERGE_RESOLUTION|>--- conflicted
+++ resolved
@@ -37,32 +37,27 @@
 
 import scala.collection.mutable.ArrayBuffer
 import scala.reflect.ClassTag
+
 import com.pivotal.gemfirexd.internal.engine.distributed.utils.GemFireXDUtils
-import com.pivotal.gemfirexd.internal.engine.store.{OffHeapCompactExecRowWithLobs, ResultWasNull,
-RowFormatter}
+import com.pivotal.gemfirexd.internal.engine.store.{OffHeapCompactExecRowWithLobs, ResultWasNull, RowFormatter}
+
 import org.apache.spark.rdd.{RDD, UnionPartition}
 import org.apache.spark.sql.SnappySession
 import org.apache.spark.sql.catalyst.InternalRow
 import org.apache.spark.sql.catalyst.dsl.expressions._
 import org.apache.spark.sql.catalyst.expressions._
-import org.apache.spark.sql.catalyst.expressions.codegen.{CodegenContext, ExprCode,
-ExpressionCanonicalizer}
+import org.apache.spark.sql.catalyst.expressions.codegen.{CodegenContext, ExprCode, ExpressionCanonicalizer}
 import org.apache.spark.sql.collection.Utils
+import org.apache.spark.sql.execution._
 import org.apache.spark.sql.execution.columnar.encoding.ColumnEncoding
 import org.apache.spark.sql.execution.columnar.impl.BaseColumnFormatRelation
 import org.apache.spark.sql.execution.metric.{SQLMetric, SQLMetrics}
-import org.apache.spark.sql.execution.row.{ResultSetEncodingAdapter, ResultSetTraversal,
-UnsafeRowEncodingAdapter, UnsafeRowHolder}
-import org.apache.spark.sql.execution._
+import org.apache.spark.sql.execution.row.{ResultSetEncodingAdapter, ResultSetTraversal, UnsafeRowEncodingAdapter, UnsafeRowHolder}
 import org.apache.spark.sql.sources.BaseRelation
 import org.apache.spark.sql.types._
 import org.apache.spark.unsafe.Platform
-<<<<<<< HEAD
 import org.apache.spark.unsafe.types.UTF8String
 import org.apache.spark.{Dependency, Partition, RangeDependency, SparkContext, TaskContext}
-=======
-import org.apache.spark._
->>>>>>> f2999c2f
 
 /**
  * Physical plan node for scanning data from a SnappyData column table RDD.
@@ -109,8 +104,9 @@
 
     def statsFor(a: Attribute) = columnBatchStatistics.forAttribute(a)
 
-    // Returned filter predicate should return false iff it is impossible for the input expression
-    // to evaluate to `true' based on statistics collected about this partition batch.
+    // Returned filter predicate should return false iff it is impossible
+    // for the input expression to evaluate to `true' based on statistics
+    // collected about this partition batch.
     // This code is picked up from InMemoryTableScanExec
     @transient def buildFilter: PartialFunction[Expression, Expression] = {
       case And(lhs: Expression, rhs: Expression)
@@ -270,23 +266,30 @@
     val unsafeHolderClass = classOf[UnsafeRowHolder].getName
     val stratumRowClass = classOf[StratumInternalRow].getName
 
-    val weightVarName = this.output.find(_.name == org.apache.spark.sql.collection.Utils
-      .WEIGHTAGE_COLUMN_NAME).map(_.toString.replace('#', '_')).getOrElse(null)
-
-    val wrappedRow = ctx.freshName("wrappedRow")
-    if(weightVarName != null) {
-      ctx.addMutableState("long", weightVarName, s" $weightVarName = 0; ")
-    }
+    // TODO [sumedh]: Asif, why this special treatment for weightage column
+    // in the code here? Why not as a normal AttributeReference in the plan
+    // (or an extension of it if some special treatment is required)?
+    // Also can't there be more than one weightage variables in the plan?
+    val wrappedRow = if (isForSampleReservoirAsRegion) ctx.freshName("wrappedRow")
+    else null
+    val (weightVarName, weightAssignCode) = if (isForSampleReservoirAsRegion &&
+        output.exists(_.name == Utils.WEIGHTAGE_COLUMN_NAME)) {
+      val varName = ctx.freshName("weightage")
+      ctx.addMutableState("long", varName, s"$varName = 0;")
+      (varName, s"$varName = $wrappedRow.weight();")
+    } else ("", "")
+
     val colItrClass = if (!isEmbedded) classOf[CachedBatchIteratorOnRS].getName
     else if (isOffHeap) classOf[OffHeapLobsIteratorOnScan].getName
     else classOf[ByteArraysIteratorOnScan].getName
 
-    if (otherRDDs.isEmpty) {
+    if (otherRDDs.isEmpty && !isForSampleReservoirAsRegion) {
       if (isForSampleReservoirAsRegion) {
         ctx.addMutableState("scala.collection.Iterator",
           rowInputSRR, s"$rowInputSRR = (scala.collection.Iterator)inputs[0].next();")
         ctx.addMutableState(unsafeHolderClass, unsafeHolder,
           s"$unsafeHolder = new $unsafeHolderClass();")
+        ctx.addMutableState("boolean", inputIsRowSRR, s"$inputIsRowSRR = true;")
       }
       ctx.addMutableState("scala.collection.Iterator",
         rowInput, s"$rowInput = (scala.collection.Iterator)inputs[0].next();")
@@ -297,19 +300,11 @@
     } else {
       ctx.addMutableState("boolean", inputIsOtherRDD,
         s"$inputIsOtherRDD = (partitionIndex >= $otherRDDsPartitionIndex);")
-      if(isForSampleReservoirAsRegion) {
-        ctx.addMutableState("scala.collection.Iterator", rowInputSRR,
-          s"""
-            $rowInputSRR = $inputIsOtherRDD ? null : (scala.collection.Iterator)inputs[0].next();
-        """
-        )
-      }
       ctx.addMutableState("scala.collection.Iterator", rowInput,
-          s"""
+        s"""
             $rowInput = $inputIsOtherRDD ? inputs[0]
                 : (scala.collection.Iterator)inputs[0].next();
-        """
-      )
+        """)
       ctx.addMutableState(colItrClass, colInput,
         s"$colInput = $inputIsOtherRDD ? null : ($colItrClass)inputs[0].next();")
       ctx.addMutableState("java.sql.ResultSet", rs,
@@ -318,9 +313,9 @@
         s"$unsafeHolder = new $unsafeHolderClass();")
     }
     ctx.addMutableState("scala.collection.Iterator", input,
-      s"$input = $rowInput;")
+      if (isForSampleReservoirAsRegion) s"$input = $rowInputSRR;"
+      else s"$input = $rowInput;")
     ctx.addMutableState("boolean", inputIsRow, s"$inputIsRow = true;")
-    ctx.addMutableState("boolean", inputIsRowSRR, s"$inputIsRowSRR = false;")
 
     ctx.currentVars = null
     val cachedBatchClass = classOf[CachedBatch].getName
@@ -348,17 +343,12 @@
     val bufferInitCode = new StringBuilder
     val cursorUpdateCode = new StringBuilder
     val moveNextCode = new StringBuilder
-    val reservoirRowFetch = s"""
-           $stratumRowClass $wrappedRow = ($stratumRowClass)$rowInputSRR.next();
-         """ +
-         (
-           if (weightVarName != null) {
-             s""" $weightVarName = $wrappedRow.weight();"""
-           } else {
-             ""
-           }
-         ) +
-         s"""$unsafeHolder.setRow((UnsafeRow)$wrappedRow.actualRow());"""
+    val reservoirRowFetch =
+      s"""
+         |$stratumRowClass $wrappedRow = ($stratumRowClass)$rowInputSRR.next();
+         |$weightAssignCode
+         |$unsafeHolder.setRow((UnsafeRow)$wrappedRow.actualRow());
+      """.stripMargin
 
     val nextRowSnippet = if (otherRDDs.isEmpty) {
       if (isForSampleReservoirAsRegion) {
@@ -370,28 +360,13 @@
           }
         """
       } else {
-        s"""$rowInput.next();"""
-      }
-    }
-    else {
+        s"$rowInput.next();"
+      }
+    } else {
       s"""
         if ($inputIsOtherRDD) {
           $unsafeHolder.setRow((UnsafeRow)$rowInput.next());
-        }
-        """ +
-        (
-          if (isForSampleReservoirAsRegion) {
-            s"""
-              else if( $inputIsRowSRR ) {
-                $reservoirRowFetch
-              }
-            """
-          }else {
-            ""
-          }
-      ) +
-      s"""
-         else {
+        } else {
           $rowInput.next();
         }
       """
@@ -408,18 +383,9 @@
       """
     }
     val incrementOtherRows = if (otherRDDs.isEmpty) ""
-<<<<<<< HEAD
     else s"$numOutputRows.${metricAdd(metricValue(numRowsOther))};"
 
-=======
-    else {
-      s"""
-        $numOutputRows.add($numRowsOther);
-        $numRowsOtherOutput.add($numRowsOther);
-      """
-    }
-    val variableBuffer = scala.collection.mutable.ArrayBuffer[String]()
->>>>>>> f2999c2f
+    val initRowTableDecoders = new StringBuilder
     val batchConsumer = getBatchConsumer(parent)
     val columnsInput = output.zipWithIndex.map { case (attr, index) =>
       val decoder = ctx.freshName("decoder")
@@ -435,16 +401,23 @@
       val bufferPosition = baseIndex + PartitionedPhysicalScan.CT_COLUMN_START
 
       ctx.addMutableState("byte[]", buffer, s"$buffer = null;")
+
+      val rowDecoderCode = s"$decoder = new $rsAdapterClass($rs, $rsPosition);"
       if (otherRDDs.isEmpty) {
-        ctx.addMutableState(decoderClass, decoder,
-          s"$decoder = new $rsAdapterClass($rs, $rsPosition);")
+        if (isForSampleReservoirAsRegion) {
+          ctx.addMutableState(decoderClass, decoder,
+            s"$decoder = new $rowAdapterClass($unsafeHolder, $baseIndex);")
+          initRowTableDecoders.append(rowDecoderCode).append('\n')
+        } else {
+          ctx.addMutableState(decoderClass, decoder, rowDecoderCode)
+        }
       } else {
         ctx.addMutableState(decoderClass, decoder,
           s"""
             if ($inputIsOtherRDD) {
               $decoder = new $rowAdapterClass($unsafeHolder, $baseIndex);
             } else {
-              $decoder = new $rsAdapterClass($rs, $rsPosition);
+              $rowDecoderCode
             }
           """
         )
@@ -469,8 +442,6 @@
           $cursor = $decoder.initializeDecoding(
             $buffer, $planSchema.apply($index));
         """)
-
-      variableBuffer += decoder
       bufferInitCode.append(
         s"""
           final $decoderClass $decoderVar = $decoder;
@@ -541,25 +512,33 @@
           ($wasNullClass)null);
       """
     }
-    val commonSnippet =
+    val nextBatch = ctx.freshName("nextBatch")
+    val switchSRR = if (isForSampleReservoirAsRegion) {
+      // triple switch between rowInputSRR, rowInput, colInput
       s"""
-         $input = $colInput;
-         $inputIsRow = false;
-         $inputIsRowSRR = false;
-         if ($input == null || !$input.hasNext()) {
-          return false;
-         }
-       """.stripMargin
-    val nextBatch = ctx.freshName("nextBatch")
+         |if ($input == $rowInputSRR) {
+         |  $input = $rowInput;
+         |  $inputIsRowSRR = false;
+         |  $inputIsRow = true;
+         |  if ($input.hasNext()) {
+         |    $initRowTableDecoders
+         |    $input.next();
+         |    $numBatchRows = 1;
+         |    $incrementNumRowsSnippet
+         |    return true;
+         |  }
+         |  // else fall back to row table consumed case
+         |}
+      """.stripMargin
+    } else ""
     ctx.addNewFunction(nextBatch,
       s"""
-<<<<<<< HEAD
          |private boolean $nextBatch() throws Exception {
          |  if ($buffers != null) return true;
          |  // get next batch or row (latter for non-batch source iteration)
          |  if ($input == null) return false;
          |  if (!$input.hasNext()) {
-         |    if ($input == $rowInput) {
+         |    ${switchSRR}if ($input == $rowInput) {
          |      $input = $colInput;
          |      $inputIsRow = false;
          |      if ($input == null || !$input.hasNext()) {
@@ -583,65 +562,6 @@
          |  return true;
          |}
       """.stripMargin)
-=======
-         private boolean $nextBatch() throws Exception {
-           if ($buffers != null) return true;
-           // get next batch or row (latter for non-batch source iteration)
-           if ($input == null) return false;
-           if (!$input.hasNext()) {
-             if ($input == $rowInput) {
-      """ +
-             (if (isForSampleReservoirAsRegion) {
-                 s"""
-                     $input = $rowInputSRR;
-                     $inputIsRow = false;
-                     $inputIsRowSRR = true;
-                 """.stripMargin +
-                    output.zipWithIndex.map{
-                     case (attr, index) =>
-                       val baseIndex = baseRelation.schema.fieldIndex(attr.name)
-                       s"""${variableBuffer(index)} = new $rowAdapterClass($unsafeHolder,
-                          $baseIndex);""".stripMargin
-                   }.mkString("\n") +
-                 s"""
-                   if($input == null  || !$input.hasNext()) {
-                     $commonSnippet
-                   }
-                  """.stripMargin
-              } else {
-                commonSnippet
-              }
-             ) +
-        s"""}""" +
-        (if (isForSampleReservoirAsRegion) {
-         s"""
-            else if($input == $rowInputSRR) {
-              $commonSnippet
-            }
-          """.stripMargin
-        } else {
-          ""
-        }) +
-      s"""
-         else {
-          return false;
-         }
-       }
-       if ($inputIsRow || $inputIsRowSRR) {
-         $nextRowSnippet
-         $numBatchRows = 1;
-       } else {
-         $batchInit
-         $numOutputRows.add($numBatchRows);
-         // initialize the column buffers and decoders
-         ${columnBufferInitCode.toString()}
-       }
-
-       $batchIndex = 0;
-       return true;
-     }
-     """.stripMargin)
->>>>>>> f2999c2f
 
     val batchConsume = batchConsumer.map(_.batchConsume(ctx,
       columnsInput)).mkString("\n")
@@ -658,10 +578,6 @@
        |    ${bufferInitCode.toString()}
        |    $batchConsume
        |    final int numRows = $numBatchRows;
-<<<<<<< HEAD
-=======
-       |    final boolean isRow = $inputIsRow || $inputIsRowSRR;
->>>>>>> f2999c2f
        |    for (int batchOrdinal = $batchIndex; batchOrdinal < numRows;
        |         batchOrdinal++) {
        |      ${moveNextCode.toString()}
@@ -830,22 +746,11 @@
         session.addExCode(ctx, col :: Nil, attr :: Nil,
           ExprCodeEx(None, dictionaryCode, assignCode, dictionary, dictIndex))
       }
-<<<<<<< HEAD
-      (ExprCode(jtDecl + '\n' + colAssign + '\n', "false", col), bufferInit)
-=======
-      val code = s"$jt $col;\n$colAssign\n " +
-        (if ( weightVar != null && attr.name ==  org.apache.spark.sql.collection.Utils
-          .WEIGHTAGE_COLUMN_NAME ) {
-          s""" if($col == 1 ) {
-                  $col = $weightVar;
-                }
-            """.stripMargin
-        } else {
-          ""
-        })
-
+      var code = jtDecl + '\n' + colAssign + '\n'
+      if (weightVar != null && attr.name == Utils.WEIGHTAGE_COLUMN_NAME) {
+        code += s"if ($col == 1) $col = $weightVar;\n"
+      }
       (ExprCode(code, "false", col), bufferInit)
->>>>>>> f2999c2f
     }
   }
 }
