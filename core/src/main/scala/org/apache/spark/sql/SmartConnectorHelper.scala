/*
 * Copyright (c) 2016 SnappyData, Inc. All rights reserved.
 *
 * Licensed under the Apache License, Version 2.0 (the "License"); you
 * may not use this file except in compliance with the License. You
 * may obtain a copy of the License at
 *
 * http://www.apache.org/licenses/LICENSE-2.0
 *
 * Unless required by applicable law or agreed to in writing, software
 * distributed under the License is distributed on an "AS IS" BASIS,
 * WITHOUT WARRANTIES OR CONDITIONS OF ANY KIND, either express or
 * implied. See the License for the specific language governing
 * permissions and limitations under the License. See accompanying
 * LICENSE file.
 */
package org.apache.spark.sql

import java.io.{ByteArrayInputStream, ByteArrayOutputStream, ObjectInputStream, ObjectOutputStream}
import java.sql.{CallableStatement, Connection, SQLException}

import com.pivotal.gemfirexd.internal.shared.common.reference.SQLState
import io.snappydata.impl.SparkShellRDDHelper
import org.apache.hadoop.hive.metastore.api.Table
import org.apache.spark.sql.catalyst.expressions.SortDirection
import org.apache.spark.sql.catalyst.plans.logical.LogicalPlan
import org.apache.spark.sql.execution.datasources.jdbc.{JDBCOptions, JdbcUtils}
import org.apache.spark.sql.hive.{ExternalTableType, QualifiedTableName, RelationInfo, SnappyStoreHiveCatalog}
import org.apache.spark.sql.types.StructType
import org.apache.spark.{Logging, Partition}

class SmartConnectorHelper(snappySession: SnappySession) extends Logging {

  private lazy val clusterMode = SnappyContext.getClusterMode(snappySession.sparkContext)

  private var conn: Connection = null
  private var connectionURL: String = null
  private val createSnappyTblString = "call sys.CREATE_SNAPPY_TABLE(?, ?, ?, ?, ?, ?, ?)"
  private val dropSnappyTblString = "call sys.DROP_SNAPPY_TABLE(?, ?)"
  private val createSnappyIdxString = "call sys.CREATE_SNAPPY_INDEX(?, ?, ?, ?)"
  private val dropSnappyIdxString = "call sys.DROP_SNAPPY_INDEX(?, ?)"
  private val getMetaDataStmtString = "call sys.GET_TABLE_METADATA(?, ?, ?, ?, ?, ?, ?, ?)"
  private val createUDFString = "call sys.CREATE_SNAPPY_UDF(?, ?, ?, ?)"
  private val dropUDFString = "call sys.DROP_SNAPPY_UDF(?, ?)"
  private var getMetaDataStmt: CallableStatement = _
  private var createSnappyTblStmt: CallableStatement = _
  private var dropSnappyTblStmt: CallableStatement = _
  private var createSnappyIdxStmt: CallableStatement = _
  private var dropSnappyIdxStmt: CallableStatement = _
  private var createUDFStmt: CallableStatement = _
  private var dropUDFStmt: CallableStatement = _

  clusterMode match {
    case ThinClientConnectorMode(_, url) =>
      connectionURL = url
      initializeConnection()
    case _ =>
  }

  def initializeConnection(): Unit = {
<<<<<<< HEAD
    conn = SmartConnectorHelper.getConn()
    createSnappyTblStmt = conn.prepareCall(createSnappyTblString)
=======
    val props = new Properties()
    props.setProperty("driver", "io.snappydata.jdbc.ClientDriver")
    conn = JdbcUtils.createConnectionFactory(
      connectionURL + ";route-query=false;" , props)()
    createSnappyTblStmt =  conn.prepareCall(createSnappyTblString)
>>>>>>> f9dc5d5d
    dropSnappyTblStmt = conn.prepareCall(dropSnappyTblString)
    createSnappyIdxStmt = conn.prepareCall(createSnappyIdxString)
    dropSnappyIdxStmt = conn.prepareCall(dropSnappyIdxString)
    getMetaDataStmt = conn.prepareCall(getMetaDataStmtString)
    createUDFStmt = conn.prepareCall(createUDFString)
    dropUDFStmt = conn.prepareCall(dropUDFString)
  }

  private def runStmtWithExceptionHandling[T](function: => T): T = {
    try {
      function
    } catch {
      case e: SQLException if isConnectionException(e) =>
        // attempt to create a new connection if connection
        // is closed
        conn.close()
        initializeConnection()
        function
    }
  }

  private def isConnectionException(e: SQLException): Boolean = {
    e.getSQLState.startsWith(SQLState.CONNECTIVITY_PREFIX) ||
    e.getSQLState.startsWith(SQLState.LANG_DEAD_STATEMENT)
  }

  def createTable(
      tableIdent: QualifiedTableName,
      provider: String,
      userSpecifiedSchema: Option[StructType],
      schemaDDL: Option[String],
      mode: SaveMode,
      options: Map[String, String],
      isBuiltIn: Boolean): LogicalPlan = {

    snappySession.sessionCatalog.invalidateTable(tableIdent)

    runStmtWithExceptionHandling(executeCreateTableStmt(tableIdent,
      provider, userSpecifiedSchema, schemaDDL, mode, options, isBuiltIn))

    SnappySession.clearAllCache()
    snappySession.sessionCatalog.lookupRelation(tableIdent)
  }

  private def executeCreateTableStmt(tableIdent: QualifiedTableName,
      provider: String, userSpecifiedSchema: Option[StructType], schemaDDL: Option[String],
      mode: SaveMode, options: Map[String, String], isBuiltIn: Boolean ): Unit = {
    createSnappyTblStmt.setString(1, tableIdent.schemaName + "." + tableIdent.table)
    createSnappyTblStmt.setString(2, provider)
    val jsonSchema = userSpecifiedSchema match {
      case Some(uSchema) => uSchema.json
      case None => null
    }
    createSnappyTblStmt.setString(3, jsonSchema)
    createSnappyTblStmt.setString(4, schemaDDL.orNull)
    createSnappyTblStmt.setBlob(5, SmartConnectorHelper.getBlob(mode, conn))
    createSnappyTblStmt.setBlob(6, SmartConnectorHelper.getBlob(options, conn))
    createSnappyTblStmt.setBoolean(7, isBuiltIn)
    createSnappyTblStmt.execute()
  }

  def dropTable(tableIdent: QualifiedTableName, ifExists: Boolean = false): Unit = {
    snappySession.sessionCatalog.invalidateTable(tableIdent)
    runStmtWithExceptionHandling(executeDropTableStmt(tableIdent, ifExists))
    SnappyStoreHiveCatalog.registerRelationDestroy()
    SnappySession.clearAllCache()
  }

  private def executeDropTableStmt(tableIdent: QualifiedTableName,
      ifExists: Boolean): Unit = {
    dropSnappyTblStmt.setString(1, tableIdent.schemaName + "." + tableIdent.table)
    dropSnappyTblStmt.setBoolean(2, ifExists)
    dropSnappyTblStmt.execute()
  }

  def createIndex(indexIdent: QualifiedTableName,
      tableIdent: QualifiedTableName,
      indexColumns: Map[String, Option[SortDirection]],
      options: Map[String, String]): Unit = {
    runStmtWithExceptionHandling(
      executeCreateIndexStmt(indexIdent, tableIdent, indexColumns, options))
    SnappySession.clearAllCache()
  }

  private def executeCreateIndexStmt(indexIdent: QualifiedTableName,
      tableIdent: QualifiedTableName,
      indexColumns: Map[String, Option[SortDirection]],
      options: Map[String, String]): Unit = {
    createSnappyIdxStmt.setString(1, indexIdent.schemaName + "." + indexIdent.table)
    createSnappyIdxStmt.setString(2, tableIdent.schemaName + "." + tableIdent.table)
    createSnappyIdxStmt.setBlob(3, SmartConnectorHelper.getBlob(indexColumns, conn))
    createSnappyIdxStmt.setBlob(4, SmartConnectorHelper.getBlob(options, conn))
    createSnappyIdxStmt.execute()
  }

  def dropIndex(indexName: QualifiedTableName, ifExists: Boolean): Unit = {
    runStmtWithExceptionHandling(executeDropIndexStmt(indexName, ifExists))
    SnappyStoreHiveCatalog.registerRelationDestroy()
    SnappySession.clearAllCache()
  }

  private def executeDropIndexStmt(indexIdent: QualifiedTableName, ifExists: Boolean): Unit = {
    dropSnappyIdxStmt.setString(1, indexIdent.schemaName + "." + indexIdent.table)
    dropSnappyIdxStmt.setBoolean(2, ifExists)
    dropSnappyIdxStmt.execute()
  }

  def getHiveTableAndMetadata(in: QualifiedTableName): (Table, RelationInfo) = {

    runStmtWithExceptionHandling(executeMetaDataStatement(in.toString))

    val tableObjectBlob = Option(getMetaDataStmt.getBlob(2)).
        getOrElse(throw new TableNotFoundException(s"Table $in not found"))

    val embdClusterRelDestroyVersion = getMetaDataStmt.getInt(7)

    val t: Table = {
      val tableObjectBytes = tableObjectBlob.getBytes(1, tableObjectBlob.length().toInt)
      val baip = new ByteArrayInputStream(tableObjectBytes)
      val ois = new ObjectInputStream(baip)
      ois.readObject().asInstanceOf[Table]
    }

    if (ExternalTableType.isTableBackedByRegion(t)) {
      val bucketCount = getMetaDataStmt.getInt(3)
      val indexColsString = getMetaDataStmt.getString(5)
      val indexCols = Option(indexColsString) match {
        case Some(str) => str.split(":")
        case None => Array.empty[String]
      }
      val pkColsString = getMetaDataStmt.getString(8)
      val pkCols = Option(pkColsString) match {
        case Some(str) => str.split(":")
        case None => Array.empty[String]
      }

      if (bucketCount > 0) {
        val partitionCols = getMetaDataStmt.getString(4).split(":")
        val bucketToServerMappingStr = getMetaDataStmt.getString(6)
        val allNetUrls = SparkShellRDDHelper.setBucketToServerMappingInfo(bucketToServerMappingStr)
        val partitions = SparkShellRDDHelper.getPartitions(allNetUrls)
        (t, new RelationInfo(bucketCount, partitionCols.toSeq, indexCols, pkCols,
          partitions, embdClusterRelDestroyVersion))
      } else {
        val replicaToNodesInfo = getMetaDataStmt.getString(6)
        val allNetUrls = SparkShellRDDHelper.setReplicasToServerMappingInfo(replicaToNodesInfo)
        val partitions = SparkShellRDDHelper.getPartitions(allNetUrls)
        (t, new RelationInfo(1, Seq.empty[String], indexCols, pkCols,
          partitions, embdClusterRelDestroyVersion))
      }
    } else {
      // external tables (with source as csv, parquet etc.)
      (t, new RelationInfo(1, Seq.empty[String], Array.empty[String], Array.empty[String],
        Array.empty[Partition], embdClusterRelDestroyVersion))
    }
  }

  private def executeMetaDataStatement(tableName: String): Unit = {
    getMetaDataStmt.setString(1, tableName)
    // Hive table object
    getMetaDataStmt.registerOutParameter(2, java.sql.Types.BLOB)
    // bucket count
    getMetaDataStmt.registerOutParameter(3, java.sql.Types.INTEGER)
    // partitioning columns
    getMetaDataStmt.registerOutParameter(4, java.sql.Types.VARCHAR)
    // index columns
    getMetaDataStmt.registerOutParameter(5, java.sql.Types.VARCHAR)
    // bucket to server or replica to server mapping
    getMetaDataStmt.registerOutParameter(6, java.sql.Types.CLOB)
    // relation destroy version
    getMetaDataStmt.registerOutParameter(7, java.sql.Types.INTEGER)
    // primary key columns
    getMetaDataStmt.registerOutParameter(8, java.sql.Types.VARCHAR)
    getMetaDataStmt.execute
  }

  def executeCreateUDFStatement(db: String, functionName: String,
      className: String, jarURI: String): Unit = {
    createUDFStmt.setString(1, db)
    createUDFStmt.setString(2, functionName)
    createUDFStmt.setString(3, className)
    createUDFStmt.setString(4, jarURI)
    createUDFStmt.execute
  }

  def executeDropUDFStatement(db: String, functionName: String): Unit = {
    dropUDFStmt.setString(1, db)
    dropUDFStmt.setString(2, functionName)
    dropUDFStmt.execute
  }
}

object SmartConnectorHelper {
<<<<<<< HEAD
  private lazy val conn: ThreadLocal[Connection] = new ThreadLocal[Connection]() {
    protected override def initialValue(): Connection = {
      null
    }

    override def remove() {
      if (this.get != null) {
        this.get.close()
      }
      super.remove()
    }
  }

  private lazy val clusterMode = SnappyContext.getClusterMode(null)

  private lazy val connFactory = {
    clusterMode match {
      case ThinClientConnectorMode(_, url) =>
        val jdbcOptions = new JDBCOptions(url + ";route-query=false;", "", Map.empty)
        JdbcUtils.createConnectionFactory(jdbcOptions)()
      case _ =>
        throw new AnalysisException("Not expected to be called for " + clusterMode)
    }
  }

  def getConn(): Connection = {
    conn.set(connFactory)
    conn.get()
  }

  def close(): Unit = {
    conn.remove()
  }

=======
>>>>>>> f9dc5d5d
  def getBlob(value: Any, conn: Connection): java.sql.Blob = {
    val serializedValue: Array[Byte] = serialize(value)
    val blob = conn.createBlob()
    blob.setBytes(1, serializedValue)
    blob
  }

  def serialize(value: Any): Array[Byte] = {
    val baos: ByteArrayOutputStream = new ByteArrayOutputStream()
    val os: ObjectOutputStream = new ObjectOutputStream(baos)
    os.writeObject(value)
    os.close()
    baos.toByteArray
  }

  def deserialize(value: Array[Byte]): Any = {
    val baip = new ByteArrayInputStream(value)
    val ois = new ObjectInputStream(baip)
    ois.readObject()
  }
}<|MERGE_RESOLUTION|>--- conflicted
+++ resolved
@@ -58,16 +58,10 @@
   }
 
   def initializeConnection(): Unit = {
-<<<<<<< HEAD
-    conn = SmartConnectorHelper.getConn()
+    val jdbcOptions = new JDBCOptions(connectionURL + ";route-query=false;", "",
+      Map{"driver" -> "io.snappydata.jdbc.ClientDriver"})
+    conn = JdbcUtils.createConnectionFactory(jdbcOptions)()
     createSnappyTblStmt = conn.prepareCall(createSnappyTblString)
-=======
-    val props = new Properties()
-    props.setProperty("driver", "io.snappydata.jdbc.ClientDriver")
-    conn = JdbcUtils.createConnectionFactory(
-      connectionURL + ";route-query=false;" , props)()
-    createSnappyTblStmt =  conn.prepareCall(createSnappyTblString)
->>>>>>> f9dc5d5d
     dropSnappyTblStmt = conn.prepareCall(dropSnappyTblString)
     createSnappyIdxStmt = conn.prepareCall(createSnappyIdxString)
     dropSnappyIdxStmt = conn.prepareCall(dropSnappyIdxString)
@@ -261,43 +255,7 @@
 }
 
 object SmartConnectorHelper {
-<<<<<<< HEAD
-  private lazy val conn: ThreadLocal[Connection] = new ThreadLocal[Connection]() {
-    protected override def initialValue(): Connection = {
-      null
-    }
-
-    override def remove() {
-      if (this.get != null) {
-        this.get.close()
-      }
-      super.remove()
-    }
-  }
-
-  private lazy val clusterMode = SnappyContext.getClusterMode(null)
-
-  private lazy val connFactory = {
-    clusterMode match {
-      case ThinClientConnectorMode(_, url) =>
-        val jdbcOptions = new JDBCOptions(url + ";route-query=false;", "", Map.empty)
-        JdbcUtils.createConnectionFactory(jdbcOptions)()
-      case _ =>
-        throw new AnalysisException("Not expected to be called for " + clusterMode)
-    }
-  }
-
-  def getConn(): Connection = {
-    conn.set(connFactory)
-    conn.get()
-  }
-
-  def close(): Unit = {
-    conn.remove()
-  }
-
-=======
->>>>>>> f9dc5d5d
+
   def getBlob(value: Any, conn: Connection): java.sql.Blob = {
     val serializedValue: Array[Byte] = serialize(value)
     val blob = conn.createBlob()
