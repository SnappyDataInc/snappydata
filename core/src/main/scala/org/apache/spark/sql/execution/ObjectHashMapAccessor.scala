/*
 * Copyright (c) 2016 SnappyData, Inc. All rights reserved.
 *
 * Licensed under the Apache License, Version 2.0 (the "License"); you
 * may not use this file except in compliance with the License. You
 * may obtain a copy of the License at
 *
 * http://www.apache.org/licenses/LICENSE-2.0
 *
 * Unless required by applicable law or agreed to in writing, software
 * distributed under the License is distributed on an "AS IS" BASIS,
 * WITHOUT WARRANTIES OR CONDITIONS OF ANY KIND, either express or
 * implied. See the License for the specific language governing
 * permissions and limitations under the License. See accompanying
 * LICENSE file.
 */
package org.apache.spark.sql.execution

import scala.collection.mutable

import org.apache.spark.rdd.RDD
import org.apache.spark.sql.SnappySession
import org.apache.spark.sql.catalyst.InternalRow
import org.apache.spark.sql.catalyst.expressions.codegen.{CodegenContext, ExprCode}
import org.apache.spark.sql.catalyst.expressions.{Attribute, BindReferences, Expression,
NamedExpression}
import org.apache.spark.sql.catalyst.plans._
import org.apache.spark.sql.types._
import org.apache.spark.unsafe.Platform
import org.apache.spark.unsafe.array.ByteArrayMethods

/**
 * Provides helper methods for generated code to use ObjectHashSet with a
 * generated class (having key and value columns as corresponding java type
 * fields). This implementation saves the entire overhead of UnsafeRow
 * conversion for both key type (like in BytesToBytesMap) and value type
 * (like in BytesToBytesMap and VectorizedHashMapGenerator).
 * <p>
 * It has been carefully optimized to minimize memory reads/writes, with
 * minimalistic code to fit better in CPU instruction cache. Unlike the other
 * two maps used by HashAggregateExec, this has no limitations on the key or
 * value column types.
 * <p>
 * The basic idea being that all of the key and value columns will be
 * individual fields in a generated java class having corresponding java
 * types. Storage of a column value in the map is a simple matter of assignment
 * of incoming variable to the corresponding field of the class object and
 * access is likewise read from that field of class . Nullability information
 * is crammed in long bit-mask fields which are generated as many required
 * (instead of unnecessary overhead of something like a BitSet).
 * <p>
 * Hashcode and equals methods are generated for the key column fields.
 * Having both key and value fields in the same class object helps both in
 * cutting down of generated code as well as cache locality and reduces at
 * least one memory access for each row. In testing this alone has shown to
 * improve performance by ~25% in simple group by queries. Furthermore, this
 * class also provides for inline hashcode and equals methods so that incoming
 * register variables in generated code can be directly used (instead of
 * stuffing into a lookup key that will again read those fields inside). The
 * class hashcode method is supposed to be used only internally by rehashing
 * and that too is just a field cached in the class object that is filled in
 * during the initial insert (from the inline hashcode).
 * <p>
 * For memory management this uses a simple approach of starting with an
 * estimated size, then improving that estimate for future in a rehash where
 * the rehash will also collect the actual size of current entries.
 * If the rehash tells that no memory is available, then it will fallback
 * to dumping the current map into MemoryManager and creating a new one
 * with merge being done by an external sorter in a manner similar to
 * how UnsafeFixedWidthAggregationMap handles the situation. Caller can
 * instead decide to dump the entire map in that scenario like when using
 * for a HashJoin.
 * <p>
 * Overall this map is 5-10X faster than UnsafeFixedWidthAggregationMap
 * and 2-4X faster than VectorizedHashMapGenerator. It is generic enough
 * to be used for both group by aggregation as well as for HashJoins.
 */
case class ObjectHashMapAccessor(@transient session: SnappySession,
    @transient ctx: CodegenContext, @transient keyExprs: Seq[Expression],
    @transient valueExprs: Seq[Expression], classPrefix: String,
    hashMapTerm: String, dataTerm: String, maskTerm: String,
    multiMap: Boolean, @transient consumer: CodegenSupport,
    @transient cParent: CodegenSupport, override val child: SparkPlan)
    extends UnaryExecNode with CodegenSupport {

  override def output: Seq[Attribute] = child.output

  private[execution] val keyExpressions = keyExprs.map(_.canonicalized)
  private[execution] val valueExpressions = valueExprs.map(_.canonicalized)
  private[execution] var dictionaryKey: Option[ExprCodeEx] = None

  private[this] val valueIndex = keyExpressions.length

  // Key expressions are the key fields in the map, while value expressions
  // are the output values expected to be read from the map which may include
  // some or all or none of the keys. The maps used below are to find the common
  // expressions for value fields and re-use key variables if possible.
  // End output is Seq of (expression, index) where index will be negative if
  // found in the key list i.e. value expression index will be negative of that
  // in the key map if found there else its own running index for unique ones.
  @transient private[this] val (keyExprIndexes, valueExprIndexes) = {
    val keyExprIndexMap = keyExpressions.zipWithIndex.toMap
    var index = -1
    val valueExprIndexes = valueExpressions.map(e =>
      e -> keyExprIndexMap.get(e).map(-_ - 1).getOrElse {
        index += 1;
        index
      })
    (keyExprIndexMap.toSeq, valueExprIndexes)
  }

  @transient lazy val (integralKeys, integralKeysMinVars, integralKeysMaxVars) =
    keyExprIndexes.collect {
      case (expr, index) if isIntegralType(expr.dataType) =>
        (index, ctx.freshName("minValue"), ctx.freshName("maxValue"))
    }.unzip3

  private[this] val hashingClass = classOf[HashingUtil].getName
  private[this] val nullsMaskPrefix = "nullsMask"
  /**
   * Indicator value for "nullIndex" of a non-primitive nullable that can be
   * checked using its value rather than a separate bit mask.
   */
  private[this] val NULL_NON_PRIM = -2
  private[this] val lastKeyIndexVar = "lastKeyIndex"
  private[this] val multiValuesVar = "multiValues"

  private type ClassVar = (DataType, String, ExprCode, Int)

  @transient private[this] val (className, valueClassName, classVars,
  numNullVars) = initClass()

  private def initClass(): (String, String, IndexedSeq[ClassVar], Int) = {

    // Key columns will be first in the class.
    // Eliminate common expressions and re-use variables.
    // For multi-map case, the full entry class will extend value class
    // so common expressions will be in the entry key fields which will
    // be same for all values when the multi-value array is filled.
    val keyTypes = keyExpressions.map(e => e.dataType -> e.nullable)
    val valueTypes = valueExprIndexes.collect {
      case (e, i) if i >= 0 => e.dataType -> e.nullable
    }
    val entryTypes = if (multiMap) keyTypes else keyTypes ++ valueTypes
    // whether a separate value class is required or not
    val valClassTypes = if (multiMap) valueTypes else Nil
    // check for existing class with same schema
    val (valueClass, entryClass, exists) = session.getClass(ctx,
      valClassTypes, keyTypes, entryTypes) match {
      case Some((v, e)) => (v, e, true)
      case None =>
        val entryClass = ctx.freshName(classPrefix)
        val valClass = if (valClassTypes.nonEmpty) "Val_" + entryClass else ""
        (valClass, entryClass, false)
    }

    // local variable name for other object in equals
    val other = "other"

    // For the case of multi-map, key fields cannot be null. Create a
    // separate value class that the main class will extend. The main class
    // object will have value class objects as an array (possibly null) that
    // holds any additional values beyond the one set already inherited.
    val (entryVars, valClassVars, numNulls, nullDecls) = createClassVars(
      entryTypes, valClassTypes)
    if (!exists) {
      // Generate equals code for key columns only.
      val keyVars = entryVars.take(valueIndex)
      val equalsCode = keyVars.map {
        case (dataType, _, ExprCode(_, nullVar, varName), nullIndex) =>
          genEqualsCode("this", varName, nullVar, other,
            varName, nullVar, nullIndex, isPrimitiveType(dataType), dataType)
      }.mkString(" &&\n")
      val (valueClassCode, extendsCode, nulls, multiValues) =
        if (valClassVars.nonEmpty) {
          (s"""
            public static class $valueClass {
              $nullDecls
              ${valClassVars.map(e => s"${e._2} ${e._3.value};").mkString("\n")}
            }
          """, s" extends $valueClass", "",
              s"$valueClass[] $multiValuesVar;")
        } else if (multiMap) {
          ("", "", nullDecls, s"int $lastKeyIndexVar;")
        } else ("", "", nullDecls, "")
      val classCode =
        s"""
          public static final class $entryClass$extendsCode {
            $nulls
            ${entryVars.map(e => s"${e._2} ${e._3.value};").mkString("\n")}
            $multiValues
            final int hash;

            static final $entryClass EMPTY = new $entryClass(0);

            public $entryClass(int h) {
              this.hash = h;
            }

            public int hashCode() {
              return this.hash;
            }

            public boolean equals(Object o) {
              final $entryClass $other = ($entryClass)o;
              return $equalsCode;
            }
          }
        """
      // using addNewFunction to register the class since there is nothing
      // function specific in the addNewFunction method
      if (!valueClassCode.isEmpty) {
        ctx.addNewFunction(valueClass, valueClassCode)
      }
      ctx.addNewFunction(entryClass, classCode)
      session.addClass(ctx, valClassTypes, keyTypes, entryTypes,
        valueClass, entryClass)
    }

    (entryClass, valueClass, entryVars ++ valClassVars, numNulls)
  }

  private def createClassVars(entryTypes: Seq[(DataType, Boolean)],
      valClassTypes: Seq[(DataType, Boolean)]): (IndexedSeq[ClassVar],
      IndexedSeq[ClassVar], Int, String) = {
    // collect the null field declarations (will be in baseClass if present)
    val nullMaskDeclarations = new StringBuilder

    var numNulls = -1
    var currNullVar = ""

    val numEntryVars = entryTypes.length
    val entryVars = new mutable.ArrayBuffer[ClassVar](numEntryVars)
    val valClassVars = new mutable.ArrayBuffer[ClassVar](valClassTypes.length)
    val allTypes = entryTypes ++ valClassTypes
    allTypes.indices.foreach { index =>
      val p = allTypes(index)
      val varName = s"field$index"
      val dataType = p._1
      val nullable = p._2
      val javaType = dataType match {
        // use raw byte arrays for strings to minimize overhead
        case StringType => "byte[]"
        case _ => ctx.javaType(dataType)
      }
      val (nullVar, nullIndex) = if (nullable) {
        if (isPrimitiveType(dataType)) {
          // nullability will be stored in separate long bitmask fields
          numNulls += 1
          // each long can hold bit mask for 64 nulls
          val nullIndex = numNulls % 64
          if (nullIndex == 0) {
            currNullVar = s"$nullsMaskPrefix${numNulls / 64}"
            nullMaskDeclarations.append(s"long $currNullVar;\n")
          }
          (currNullVar, nullIndex)
        } else ("", NULL_NON_PRIM) // field itself is nullable
      } else ("", -1)
      if (index < numEntryVars) {
        entryVars += ((dataType, javaType, ExprCode("", nullVar, varName),
            nullIndex))
      } else {
        valClassVars += ((dataType, javaType, ExprCode("", nullVar, varName),
            nullIndex))
      }
    }
    val numNullVars = if (numNulls >= 0) (numNulls / 64) + 1 else 0
    (entryVars, valClassVars, numNullVars, nullMaskDeclarations.toString())
  }

  private def getExpressionVars(expressions: Seq[Expression],
      input: Seq[ExprCode],
      output: Seq[Attribute] = child.output): Seq[ExprCode] = {
    ctx.INPUT_ROW = null
    ctx.currentVars = input
    val vars = ctx.generateExpressions(expressions.map(e =>
      BindReferences.bindReference[Expression](e, output)))
    ctx.currentVars = null
    vars
  }

  override protected def doExecute(): RDD[InternalRow] =
    throw new UnsupportedOperationException("unexpected invocation")

  override def inputRDDs(): Seq[RDD[InternalRow]] = Seq.empty

  override protected def doProduce(ctx: CodegenContext): String =
    throw new UnsupportedOperationException("unexpected invocation")

  override def doConsume(ctx: CodegenContext, input: Seq[ExprCode],
      row: ExprCode): String = {
    // consume the data and populate the map
<<<<<<< HEAD
    val entryVar = "mapEntry" // local variable
    val hashVar = Array(ctx.freshName("hash"))
=======
    val entryVar = "mapEntry"
    // local variable
    val hashVar = ctx.freshName("hash")
>>>>>>> f2999c2f
    val posVar = ctx.freshName("pos")
    val deltaVar = ctx.freshName("delta")
    val keyVars = getExpressionVars(keyExpressions, input)
    // skip expressions already in key variables (that are also skipped
    //   in the value class fields in class generation)
    val valueVars = getExpressionVars(
      valueExprIndexes.filter(_._2 >= 0).map(_._1), input)
    // Update min/max code for primitive type columns. Avoiding additional
    // index mapping here for mix of integral and non-integral keys
    // rather using key index since overhead of blanks will be negligible.
    val updateMinMax = integralKeys.map { index =>
      s"$hashMapTerm.updateLimits(${keyVars(index).value}, $index);"
    }.mkString("\n")
    val multiValuesUpdateCode = if (valueClassName.isEmpty) {
      s"""
        // no value field, only count
        final int lastKeyIndex = $entryVar.$lastKeyIndexVar;
        $entryVar.$lastKeyIndexVar = lastKeyIndex + 1;
        // mark map as not unique on second insert for same key
        if (lastKeyIndex == 0) $hashMapTerm.setKeyIsUnique(false);"""
    } else {
      s"""
        // add to multiValues array
        final int valueIndex;
        $valueClassName[] values = $entryVar.$multiValuesVar;
        if (values != null) {
          valueIndex = values.length;
          $valueClassName[] newValues = new $valueClassName[valueIndex + 1];
          System.arraycopy(values, 0, newValues, 0, valueIndex);
          values = newValues;
        } else {
          valueIndex = 0;
          values = new $valueClassName[1];
        }

        final $valueClassName newValue = new $valueClassName();
        values[valueIndex] = newValue;
        $entryVar.$multiValuesVar = values;
        ${generateUpdate("newValue", Nil, valueVars, forKey = false)}

        // mark map as not unique on second insert for same key
        if (valueIndex == 0) $hashMapTerm.setKeyIsUnique(false);"""
    }
    s"""
      // evaluate the key and value expressions
      ${evaluateVariables(keyVars)}${evaluateVariables(valueVars)}
      // skip if any key is null
      if (${keyVars.map(_.isNull).mkString(" ||\n")}) continue;
      // generate hash code
      ${generateHashCode(hashVar, keyVars, keyExpressions, register = false)}
      // lookup or insert the grouping key in map
      // using inline get call so that equals() is inline using
      // existing register variables instead of having to fill up
      // a lookup key fields and compare against those (thus saving
      //   on memory writes/reads vs just register reads)
      int $posVar = ${hashVar(0)} & $maskTerm;
      int $deltaVar = 1;
      while (true) {
        $className $entryVar = $dataTerm[$posVar];
        if ($entryVar != null) {
          if (${generateEquals(entryVar, keyVars)}) {
            $multiValuesUpdateCode
            break;
          } else {
            // quadratic probing with position increase by 1, 2, 3, ...
            $posVar = ($posVar + $deltaVar) & $maskTerm;
            $deltaVar++;
          }
        } else {
          $entryVar = new $className(${hashVar(0)});
          // initialize the key fields
          ${generateUpdate(entryVar, Nil, keyVars, forKey = true)}
          // initialize the value fields
          ${generateUpdate(entryVar, Nil, valueVars, forKey = false)}
          // insert into the map and rehash if required
          $dataTerm[$posVar] = $entryVar;
          if ($hashMapTerm.handleNewInsert()) {
            // map was rehashed
            $maskTerm = $hashMapTerm.mask();
            $dataTerm = ($className[])$hashMapTerm.data();
          }
          $updateMinMax

          break;
        }
      }
    """
  }

  /** get the generated class name */
  def getClassName: String = className

  /**
   * Generate code to calculate the hash code for given column variables that
   * correspond to the key columns in this class.
   */
  def generateHashCode(hashVar: Array[String], keyVars: Seq[ExprCode],
      keyExpressions: Seq[Expression], skipDeclaration: Boolean = false,
      register: Boolean = true): String = {
    var hash = hashVar(0)
    val hashDeclaration = if (skipDeclaration) "" else s"int $hash;\n"
    // check if hash has already been generated for keyExpressions
    var doRegister = register
    val vars = keyVars.map(_.value)
    val (prefix, suffix) = if (doRegister) session.getExCode(ctx, vars,
      keyExpressions) match {
      case Some(ExprCodeEx(Some(h), _, _, _, _)) =>
        hashVar(0) = h
        hash = h
        doRegister = false
        (s"if ($hash == 0) {\n", "}\n")
      case _ => (hashDeclaration, "")
    } else (hashDeclaration, "")

    // register the hash variable for the key expressions
    if (doRegister) {
      session.addExCodeHash(ctx, vars, keyExpressions, hash)
    }

    // optimize for first column to use fast hashing
    val expr = keyVars.head
    val colVar = expr.value
    val nullVar = expr.isNull
    val firstColumnHash = classVars(0)._1 match {
      case BooleanType =>
        hashSingleInt(s"($colVar) ? 1 : 0", nullVar, hash)
      case ByteType | ShortType | IntegerType | DateType =>
        hashSingleInt(colVar, nullVar, hash)
      case LongType | TimestampType =>
        hashSingleLong(colVar, nullVar, hash)
      case FloatType =>
        hashSingleInt(s"Float.floatToIntBits($colVar)", nullVar, hash)
      case DoubleType =>
        hashSingleLong(s"Double.doubleToLongBits($colVar)", nullVar, hash)
      case d: DecimalType =>
        hashSingleInt(s"$colVar.fastHashCode()", nullVar, hash)
      // single column types that use murmur hash already,
      // so no need to further apply mixing on top of it
      case _: StringType | _: ArrayType | _: StructType =>
        s"$hash = ${hashCodeSingleInt(s"$colVar.hashCode()", nullVar)};\n"
      case _ =>
        hashSingleInt(s"$colVar.hashCode()", nullVar, hash)
    }
    if (keyVars.length > 1) {
      classVars.tail.zip(keyVars.tail).map {
        case ((BooleanType, _, _, _), ev) =>
          addHashInt(s"${ev.value} ? 1 : 0", ev.isNull, hash)
        case ((ByteType | ShortType | IntegerType | DateType, _, _, _), ev) =>
          addHashInt(ev.value, ev.isNull, hash)
        case ((LongType | TimestampType, _, _, _), ev) =>
          addHashLong(ev.value, ev.isNull, hash)
        case ((FloatType, _, _, _), ev) =>
          addHashInt(s"Float.floatToIntBits(${ev.value})", ev.isNull, hash)
        case ((DoubleType, _, _, _), ev) =>
          addHashLong(s"Double.doubleToLongBits(${ev.value})", ev.isNull,
            hash)
        case ((d: DecimalType, _, _, _), ev) =>
          addHashInt(s"${ev.value}.fastHashCode()", ev.isNull, hash)
        case (_, ev) =>
          addHashInt(s"${ev.value}.hashCode()", ev.isNull, hash)
      }.mkString(prefix + firstColumnHash, "", suffix)
    } else prefix + firstColumnHash + suffix
  }

  // TODO: generate local variables for key fields for equals call and use
  // those variables for any consumers later
  /**
   * Generate code to compare equality of a given object (objVar) against
   * key column variables.
   */
  def generateEquals(objVar: String,
      keyVars: Seq[ExprCode]): String = classVars.zip(keyVars).map {
    case ((dataType, _, ExprCode(_, nullVar, varName), nullIndex), colVar) =>
      genEqualsCode("", colVar.value, colVar.isNull, objVar, varName,
        nullVar, nullIndex, isPrimitiveType(dataType), dataType)
  }.mkString(" &&\n")

  /**
   * Get the ExprCode for the key and/or value columns given a class object
   * variable. This also returns an initialization code that should be inserted
   * in generated code first. The last element in the result tuple is the names
   * of null mask variables.
   */
  def getColumnVars(keyObjVar: String, localValObjVar: String,
      onlyKeyVars: Boolean, onlyValueVars: Boolean,
      checkNullObj: Boolean = false): (String, Seq[ExprCode], Array[String]) = {
    // no local value if no separate value class
    val valObjVar = if (valueClassName.isEmpty) keyObjVar else localValObjVar
    // Generate initial declarations for null masks to avoid reading those
    // repeatedly. Caller is supposed to insert the code at the start.
    val declarations = new StringBuilder
    val nullValMaskVars = new Array[String](numNullVars)
    val nullMaskVarMap = (0 until numNullVars).map { index =>
      val nullVar = s"$nullsMaskPrefix$index"
      // separate final variable for nulls mask of key columns because
      // value can change for multi-map case whose nullsMask may not
      // be properly set for key fields
      val nullMaskVar = ctx.freshName("localKeyNullsMask")
      val nullValMaskVar = ctx.freshName("localNullsMask")
      if (checkNullObj) {
        // for outer joins, check for null entry and set all bits to 1
        declarations.append(s"final long $nullMaskVar = " +
            s"$keyObjVar != null ? $keyObjVar.$nullVar : -1L;\n")
      } else {
        declarations.append(s"final long $nullMaskVar = $keyObjVar.$nullVar;\n")
      }
      declarations.append(s"long $nullValMaskVar = $nullMaskVar;\n")
      nullValMaskVars(index) = nullValMaskVar
      nullVar -> (nullMaskVar, nullValMaskVar)
    }.toMap

    val vars = if (onlyKeyVars) classVars.take(valueIndex)
    else {
      // for value variables that are part of common expressions with keys,
      // indicate the same as a null ExprCode with "nullIndex" pointing to
      // the index of actual key variable to use in classVars
      val valueVars = valueExprIndexes.collect {
        case (e, i) if i >= 0 => classVars(i + valueIndex)
        case (e, i) => (null, null, null, -i - 1) // i < 0
      }
      if (onlyValueVars) valueVars else classVars.take(valueIndex) ++ valueVars
    }

    // lookup common expressions in key for values if accumulated by
    // back to back calls to getColumnVars for keys, then columns
    val columnVars = new mutable.ArrayBuffer[ExprCode]
    vars.indices.foreach { index =>
      val (dataType, javaType, ev, nullIndex) = vars(index)
      val isKeyVar = index < valueIndex
      val objVar = if (isKeyVar) keyObjVar else valObjVar
      ev match {
        // nullIndex contains index of referenced key variable in this case
        case null if !onlyValueVars => columnVars += columnVars(nullIndex)
        case _ =>
          val (localVar, localDeclaration) = {
            dataType match {
              case StringType =>
                // wrap the bytes in UTF8String
                val lv = ctx.freshName("localField")
                (lv, new StringBuilder().append(s"final UTF8String $lv = ").append(
                  if (checkNullObj) {
                    s" ( $objVar != null ? UTF8String.fromBytes($objVar.${ev.value}) " +
                        s" : null ) ; "
                  }
                  else {
                    s"UTF8String.fromBytes($objVar.${ev.value});"
                  }))
              case _ =>
                val lv = ctx.freshName("localField")
                (lv, new StringBuilder().append(s"final $javaType $lv = ").append(
                  if (checkNullObj) {
                    s" ( $objVar != null ? $objVar.${ev.value} " +
                        s" : ${ctx.defaultValue(dataType)} ) ; "
                  }
                  else {
                    s"$objVar.${ev.value};"
                  }))
            }
          }
          val nullExpr = nullMaskVarMap.get(ev.isNull)
              .map(p => if (isKeyVar) genNullCode(p._1, nullIndex)
              else genNullCode(p._2, nullIndex)).getOrElse(
            if (nullIndex == NULL_NON_PRIM) s"($localVar == null)"
            else "false")
          val nullVar = ctx.freshName("isNull")
          localDeclaration.append(s"\nboolean $nullVar = $nullExpr;")
          columnVars += ExprCode(localDeclaration.toString, nullVar, localVar)
      }
    }
    (declarations.toString(), columnVars, nullValMaskVars)
  }

  private[execution] def mapLookup(objVar: String, hash: String,
      keyExpressions: Seq[Expression], keyVars: Seq[ExprCode],
      valueInit: String): String = {
    val pos = ctx.freshName("pos")
    val delta = ctx.freshName("delta")
    val mapKey = ctx.freshName("mapKey")

    // generate the variables for each of the key terms with proper types
    val (keyDecls, keyCalls, newKeyVars) = keyExpressions
        .zip(keyVars).map { case (expr, ev) =>
      val javaType = ctx.javaType(expr.dataType)
      val newKeyVar = ctx.freshName("keyCol")
      if (ev.isNull == "false") {
        (s"final $javaType $newKeyVar", ev.value, ev.copy(value = newKeyVar))
      } else {
        // new variable for nullability since isNull can be an expression
        val newNullVar = ctx.freshName("keyIsNull")
        (s"final $javaType $newKeyVar, final boolean $newNullVar",
            s"${ev.value}, ${ev.isNull}",
            ev.copy(isNull = newNullVar, value = newKeyVar))
      }
    }.unzip3
    val keyDeclarations = keyDecls.mkString(", ")

    val skipInit = valueInit eq null
    // check for existing function with matching null vars and skipInit
    val fnKey = className -> keyVars.map(_.isNull == "false")
    val fn = session.getContextObject[(String, Boolean)](ctx, "F", fnKey) match {
      case Some((functionName, skip)) if skipInit || !skip => functionName
      case f =>
        // re-use function for non-matching skipInit but change its body
        // to also handle insertion of new blank entry
        val function = f match {
          case None => ctx.freshName("mapLookup")
          case Some(p) => p._1
        }
        val insertCode = if (skipInit) {
          s"""else {
             |  // key not found so return entry as null for consumption
             |  return null;
             |}""".stripMargin
        }
        else {
          s"""else if (skipInit) {
             |  // key not found so return entry as null for consumption
             |  return null;
             |} else {
             |  // initialize the value fields to defaults, key fields to
             |  // incoming values and return this new initialized entry
             |  final $className $objVar = new $className($hash);
             |  // initialize the value fields to defaults
             |  $valueInit
             |  // initialize the key fields
             |  ${generateUpdate(objVar, Nil, newKeyVars, forKey = true)}
             |  // insert into the map and rehash if required
             |  $dataTerm[$pos] = $objVar;
             |  if ($hashMapTerm.handleNewInsert()) {
             |    // return null to indicate map was rehashed
             |    return null;
             |  } else {
             |    return $objVar;
             |  }
             |}""".stripMargin
        }
        ctx.addNewFunction(function,
          s"""
             |private $className $function(final int $hash, $keyDeclarations,
             |    final $className[] $dataTerm, final int $maskTerm,
             |    final ${classOf[ObjectHashSet[_]].getName} $hashMapTerm,
             |    final boolean skipInit) {
             |  // Lookup or insert the key in map (for group by).
             |  // Using inline get call so that equals() is inline using
             |  // existing register variables instead of having to fill up
             |  // a lookup key fields and compare against those (thus saving
             |  //   on memory writes/reads vs just register reads).
             |  int $pos = $hash & $maskTerm;
             |  int $delta = 1;
             |  while (true) {
             |    final $className $mapKey = $dataTerm[$pos];
             |    if ($mapKey != null) {
             |      if (${generateEquals(mapKey, newKeyVars)}) {
             |        return $mapKey;
             |      } else {
             |        // quadratic probing with position increase by 1, 2, 3, ...
             |        $pos = ($pos + $delta) & $maskTerm;
             |        $delta++;
             |      }
             |    } $insertCode
             |  }
             |}
          """.stripMargin)

        // register the new function
        session.addContextObject(ctx, "F", fnKey, function -> skipInit)
        function
    }

    val keyArgs = keyCalls.mkString(", ")
    // code to update the stack data/mask variables
    val updateMapVars = if (skipInit) ""
    else {
      s"""
         |if ($objVar == null) { // indicates map rehash
         |  $dataTerm = ($className[])$hashMapTerm.data();
         |  $maskTerm = $hashMapTerm.mask();
         |  // read new inserted value
         |  $objVar = $fn($hash, $keyArgs, $dataTerm, $maskTerm, $hashMapTerm, false);
         |}""".stripMargin
    }
    s"$objVar = $fn($hash, $keyArgs, $dataTerm, $maskTerm, $hashMapTerm, " +
        s"$skipInit);$updateMapVars"
  }

  def checkSingleKeyCase(input: Seq[ExprCode],
      keyExpressions: Seq[Expression] = keyExpressions,
      output: Seq[Attribute] = output): Option[ExprCodeEx] = {
    // make a copy of input variables since this is used only for lookup
    // and the ExprCode's code should not be cleared
    val vars = input.map(_.copy())
    dictionaryKey = DictionaryOptimizedMapAccessor.checkSingleKeyCase(
      keyExpressions, getExpressionVars(keyExpressions, vars, output),
      ctx, session)
    dictionaryKey
  }

  /**
   * Generate code to lookup the map or insert a new key, value if not found.
   */
  def generateMapGetOrInsert(objVar: String, valueInitVars: Seq[ExprCode],
      valueInitCode: String, input: Seq[ExprCode],
      dictArrayVar: String): String = {
    val hashVar = Array(ctx.freshName("hash"))
    val valueInit = valueInitCode + '\n' + generateUpdate(objVar, Nil,
      valueInitVars, forKey = false, doCopy = false)

    // optimized path for single key string column if dictionary is present
    def mapLookupCode(keyVars: Seq[ExprCode]): String = mapLookup(objVar,
      hashVar(0), keyExpressions, keyVars, valueInit)
    dictionaryKey match {
      case Some(dictKey) =>
        val keyVars = getExpressionVars(keyExpressions, input)
        val keyVar = keyVars.head
        s"""
          $className $objVar;
          ${dictKey.evaluateDictionaryCode(keyVar)}
          ${DictionaryOptimizedMapAccessor.dictionaryArrayGetOrInsert(ctx,
            keyExpressions, keyVar, dictKey, dictArrayVar, objVar, valueInit,
            continueOnNull = false, this)} else {
            // evaluate the key expressions
            ${if (keyVar.code.isEmpty) "" else keyVar.code.trim}
            // evaluate hash code of the lookup key
            ${generateHashCode(hashVar, keyVars, keyExpressions)}
            ${mapLookupCode(keyVars)}
          }
        """
      case None =>
        val inputEvals = evaluateVariables(input)
        val keyVars = getExpressionVars(keyExpressions, input)
        s"""
          // evaluate the key expressions
          $inputEvals
          ${evaluateVariables(keyVars)}
          // evaluate hash code of the lookup key
          ${generateHashCode(hashVar, keyVars, keyExpressions)}
          $className $objVar;
          ${mapLookupCode(keyVars)}
         """
    }
  }

  private def getConsumeResultCode(numRows: String,
      resultVars: Seq[ExprCode]): String =
    s"$numRows++;\n${consumer.consume(ctx, resultVars)}"

  // scalastyle:off
  def generateMapLookup(entryVar: String, localValueVar: String,
      keyIsUnique: String, numRows: String, nullMaskVars: Array[String],
      initCode: String, checkCondition: Option[ExprCode],
      streamKeys: Seq[Expression], streamKeyVars: Seq[ExprCode],
      buildKeyVars: Seq[ExprCode], buildVars: Seq[ExprCode], input: Seq[ExprCode],
      resultVars: Seq[ExprCode], dictArrayVar: String,
      joinType: JoinType): String = {
    // scalastyle:on

    val hash = ctx.freshName("hash")
    val hashVar = Array(hash)

    // if consumer is a projection that will project away key columns,
    // then avoid materializing those
    // TODO: SW: should be removed once keyVars are handled in generateEquals
    // Also remove mapKeyCodes in join types.
    val mapKeyVars = cParent match {
      case ProjectExec(projection, _) =>
        buildKeyVars.zip(keyExpressions).collect {
          case (ev, ne: NamedExpression)
            if projection.exists(_.exprId == ne.exprId) => ev
          case (ev, expr)
            if projection.exists(_.semanticEquals(expr)) => ev
        }
      case _ => buildKeyVars
    }
    val mapKeyCodes = s"$initCode\n${evaluateVariables(mapKeyVars)}"

    // invoke generateHashCode before consume so that hash variables
    // can be re-used by consume if possible
    val streamHashCode = generateHashCode(hashVar, streamKeyVars, streamKeys,
      skipDeclaration = true)
    // if previous hash variable is being used then skip declaration
    val hashInit = if (hashVar(0) eq hash) s"int $hash = 0;" else ""
    // if a stream-side key is null then skip (or null for outer join)
    val nullStreamKey = streamKeyVars.filter(_.isNull != "false")
        .map(v => s"!${v.isNull}")
    // filter as per min/max if provided; the min/max variables will be
    // initialized by the caller outside the loop after creating the map
    val minMaxFilter = integralKeys.map { index =>
      val keyVar = streamKeyVars(index).value
      val minVar = integralKeysMinVars(index)
      val maxVar = integralKeysMaxVars(index)
      s"$keyVar >= $minVar && $keyVar <= $maxVar"
    }
    // generate the initial filter condition from above two
    val initFilters = nullStreamKey ++ minMaxFilter
    val initFilterCode = if (initFilters.isEmpty) ""
    else initFilters.mkString("if (", " &&\n", ")")

    // common multi-value iteration code fragments
    val entryIndexVar = ctx.freshName("entryIndex")
    val numEntriesVar = ctx.freshName("numEntries")
    val valuesVar = ctx.freshName("values")
    val declareLocalVars = if (valueClassName.isEmpty) {
      // one consume done when moveNextValue is hit, so initialize with 1
      s"""
        // key count iteration
        int $entryIndexVar = 0;
        int $numEntriesVar = -1;
      """
    } else {
      s"""
        int $entryIndexVar = 0;
        int $numEntriesVar = -1;
        $valueClassName[] $valuesVar = null;
        // for first iteration, entry object itself has value fields
        $valueClassName $localValueVar = $entryVar;"""
    }
    val moveNextValue = if (valueClassName.isEmpty) {
      s"""
        if ($entryIndexVar < $numEntriesVar) {
          $entryIndexVar++;
        } else if ($numEntriesVar == -1) {
          // multi-entries count hit first time
          $numEntriesVar = $entryVar.$lastKeyIndexVar;
          if ($numEntriesVar <= 0) break;
          $entryIndexVar = 1;
        } else {
          break;
        }"""
    } else {
      // code to update the null masks
      val nullsUpdate = (0 until numNullVars).map { index =>
        val nullVar = s"$nullsMaskPrefix$index"
        s"${nullMaskVars(index)} = $localValueVar.$nullVar;"
      }.mkString("\n")
      s"""
        if ($entryIndexVar < $numEntriesVar) {
          $localValueVar = $valuesVar[$entryIndexVar++];
        } else if ($numEntriesVar == -1) {
          // multi-values array hit first time
          if (($valuesVar = $entryVar.$multiValuesVar) != null) {
            $entryIndexVar = 1;
            $numEntriesVar = $valuesVar.length;
            $localValueVar = $valuesVar[0];
            $nullsUpdate
          } else {
            break;
          }
        } else {
          break;
        }"""
    }

    // continue to next entry on no match
    val continueOnNull = joinType match {
      case Inner | LeftSemi => true
      case _ => false
    }
    // optimized path for single key string column if dictionary is present
    var dictionaryCode = ""
    val lookup = mapLookup(entryVar, hashVar(0), streamKeys, streamKeyVars,
      valueInit = null)
    val preEvalKeys = if (initFilterCode.isEmpty) ""
    else evaluateVariables(streamKeyVars)
    var mapLookupCode = dictionaryKey match {
      case Some(dictKey) =>
        val keyVar = streamKeyVars.head
        // insert dictionary index code if not already done
        dictionaryCode = dictKey.evaluateDictionaryCode(keyVar)
        // don't call evaluateVariables for streamKeyVars for the else
        // part below because it is in else block and should be re-evaluated
        // if required outside the block
        val code = s"""
          ${DictionaryOptimizedMapAccessor.dictionaryArrayGetOrInsert(ctx,
            streamKeys, keyVar, dictKey, dictArrayVar, entryVar,
            valueInit = null, continueOnNull, this)} else {
            // evaluate the key expressions
            ${if (keyVar.code.isEmpty) "" else keyVar.code.trim}
            // generate hash code from stream side key columns
            $streamHashCode
            $lookup
          }
        """
        // copy back the updated code to input if present
        if (keyVar.code.nonEmpty) input.find(_.value == keyVar.value)
            .foreach(_.code = keyVar.code)
        code
      case None =>
        s"""
          // evaluate the key expressions
          ${evaluateVariables(streamKeyVars)}
          // generate hash code from stream side key columns
          $streamHashCode
          $lookup
        """
    }
    if (initFilterCode.nonEmpty) {
      mapLookupCode = s"""$preEvalKeys
        // check if any join key is null or min/max for integral keys
        $initFilterCode {
          $mapLookupCode
        }"""
    }

    // Code fragments for different join types.
    // This is to ensure only a single parent.consume() because the branches
    // can be taken alternately in the worst case so then it can lead to
    // large increase in instruction cache misses even though most of the code
    // will be the common parent's consume call.
    val entryConsume = joinType match {
      case Inner => genInnerJoinCodes(entryVar, mapKeyCodes, checkCondition,
        numRows, getConsumeResultCode(numRows, resultVars),
        keyIsUnique, declareLocalVars, moveNextValue)

      case LeftOuter | RightOuter =>
        // instantiate code for buildVars before calling getConsumeResultCode
        val buildInitCode = evaluateVariables(buildVars)
        genOuterJoinCodes(entryVar, buildVars, buildInitCode, mapKeyCodes,
          checkCondition, numRows, getConsumeResultCode(numRows, resultVars),
          keyIsUnique, declareLocalVars, moveNextValue)

      case LeftSemi => genSemiJoinCodes(entryVar, mapKeyCodes, checkCondition,
        numRows, getConsumeResultCode(numRows, input),
        keyIsUnique, declareLocalVars, moveNextValue)

      case LeftAnti => genAntiJoinCodes(entryVar, mapKeyCodes, checkCondition,
        numRows, getConsumeResultCode(numRows, input),
        keyIsUnique, declareLocalVars, moveNextValue)

      case _: ExistenceJoin =>
        // declare and add the exists variable to resultVars
        val existsVar = ctx.freshName("exists")
        genExistenceJoinCodes(entryVar, existsVar, mapKeyCodes,
          checkCondition, numRows, getConsumeResultCode(numRows,
            input :+ ExprCode("", "false", existsVar)), keyIsUnique,
          declareLocalVars, moveNextValue)

      case _ => throw new IllegalArgumentException(
        s"LocalJoin should not take $joinType as the JoinType")
    }

    s"""
      $className $entryVar = null;
      $hashInit
      $dictionaryCode
      $mapLookupCode
      $entryConsume
    """
  }

  /**
   * Generate code to update a class object fields with given resultVars. If
   * accessors for fields have been generated (using <code>getColumnVars</code>)
   * then those can be passed for faster reads where required.
   *
   * @param objVar     the variable holding reference to the class object
   * @param columnVars accessors for object fields, if available
   * @param resultVars result values to be assigned to object fields
   * @param forKey     if true then update key fields else value fields
   * @param doCopy     if true then a copy of reference values is assigned
   *                   else only reference copy done
   * @param forInit    if true then this is for initialization of fields
   *                   after object creation so some checks can be skipped
   * @return code to assign objVar fields to given resultVars
   */
  def generateUpdate(objVar: String, columnVars: Seq[ExprCode],
      resultVars: Seq[ExprCode], forKey: Boolean,
      doCopy: Boolean = true, forInit: Boolean = true): String = {
    val fieldVars = if (forKey) classVars.take(valueIndex)
    else classVars.drop(valueIndex)

    val nullLocalVars = if (columnVars.isEmpty) {
      // get nullability from object fields
      fieldVars.map(e => genNullCode(s"$objVar.${e._3.isNull}", e._4))
    } else {
      // get nullability from already set local vars passed in columnVars
      columnVars.map(_.isNull)
    }

    fieldVars.zip(nullLocalVars).zip(resultVars).map { case (((dataType, _,
    fieldVar, nullIdx), nullLocalVar), resultVar) =>
      if (nullIdx == -1) {
        // if incoming variable is null, then default will get assigned
        // because the variable will be initialized with the default
        genVarAssignCode(objVar, resultVar, fieldVar.value, dataType, doCopy)
      } else if (nullIdx == NULL_NON_PRIM) {
        val varName = fieldVar.value
        s"""
          if (${resultVar.isNull}) {
            $objVar.$varName = null;
          } else {
            ${genVarAssignCode(objVar, resultVar, varName, dataType, doCopy)}
          }
        """
      } else {
        val nullVar = fieldVar.isNull
        // when initializing the object, no need to clear null mask
        val nullClear = if (forInit) ""
        else {
          s"""
            if ($nullLocalVar) {
              $objVar.$nullVar &= ~${genNullBitMask(nullIdx)};
            }
          """
        }
        s"""
          if (${resultVar.isNull}) {
            $objVar.$nullVar|= ${genNullBitMask(nullIdx)};
          } else {
            $nullClear
            ${
          genVarAssignCode(objVar, resultVar, fieldVar.value,
            dataType, doCopy)
        }
          }
        """
      }
    }.mkString("\n")
  }

  private def genInnerJoinCodes(entryVar: String, mapKeyCodes: String,
      checkCondition: Option[ExprCode], numRows: String,
      consumeResult: String, keyIsUnique: String,
      declareLocalVars: String, moveNextValue: String): String = {

    val consumeCode = checkCondition match {
      case None => consumeResult
      case Some(ev) =>
        s"""${ev.code}
          if (!${ev.isNull} && ${ev.value}) {
            $consumeResult
          }"""
    }
    // loop through all the matches with moveNextValue
    s"""if ($entryVar == null) continue;

      $declareLocalVars

      $mapKeyCodes
      while (true) {
        do { // single iteration loop meant for breaking out with "continue"
          $consumeCode
        } while (false);

        if ($keyIsUnique) break;

        // values will be repeatedly reassigned in the loop (if any)
        // while keys will remain the same
        $moveNextValue
      }"""
  }

  private def genOuterJoinCodes(entryVar: String, buildVars: Seq[ExprCode],
      buildInitCode: String, mapKeyCodes: String,
      checkCondition: Option[ExprCode], numRows: String,
      consumeResult: String, keyIsUnique: String, declareLocalVars: String,
      moveNextValue: String): String = {

    val consumeCode = checkCondition match {
      case None =>
        s"""$buildInitCode
          if ($entryVar == null) {
            // set null variables for outer join in failed match
            ${buildVars.map(ev => s"${ev.isNull} = true;").mkString("\n")}
          }
          $consumeResult"""

      case Some(ev) =>
        // assign null to entryVar if checkCondition fails so that it is
        // treated like an empty outer join match by subsequent code
        s"""if ($entryVar != null) {
            ${ev.code}
            if (${ev.isNull}|| !${ev.value}) $entryVar = null;
          }
          $buildInitCode
          if ($entryVar == null) {
            // set null variables for outer join in failed match
            ${buildVars.map(ev => s"${ev.isNull} = true;").mkString("\n")}
          }
          $consumeResult"""
    }
    // loop through all the matches with moveNextValue
    // null check for entryVar is already done inside mapKeyCodes
    s"""$declareLocalVars

      $mapKeyCodes
      while (true) {
        do { // single iteration loop meant for breaking out with "continue"
          $consumeCode
        } while (false);

        if ($entryVar == null || $keyIsUnique) break;

        // values will be repeatedly reassigned in the loop (if any)
        // while keys will remain the same
        $moveNextValue
      }"""
  }

  private def genSemiJoinCodes(entryVar: String, mapKeyCodes: String,
      checkCondition: Option[ExprCode], numRows: String,
      consumeResult: String, keyIsUnique: String, declareLocalVars: String,
      moveNextValue: String): String = checkCondition match {

    case None =>
      // no key/value assignments required
      s"if ($entryVar == null) continue;\n$consumeResult"

    case Some(ev) =>
      val breakLoop = ctx.freshName("breakLoop")
      // need the key/value assignments for condition evaluation
      // loop through all the matches with moveNextValue
      s"""if ($entryVar == null) continue;

        $declareLocalVars

        $mapKeyCodes
        $breakLoop: while (true) {
          do { // single iteration loop meant for breaking out with "continue"
            ${ev.code}
            // consume only one result
            if (!${ev.isNull} && ${ev.value}) {
              $consumeResult
              break $breakLoop;
            }
          } while (false);

          if ($keyIsUnique) break;

          // values will be repeatedly reassigned in the loop (if any)
          // while keys will remain the same
          $moveNextValue
        }"""
  }

  private def genAntiJoinCodes(entryVar: String, mapKeyCodes: String,
      checkCondition: Option[ExprCode], numRows: String,
      consumeResult: String, keyIsUnique: String, declareLocalVars: String,
      moveNextValue: String): String = checkCondition match {

    case None =>
      // success if no match for an anti-join (no value iteration)
      s"if ($entryVar != null) continue;\n$consumeResult"

    case Some(ev) =>
      val breakLoop = ctx.freshName("breakLoop")
      // need to check all failures for the condition outside the value
      // iteration loop, hence code layout is bit different from other joins
      val matched = ctx.freshName("matched")
      // need the key/value assignments for condition evaluation
      s"""
        boolean $matched = false;
        if ($entryVar != null) {
          $declareLocalVars

          $mapKeyCodes
          $breakLoop: while (true) {
            do { // single iteration loop meant for breaking out with "continue"
              // fail if condition matches for any row
              ${ev.code}
              if (!${ev.isNull} && ${ev.value}) {
                $matched = true;
                break $breakLoop;
              }
            } while (false);

            if ($keyIsUnique) break;

            // values will be repeatedly reassigned in the loop
            // while keys will remain the same
            $moveNextValue
          }
        }
        // anti-join failure if there is any match
        if ($matched) continue;

        $consumeResult"""
  }

  private def genExistenceJoinCodes(entryVar: String, existsVar: String,
      mapKeyCodes: String, checkCondition: Option[ExprCode], numRows: String,
      consumeResult: String, keyIsUnique: String, declareLocalVars: String,
      moveNextValue: String): String = checkCondition match {

    case None =>
      // only one match needed, so no value iteration
      s"""final boolean $existsVar = ($entryVar == null);
        $consumeResult"""

    case Some(ev) =>
      val breakLoop = ctx.freshName("breakLoop")
      // need the key/value assignments for condition evaluation
      s"""boolean $existsVar = false;
        if ($entryVar != null) {
          $declareLocalVars

          $mapKeyCodes
          $breakLoop: while (true) {
            do { // single iteration loop meant for breaking out with "continue"
              ${ev.code}
              if (!${ev.isNull} && ${ev.value}) {
                // consume only one result
                $existsVar = true;
                break $breakLoop;
              }
            } while (false);

            if ($keyIsUnique) break;

            // values will be repeatedly reassigned in the loop (if any)
            // while keys will remain the same
            $moveNextValue
          }
        }
        $consumeResult"""
  }

  /**
   * Max, min for only integer types is supported. For non-primitives, the cost
   * of comparison will be significant so better to do a hash lookup.
   * Approximate types like float/double are not useful as hash key columns
   * and will be very rare, if at all, so ignored.
   */
  private def isIntegralType(dataType: DataType): Boolean = dataType match {
    case ByteType | ShortType | IntegerType | LongType |
         TimestampType | DateType => true
    case _ => false
  }

  private def isPrimitiveType(dataType: DataType): Boolean = dataType match {
    case BooleanType | ByteType | ShortType | IntegerType |
         LongType | FloatType | DoubleType | TimestampType | DateType => true
    case _ => false
  }

  private def genVarAssignCode(objVar: String, resultVar: ExprCode,
      varName: String, dataType: DataType, doCopy: Boolean): String = {
    // check for object field or local variable
    val colVar = if (varName.isEmpty) objVar
    else s"$objVar.$varName"
    genVarAssignCode(colVar, resultVar, dataType, doCopy)
  }

  private def genVarAssignCode(colVar: String, resultVar: ExprCode,
      dataType: DataType, doCopy: Boolean): String = dataType match {
    // if doCopy is true, then create a copy of some non-primitives that just
    // hold a reference to UnsafeRow bytes (and can change under the hood)
    case StringType if doCopy =>
      s"$colVar = ${resultVar.value}.getBytes();"
    case StringType =>
      // try to copy just reference of the byte[] if possible
      val stringVar = resultVar.value
      val platformClass = classOf[Platform].getName
      val bytes = ctx.freshName("stringBytes")
      val obj = bytes + "Obj"
      s"""Object $obj; byte[] $bytes;
        if ($stringVar.getBaseOffset() == $platformClass.BYTE_ARRAY_OFFSET
            && ($obj = $stringVar.getBaseObject()) instanceof byte[]
            && ($bytes = (byte[])$obj).length == $stringVar.numBytes()) {
          $colVar = $bytes;
        } else {
          $colVar = $stringVar.getBytes();
        }"""
    case (_: ArrayType | _: MapType | _: StructType) if doCopy =>
      s"$colVar = ${resultVar.value}.copy();"
    case _: BinaryType if doCopy =>
      s"$colVar = ${resultVar.value}.clone();"
    case _ =>
      s"$colVar = ${resultVar.value};"
  }

  private def genNullBitMask(nullIdx: Int): String =
    if (nullIdx > 0) s"(1L << $nullIdx)" else "1L"

  private def genNullCode(colVar: String, nullIndex: Int): String = {
    if (nullIndex > 0) {
      s"(($colVar & (1L << $nullIndex)) != 0L)"
    } else if (nullIndex == 0) {
      s"(($colVar & 1L) == 1L)"
    } else if (nullIndex == NULL_NON_PRIM) {
      s"($colVar == null)"
    } else "false"
  }

  private def genNotNullCode(colVar: String, nullIndex: Int): String = {
    if (nullIndex > 0) {
      s"(($colVar & (1L << $nullIndex)) == 0L)"
    } else if (nullIndex == 0) {
      s"(($colVar & 1L) == 0L)"
    } else if (nullIndex == NULL_NON_PRIM) {
      s"($colVar != null)"
    } else "true"
  }

  private def hashSingleInt(colVar: String, nullVar: String,
      hashVar: String): String = {
    if (nullVar.isEmpty || nullVar == "false") {
      s"$hashVar = $hashingClass.hashInt($colVar);\n"
    } else {
      s"$hashVar = ($nullVar) ? -1 : $hashingClass.hashInt($colVar);\n"
    }
  }

  private def hashCodeSingleInt(hashExpr: String, nullVar: String): String = {
    if (nullVar.isEmpty || nullVar == "false") hashExpr
    else s"($nullVar) ? -1 : $hashExpr"
  }

  private def hashSingleLong(colVar: String, nullVar: String,
      hashVar: String): String = {
    val longVar = ctx.freshName("longVar")
    if (nullVar.isEmpty || nullVar == "false") {
      s"""
        final long $longVar = $colVar;
        $hashVar = $hashingClass.hashInt(
          (int)($longVar ^ ($longVar >>> 32)));
      """
    } else {
      s"""
        final long $longVar;
        $hashVar = ($nullVar) ? -1 : $hashingClass.hashInt(
          (int)(($longVar = ($colVar)) ^ ($longVar >>> 32)));
      """
    }
  }

  private def addHashInt(hashExpr: String, nullVar: String,
      hashVar: String): String = {
    if (nullVar.isEmpty || nullVar == "false") {
      s"""
        $hashVar = ($hashVar ^ 0x9e3779b9) + ($hashExpr) +
            ($hashVar << 6) + ($hashVar >>> 2);
      """
    } else {
      s"""
        $hashVar = ($hashVar ^ 0x9e3779b9) + (($nullVar) ? -1 : ($hashExpr)) +
            ($hashVar << 6) + ($hashVar >>> 2);
      """
    }
  }

  private def addHashLong(hashExpr: String, nullVar: String,
      hashVar: String): String = {
    val longVar = ctx.freshName("longVar")
    if (nullVar.isEmpty || nullVar == "false") {
      s"""
        final long $longVar = $hashExpr;
        $hashVar = ($hashVar ^ 0x9e3779b9) + (int)($longVar ^ ($longVar >>> 32)) +
            ($hashVar << 6) + ($hashVar >>> 2);
      """
    } else {
      s"""
        final long $longVar;
        $hashVar = ($hashVar ^ 0x9e3779b9) + (($nullVar) ? -1
            : (int)(($longVar = ($hashExpr)) ^ ($longVar >>> 32))) +
            ($hashVar << 6) + ($hashVar >>> 2);
      """
    }
  }

  private def genEqualsCode(
      thisVar: String, thisColVar: String, thisNullVar: String,
      otherVar: String, otherColVar: String, otherNullVar: String,
      nullIndex: Int, isPrimitive: Boolean, dataType: DataType): String = {
    // check for object field or local variable
    val otherCol = if (otherColVar.isEmpty) otherVar
    else s"$otherVar.$otherColVar"
    val otherColNull = if (otherColVar.isEmpty) otherNullVar
    else s"$otherVar.$otherNullVar"
    val equalsCode = if (isPrimitive) s"($thisColVar == $otherCol)"
    else dataType match {
      // strings are stored as raw byte arrays
      case StringType =>
        val byteMethodsClass = classOf[ByteArrayMethods].getName
        val platformClass = classOf[Platform].getName
        if (thisVar.isEmpty) {
          // left side is a UTF8String while right side is byte array
          s"""$thisColVar.numBytes() == $otherCol.length
            && $byteMethodsClass.arrayEquals($thisColVar.getBaseObject(),
               $thisColVar.getBaseOffset(), $otherCol,
               $platformClass.BYTE_ARRAY_OFFSET, $otherCol.length)"""
        } else {
          // both sides are raw byte arrays
          s"""$thisColVar.length == $otherCol.length
            && $byteMethodsClass.arrayEquals($thisColVar,
               $platformClass.BYTE_ARRAY_OFFSET, $otherCol,
               $platformClass.BYTE_ARRAY_OFFSET, $otherCol.length)"""
        }
      case _ => s"$thisColVar.equals($otherCol)"
    }
    if (nullIndex == -1 || thisNullVar.isEmpty || thisNullVar == "false") {
      equalsCode
    } else if (nullIndex == NULL_NON_PRIM) {
      s"""($thisColVar != null ? ($otherCol != null && $equalsCode)
           : ($otherCol) == null)"""
    } else {
      val notNullCode = if (thisVar.isEmpty) s"!$thisNullVar"
      else genNotNullCode(thisNullVar, nullIndex)
      val otherNotNullCode = genNotNullCode(otherColNull, nullIndex)
      s"""($notNullCode ? ($otherNotNullCode && $equalsCode)
           : !$otherNotNullCode)"""
    }
  }
}<|MERGE_RESOLUTION|>--- conflicted
+++ resolved
@@ -22,8 +22,7 @@
 import org.apache.spark.sql.SnappySession
 import org.apache.spark.sql.catalyst.InternalRow
 import org.apache.spark.sql.catalyst.expressions.codegen.{CodegenContext, ExprCode}
-import org.apache.spark.sql.catalyst.expressions.{Attribute, BindReferences, Expression,
-NamedExpression}
+import org.apache.spark.sql.catalyst.expressions.{Attribute, BindReferences, Expression, NamedExpression}
 import org.apache.spark.sql.catalyst.plans._
 import org.apache.spark.sql.types._
 import org.apache.spark.unsafe.Platform
@@ -103,7 +102,7 @@
     var index = -1
     val valueExprIndexes = valueExpressions.map(e =>
       e -> keyExprIndexMap.get(e).map(-_ - 1).getOrElse {
-        index += 1;
+        index += 1
         index
       })
     (keyExprIndexMap.toSeq, valueExprIndexes)
@@ -290,14 +289,8 @@
   override def doConsume(ctx: CodegenContext, input: Seq[ExprCode],
       row: ExprCode): String = {
     // consume the data and populate the map
-<<<<<<< HEAD
     val entryVar = "mapEntry" // local variable
     val hashVar = Array(ctx.freshName("hash"))
-=======
-    val entryVar = "mapEntry"
-    // local variable
-    val hashVar = ctx.freshName("hash")
->>>>>>> f2999c2f
     val posVar = ctx.freshName("pos")
     val deltaVar = ctx.freshName("delta")
     val keyVars = getExpressionVars(keyExpressions, input)
@@ -432,7 +425,7 @@
         hashSingleInt(s"Float.floatToIntBits($colVar)", nullVar, hash)
       case DoubleType =>
         hashSingleLong(s"Double.doubleToLongBits($colVar)", nullVar, hash)
-      case d: DecimalType =>
+      case _: DecimalType =>
         hashSingleInt(s"$colVar.fastHashCode()", nullVar, hash)
       // single column types that use murmur hash already,
       // so no need to further apply mixing on top of it
@@ -454,7 +447,7 @@
         case ((DoubleType, _, _, _), ev) =>
           addHashLong(s"Double.doubleToLongBits(${ev.value})", ev.isNull,
             hash)
-        case ((d: DecimalType, _, _, _), ev) =>
+        case ((_: DecimalType, _, _, _), ev) =>
           addHashInt(s"${ev.value}.fastHashCode()", ev.isNull, hash)
         case (_, ev) =>
           addHashInt(s"${ev.value}.hashCode()", ev.isNull, hash)
@@ -515,8 +508,8 @@
       // indicate the same as a null ExprCode with "nullIndex" pointing to
       // the index of actual key variable to use in classVars
       val valueVars = valueExprIndexes.collect {
-        case (e, i) if i >= 0 => classVars(i + valueIndex)
-        case (e, i) => (null, null, null, -i - 1) // i < 0
+        case (_, i) if i >= 0 => classVars(i + valueIndex)
+        case (_, i) => (null, null, null, -i - 1) // i < 0
       }
       if (onlyValueVars) valueVars else classVars.take(valueIndex) ++ valueVars
     }
@@ -539,20 +532,18 @@
                 val lv = ctx.freshName("localField")
                 (lv, new StringBuilder().append(s"final UTF8String $lv = ").append(
                   if (checkNullObj) {
-                    s" ( $objVar != null ? UTF8String.fromBytes($objVar.${ev.value}) " +
-                        s" : null ) ; "
-                  }
-                  else {
+                    s"($objVar != null ? UTF8String.fromBytes(" +
+                        s"$objVar.${ev.value}) : null);"
+                  } else {
                     s"UTF8String.fromBytes($objVar.${ev.value});"
                   }))
               case _ =>
                 val lv = ctx.freshName("localField")
                 (lv, new StringBuilder().append(s"final $javaType $lv = ").append(
                   if (checkNullObj) {
-                    s" ( $objVar != null ? $objVar.${ev.value} " +
-                        s" : ${ctx.defaultValue(dataType)} ) ; "
-                  }
-                  else {
+                    s"($objVar != null ? $objVar.${ev.value} " +
+                        s" : ${ctx.defaultValue(dataType)});"
+                  } else {
                     s"$objVar.${ev.value};"
                   }))
             }
@@ -1004,13 +995,11 @@
         }
         s"""
           if (${resultVar.isNull}) {
-            $objVar.$nullVar|= ${genNullBitMask(nullIdx)};
+            $objVar.$nullVar |= ${genNullBitMask(nullIdx)};
           } else {
             $nullClear
-            ${
-          genVarAssignCode(objVar, resultVar, fieldVar.value,
-            dataType, doCopy)
-        }
+            ${genVarAssignCode(objVar, resultVar, fieldVar.value,
+                dataType, doCopy)}
           }
         """
       }
@@ -1069,7 +1058,7 @@
         // treated like an empty outer join match by subsequent code
         s"""if ($entryVar != null) {
             ${ev.code}
-            if (${ev.isNull}|| !${ev.value}) $entryVar = null;
+            if (${ev.isNull} || !${ev.value}) $entryVar = null;
           }
           $buildInitCode
           if ($entryVar == null) {
