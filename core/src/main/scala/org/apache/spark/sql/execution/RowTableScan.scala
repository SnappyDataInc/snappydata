--- conflicted
+++ resolved
@@ -57,24 +57,16 @@
 
   private[sql] var input: String = _
 
-  private[sql] var input: String = _
-
   override def doProduce(ctx: CodegenContext): String = {
     // a parent plan may set a custom input (e.g. LocalJoin)
-<<<<<<< HEAD
-=======
     // for that case no need to add the "shouldStop()" calls
     var builderInput = true
->>>>>>> d83ffc7c
     if (input == null) {
       // PartitionedPhysicalRDD always has one input
       input = ctx.freshName("input")
       ctx.addMutableState("scala.collection.Iterator",
         input, s"$input = inputs[0];")
-<<<<<<< HEAD
-=======
       builderInput = false
->>>>>>> d83ffc7c
     }
     val numOutputRows = metricTerm(ctx, "numOutputRows")
     ctx.currentVars = null
