--- conflicted
+++ resolved
@@ -157,15 +157,9 @@
     * @param column
     * @param defaultValue
     */
-<<<<<<< HEAD
-  private[sql] def alterTable(tableIdent: QualifiedTableName, isAddColumn: Boolean,
+  private[sql] def alterTable(tableIdent: TableIdentifier, isAddColumn: Boolean,
                               column: StructField, defaultValue: Option[String]): Unit = {
     snappySession.alterTable(tableIdent, isAddColumn, column, defaultValue)
-=======
-  private[sql] def alterTable(tableIdent: TableIdentifier, isAddColumn: Boolean,
-                              column: StructField): Unit = {
-    snappySession.alterTable(tableIdent, isAddColumn, column)
->>>>>>> 0e025cfb
   }
 
   /**
