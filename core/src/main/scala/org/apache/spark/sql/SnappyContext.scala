--- conflicted
+++ resolved
@@ -16,31 +16,21 @@
  */
 package org.apache.spark.sql
 
-<<<<<<< HEAD
 import scala.collection.JavaConverters._
 import scala.language.implicitConversions
 import scala.reflect.runtime.{universe => u}
-=======
-import java.sql.SQLException
->>>>>>> 92d1ef8c
 
 import io.snappydata.util.ServiceUtils
 import io.snappydata.{Constant, Property, StoreTableValueSizeProviderService}
+
 import org.apache.spark.annotation.{DeveloperApi, Experimental}
 import org.apache.spark.api.java.JavaSparkContext
 import org.apache.spark.internal.Logging
 import org.apache.spark.rdd.RDD
 import org.apache.spark.scheduler.{SparkListener, SparkListenerApplicationEnd}
-<<<<<<< HEAD
+import org.apache.spark.sql.catalyst.InternalRow
 import org.apache.spark.sql.catalyst.expressions.SortDirection
-=======
-import org.apache.spark.sql.aqp.{SnappyContextDefaultFunctions, SnappyContextFunctions}
-import org.apache.spark.sql.catalyst.analysis.{Analyzer, EliminateSubQueries}
-import org.apache.spark.sql.catalyst.expressions.{Alias, Ascending, Cast, Descending, GenericRow, SortDirection}
-import org.apache.spark.sql.catalyst.plans.logical.{InsertIntoTable, LogicalPlan, Project, Union}
-import org.apache.spark.sql.catalyst.rules.{Rule, RuleExecutor}
-import org.apache.spark.sql.catalyst.{InternalRow, ParserDialect, TableIdentifier}
->>>>>>> 92d1ef8c
+import org.apache.spark.sql.catalyst.plans.logical.LogicalPlan
 import org.apache.spark.sql.collection.{ToolsCallbackInit, Utils}
 import org.apache.spark.sql.execution.ConnectionPool
 import org.apache.spark.sql.execution.columnar.ExternalStoreUtils
@@ -51,26 +41,14 @@
 import org.apache.spark.sql.types.StructType
 import org.apache.spark.storage.StorageLevel
 import org.apache.spark.streaming.dstream.DStream
-<<<<<<< HEAD
 import org.apache.spark.{SparkConf, SparkContext, SparkException}
 
-=======
-import org.apache.spark.{Logging, SparkConf, SparkContext, SparkException}
-
-import scala.collection.JavaConverters._
-import scala.collection.mutable
-import scala.language.implicitConversions
-import scala.reflect.runtime.{universe => u}
-import scala.util.control.NonFatal
-import scala.util.{Failure, Success, Try}
->>>>>>> 92d1ef8c
 /**
  * Main entry point for SnappyData extensions to Spark. A SnappyContext
  * extends Spark's [[org.apache.spark.sql.SQLContext]] to work with Row and
  * Column tables. Any DataFrame can be managed as SnappyData tables and any
- * table can be accessed as a DataFrame. This is similar to
- * [[org.apache.spark.sql.hive.HiveContext HiveContext]] - integrates the
- * SQLContext functionality with the Snappy store.
+ * table can be accessed as a DataFrame. This integrates the SQLContext
+ * functionality with the Snappy store.
  *
  * When running in the '''embedded ''' mode (i.e. Spark executor collocated
  * with Snappy data store), Applications typically submit Jobs to the
@@ -98,37 +76,12 @@
   self =>
 
   protected[spark] def this(sc: SparkContext) {
-    this(SnappySession.builder().sparkContext(sc).
-      asInstanceOf[SnappySession.Builder].getOrCreate())
-  }
-
-<<<<<<< HEAD
+    this(new SnappySession(sc, None))
+  }
+
   override def newSession(): SnappyContext = snappySession.newSession().snappyContext
-=======
-  @transient private[spark] lazy val snappyContextFunctions:
-      SnappyContextFunctions = GlobalSnappyInit.getSnappyContextFunctionsImpl
-
-  // initialize GemFireXDDialect so that it gets registered
-
-  GemFireXDDialect.init()
-  SnappyContext.initGlobalSnappyContext(sparkContext)
-  snappyContextFunctions.registerAQPErrorFunctions(this)
-
-  @transient override val prepareForExecution: RuleExecutor[SparkPlan] =
-    snappyContextFunctions.getAQPRuleExecutor(this)
-
-  @transient
-  protected[sql] override lazy val conf: SQLConf = new SQLConf {
-    override def caseSensitiveAnalysis: Boolean =
-      getConf(SQLConf.CASE_SENSITIVE, false)
-  }
-
-  override def newSession(): SnappyContext = {
-    new SnappyContext(this.sparkContext, this.listener, false)
-  }
->>>>>>> 92d1ef8c
-
-  // Backward compatibility with tests. We should remove it
+
+  // TODO: merge: Backward compatibility with tests. We should remove it
   val catalog = snappySession.sessionCatalog
 
   // Backward compatibility with tests. We should remove it
@@ -136,24 +89,6 @@
     snappySession.snappyContextFunctions.getSQLDialect(snappySession)
   }
 
-<<<<<<< HEAD
-=======
-  override protected[sql] def executePlan(plan: LogicalPlan) =
-    snappyContextFunctions.executePlan(this, plan)
-
-  override def sql(sqlText: String): DataFrame = snappyContextFunctions.sql(
-      super.sql(sqlText))
-
-  @transient
-  private[sql] val queryHints: mutable.Map[String, String] = mutable.Map.empty
-
-  def getPreviousQueryHints: Map[String, String] = Utils.immutableMap(queryHints)
-
-  @transient
-  override lazy val catalog = this.snappyContextFunctions.getSnappyCatalog(this)
-
-
->>>>>>> 92d1ef8c
   def clear(): Unit = {
     snappySession.clear()
   }
@@ -175,28 +110,7 @@
   def saveStream[T](stream: DStream[T],
       aqpTables: Seq[String],
       transformer: Option[(RDD[T]) => RDD[Row]])(implicit v: u.TypeTag[T]) {
-<<<<<<< HEAD
     snappySession.saveStream(stream, aqpTables, transformer)
-=======
-    val transform = transformer match {
-      case Some(x) => x
-      case None => if (!(v.tpe =:= u.typeOf[Row])) {
-        // check if the stream type is already a Row
-        throw new IllegalStateException(" Transformation to Row type needs to be supplied")
-      } else {
-        null
-      }
-    }
-    stream.foreachRDD((rdd: RDD[T], time: Time) => {
-
-      val rddRows = if ( transform != null) {
-        transform(rdd)
-      } else {
-        rdd.asInstanceOf[RDD[Row]]
-      }
-      snappyContextFunctions.collectSamples(this, rddRows, aqpTables, time.milliseconds)
-    })
->>>>>>> 92d1ef8c
   }
 
   /**
@@ -209,23 +123,8 @@
    */
   @DeveloperApi
   def appendToTempTableCache(df: DataFrame, table: String,
-<<<<<<< HEAD
-      storageLevel: StorageLevel = StorageLevel.MEMORY_AND_DISK) = {
+      storageLevel: StorageLevel = StorageLevel.MEMORY_AND_DISK): Unit = {
     snappySession.appendToTempTableCache(df, table, storageLevel)
-=======
-      storageLevel: StorageLevel = StorageLevel.MEMORY_AND_DISK): Unit = {
-    val tableIdent = catalog.newQualifiedTableName(table)
-    val plan = catalog.lookupRelation(tableIdent, None)
-    // cache the new DataFrame
-    df.persist(storageLevel)
-    // trigger an Action to materialize 'cached' batch
-    if (df.count() > 0) {
-      // create a union of the two plans and store that in catalog
-      val union = Union(plan, df.logicalPlan)
-      catalog.unregisterTable(tableIdent)
-      catalog.registerTable(tableIdent, union)
-    }
->>>>>>> 92d1ef8c
   }
 
   /**
@@ -241,21 +140,7 @@
    */
   private[sql] def truncateTable(tableIdent: QualifiedTableName,
       ignoreIfUnsupported: Boolean = false): Unit = {
-<<<<<<< HEAD
     snappySession.truncateTable(tableIdent, ignoreIfUnsupported)
-=======
-    val plan = catalog.lookupRelation(tableIdent)
-    cacheManager.tryUncacheQuery(DataFrame(self, plan))
-    plan match {
-      case LogicalRelation(br, _) =>
-        br match {
-          case d: DestroyRelation => d.truncate()
-        }
-      case _ => if (!ignoreIfUnsupported) {
-        throw new AnalysisException(s"Table $tableIdent cannot be truncated")
-      }
-    }
->>>>>>> 92d1ef8c
   }
 
 
@@ -266,22 +151,15 @@
    * @param tableName the qualified name of the table
    * @param baseTable the base table of the sample table, if any
    * @param samplingOptions sampling options like QCS, reservoir size etc.
-   * @param allowExisting When set to true it will ignore if a table with the same name is
-   *                      present , else it will throw table exist exception
+   * @param allowExisting When set to true it will ignore if a table with the same
+   *                      name is present, else it will throw table exist exception
    */
   def createSampleTable(tableName: String,
       baseTable: Option[String],
       samplingOptions: Map[String, String],
       allowExisting: Boolean): DataFrame = {
-<<<<<<< HEAD
-    snappySession.createSampleTable(tableName, samplingOptions, allowExisting)
-=======
-    val plan = createTable(catalog.newQualifiedTableName(tableName),
-      SnappyContext.SAMPLE_SOURCE, None, schemaDDL = None,
-      if (allowExisting) SaveMode.Ignore else SaveMode.ErrorIfExists,
-      addBaseTableOption(baseTable, samplingOptions), isBuiltIn = true)
-    DataFrame(self, plan)
->>>>>>> 92d1ef8c
+    snappySession.createSampleTable(tableName, baseTable, samplingOptions,
+      allowExisting)
   }
 
   /**
@@ -291,8 +169,8 @@
    * @param tableName the qualified name of the table
    * @param baseTable the base table of the sample table, if any, or null
    * @param samplingOptions sampling options like QCS, reservoir size etc.
-   * @param allowExisting When set to true it will ignore if a table with the same name is
-   *                      present , else it will throw table exist exception
+   * @param allowExisting When set to true it will ignore if a table with the same
+   *                      name is present, else it will throw table exist exception
    */
   def createSampleTable(tableName: String,
       baseTable: String,
@@ -310,23 +188,16 @@
    * @param baseTable the base table of the sample table, if any
    * @param schema schema of the table
    * @param samplingOptions sampling options like QCS, reservoir size etc.
-   * @param allowExisting When set to true it will ignore if a table with the same name is
-   *                      present , else it will throw table exist exception
+   * @param allowExisting When set to true it will ignore if a table with the same
+   *                      name is present, else it will throw table exist exception
    */
   def createSampleTable(tableName: String,
       baseTable: Option[String],
       schema: StructType,
       samplingOptions: Map[String, String],
       allowExisting: Boolean = false): DataFrame = {
-<<<<<<< HEAD
-    snappySession.createSampleTable(tableName, schema, samplingOptions, allowExisting)
-=======
-    val plan = createTable(catalog.newQualifiedTableName(tableName),
-      SnappyContext.SAMPLE_SOURCE, Some(schema), schemaDDL = None,
-      if (allowExisting) SaveMode.Ignore else SaveMode.ErrorIfExists,
-      addBaseTableOption(baseTable, samplingOptions), isBuiltIn = true)
-    DataFrame(self, plan)
->>>>>>> 92d1ef8c
+    snappySession.createSampleTable(tableName, baseTable, schema,
+      samplingOptions, allowExisting)
   }
 
   /**
@@ -337,8 +208,8 @@
    * @param baseTable the base table of the sample table, if any, or null
    * @param schema schema of the table
    * @param samplingOptions sampling options like QCS, reservoir size etc.
-   * @param allowExisting When set to true it will ignore if a table with the same name is
-   *                      present , else it will throw table exist exception
+   * @param allowExisting When set to true it will ignore if a table with the same
+   *                      name is present, else it will throw table exist exception
    */
   def createSampleTable(tableName: String,
       baseTable: String,
@@ -358,24 +229,15 @@
    * @param keyColumnName
    * @param inputDataSchema
    * @param topkOptions
-   * @param allowExisting When set to true it will ignore if a table with the same name is
-   *                      present , else it will throw table exist exception
+   * @param allowExisting When set to true it will ignore if a table with the same
+   *                      name is present, else it will throw table exist exception
    */
   def createApproxTSTopK(topKName: String, baseTable: Option[String],
       keyColumnName: String, inputDataSchema: StructType,
       topkOptions: Map[String, String],
       allowExisting: Boolean = false): DataFrame = {
-<<<<<<< HEAD
-    snappySession.createApproxTSTopK(topKName, keyColumnName, inputDataSchema, topkOptions,
-      allowExisting)
-=======
-    val plan = createTable(catalog.newQualifiedTableName(topKName),
-      SnappyContext.TOPK_SOURCE, Some(inputDataSchema), schemaDDL = None,
-      if (allowExisting) SaveMode.Ignore else SaveMode.ErrorIfExists,
-      addBaseTableOption(baseTable, topkOptions) + ("key" -> keyColumnName),
-      isBuiltIn = true)
-    DataFrame(self, plan)
->>>>>>> 92d1ef8c
+    snappySession.createApproxTSTopK(topKName, baseTable, keyColumnName,
+      inputDataSchema, topkOptions, allowExisting)
   }
 
   /**
@@ -388,8 +250,8 @@
    * @param keyColumnName
    * @param inputDataSchema
    * @param topkOptions
-   * @param allowExisting When set to true it will ignore if a table with the same name is
-   *                      present , else it will throw table exist exception
+   * @param allowExisting When set to true it will ignore if a table with the same
+   *                      name is present, else it will throw table exist exception
    */
   def createApproxTSTopK(topKName: String, baseTable: String,
       keyColumnName: String, inputDataSchema: StructType,
@@ -407,25 +269,14 @@
    * @param baseTable the base table of the top-K structure, if any
    * @param keyColumnName
    * @param topkOptions
-   * @param allowExisting When set to true it will ignore if a table with the same name is
-   *                      present , else it will throw table exist exception
-   */
-<<<<<<< HEAD
-  def createApproxTSTopK(topKName: String, keyColumnName: String,
-      topkOptions: Map[String, String], allowExisting: Boolean): DataFrame = {
-    snappySession.createApproxTSTopK(topKName, keyColumnName, topkOptions,
-      allowExisting)
-=======
+   * @param allowExisting When set to true it will ignore if a table with the same
+   *                      name is present, else it will throw table exist exception
+   */
   def createApproxTSTopK(topKName: String, baseTable: Option[String],
       keyColumnName: String, topkOptions: Map[String, String],
       allowExisting: Boolean): DataFrame = {
-    val plan = createTable(catalog.newQualifiedTableName(topKName),
-      SnappyContext.TOPK_SOURCE, None, schemaDDL = None,
-      if (allowExisting) SaveMode.Ignore else SaveMode.ErrorIfExists,
-      addBaseTableOption(baseTable, topkOptions) + ("key" -> keyColumnName),
-      isBuiltIn = true)
-    DataFrame(self, plan)
->>>>>>> 92d1ef8c
+    snappySession.createApproxTSTopK(topKName, baseTable,
+      keyColumnName, topkOptions, allowExisting)
   }
 
   /**
@@ -437,8 +288,8 @@
    * @param baseTable the base table of the top-K structure, if any, or null
    * @param keyColumnName
    * @param topkOptions
-   * @param allowExisting When set to true it will ignore if a table with the same name is
-   *                      present , else it will throw table exist exception
+   * @param allowExisting When set to true it will ignore if a table with the same
+   *                      name is present, else it will throw table exist exception
    */
   def createApproxTSTopK(topKName: String, baseTable: String,
       keyColumnName: String, topkOptions: java.util.Map[String, String],
@@ -448,21 +299,25 @@
   }
 
   /**
-   * Creates a Snappy managed table. Any relation providers (e.g. parquet, jdbc etc)
-   * supported by Spark & Snappy can be created here. Unlike SqlContext.createExternalTable this
-   * API creates a persistent catalog entry.
-   *
-   * {{{
-   *
-   * val airlineDF =
-    * snappyContext.createTable(stagingAirline, "parquet", Map("path" -> airlinefilePath))
-   *
-   * }}}
+   * Creates a SnappyData managed table. Any relation providers
+   * (e.g. row, column etc) supported by SnappyData can be created here.
+   *
+   * {{{
+   *
+   * val airlineDF = snappyContext.createTable(stagingAirline,
+   *   "column", Map("buckets" -> "29"))
+   *
+   * }}}
+   *
+   * <p>
+   * For other external relation providers, use createExternalTable.
+   * <p>
+   *
    * @param tableName Name of the table
    * @param provider  Provider name such as 'COLUMN', 'ROW', 'JDBC', 'PARQUET' etc.
    * @param options Properties for table creation
-   * @param allowExisting When set to true it will ignore if a table with the same name is
-   *                      present , else it will throw table exist exception
+   * @param allowExisting When set to true it will ignore if a table with the same
+   *                      name is present, else it will throw table exist exception
    * @return DataFrame for the table
    */
   def createTable(
@@ -470,56 +325,31 @@
       provider: String,
       options: Map[String, String],
       allowExisting: Boolean): DataFrame = {
-<<<<<<< HEAD
     snappySession.createTable(tableName, provider, options, allowExisting)
   }
 
   /**
-   * Creates a Snappy managed table. Any relation providers (e.g. parquet, jdbc etc)
-   * supported by Spark & Snappy can be created here. Unlike SqlContext.createExternalTable this
-   * API creates a persistent catalog entry.
-   *
-   * {{{
-   *
-   * val airlineDF = snappyContext.createTable(stagingAirline, "parquet", Map("path" -> airlinefilePath))
-   *
-   * }}}
+   * Creates a SnappyData managed table. Any relation providers
+   * (e.g. row, column etc) supported by SnappyData can be created here.
+   *
+   * {{{
+   *
+   * val airlineDF = snappyContext.createTable(stagingAirline,
+   *   "column", Map("buckets" -> "29"))
+   *
+   * }}}
+   *
+   * <p>
+   * For other external relation providers, use createExternalTable.
+   * <p>
    *
    * @param tableName Name of the table
    * @param provider  Provider name such as 'COLUMN', 'ROW', 'JDBC', 'PARQUET' etc.
    * @param options Properties for table creation
-   * @param allowExisting When set to true it will ignore if a table with the same name is
-   *                      present , else it will throw table exist exception
+   * @param allowExisting When set to true it will ignore if a table with the same
+   *                      name is present, else it will throw table exist exception
    * @return DataFrame for the table
    */
-=======
-    val plan = createTable(catalog.newQualifiedTableName(tableName), provider,
-      userSpecifiedSchema = None, schemaDDL = None,
-      if (allowExisting) SaveMode.Ignore else SaveMode.ErrorIfExists,
-      options, isBuiltIn = true)
-    DataFrame(self, plan)
-  }
-
-  /**
-    * Creates a Snappy managed table. Any relation providers (e.g. parquet, jdbc etc)
-    * supported by Spark & Snappy can be created here. Unlike SqlContext.createExternalTable this
-    * API creates a persistent catalog entry.
-    *
-    * {{{
-    *
-    * val airlineDF =
-    * snappyContext.createTable(stagingAirline, "parquet", Map("path" -> airlinefilePath))
-    *
-    * }}}
-    *
-    * @param tableName Name of the table
-    * @param provider  Provider name such as 'COLUMN', 'ROW', 'JDBC', 'PARQUET' etc.
-    * @param options Properties for table creation
-    * @param allowExisting When set to true it will ignore if a table with the same name is
-    *                      present , else it will throw table exist exception
-    * @return DataFrame for the table
-    */
->>>>>>> 92d1ef8c
   @Experimental
   def createTable(
       tableName: String,
@@ -530,9 +360,10 @@
   }
 
   /**
-   * Creates a Snappy managed table. Any relation providers (e.g. parquet, jdbc etc)
-   * supported by Spark & Snappy can be created here. Unlike SqlContext.createExternalTable this
-   * API creates a persistent catalog entry.
+   * Creates a SnappyData managed table. Any relation providers
+   * (e.g. row, column etc) supported by SnappyData can be created here.
+   *
+   * {{{
    *
    * case class Data(col1: Int, col2: Int, col3: Int)
    * val props = Map.empty[String, String]
@@ -543,13 +374,17 @@
    *
    * }}}
    *
+   * <p>
+   * For other external relation providers, use createExternalTable.
+   * <p>
+   *
    * @param tableName Name of the table
-   * @param provider Provider name such as 'COLUMN', 'ROW', 'JDBC', 'PARQUET' etc.
+   * @param provider Provider name such as 'COLUMN', 'ROW', 'JDBC' etc.
    * @param schema   Table schema
    * @param options  Properties for table creation. See options list for different tables.
    *              https://github.com/SnappyDataInc/snappydata/blob/master/docs/rowAndColumnTables.md
-   * @param allowExisting When set to true it will ignore if a table with the same name is
-   *                      present , else it will throw table exist exception
+   * @param allowExisting When set to true it will ignore if a table with the same
+   *                      name is present, else it will throw table exist exception
    * @return DataFrame for the table
    */
   def createTable(
@@ -558,14 +393,12 @@
       schema: StructType,
       options: Map[String, String],
       allowExisting: Boolean = false): DataFrame = {
-<<<<<<< HEAD
     snappySession.createTable(tableName, provider, schema, options, allowExisting)
   }
 
   /**
-   * Creates a Snappy managed table. Any relation providers (e.g. parquet, jdbc etc)
-   * supported by Spark & Snappy can be created here. Unlike SqlContext.createExternalTable this
-   * API creates a persistent catalog entry.
+   * Creates a SnappyData managed table. Any relation providers
+   * (e.g. row, column etc) supported by SnappyData can be created here.
    *
    * {{{
    *
@@ -578,49 +411,19 @@
    *
    * }}}
    *
+   * <p>
+   * For other external relation providers, use createExternalTable.
+   * <p>
+   *
    * @param tableName Name of the table
-   * @param provider Provider name such as 'COLUMN', 'ROW', 'JDBC', 'PARQUET' etc.
+   * @param provider Provider name such as 'COLUMN', 'ROW', 'JDBC' etc.
    * @param schema   Table schema
    * @param options  Properties for table creation. See options list for different tables.
-   *                 https://github.com/SnappyDataInc/snappydata/blob/master/docs/rowAndColumnTables.md
-   * @param allowExisting When set to true it will ignore if a table with the same name is
-   *                      present , else it will throw table exist exception
+   * https://github.com/SnappyDataInc/snappydata/blob/master/docs/rowAndColumnTables.md
+   * @param allowExisting When set to true it will ignore if a table with the same
+   *                      name is present, else it will throw table exist exception
    * @return DataFrame for the table
    */
-=======
-    val plan = createTable(catalog.newQualifiedTableName(tableName), provider,
-      Some(schema), schemaDDL = None,
-      if (allowExisting) SaveMode.Ignore else SaveMode.ErrorIfExists,
-      options, isBuiltIn = true)
-    DataFrame(self, plan)
-  }
-
-  /**
-    * Creates a Snappy managed table. Any relation providers (e.g. parquet, jdbc etc)
-    * supported by Spark & Snappy can be created here. Unlike SqlContext.createExternalTable this
-    * API creates a persistent catalog entry.
-    *
-    * {{{
-    *
-    *    case class Data(col1: Int, col2: Int, col3: Int)
-    *    val props = Map.empty[String, String]
-    *    val data = Seq(Seq(1, 2, 3), Seq(7, 8, 9), Seq(9, 2, 3), Seq(4, 2, 3), Seq(5, 6, 7))
-    *    val rdd = sc.parallelize(data, data.length).map(s => new Data(s(0), s(1), s(2)))
-    *    val dataDF = snc.createDataFrame(rdd)
-    *    snappyContext.createTable(tableName, "column", dataDF.schema, props)
-    *
-    * }}}
-    *
-    * @param tableName Name of the table
-    * @param provider Provider name such as 'COLUMN', 'ROW', 'JDBC', 'PARQUET' etc.
-    * @param schema   Table schema
-    * @param options  Properties for table creation. See options list for different tables.
-    *           https://github.com/SnappyDataInc/snappydata/blob/master/docs/rowAndColumnTables.md
-    * @param allowExisting When set to true it will ignore if a table with the same name is
-    *                      present , else it will throw table exist exception
-    * @return DataFrame for the table
-    */
->>>>>>> 92d1ef8c
   @Experimental
   def createTable(
       tableName: String,
@@ -632,46 +435,48 @@
   }
 
   /**
-   * Creates a Snappy managed JDBC table which takes a free format ddl string. The ddl string
-   * should adhere to syntax of underlying JDBC store. SnappyData ships with inbuilt JDBC store ,
-   * which can be accessed by Row format data store.
-   * The option parameter can take connection details.
-   * Unlike SqlContext.createExternalTable this API creates a persistent catalog entry.
+   * Creates a SnappyData managed JDBC table which takes a free format ddl
+   * string. The ddl string should adhere to syntax of underlying JDBC store.
+   * SnappyData ships with inbuilt JDBC store, which can be accessed by
+   * Row format data store. The option parameter can take connection details.
    *
    * {{{
    *    val props = Map(
-   * "url" -> s"jdbc:derby:$path",
-   * "driver" -> "org.apache.derby.jdbc.EmbeddedDriver",
-   * "poolImpl" -> "tomcat",
-   * "user" -> "app",
-   * "password" -> "app"
-   * )
-   *
+   *      "url" -> s"jdbc:derby:$path",
+   *      "driver" -> "org.apache.derby.jdbc.EmbeddedDriver",
+   *      "poolImpl" -> "tomcat",
+   *      "user" -> "app",
+   *      "password" -> "app"
+   *    )
    *
    * val schemaDDL = "(OrderId INT NOT NULL PRIMARY KEY,ItemId INT, ITEMREF INT)"
    * snappyContext.createTable("jdbcTable", "jdbc", schemaDDL, props)
    *
+   * }}}
+   *
    * Any DataFrame of the same schema can be inserted into the JDBC table using
-   * DataFrameWriter Api.
+   * DataFrameWriter API.
    *
    * e.g.
+   *
+   * {{{
    *
    * case class Data(col1: Int, col2: Int, col3: Int)
    *
    * val data = Seq(Seq(1, 2, 3), Seq(7, 8, 9), Seq(9, 2, 3), Seq(4, 2, 3), Seq(5, 6, 7))
    * val rdd = sc.parallelize(data, data.length).map(s => new Data(s(0), s(1), s(2)))
    * val dataDF = snc.createDataFrame(rdd)
-   * dataDF.write.format("jdbc").mode(SaveMode.Append).saveAsTable("jdbcTable")
+   * dataDF.write.insertInto("jdbcTable")
    *
    * }}}
    *
    * @param tableName Name of the table
-   * @param provider  Provider name 'ROW' and 'JDBC'.
+   * @param provider  Provider name 'ROW' or 'JDBC'.
    * @param schemaDDL Table schema as a string interpreted by provider
    * @param options   Properties for table creation. See options list for different tables.
    * https://github.com/SnappyDataInc/snappydata/blob/master/docs/rowAndColumnTables.md
-   * @param allowExisting When set to true it will ignore if a table with the same name is
-   * present , else it will throw table exist exception
+   * @param allowExisting When set to true it will ignore if a table with the same
+   * name is present, else it will throw table exist exception
    * @return DataFrame for the table
    */
   def createTable(
@@ -680,110 +485,54 @@
       schemaDDL: String,
       options: Map[String, String],
       allowExisting: Boolean): DataFrame = {
-<<<<<<< HEAD
     snappySession.createTable(tableName, provider, schemaDDL, options, allowExisting)
   }
 
   /**
-   * Creates a Snappy managed JDBC table which takes a free format ddl string. The ddl string
-   * should adhere to syntax of underlying JDBC store. SnappyData ships with inbuilt JDBC store ,
-   * which can be accessed by Row format data store.
-   * The option parameter can take connection details.
-   * Unlike SqlContext.createExternalTable this API creates a persistent catalog entry.
+   * Creates a SnappyData managed JDBC table which takes a free format ddl
+   * string. The ddl string should adhere to syntax of underlying JDBC store.
+   * SnappyData ships with inbuilt JDBC store, which can be accessed by
+   * Row format data store. The option parameter can take connection details.
    *
    * {{{
    *    val props = Map(
-   * "url" -> s"jdbc:derby:$path",
-   * "driver" -> "org.apache.derby.jdbc.EmbeddedDriver",
-   * "poolImpl" -> "tomcat",
-   * "user" -> "app",
-   * "password" -> "app"
-   * )
-   *
+   *      "url" -> s"jdbc:derby:$path",
+   *      "driver" -> "org.apache.derby.jdbc.EmbeddedDriver",
+   *      "poolImpl" -> "tomcat",
+   *      "user" -> "app",
+   *      "password" -> "app"
+   *    )
    *
    * val schemaDDL = "(OrderId INT NOT NULL PRIMARY KEY,ItemId INT, ITEMREF INT)"
    * snappyContext.createTable("jdbcTable", "jdbc", schemaDDL, props)
    *
+   * }}}
+   *
    * Any DataFrame of the same schema can be inserted into the JDBC table using
-   * DataFrameWriter Api.
+   * DataFrameWriter API.
    *
    * e.g.
+   *
+   * {{{
    *
    * case class Data(col1: Int, col2: Int, col3: Int)
    *
    * val data = Seq(Seq(1, 2, 3), Seq(7, 8, 9), Seq(9, 2, 3), Seq(4, 2, 3), Seq(5, 6, 7))
    * val rdd = sc.parallelize(data, data.length).map(s => new Data(s(0), s(1), s(2)))
    * val dataDF = snc.createDataFrame(rdd)
-   * dataDF.write.format("jdbc").mode(SaveMode.Append).saveAsTable("jdbcTable")
+   * dataDF.write.insertInto("jdbcTable")
    *
    * }}}
    *
    * @param tableName Name of the table
-   * @param provider  Provider name 'ROW' and 'JDBC'.
+   * @param provider  Provider name 'ROW' or 'JDBC'.
    * @param schemaDDL Table schema as a string interpreted by provider
    * @param options   Properties for table creation. See options list for different tables.
    * https://github.com/SnappyDataInc/snappydata/blob/master/docs/rowAndColumnTables.md
-   * @param allowExisting When set to true it will ignore if a table with the same name is
-   * present , else it will throw table exist exception
+   * @param allowExisting When set to true it will ignore if a table with the same
+   * name is present, else it will throw table exist exception
    * @return DataFrame for the table
    */
-
-=======
-    var schemaStr = schemaDDL.trim
-    if (schemaStr.charAt(0) != '(') {
-      schemaStr = "(" + schemaStr + ")"
-    }
-    val plan = createTable(catalog.newQualifiedTableName(tableName), provider,
-      userSpecifiedSchema = None, Some(schemaStr),
-      if (allowExisting) SaveMode.Ignore else SaveMode.ErrorIfExists,
-      options, isBuiltIn = true)
-    DataFrame(self, plan)
-  }
-
-  /**
-    * Creates a Snappy managed JDBC table which takes a free format ddl string. The ddl string
-    * should adhere to syntax of underlying JDBC store. SnappyData ships with inbuilt JDBC store ,
-    * which can be accessed by Row format data store.
-    * The option parameter can take connection details.
-    * Unlike SqlContext.createExternalTable this API creates a persistent catalog entry.
-    *
-    * {{{
-    *    val props = Map(
-    * "url" -> s"jdbc:derby:$path",
-    * "driver" -> "org.apache.derby.jdbc.EmbeddedDriver",
-    * "poolImpl" -> "tomcat",
-    * "user" -> "app",
-    * "password" -> "app"
-    * )
-    *
-    *
-    * val schemaDDL = "(OrderId INT NOT NULL PRIMARY KEY,ItemId INT, ITEMREF INT)"
-    * snappyContext.createTable("jdbcTable", "jdbc", schemaDDL, props)
-    *
-    * Any DataFrame of the same schema can be inserted into the JDBC table using
-    * DataFrameWriter Api.
-    *
-    * e.g.
-    *
-    * case class Data(col1: Int, col2: Int, col3: Int)
-    *
-    * val data = Seq(Seq(1, 2, 3), Seq(7, 8, 9), Seq(9, 2, 3), Seq(4, 2, 3), Seq(5, 6, 7))
-    * val rdd = sc.parallelize(data, data.length).map(s => new Data(s(0), s(1), s(2)))
-    * val dataDF = snc.createDataFrame(rdd)
-    * dataDF.write.format("jdbc").mode(SaveMode.Append).saveAsTable("jdbcTable")
-    *
-    * }}}
-    *
-    * @param tableName Name of the table
-    * @param provider  Provider name 'ROW' and 'JDBC'.
-    * @param schemaDDL Table schema as a string interpreted by provider
-    * @param options   Properties for table creation. See options list for different tables.
-    * https://github.com/SnappyDataInc/snappydata/blob/master/docs/rowAndColumnTables.md
-    * @param allowExisting When set to true it will ignore if a table with the same name is
-    *                      present , else it will throw table exist exception
-    * @return DataFrame for the table
-    */
->>>>>>> 92d1ef8c
   @Experimental
   def createTable(
       tableName: String,
@@ -791,137 +540,7 @@
       schemaDDL: String,
       options: java.util.Map[String, String],
       allowExisting: Boolean): DataFrame = {
-<<<<<<< HEAD
     createTable(tableName, provider, schemaDDL, options.asScala.toMap, allowExisting)
-=======
-    createTable(tableName , provider , schemaDDL , options.asScala.toMap,
-      allowExisting)
-  }
-
-  /**
-    * Create a table with given options.
-    */
-  private[sql] def createTable(
-      tableIdent: QualifiedTableName,
-      provider: String,
-      userSpecifiedSchema: Option[StructType],
-      schemaDDL: Option[String],
-      mode: SaveMode,
-      options: Map[String, String],
-      isBuiltIn: Boolean): LogicalPlan = {
-
-    if (catalog.tableExists(tableIdent)) {
-      mode match {
-        case SaveMode.ErrorIfExists =>
-          throw new AnalysisException(
-            s"createTable: Table $tableIdent already exists.")
-        case _ =>
-          return catalog.lookupRelation(tableIdent, None)
-      }
-    }
-
-    // add tableName in properties if not already present
-    val dbtableProp = JdbcExtendedUtils.DBTABLE_PROPERTY
-    val params = if (options.keysIterator.exists(_.equalsIgnoreCase(
-      dbtableProp))) {
-      options
-    }
-    else {
-      options + (dbtableProp -> tableIdent.toString)
-    }
-
-    val schema = userSpecifiedSchema.map(catalog.normalizeSchema)
-    val source = if (isBuiltIn) SnappyContext.getProvider(provider,
-      onlyBuiltIn = true) else provider
-
-    val resolved = schemaDDL match {
-      case Some(cols) => JdbcExtendedUtils.externalResolvedDataSource(self,
-        cols, source, mode, params)
-
-      case None =>
-        // add allowExisting in properties used by some implementations
-        ResolvedDataSource(self, schema, Array.empty[String],
-          source, params + (JdbcExtendedUtils.ALLOW_EXISTING_PROPERTY ->
-              (mode != SaveMode.ErrorIfExists).toString))
-    }
-
-    val plan = LogicalRelation(resolved.relation)
-    catalog.registerDataSourceTable(tableIdent, schema, Array.empty[String],
-      source, params, resolved.relation)
-    snappyContextFunctions.postRelationCreation(resolved.relation, this)
-    plan
-  }
-
-  /**
-    * Create an external table with given options.
-    */
-  private[sql] def createTable(
-      tableIdent: QualifiedTableName,
-      provider: String,
-      partitionColumns: Array[String],
-      mode: SaveMode,
-      options: Map[String, String],
-      query: LogicalPlan,
-      isBuiltIn: Boolean): LogicalPlan = {
-
-    var data = DataFrame(self, query)
-    if (catalog.tableExists(tableIdent)) {
-      mode match {
-        case SaveMode.ErrorIfExists =>
-          throw new AnalysisException(s"Table $tableIdent already exists. " +
-              "If using SQL CREATE TABLE, you need to use the " +
-              s"APPEND or OVERWRITE mode, or drop $tableIdent first.")
-        case SaveMode.Ignore => return catalog.lookupRelation(tableIdent, None)
-        case _ =>
-          // existing table schema could have nullable columns
-          val schema = data.schema
-          if (schema.exists(!_.nullable)) {
-            data = internalCreateDataFrame(data.queryExecution.toRdd,
-              schema.asNullable)
-          }
-      }
-    }
-
-    // add tableName in properties if not already present
-    val dbtableProp = JdbcExtendedUtils.DBTABLE_PROPERTY
-    val params = if (options.keysIterator.exists(_.equalsIgnoreCase(
-      dbtableProp))) {
-      options
-    }
-    else {
-      options + (dbtableProp -> tableIdent.toString)
-    }
-
-    // this gives the provider..
-
-    val source = if (isBuiltIn) SnappyContext.getProvider(provider,
-      onlyBuiltIn = true) else provider
-
-    val resolved = ResolvedDataSource(self, source, partitionColumns,
-      mode, params, data)
-
-    if (catalog.tableExists(tableIdent) && mode == SaveMode.Overwrite) {
-      // uncache the previous results and don't register again
-      cacheManager.tryUncacheQuery(data)
-    }
-    else {
-      catalog.registerDataSourceTable(tableIdent, Some(data.schema),
-        partitionColumns, source, params, resolved.relation)
-    }
-    snappyContextFunctions.postRelationCreation(resolved.relation, this)
-    LogicalRelation(resolved.relation)
->>>>>>> 92d1ef8c
-  }
-
-  private[sql] def addBaseTableOption(baseTable: Option[_],
-      options: Map[String, String]): Map[String, String] = baseTable match {
-    // TODO: SW: proper schema handling here and every in our query
-    // processing rules as well as of Catalyst
-    case Some(t: TableIdentifier) => options + (JdbcExtendedUtils
-        .BASETABLE_PROPERTY -> catalog.processTableIdentifier(t.table))
-    case Some(s: String) => options + (JdbcExtendedUtils
-        .BASETABLE_PROPERTY -> catalog.processTableIdentifier(s).toString())
-    case _ => options
   }
 
   /**
@@ -933,63 +552,6 @@
    */
   def dropTable(tableName: String, ifExists: Boolean = false): Unit =
     snappySession.dropTable(tableName, ifExists)
-
-<<<<<<< HEAD
-=======
-  /**
-   * Drop a SnappyData table created by a call to SnappyContext.createTable,
-   * createExternalTable or registerTempTable.
-   *
-   * @param tableIdent table to be dropped
-   * @param ifExists  attempt drop only if the table exists
-   */
-  private[sql] def dropTable(tableIdent: QualifiedTableName,
-      ifExists: Boolean): Unit = {
-    val plan = try {
-      catalog.lookupRelation(tableIdent)
-    } catch {
-      case tnfe: TableNotFoundException =>
-        if (ifExists) return else throw tnfe
-      case NonFatal(_) =>
-        // table loading may fail due to an initialization exception
-        // in relation, so try to remove from hive catalog in any case
-        try {
-          catalog.unregisterDataSourceTable(tableIdent, None)
-          return
-        } catch {
-          case NonFatal(e) =>
-            if (ifExists) return
-            else throw new TableNotFoundException(
-              s"Table '$tableIdent' not found", e)
-        }
-    }
-    // additional cleanup for external tables, if required
-    plan match {
-      case LogicalRelation(br, _) =>
-        br match {
-          case p: ParentRelation =>
-            // fail if any existing dependents
-            val dependents = p.getDependents(catalog)
-            if (dependents.nonEmpty) {
-              throw new AnalysisException(s"Object $tableIdent cannot be " +
-                  "dropped because of dependent objects: " +
-                  s"${dependents.mkString(",")}")
-            }
-          case _ => // ignore
-        }
-        cacheManager.tryUncacheQuery(DataFrame(self, plan))
-        catalog.unregisterDataSourceTable(tableIdent, Some(br))
-        br match {
-          case d: DestroyRelation => d.destroy(ifExists)
-          case _ => // Do nothing
-        }
-      case _ =>
-        // assume a temporary table
-        cacheManager.tryUncacheQuery(DataFrame(self, plan))
-        catalog.unregisterTable(tableIdent)
-    }
-  }
->>>>>>> 92d1ef8c
 
   /**
    * Create an index on a table.
@@ -1011,7 +573,15 @@
   }
 
   /**
-<<<<<<< HEAD
+   * Set current database/schema.
+   * @param schemaName schema name which goes in the catalog
+   */
+  def setSchema(schemaName: String): Unit = {
+    snappySession.setSchema(schemaName)
+  }
+
+
+  /**
    * Create an index on a table.
    * @param indexName Index name which goes in the catalog
    * @param baseTable Fully qualified name of table on which the index is created.
@@ -1021,77 +591,11 @@
    *                column table index - ("COLOCATE_WITH"->"CUSTOMER").
    *                row table index - ("INDEX_TYPE"->"GLOBAL HASH") or ("INDEX_TYPE"->"UNIQUE")
    */
-=======
-   * Set current database/schema.
-   * @param schemaName schema name which goes in the catalog
-   */
-  def setSchema(schemaName :String): Unit = {
-    catalog.setSchema(schemaName)
-  }
-
-
-  /**
-    * Create an index on a table.
-    * @param indexName Index name which goes in the catalog
-    * @param baseTable Fully qualified name of table on which the index is created.
-    * @param indexColumns Columns on which the index has to be created with the
-    *                     direction of sorting. Direction can be specified as None.
-    * @param options Options for indexes. For e.g.
-    *                column table index - ("COLOCATE_WITH"->"CUSTOMER").
-    *                row table index - ("INDEX_TYPE"->"GLOBAL HASH") or ("INDEX_TYPE"->"UNIQUE")
-    */
->>>>>>> 92d1ef8c
   def createIndex(indexName: String,
       baseTable: String,
       indexColumns: Map[String, Option[SortDirection]],
       options: Map[String, String]): Unit = {
-<<<<<<< HEAD
     snappySession.createIndex(indexName, baseTable, indexColumns, options)
-=======
-
-    createIndex(catalog.newQualifiedTableName(indexName),
-      catalog.newQualifiedTableName(baseTable), indexColumns, options)
-  }
-
-  /**
-    * Create an index on a table.
-    */
-  private[sql] def createIndex(indexIdent: QualifiedTableName,
-      tableIdent: QualifiedTableName,
-      indexColumns: Map[String, Option[SortDirection]],
-      options: Map[String, String]): Unit = {
-
-    if (indexIdent.database != tableIdent.database) {
-      throw new AnalysisException(
-        s"Index and table have different databases " +
-          s"specified ${indexIdent.database} and ${tableIdent.database}")
-    }
-    if (!catalog.tableExists(tableIdent)) {
-      throw new AnalysisException(
-        s"Could not find $tableIdent in catalog")
-    }
-    catalog.lookupRelation(tableIdent) match {
-      case LogicalRelation(ir: IndexableRelation, _) =>
-        ir.createIndex(indexIdent,
-          tableIdent,
-          indexColumns,
-          options)
-
-      case _ => throw new AnalysisException(
-        s"$tableIdent is not an indexable table")
-    }
-  }
-
-  private[sql] def getIndexTable(indexIdent: QualifiedTableName): QualifiedTableName = {
-    new QualifiedTableName(Constant.INTERNAL_SCHEMA_NAME, indexIdent.table)
-  }
-
-  private def constructDropSQL(indexName: String,
-      ifExists : Boolean): String = {
-
-    val ifExistsClause = if (ifExists) "IF EXISTS" else ""
-    s"DROP INDEX $ifExistsClause $indexName"
->>>>>>> 92d1ef8c
   }
 
   /**
@@ -1100,60 +604,7 @@
    * @param ifExists Drop if exists, else exit gracefully
    */
   def dropIndex(indexName: String, ifExists: Boolean): Unit = {
-<<<<<<< HEAD
     snappySession.dropIndex(indexName, ifExists)
-=======
-    dropIndex(catalog.newQualifiedTableName(indexName), ifExists)
-  }
-
-  /**
-   * Drops an index on a table
-   */
-  def dropIndex(indexName: QualifiedTableName, ifExists: Boolean): Unit = {
-
-    val indexIdent = getIndexTable(indexName)
-
-    // Since the index does not exist in catalog, it may be a row table index.
-    if (!catalog.tableExists(indexIdent)) {
-      dropRowStoreIndex(indexName.toString(), ifExists)
-    } else {
-      catalog.lookupRelation(indexIdent) match {
-        case LogicalRelation(dr: DependentRelation, _) =>
-          // Remove the index from the bse table props
-          val baseTableIdent = catalog.newQualifiedTableName(dr.baseTable.get)
-          catalog.lookupRelation(baseTableIdent) match {
-            case LogicalRelation(cr: ColumnFormatRelation, _) =>
-              cr.removeDependent(dr, catalog)
-              cr.dropIndex(indexIdent, baseTableIdent, ifExists)
-          }
-
-        case _ => if (!ifExists) throw new AnalysisException(
-          s"No index found for $indexName")
-      }
-    }
-  }
-
-  private def dropRowStoreIndex(indexName: String, ifExists: Boolean): Unit = {
-    val connProperties = ExternalStoreUtils.validateAndGetAllProps(
-      sparkContext, new mutable.HashMap[String, String])
-    val conn = JdbcUtils.createConnectionFactory(connProperties.url,
-      connProperties.connProps)()
-    try {
-      val sql = constructDropSQL(indexName, ifExists)
-      JdbcExtendedUtils.executeUpdate(sql, conn)
-    } catch {
-      case sqle: SQLException =>
-        if (sqle.getMessage.contains("No suitable driver found")) {
-          throw new AnalysisException(s"${sqle.getMessage}\n" +
-            "Ensure that the 'driver' option is set appropriately and " +
-            "the driver jars available (--jars option in spark-submit).")
-        } else {
-          throw sqle
-        }
-    } finally {
-      conn.close()
-    }
->>>>>>> 92d1ef8c
   }
 
   /**
@@ -1277,16 +728,6 @@
   def delete(tableName: String, filterExpr: String): Int = {
     snappySession.delete(tableName, filterExpr)
   }
-
-<<<<<<< HEAD
-=======
-  @transient
-  override protected[sql] lazy val analyzer: Analyzer =
-    snappyContextFunctions.createAnalyzer(self)
-
-  @transient
-  override protected[sql] val planner = this.snappyContextFunctions.getPlanner(this)
->>>>>>> 92d1ef8c
 
   /**
    * Fetch the topK entries in the Approx TopK synopsis for the specified
@@ -1323,17 +764,12 @@
 
   def queryApproxTSTopK(topK: String,
       startTime: Long, endTime: Long, k: Int): DataFrame =
-<<<<<<< HEAD
     snappySession.queryApproxTSTopK(topK, startTime, endTime, k)
-=======
-    snappyContextFunctions.queryTopK(this, topK, startTime, endTime, k)
 
   def handleErrorLimitExceeded[T](fn: => (RDD[InternalRow], DataFrame) => T,
       rowRDD: RDD[InternalRow], df: DataFrame, lp: LogicalPlan): T =
-    snappyContextFunctions.handleErrorLimitExceeded[T](fn, rowRDD, df, lp)
->>>>>>> 92d1ef8c
+    snappySession.handleErrorLimitExceeded(fn, rowRDD, df, lp)
 }
-
 
 
 object SnappyContext extends Logging {
@@ -1380,23 +816,6 @@
     case _: IllegalStateException => null
   }
 
-<<<<<<< HEAD
-=======
-
-  @volatile private[this] var _sqlListener : SQLListener = _
-
-  def sqlListener(sc : SparkContext) : SQLListener = {
-    if (_sqlListener == null){
-      synchronized {
-        if (_sqlListener == null) {
-          _sqlListener = SQLContext.createListenerAndUI(sc)
-        }
-      }
-    }
-    _sqlListener
-  }
-
->>>>>>> 92d1ef8c
   private def newSnappyContext(sc: SparkContext) = {
     val snc = new SnappyContext(sc)
     // No need to synchronize. any occurrence would do
@@ -1570,12 +989,7 @@
     }
     _clusterMode = null
     _anySNContext = null
-<<<<<<< HEAD
-=======
-    _sqlListener = null
->>>>>>> 92d1ef8c
     _globalSNContextInitialized = false
-
   }
 
   /** Cleanup static artifacts on this lead/executor. */
@@ -1596,14 +1010,8 @@
    */
   def getProvider(providerName: String, onlyBuiltIn: Boolean): String =
     builtinSources.getOrElse(providerName,
-<<<<<<< HEAD
-      if (onlyBuiltin) throw new AnalysisException(
-        s"Failed to find a builtin provider $providerName")
-      else providerName)
-=======
       if (onlyBuiltIn) throw new AnalysisException(
         s"Failed to find a builtin provider $providerName") else providerName)
->>>>>>> 92d1ef8c
 }
 
 // end of SnappyContext
