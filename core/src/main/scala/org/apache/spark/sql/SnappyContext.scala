/*
 * Copyright (c) 2017 SnappyData, Inc. All rights reserved.
 *
 * Licensed under the Apache License, Version 2.0 (the "License"); you
 * may not use this file except in compliance with the License. You
 * may obtain a copy of the License at
 *
 * http://www.apache.org/licenses/LICENSE-2.0
 *
 * Unless required by applicable law or agreed to in writing, software
 * distributed under the License is distributed on an "AS IS" BASIS,
 * WITHOUT WARRANTIES OR CONDITIONS OF ANY KIND, either express or
 * implied. See the License for the specific language governing
 * permissions and limitations under the License. See accompanying
 * LICENSE file.
 */
package org.apache.spark.sql

import java.io.{Externalizable, ObjectInput, ObjectOutput}
import java.lang.reflect.Method
import java.util.concurrent.atomic.AtomicInteger

import scala.collection.JavaConverters._
import scala.collection.concurrent.TrieMap
import scala.language.implicitConversions
import scala.reflect.runtime.universe.TypeTag

import com.gemstone.gemfire.distributed.internal.MembershipListener
import com.gemstone.gemfire.distributed.internal.membership.InternalDistributedMember
import com.pivotal.gemfirexd.internal.engine.Misc
import com.pivotal.gemfirexd.internal.shared.common.SharedUtils
import io.snappydata.util.ServiceUtils
import io.snappydata.{Constant, Property, SnappyTableStatsProviderService}
import org.apache.hadoop.hive.ql.metadata.Hive

import org.apache.spark._
import org.apache.spark.annotation.{DeveloperApi, Experimental}
import org.apache.spark.api.java.JavaSparkContext
import org.apache.spark.memory.MemoryManagerCallback
import org.apache.spark.rdd.RDD
import org.apache.spark.scheduler.{SparkListener, SparkListenerApplicationEnd}
import org.apache.spark.sql.catalyst.expressions.SortDirection
import org.apache.spark.sql.catalyst.util.CaseInsensitiveMap
import org.apache.spark.sql.collection.{ToolsCallbackInit, Utils}
import org.apache.spark.sql.execution.ConnectionPool
import org.apache.spark.sql.execution.columnar.ExternalStoreUtils
import org.apache.spark.sql.execution.datasources.csv.CSVFileFormat
import org.apache.spark.sql.execution.joins.HashedObjectCache
import org.apache.spark.sql.hive.{ExternalTableType, QualifiedTableName, SnappySharedState}
import org.apache.spark.sql.internal.SnappySessionState
import org.apache.spark.sql.store.CodeGeneration
import org.apache.spark.sql.streaming._
import org.apache.spark.sql.types.{StructField, StructType}
import org.apache.spark.sql.{SnappyParserConsts => ParserConsts}
import org.apache.spark.storage.{BlockManagerId, StorageLevel}
import org.apache.spark.streaming.dstream.DStream

/**
 * Main entry point for SnappyData extensions to Spark. A SnappyContext
 * extends Spark's [[org.apache.spark.sql.SQLContext]] to work with Row and
 * Column tables. Any DataFrame can be managed as SnappyData tables and any
 * table can be accessed as a DataFrame. This integrates the SQLContext
 * functionality with the Snappy store.
 *
 * When running in the '''embedded ''' mode (i.e. Spark executor collocated
 * with Snappy data store), Applications typically submit Jobs to the
 * Snappy-JobServer
 * (provide link) and do not explicitly create a SnappyContext. A single
 * shared context managed by SnappyData makes it possible to re-use Executors
 * across client connections or applications.
 *
 * SnappyContext uses a HiveMetaStore for catalog , which is
 * persistent. This enables table metadata info recreated on driver restart.
 *
 * User should use obtain reference to a SnappyContext instance as below
 * val snc: SnappyContext = SnappyContext.getOrCreate(sparkContext)
 *
 * @see https://github.com/SnappyDataInc/snappydata#step-1---start-the-snappydata-cluster
 * @see https://github.com/SnappyDataInc/snappydata#interacting-with-snappydata
 * @todo document describing the Job server API
 * @todo Provide links to above descriptions
 *
 */
class SnappyContext protected[spark](val snappySession: SnappySession)
    extends SQLContext(snappySession)
    with Serializable {

  self =>

  protected[spark] def this(sc: SparkContext) {
    this(new SnappySession(sc))
  }

  override def newSession(): SnappyContext =
    snappySession.newSession().snappyContext

  override def sessionState: SnappySessionState = snappySession.sessionState

  def clear(): Unit = {
    snappySession.clear()
  }

  /**
   * :: DeveloperApi ::
   * @todo do we need this anymore? If useful functionality, make this
   *       private to sql package ... SchemaDStream should use the data source
   *       API?
   *       Tagging as developer API, for now
   * @param stream
   * @param aqpTables
   * @param transformer
   * @param v
   * @tparam T
   * @return
   */
  @DeveloperApi
  def saveStream[T](stream: DStream[T],
      aqpTables: Seq[String],
      transformer: Option[(RDD[T]) => RDD[Row]])(implicit v: TypeTag[T]) {
    snappySession.saveStream(stream, aqpTables, transformer)
  }

  /**
   * Append dataframe to cache table in Spark.
   *
   * @param df
   * @param table
   * @param storageLevel default storage level is MEMORY_AND_DISK
   * @return  @todo -> return type?
   */
  @DeveloperApi
  def appendToTempTableCache(df: DataFrame, table: String,
      storageLevel: StorageLevel = StorageLevel.MEMORY_AND_DISK): Unit = {
    snappySession.appendToTempTableCache(df, table, storageLevel)
  }

  /**
    * alter table adds/drops provided column, only supprted for row tables.
    * For adding a column isAddColumn should be true, else it will be drop column
    * @param tableName
    * @param isAddColumn
    * @param column
    */
  def alterTable(tableName: String, isAddColumn: Boolean,
                 column: StructField): Unit = {
    snappySession.alterTable(tableName, isAddColumn, column)
  }

  /**
    * alter table adds/drops provided column, only supprted for row tables.
    * For adding a column isAddColumn should be true, else it will be drop column
    * @param tableIdent
    * @param isAddColumn
    * @param column
    */
  private[sql] def alterTable(tableIdent: QualifiedTableName, isAddColumn: Boolean,
                              column: StructField): Unit = {
    snappySession.alterTable(tableIdent, isAddColumn, column)
  }

  /**
   * Empties the contents of the table without deleting the catalog entry.
   *
   * @param tableName full table name to be truncated
   * @param ifExists  attempt truncate only if the table exists
   */
  def truncateTable(tableName: String, ifExists: Boolean = false): Unit = {
    snappySession.truncateTable(tableName, ifExists)
  }

  /**
   * Empties the contents of the table without deleting the catalog entry.
   *
   * @param tableIdent qualified name of table to be truncated
   * @param ifExists   attempt truncate only if the table exists
   */
  private[sql] def truncateTable(tableIdent: QualifiedTableName,
      ifExists: Boolean, ignoreIfUnsupported: Boolean): Unit = {
    snappySession.truncateTable(tableIdent, ifExists, ignoreIfUnsupported)
  }


  /**
   * Create a stratified sample table.
   * @todo provide lot more details and examples to explain creating and
   *       using sample tables with time series and otherwise
   * @param tableName the qualified name of the table
   * @param baseTable the base table of the sample table, if any
   * @param samplingOptions sampling options like QCS, reservoir size etc.
   * @param allowExisting When set to true it will ignore if a table with the same
   *                      name is present, else it will throw table exist exception
   */
  def createSampleTable(tableName: String,
      baseTable: Option[String],
      samplingOptions: Map[String, String],
      allowExisting: Boolean): DataFrame = {
    snappySession.createSampleTable(tableName, baseTable, samplingOptions,
      allowExisting)
  }

  /**
   * Create a stratified sample table. Java friendly version.
   * @todo provide lot more details and examples to explain creating and
   *       using sample tables with time series and otherwise
   * @param tableName the qualified name of the table
   * @param baseTable the base table of the sample table, if any, or null
   * @param samplingOptions sampling options like QCS, reservoir size etc.
   * @param allowExisting When set to true it will ignore if a table with the same
   *                      name is present, else it will throw table exist exception
   */
  def createSampleTable(tableName: String,
      baseTable: String,
      samplingOptions: java.util.Map[String, String],
      allowExisting: Boolean): DataFrame = {
    createSampleTable(tableName, Option(baseTable),
      samplingOptions.asScala.toMap, allowExisting)
  }

  /**
   * Create a stratified sample table.
   * @todo provide lot more details and examples to explain creating and
   *       using sample tables with time series and otherwise
   * @param tableName the qualified name of the table
   * @param baseTable the base table of the sample table, if any
   * @param schema schema of the table
   * @param samplingOptions sampling options like QCS, reservoir size etc.
   * @param allowExisting When set to true it will ignore if a table with the same
   *                      name is present, else it will throw table exist exception
   */
  def createSampleTable(tableName: String,
      baseTable: Option[String],
      schema: StructType,
      samplingOptions: Map[String, String],
      allowExisting: Boolean = false): DataFrame = {
    snappySession.createSampleTable(tableName, baseTable, schema,
      samplingOptions, allowExisting)
  }

  /**
   * Create a stratified sample table. Java friendly version.
   * @todo provide lot more details and examples to explain creating and
   *       using sample tables with time series and otherwise
   * @param tableName the qualified name of the table
   * @param baseTable the base table of the sample table, if any, or null
   * @param schema schema of the table
   * @param samplingOptions sampling options like QCS, reservoir size etc.
   * @param allowExisting When set to true it will ignore if a table with the same
   *                      name is present, else it will throw table exist exception
   */
  def createSampleTable(tableName: String,
      baseTable: String,
      schema: StructType,
      samplingOptions: java.util.Map[String, String],
      allowExisting: Boolean): DataFrame = {
    createSampleTable(tableName, Option(baseTable), schema,
      samplingOptions.asScala.toMap, allowExisting)
  }

  /**
   * Create approximate structure to query top-K with time series support.
   * @todo provide lot more details and examples to explain creating and
   *       using TopK with time series
   * @param topKName the qualified name of the top-K structure
   * @param baseTable the base table of the top-K structure, if any
   * @param keyColumnName
   * @param inputDataSchema
   * @param topkOptions
   * @param allowExisting When set to true it will ignore if a table with the same
   *                      name is present, else it will throw table exist exception
   */
  def createApproxTSTopK(topKName: String, baseTable: Option[String],
      keyColumnName: String, inputDataSchema: StructType,
      topkOptions: Map[String, String],
      allowExisting: Boolean = false): DataFrame = {
    snappySession.createApproxTSTopK(topKName, baseTable, keyColumnName,
      inputDataSchema, topkOptions, allowExisting)
  }

  /**
   * Create approximate structure to query top-K with time series support.
   * Java friendly api.
   * @todo provide lot more details and examples to explain creating and
   *       using TopK with time series
   * @param topKName the qualified name of the top-K structure
   * @param baseTable the base table of the top-K structure, if any, or null
   * @param keyColumnName
   * @param inputDataSchema
   * @param topkOptions
   * @param allowExisting When set to true it will ignore if a table with the same
   *                      name is present, else it will throw table exist exception
   */
  def createApproxTSTopK(topKName: String, baseTable: String,
      keyColumnName: String, inputDataSchema: StructType,
      topkOptions: java.util.Map[String, String],
      allowExisting: Boolean): DataFrame = {
    createApproxTSTopK(topKName, Option(baseTable), keyColumnName,
      inputDataSchema, topkOptions.asScala.toMap, allowExisting)
  }

  /**
   * Create approximate structure to query top-K with time series support.
   * @todo provide lot more details and examples to explain creating and
   *       using TopK with time series
   * @param topKName the qualified name of the top-K structure
   * @param baseTable the base table of the top-K structure, if any
   * @param keyColumnName
   * @param topkOptions
   * @param allowExisting When set to true it will ignore if a table with the same
   *                      name is present, else it will throw table exist exception
   */
  def createApproxTSTopK(topKName: String, baseTable: Option[String],
      keyColumnName: String, topkOptions: Map[String, String],
      allowExisting: Boolean): DataFrame = {
    snappySession.createApproxTSTopK(topKName, baseTable,
      keyColumnName, topkOptions, allowExisting)
  }

  /**
   * Create approximate structure to query top-K with time series support. Java
   * friendly api.
   * @todo provide lot more details and examples to explain creating and
   *       using TopK with time series
   * @param topKName the qualified name of the top-K structure
   * @param baseTable the base table of the top-K structure, if any, or null
   * @param keyColumnName
   * @param topkOptions
   * @param allowExisting When set to true it will ignore if a table with the same
   *                      name is present, else it will throw table exist exception
   */
  def createApproxTSTopK(topKName: String, baseTable: String,
      keyColumnName: String, topkOptions: java.util.Map[String, String],
      allowExisting: Boolean): DataFrame = {
    createApproxTSTopK(topKName, Option(baseTable), keyColumnName,
      topkOptions.asScala.toMap, allowExisting)
  }

   /**
    * :: Experimental ::
    * Creates a [[DataFrame]] from an RDD of Product (e.g. case classes, tuples).
    * This method handles generic array datatype like Array[Decimal]
    */
   def createDataFrameUsingRDD[A <: Product : TypeTag](rdd: RDD[A]): DataFrame = {
     snappySession.createDataFrameUsingRDD(rdd)
   }

  /**
   * Creates a SnappyData managed table. Any relation providers
   * (e.g. row, column etc) supported by SnappyData can be created here.
   *
   * {{{
   *
   * val airlineDF = snappyContext.createTable(stagingAirline,
   *   "column", Map("buckets" -> "29"))
   *
   * }}}
   *
   * <p>
   * For other external relation providers, use createExternalTable.
   * <p>
   *
   * @param tableName Name of the table
   * @param provider  Provider name such as 'COLUMN', 'ROW', 'JDBC', 'PARQUET' etc.
   * @param options Properties for table creation
   * @param allowExisting When set to true it will ignore if a table with the same
   *                      name is present, else it will throw table exist exception
   * @return DataFrame for the table
   */
  def createTable(
      tableName: String,
      provider: String,
      options: Map[String, String],
      allowExisting: Boolean): DataFrame = {
    snappySession.createTable(tableName, provider, options, allowExisting)
  }

  /**
   * Creates a SnappyData managed table. Any relation providers
   * (e.g. row, column etc) supported by SnappyData can be created here.
   *
   * {{{
   *
   * val airlineDF = snappyContext.createTable(stagingAirline,
   *   "column", Map("buckets" -> "29"))
   *
   * }}}
   *
   * <p>
   * For other external relation providers, use createExternalTable.
   * <p>
   *
   * @param tableName Name of the table
   * @param provider  Provider name such as 'COLUMN', 'ROW', 'JDBC', 'PARQUET' etc.
   * @param options Properties for table creation
   * @param allowExisting When set to true it will ignore if a table with the same
   *                      name is present, else it will throw table exist exception
   * @return DataFrame for the table
   */
  @Experimental
  def createTable(
      tableName: String,
      provider: String,
      options: java.util.Map[String, String],
      allowExisting: Boolean): DataFrame = {
    createTable(tableName, provider, options.asScala.toMap, allowExisting)
  }

  /**
   * Creates a SnappyData managed table. Any relation providers
   * (e.g. row, column etc) supported by SnappyData can be created here.
   *
   * {{{
   *
   * case class Data(col1: Int, col2: Int, col3: Int)
   * val props = Map.empty[String, String]
   * val data = Seq(Seq(1, 2, 3), Seq(7, 8, 9), Seq(9, 2, 3), Seq(4, 2, 3), Seq(5, 6, 7))
   * val rdd = sc.parallelize(data, data.length).map(s => new Data(s(0), s(1), s(2)))
   * val dataDF = snc.createDataFrame(rdd)
   * snappyContext.createTable(tableName, "column", dataDF.schema, props)
   *
   * }}}
   *
   * <p>
   * For other external relation providers, use createExternalTable.
   * <p>
   *
   * @param tableName Name of the table
   * @param provider Provider name such as 'COLUMN', 'ROW', 'JDBC' etc.
   * @param schema   Table schema
   * @param options  Properties for table creation. See options list for different tables.
   *              https://github.com/SnappyDataInc/snappydata/blob/master/docs/rowAndColumnTables.md
   * @param allowExisting When set to true it will ignore if a table with the same
   *                      name is present, else it will throw table exist exception
   * @return DataFrame for the table
   */
  def createTable(
      tableName: String,
      provider: String,
      schema: StructType,
      options: Map[String, String],
      allowExisting: Boolean = false): DataFrame = {
    snappySession.createTable(tableName, provider, schema, options, allowExisting)
  }

  /**
   * Creates a SnappyData managed table. Any relation providers
   * (e.g. row, column etc) supported by SnappyData can be created here.
   *
   * {{{
   *
   *    case class Data(col1: Int, col2: Int, col3: Int)
   *    val props = Map.empty[String, String]
   *    val data = Seq(Seq(1, 2, 3), Seq(7, 8, 9), Seq(9, 2, 3), Seq(4, 2, 3), Seq(5, 6, 7))
   *    val rdd = sc.parallelize(data, data.length).map(s => new Data(s(0), s(1), s(2)))
   *    val dataDF = snc.createDataFrame(rdd)
   *    snappyContext.createTable(tableName, "column", dataDF.schema, props)
   *
   * }}}
   *
   * <p>
   * For other external relation providers, use createExternalTable.
   * <p>
   *
   * @param tableName Name of the table
   * @param provider Provider name such as 'COLUMN', 'ROW', 'JDBC' etc.
   * @param schema   Table schema
   * @param options  Properties for table creation. See options list for different tables.
   * https://github.com/SnappyDataInc/snappydata/blob/master/docs/rowAndColumnTables.md
   * @param allowExisting When set to true it will ignore if a table with the same
   *                      name is present, else it will throw table exist exception
   * @return DataFrame for the table
   */
  @Experimental
  def createTable(
      tableName: String,
      provider: String,
      schema: StructType,
      options: java.util.Map[String, String],
      allowExisting: Boolean): DataFrame = {
    createTable(tableName, provider, schema, options.asScala.toMap, allowExisting)
  }

  /**
   * Creates a SnappyData managed JDBC table which takes a free format ddl
   * string. The ddl string should adhere to syntax of underlying JDBC store.
   * SnappyData ships with inbuilt JDBC store, which can be accessed by
   * Row format data store. The option parameter can take connection details.
   *
   * {{{
   *    val props = Map(
   *      "url" -> s"jdbc:derby:$path",
   *      "driver" -> "org.apache.derby.jdbc.EmbeddedDriver",
   *      "poolImpl" -> "tomcat",
   *      "user" -> "app",
   *      "password" -> "app"
   *    )
   *
   * val schemaDDL = "(OrderId INT NOT NULL PRIMARY KEY,ItemId INT, ITEMREF INT)"
   * snappyContext.createTable("jdbcTable", "jdbc", schemaDDL, props)
   *
   * }}}
   *
   * Any DataFrame of the same schema can be inserted into the JDBC table using
   * DataFrameWriter API.
   *
   * e.g.
   *
   * {{{
   *
   * case class Data(col1: Int, col2: Int, col3: Int)
   *
   * val data = Seq(Seq(1, 2, 3), Seq(7, 8, 9), Seq(9, 2, 3), Seq(4, 2, 3), Seq(5, 6, 7))
   * val rdd = sc.parallelize(data, data.length).map(s => new Data(s(0), s(1), s(2)))
   * val dataDF = snc.createDataFrame(rdd)
   * dataDF.write.insertInto("jdbcTable")
   *
   * }}}
   *
   * @param tableName Name of the table
   * @param provider  Provider name 'ROW' or 'JDBC'.
   * @param schemaDDL Table schema as a string interpreted by provider
   * @param options   Properties for table creation. See options list for different tables.
   * https://github.com/SnappyDataInc/snappydata/blob/master/docs/rowAndColumnTables.md
   * @param allowExisting When set to true it will ignore if a table with the same
   * name is present, else it will throw table exist exception
   * @return DataFrame for the table
   */
  def createTable(
      tableName: String,
      provider: String,
      schemaDDL: String,
      options: Map[String, String],
      allowExisting: Boolean): DataFrame = {
    snappySession.createTable(tableName, provider, schemaDDL, options, allowExisting)
  }

  /**
   * Creates a SnappyData managed JDBC table which takes a free format ddl
   * string. The ddl string should adhere to syntax of underlying JDBC store.
   * SnappyData ships with inbuilt JDBC store, which can be accessed by
   * Row format data store. The option parameter can take connection details.
   *
   * {{{
   *    val props = Map(
   *      "url" -> s"jdbc:derby:$path",
   *      "driver" -> "org.apache.derby.jdbc.EmbeddedDriver",
   *      "poolImpl" -> "tomcat",
   *      "user" -> "app",
   *      "password" -> "app"
   *    )
   *
   * val schemaDDL = "(OrderId INT NOT NULL PRIMARY KEY,ItemId INT, ITEMREF INT)"
   * snappyContext.createTable("jdbcTable", "jdbc", schemaDDL, props)
   *
   * }}}
   *
   * Any DataFrame of the same schema can be inserted into the JDBC table using
   * DataFrameWriter API.
   *
   * e.g.
   *
   * {{{
   *
   * case class Data(col1: Int, col2: Int, col3: Int)
   *
   * val data = Seq(Seq(1, 2, 3), Seq(7, 8, 9), Seq(9, 2, 3), Seq(4, 2, 3), Seq(5, 6, 7))
   * val rdd = sc.parallelize(data, data.length).map(s => new Data(s(0), s(1), s(2)))
   * val dataDF = snc.createDataFrame(rdd)
   * dataDF.write.insertInto("jdbcTable")
   *
   * }}}
   *
   * @param tableName Name of the table
   * @param provider  Provider name 'ROW' or 'JDBC'.
   * @param schemaDDL Table schema as a string interpreted by provider
   * @param options   Properties for table creation. See options list for different tables.
   * https://github.com/SnappyDataInc/snappydata/blob/master/docs/rowAndColumnTables.md
   * @param allowExisting When set to true it will ignore if a table with the same
   * name is present, else it will throw table exist exception
   * @return DataFrame for the table
   */
  @Experimental
  def createTable(
      tableName: String,
      provider: String,
      schemaDDL: String,
      options: java.util.Map[String, String],
      allowExisting: Boolean): DataFrame = {
    createTable(tableName, provider, schemaDDL, options.asScala.toMap, allowExisting)
  }

  /**
   * Drop a SnappyData table created by a call to SnappyContext.createTable,
   * createExternalTable or registerTempTable.
   *
   * @param tableName table to be dropped
   * @param ifExists  attempt drop only if the table exists
   */
  def dropTable(tableName: String, ifExists: Boolean = false): Unit =
    snappySession.dropTable(tableName, ifExists)

  /**
   * Create an index on a table.
   * @param indexName Index name which goes in the catalog
   * @param baseTable Fully qualified name of table on which the index is created.
   * @param indexColumns Columns on which the index has to be created along with the
   *                     sorting direction.The direction of index will be ascending
   *                     if value is true and descending when value is false.
   *                     Direction can be specified as null
   * @param options Options for indexes. For e.g.
   *                column table index - ("COLOCATE_WITH"->"CUSTOMER").
   *                row table index - ("INDEX_TYPE"->"GLOBAL HASH") or ("INDEX_TYPE"->"UNIQUE")
   */
  def createIndex(indexName: String,
      baseTable: String,
      indexColumns: java.util.Map[String, java.lang.Boolean],
      options: java.util.Map[String, String]): Unit = {
    snappySession.createIndex(indexName, baseTable, indexColumns, options)
  }

  /**
   * Set current database/schema.
   * @param schemaName schema name which goes in the catalog
   */
  def setSchema(schemaName: String): Unit = {
    snappySession.setSchema(schemaName)
  }


  /**
   * Create an index on a table.
   * @param indexName Index name which goes in the catalog
   * @param baseTable Fully qualified name of table on which the index is created.
   * @param indexColumns Columns on which the index has to be created with the
   *                     direction of sorting. Direction can be specified as None.
   * @param options Options for indexes. For e.g.
   *                column table index - ("COLOCATE_WITH"->"CUSTOMER").
   *                row table index - ("INDEX_TYPE"->"GLOBAL HASH") or ("INDEX_TYPE"->"UNIQUE")
   */
  def createIndex(indexName: String,
      baseTable: String,
      indexColumns: Map[String, Option[SortDirection]],
      options: Map[String, String]): Unit = {
    snappySession.createIndex(indexName, baseTable, indexColumns, options)
  }

  /**
   * Drops an index on a table
   * @param indexName Index name which goes in catalog
   * @param ifExists Drop if exists, else exit gracefully
   */
  def dropIndex(indexName: String, ifExists: Boolean): Unit = {
    snappySession.dropIndex(indexName, ifExists)
  }

  /**
   * Run SQL string without any plan caching.
   */
  def sqlUncached(sqlText: String): DataFrame =
    snappySession.sqlUncached(sqlText)

  /**
    * Insert one or more [[org.apache.spark.sql.Row]] into an existing table
    * {{{
    *        snc.insert(tableName, dataDF.collect(): _*)
    * }}}
   * @param tableName
   * @param rows
   * @return number of rows inserted
   */
  @DeveloperApi
  def insert(tableName: String, rows: Row*): Int = {
    snappySession.insert(tableName, rows: _*)
  }

  /**
   * Insert one or more [[org.apache.spark.sql.Row]] into an existing table
   * {{{
   *        java.util.ArrayList[java.util.ArrayList[_] rows = ...    *
   *        snc.insert(tableName, rows)
   * }}}
   *
   * @param tableName
   * @param rows
   * @return number of rows inserted
   */
  @Experimental
  def insert(tableName: String, rows: java.util.ArrayList[java.util.ArrayList[_]]): Int = {
    snappySession.insert(tableName, rows)
  }

  /**
   * Upsert one or more [[org.apache.spark.sql.Row]] into an existing table
   * {{{
   *         snSession.put(tableName, dataDF.collect(): _*)
   * }}}
   * @param tableName
   * @param rows
   * @return
   */
  @DeveloperApi
  def put(tableName: String, rows: Row*): Int = {
    snappySession.put(tableName, rows: _*)
  }

  /**
   * Update all rows in table that match passed filter expression
   * {{{
   *   snappyContext.update("jdbcTable", "ITEMREF = 3" , Row(99) , "ITEMREF" )
   * }}}
   * @param tableName    table name which needs to be updated
   * @param filterExpr    SQL WHERE criteria to select rows that will be updated
   * @param newColumnValues  A single Row containing all updated column
   *                         values. They MUST match the updateColumn list
   *                         passed
   * @param updateColumns   List of all column names being updated
   * @return
   */
  @DeveloperApi
  def update(tableName: String, filterExpr: String, newColumnValues: Row,
      updateColumns: String*): Int = {
    snappySession.update(tableName, filterExpr, newColumnValues, updateColumns: _*)
  }

  /**
   * Update all rows in table that match passed filter expression
   * {{{
   *   snappyContext.update("jdbcTable", "ITEMREF = 3" , Row(99) , "ITEMREF" )
   * }}}
   *
   * @param tableName       table name which needs to be updated
   * @param filterExpr      SQL WHERE criteria to select rows that will be updated
   * @param newColumnValues A list containing all the updated column
   *                        values. They MUST match the updateColumn list
   *                        passed
   * @param updateColumns   List of all column names being updated
   * @return
   */
  @Experimental
  def update(tableName: String, filterExpr: String, newColumnValues: java.util.ArrayList[_],
      updateColumns: java.util.ArrayList[String]): Int = {
    snappySession.update(tableName, filterExpr, newColumnValues, updateColumns)
  }

  /**
   * Upsert one or more [[org.apache.spark.sql.Row]] into an existing table
   * {{{
   *        java.util.ArrayList[java.util.ArrayList[_] rows = ...    *
   *         snSession.put(tableName, rows)
   * }}}
   *
   * @param tableName
   * @param rows
   * @return
   */
  @Experimental
  def put(tableName: String, rows: java.util.ArrayList[java.util.ArrayList[_]]): Int = {
    snappySession.put(tableName, rows)
  }


  /**
   * Delete all rows in table that match passed filter expression
   *
   * @param tableName  table name
   * @param filterExpr SQL WHERE criteria to select rows that will be updated
   * @return  number of rows deleted
   */
  @DeveloperApi
  def delete(tableName: String, filterExpr: String): Int = {
    snappySession.delete(tableName, filterExpr)
  }

  /**
   * Fetch the topK entries in the Approx TopK synopsis for the specified
   * time interval. See _createTopK_ for how to create this data structure
   * and associate this to a base table (i.e. the full data set). The time
   * interval specified here should not be less than the minimum time interval
   * used when creating the TopK synopsis.
   * @todo provide an example and explain the returned DataFrame. Key is the
   *       attribute stored but the value is a struct containing
   *       count_estimate, and lower, upper bounds? How many elements are
   *       returned if K is not specified?
   *
   * @param topKName - The topK structure that is to be queried.
   * @param startTime start time as string of the format "yyyy-mm-dd hh:mm:ss".
   *                  If passed as null, oldest interval is considered as the start interval.
   * @param endTime  end time as string of the format "yyyy-mm-dd hh:mm:ss".
   *                 If passed as null, newest interval is considered as the last interval.
   * @param k Optional. Number of elements to be queried.
   *          This is to be passed only for stream summary
   * @return returns the top K elements with their respective frequencies between two time
   */
  def queryApproxTSTopK(topKName: String,
      startTime: String = null, endTime: String = null,
      k: Int = -1): DataFrame =
    snappySession.queryApproxTSTopK(topKName,
      startTime, endTime, k)

  /**
   * @todo why do we need this method? K is optional in the above method
   */
  def queryApproxTSTopK(topKName: String,
      startTime: Long, endTime: Long): DataFrame =
    queryApproxTSTopK(topKName, startTime, endTime, -1)

  def queryApproxTSTopK(topK: String,
      startTime: Long, endTime: Long, k: Int): DataFrame =
    snappySession.queryApproxTSTopK(topK, startTime, endTime, k)

}


object SnappyContext extends Logging {

  @volatile private[this] var _anySNContext: SnappyContext = _
  @volatile private[this] var _clusterMode: ClusterMode = _
  @volatile private[this] var _sharedState: SnappySharedState = _

  @volatile private[this] var _globalContextInitialized: Boolean = false
  @volatile private[this] var _globalSNContextInitialized: Boolean = false
  private[this] var _globalClear: () => Unit = _
  private[this] val contextLock = new AnyRef

  val SAMPLE_SOURCE = "column_sample"
  val SAMPLE_SOURCE_CLASS = "org.apache.spark.sql.sampling.DefaultSource"
  val TOPK_SOURCE = "approx_topk"
  val TOPK_SOURCE_CLASS = "org.apache.spark.sql.topk.DefaultSource"

  val FILE_STREAM_SOURCE = "file_stream"
  val DIRECT_KAFKA_STREAM_SOURCE = "directkafka_stream"
  val KAFKA_STREAM_SOURCE = "kafka_stream"
  val SOCKET_STREAM_SOURCE = "socket_stream"
  val RAW_SOCKET_STREAM_SOURCE = "raw_socket_stream"
  val TEXT_SOCKET_STREAM_SOURCE = "text_socket_stream"
  val TWITTER_STREAM_SOURCE = "twitter_stream"
  val RABBITMQ_STREAM_SOURCE = "rabbitmq_stream"

  val internalTableSources = Seq(classOf[row.DefaultSource].getCanonicalName,
    classOf[execution.columnar.impl.DefaultSource].getCanonicalName,
    classOf[execution.row.DefaultSource].getCanonicalName,
    "org.apache.spark.sql.sampling.DefaultSource"
  )
  private val builtinSources = new CaseInsensitiveMap(Map(
    ParserConsts.COLUMN_SOURCE -> classOf[execution.columnar.impl.DefaultSource].getCanonicalName,
    ParserConsts.ROW_SOURCE -> classOf[execution.row.DefaultSource].getCanonicalName,
    SAMPLE_SOURCE -> SAMPLE_SOURCE_CLASS,
    TOPK_SOURCE -> TOPK_SOURCE_CLASS,
<<<<<<< HEAD
    "socket_stream" -> classOf[SocketStreamSource].getCanonicalName,
    "file_stream" -> classOf[FileStreamSource].getCanonicalName,
    "kafka_stream" -> classOf[DirectKafkaStreamSource].getCanonicalName,
    "twitter_stream" -> classOf[TwitterStreamSource].getCanonicalName,
    "raw_socket_stream" -> classOf[RawSocketStreamSource].getCanonicalName,
    "text_socket_stream" -> classOf[TextSocketStreamSource].getCanonicalName,
    "rabbitmq_stream" -> classOf[RabbitMQStreamSource].getCanonicalName,
=======
    SOCKET_STREAM_SOURCE -> classOf[SocketStreamSource].getCanonicalName,
    FILE_STREAM_SOURCE -> classOf[FileStreamSource].getCanonicalName,
    KAFKA_STREAM_SOURCE -> classOf[KafkaStreamSource].getCanonicalName,
    DIRECT_KAFKA_STREAM_SOURCE -> classOf[DirectKafkaStreamSource].getCanonicalName,
    TWITTER_STREAM_SOURCE -> classOf[TwitterStreamSource].getCanonicalName,
    RAW_SOCKET_STREAM_SOURCE -> classOf[RawSocketStreamSource].getCanonicalName,
    TEXT_SOCKET_STREAM_SOURCE -> classOf[TextSocketStreamSource].getCanonicalName,
    RABBITMQ_STREAM_SOURCE -> classOf[RabbitMQStreamSource].getCanonicalName,
>>>>>>> 2d8df714
    "com.databricks.spark.csv" -> classOf[CSVFileFormat].getCanonicalName
  ))
  private val builtinSourcesShortNames: Map[String, String] = builtinSources.map(p => p._2 -> p._1)

  private[this] val INVALID_CONF = new SparkConf(loadDefaults = false) {
    override def getOption(key: String): Option[String] =
      throw new IllegalStateException("Invalid SparkConf")
  }

  private[this] val storeToBlockMap: TrieMap[String, BlockAndExecutorId] =
    TrieMap.empty[String, BlockAndExecutorId]
  private[spark] val totalCoreCount = new AtomicInteger(0)

  def getBlockId(executorId: String): Option[BlockAndExecutorId] = {
    storeToBlockMap.get(executorId) match {
      case s@Some(b) if b.blockId ne null => s
      case _ => None
    }
  }

  private[spark] def getBlockIdIfNull(
      executorId: String): Option[BlockAndExecutorId] =
    storeToBlockMap.get(executorId)

  private[spark] def addBlockId(executorId: String,
      id: BlockAndExecutorId): Unit = {
    storeToBlockMap.put(executorId, id) match {
      case None =>
        if (id.blockId == null || !id.blockId.isDriver) {
          totalCoreCount.addAndGet(id.numProcessors)
        }
      case Some(oldId) =>
        if (id.blockId == null || !id.blockId.isDriver) {
          totalCoreCount.addAndGet(id.numProcessors)
        }
        if (oldId.blockId == null || !oldId.blockId.isDriver) {
          totalCoreCount.addAndGet(-oldId.numProcessors)
        }
    }
    SnappySession.clearAllCache(onlyQueryPlanCache = true)
  }

  private[spark] def removeBlockId(
      executorId: String): Option[BlockAndExecutorId] = {
    storeToBlockMap.remove(executorId) match {
      case s@Some(id) =>
        if (id.blockId == null || !id.blockId.isDriver) {
          totalCoreCount.addAndGet(-id.numProcessors)
        }
        SnappySession.clearAllCache(onlyQueryPlanCache = true)
        s
      case None => None
    }
  }

  def getAllBlockIds: scala.collection.Map[String, BlockAndExecutorId] = {
    storeToBlockMap.filter(_._2.blockId != null)
  }

  private[spark] def clearBlockIds(): Unit = {
    storeToBlockMap.clear()
    totalCoreCount.set(0)
    SnappySession.clearAllCache()
  }

  val membershipListener = new MembershipListener {
    override def quorumLost(failures: java.util.Set[InternalDistributedMember],
        remaining: java.util.List[InternalDistributedMember]): Unit = {}

    override def memberJoined(id: InternalDistributedMember): Unit = {}

    override def memberSuspect(id: InternalDistributedMember,
        whoSuspected: InternalDistributedMember): Unit = {}

    override def memberDeparted(id: InternalDistributedMember, crashed: Boolean): Unit = {
      removeBlockId(id.canonicalString())
    }
  }

  /** Returns the current SparkContext or null */
  def globalSparkContext: SparkContext = try {
    SparkContext.getOrCreate(INVALID_CONF)
  } catch {
    case _: IllegalStateException => null
  }

  private def newSnappyContext(sc: SparkContext) = {
    val snc = new SnappyContext(sc)
    // No need to synchronize. any occurrence would do
    if (_anySNContext == null) {
      _anySNContext = snc
    }
    snc
  }

  private def initMemberBlockMap(sc: SparkContext): Unit = {
    val cache = Misc.getGemFireCacheNoThrow
    if (cache != null && Utils.isLoner(sc)) {
      val numCores = sc.schedulerBackend.defaultParallelism()
      val blockId = new BlockAndExecutorId(
        SparkEnv.get.blockManager.blockManagerId,
        numCores, numCores)
      storeToBlockMap(cache.getMyId.canonicalString()) = blockId
      totalCoreCount.set(blockId.numProcessors)
      SnappySession.clearAllCache(onlyQueryPlanCache = true)
    }
  }

  /**
   * @todo document me
   * @return
   */
  def apply(): SnappyContext = {
    if (_globalContextInitialized) {
      val gc = globalSparkContext
      if (gc != null) {
        newSnappyContext(gc)
      } else null
    } else null
  }

  /**
   * @todo document me
   * @param sc
   * @return
   */
  def apply(sc: SparkContext): SnappyContext = {
    if (sc != null) {
      newSnappyContext(sc)
    } else {
      apply()
    }
  }

  /**
   * @todo document me
   * @param jsc
   * @return
   */
  def apply(jsc: JavaSparkContext): SnappyContext = {
    if (jsc != null) {
      apply(jsc.sc)
    } else {
      apply()
    }
  }


  /**
   * @todo document me
   * @param url
   * @param sc
   */
  def urlToConf(url: String, sc: SparkContext): Unit = {
    val propValues = url.split(';')
    propValues.foreach { s =>
      val propValue = s.split('=')
      // propValue should always give proper result since the string
      // is created internally by evalClusterMode
      sc.conf.set(Constant.STORE_PROPERTY_PREFIX + propValue(0),
        propValue(1))
    }
  }

  /**
   * @todo document me
   * @param sc
   * @return
   */
  def getClusterMode(sc: SparkContext): ClusterMode = {
    val mode = _clusterMode
    if ((mode != null && mode.sc == sc) || sc == null) {
      mode
    } else if (mode != null) {
      resolveClusterMode(sc)
    } else contextLock.synchronized {
      val mode = _clusterMode
      if ((mode != null && mode.sc == sc) || sc == null) {
        mode
      } else if (mode != null) {
        resolveClusterMode(sc)
      } else {
        _clusterMode = resolveClusterMode(sc)
        _clusterMode
      }
    }
  }

  private def resolveClusterMode(sc: SparkContext): ClusterMode = {
    val mode = if (sc.master.startsWith(Constant.JDBC_URL_PREFIX)) {
      if (ToolsCallbackInit.toolsCallback == null) {
        throw new SparkException("Missing 'io.snappydata.ToolsCallbackImpl$'" +
            " from SnappyData tools package")
      }
      SnappyEmbeddedMode(sc,
        sc.master.substring(Constant.JDBC_URL_PREFIX.length))
    } else {
      val conf = sc.conf
      Property.Locators.getOption(conf).collectFirst {
        case s if !s.isEmpty =>
          throw new SparkException(s"Invalid configuration parameter ${Property.Locators}. " +
              s"Use parameter ${Property.SnappyConnection} for smart connector mode")
      }.orElse(Property.McastPort.getOption(conf).collectFirst {
        case s if s.toInt > 0 =>
          throw new SparkException("Invalid configuration parameter mcast-port. " +
                s"Use parameter ${Property.SnappyConnection} for smart connector mode")
      }).orElse(Property.SnappyConnection.getOption(conf).collectFirst {
        case hostPort if !hostPort.isEmpty =>
          val portHolder = new Array[Int](1)
          val host = SharedUtils.getHostPort(hostPort, portHolder)
          val clientPort = portHolder(0)
          if (clientPort == 0) {
            throw new SparkException(
              s"Invalid 'host:port' (or 'host[port]') pattern specified: $hostPort")
          }
          val url = s"${Constant.DEFAULT_THIN_CLIENT_URL}$host[$clientPort]/"
          ThinClientConnectorMode(sc, url)
      }).getOrElse {
        if (Utils.isLoner(sc)) LocalMode(sc, "mcast-port=0")
        else ExternalClusterMode(sc, sc.master)
      }
    }
    logInfo(s"Initializing SnappyData in cluster mode: $mode")
    mode
  }

  private[spark] def initGlobalSparkContext(sc: SparkContext): Unit = {
    if (!_globalContextInitialized) {
      contextLock.synchronized {
        if (!_globalContextInitialized) {
          invokeServices(sc)
          sc.addSparkListener(new SparkContextListener)
          initMemberBlockMap(sc)
          SnappySession.tokenize = Property.Tokenize.get(sc.conf)
          _globalContextInitialized = true
        }
      }
    }
  }

  private[sql] def initGlobalSnappyContext(sc: SparkContext,
      session: SnappySession): Unit = {
    if (!_globalSNContextInitialized) {
      contextLock.synchronized {
        if (!_globalSNContextInitialized) {
          initGlobalSparkContext(sc)
          _sharedState = SnappySharedState.create(sc)
          _globalClear = session.snappyContextFunctions.clearStatic()
          _globalSNContextInitialized = true
        }
      }
    }
  }

  private[sql] def sharedState(sc: SparkContext): SnappySharedState = {
    val state = _sharedState
    if ((state ne null) && (state.sparkContext eq sc)) state
    else contextLock.synchronized {
      _sharedState = SnappySharedState.create(sc)
      _sharedState
    }
  }

  private class SparkContextListener extends SparkListener {
    override def onApplicationEnd(applicationEnd: SparkListenerApplicationEnd): Unit = {
      stopSnappyContext()
    }
  }

  private def invokeServices(sc: SparkContext): Unit = {
    SnappyContext.getClusterMode(sc) match {
      case ThinClientConnectorMode(_, url) =>
        SnappyTableStatsProviderService.start(sc, url)
      case LocalMode(_, url) =>
        SnappyContext.urlToConf(url, sc)
        ServiceUtils.invokeStartFabricServer(sc, hostData = true)
        SnappyTableStatsProviderService.start(sc)
        if (ToolsCallbackInit.toolsCallback != null) {
          ToolsCallbackInit.toolsCallback.updateUI(sc)
        }
      case _ => // ignore
    }
  }

  private def stopSnappyContext(): Unit = synchronized {
    val sc = globalSparkContext
    if (_globalContextInitialized) {
      SnappyTableStatsProviderService.stop()

      // clear current hive catalog connection
      Hive.closeCurrent()
      if (ExternalStoreUtils.isLocalMode(sc)) {
        ServiceUtils.invokeStopFabricServer(sc)
      }

      // clear static objects on the driver
      clearStaticArtifacts()

      contextLock.synchronized {
        _sharedState = null
        if (_globalClear ne null) {
          _globalClear()
          _globalClear = null
        }
      }
      MemoryManagerCallback.resetMemoryManager()
    }
    contextLock.synchronized {
      _clusterMode = null
      _anySNContext = null
      _globalSNContextInitialized = false
      _globalContextInitialized = false
    }
  }

  /** Cleanup static artifacts on this lead/executor. */
  def clearStaticArtifacts(): Unit = {
    ConnectionPool.clear()
    CodeGeneration.clearAllCache(skipTypeCache = false)
    HashedObjectCache.close()
    SparkSession.sqlListener.set(null)
    _clusterMode match {
      case _: ExternalClusterMode =>
      case _ => ServiceUtils.clearStaticArtifacts()
    }
  }

  /**
   * Checks if the passed provider is recognized
   *
   * @param providerName
   * @param onlyBuiltIn
   * @return
   */
  def getProvider(providerName: String, onlyBuiltIn: Boolean): String = {
    builtinSources.getOrElse(providerName,
      if (onlyBuiltIn) throw new AnalysisException(
        s"Failed to find a builtin provider $providerName")
      else providerName)
  }

  /**
   * Check if given provider is builtin (including qualified names) and return
   * the short name and a flag indicating whether provider is a builtin or not.
   */
  def getBuiltInProvider(providerName: String): (String, Boolean) = {
    if (builtinSources.contains(providerName)) {
      (providerName, true)
    } else {
      // check in values too
      val fullProvider = if (providerName.endsWith(".DefaultSource")) providerName
      else providerName + ".DefaultSource"
      builtinSources.collectFirst {
        case (p, c) if c == providerName ||
            ((fullProvider ne providerName) && c == fullProvider) => p
      } match {
        case Some(p) => (p, true)
        case _ => (providerName, false)
      }
    }
  }

  def getProviderShortName(provider: String): String =
    builtinSourcesShortNames.getOrElse(provider, provider)

  def flushSampleTables(): Unit = {
    val sampleRelations = _anySNContext.sessionState.catalog.
        getDataSourceRelations[AnyRef](Seq(ExternalTableType.Sample), None)
    try {
      val clazz = org.apache.spark.util.Utils.classForName(
        "org.apache.spark.sql.sampling.ColumnFormatSamplingRelation")
      val method: Method = clazz.getDeclaredMethod("flushReservoir")
      method.setAccessible(true)
      for (s <- sampleRelations) {
        method.invoke(s)
      }
    } catch {
      case _: ClassNotFoundException =>
      // do nothing. This situation arises in tests
    }
  }
}

// end of SnappyContext

abstract class ClusterMode {
  val sc: SparkContext
  val url: String
  val description: String = "Cluster mode"

  override def toString: String = {
    s"$description: sc = $sc, url = $url"
  }
}

final class BlockAndExecutorId(private[spark] var _blockId: BlockManagerId,
    private[spark] var _executorCores: Int,
    private[spark] var _numProcessors: Int) extends Externalizable {

  def blockId: BlockManagerId = _blockId

  def executorCores: Int = _executorCores

  def numProcessors: Int = math.max(2, _numProcessors)

  override def hashCode: Int = if (blockId != null) blockId.hashCode() else 0

  override def equals(that: Any): Boolean = that match {
    case b: BlockAndExecutorId => b.blockId == blockId
    case b: BlockManagerId => b == blockId
    case _ => false
  }

  override def writeExternal(out: ObjectOutput): Unit = {
    _blockId.writeExternal(out)
    out.writeInt(_executorCores)
    out.writeInt(_numProcessors)
  }

  override def readExternal(in: ObjectInput): Unit = {
    _blockId.readExternal(in)
    _executorCores = in.readInt()
    _numProcessors = in.readInt()
  }

  override def toString: String = if (blockId != null) {
    s"BlockAndExecutorId(${blockId.executorId}, " +
        s"${blockId.host}, ${blockId.port}, executorCores=$executorCores, " +
        s"processors=$numProcessors)"
  } else "BlockAndExecutor()"
}

/**
 * The regular snappy cluster where each node is both a Spark executor
 * as well as GemFireXD data store. There is a "lead node" which is the
 * Spark driver that also hosts a job-server and GemFireXD accessor.
 */
case class SnappyEmbeddedMode(override val sc: SparkContext,
    override val url: String) extends ClusterMode {
  override val description: String = "Embedded cluster mode"
}

/**
 * This is for the two cluster mode: one is
 * the normal snappy cluster, and this one is a separate local/Spark/Yarn/Mesos
 * cluster fetching data from the snappy cluster on demand that just
 * remains like an external datastore.
 *
 */
case class ThinClientConnectorMode(override val sc: SparkContext,
    override val url: String) extends ClusterMode {
  override val description: String = "Smart connector mode"
}

/**
 * The local mode which hosts the data, executor, driver
 * (and optionally even jobserver) all in the same node.
 */
case class LocalMode(override val sc: SparkContext,
    override val url: String) extends ClusterMode {
  override val description: String = "Local mode"
}

/**
 * A regular Spark/Yarn/Mesos or any other non-snappy cluster.
 */
case class ExternalClusterMode(override val sc: SparkContext,
    override val url: String) extends ClusterMode {
  override val description: String = "External cluster mode"
}

class TableNotFoundException(message: String, cause: Option[Throwable] = None)
    extends AnalysisException(message) with Serializable<|MERGE_RESOLUTION|>--- conflicted
+++ resolved
@@ -845,24 +845,13 @@
     ParserConsts.ROW_SOURCE -> classOf[execution.row.DefaultSource].getCanonicalName,
     SAMPLE_SOURCE -> SAMPLE_SOURCE_CLASS,
     TOPK_SOURCE -> TOPK_SOURCE_CLASS,
-<<<<<<< HEAD
-    "socket_stream" -> classOf[SocketStreamSource].getCanonicalName,
-    "file_stream" -> classOf[FileStreamSource].getCanonicalName,
-    "kafka_stream" -> classOf[DirectKafkaStreamSource].getCanonicalName,
-    "twitter_stream" -> classOf[TwitterStreamSource].getCanonicalName,
-    "raw_socket_stream" -> classOf[RawSocketStreamSource].getCanonicalName,
-    "text_socket_stream" -> classOf[TextSocketStreamSource].getCanonicalName,
-    "rabbitmq_stream" -> classOf[RabbitMQStreamSource].getCanonicalName,
-=======
     SOCKET_STREAM_SOURCE -> classOf[SocketStreamSource].getCanonicalName,
     FILE_STREAM_SOURCE -> classOf[FileStreamSource].getCanonicalName,
-    KAFKA_STREAM_SOURCE -> classOf[KafkaStreamSource].getCanonicalName,
-    DIRECT_KAFKA_STREAM_SOURCE -> classOf[DirectKafkaStreamSource].getCanonicalName,
+    KAFKA_STREAM_SOURCE -> classOf[DirectKafkaStreamSource].getCanonicalName,
     TWITTER_STREAM_SOURCE -> classOf[TwitterStreamSource].getCanonicalName,
     RAW_SOCKET_STREAM_SOURCE -> classOf[RawSocketStreamSource].getCanonicalName,
     TEXT_SOCKET_STREAM_SOURCE -> classOf[TextSocketStreamSource].getCanonicalName,
     RABBITMQ_STREAM_SOURCE -> classOf[RabbitMQStreamSource].getCanonicalName,
->>>>>>> 2d8df714
     "com.databricks.spark.csv" -> classOf[CSVFileFormat].getCanonicalName
   ))
   private val builtinSourcesShortNames: Map[String, String] = builtinSources.map(p => p._2 -> p._1)
