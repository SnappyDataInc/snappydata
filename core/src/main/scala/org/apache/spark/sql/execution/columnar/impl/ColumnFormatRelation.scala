/*
 * Copyright (c) 2017 SnappyData, Inc. All rights reserved.
 *
 * Licensed under the Apache License, Version 2.0 (the "License"); you
 * may not use this file except in compliance with the License. You
 * may obtain a copy of the License at
 *
 * http://www.apache.org/licenses/LICENSE-2.0
 *
 * Unless required by applicable law or agreed to in writing, software
 * distributed under the License is distributed on an "AS IS" BASIS,
 * WITHOUT WARRANTIES OR CONDITIONS OF ANY KIND, either express or
 * implied. See the License for the specific language governing
 * permissions and limitations under the License. See accompanying
 * LICENSE file.
 */
package org.apache.spark.sql.execution.columnar.impl

import java.sql.{Connection, PreparedStatement}

import scala.util.control.NonFatal

import com.gemstone.gemfire.internal.cache.{ExternalTableMetaData, PartitionedRegion}
import com.pivotal.gemfirexd.internal.engine.Misc
import com.pivotal.gemfirexd.internal.engine.ddl.catalog.GfxdSystemProcedures
import com.pivotal.gemfirexd.internal.engine.store.GemFireContainer
import io.snappydata.Constant

import org.apache.spark.rdd.RDD
import org.apache.spark.sql._
<<<<<<< HEAD
import org.apache.spark.sql.catalyst.expressions.{Attribute, AttributeReference, EqualNullSafe, EqualTo, Expression, LiteralValue, SortDirection, SpecificInternalRow, UnsafeProjection}
=======
import org.apache.spark.sql.catalyst.expressions.{Attribute, AttributeReference, EqualNullSafe, EqualTo, Expression, SortDirection, SpecificInternalRow, TokenLiteral, UnsafeProjection}
>>>>>>> e4594d94
import org.apache.spark.sql.catalyst.plans.physical.HashPartitioning
import org.apache.spark.sql.catalyst.util.CaseInsensitiveMap
import org.apache.spark.sql.catalyst.{InternalRow, analysis}
import org.apache.spark.sql.collection.Utils
import org.apache.spark.sql.execution.columnar.ExternalStoreUtils.CaseInsensitiveMutableHashMap
import org.apache.spark.sql.execution.columnar._
import org.apache.spark.sql.execution.datasources.LogicalRelation
import org.apache.spark.sql.execution.row.RowFormatScanRDD
import org.apache.spark.sql.execution.{ConnectionPool, PartitionedDataSourceScan, SparkPlan}
import org.apache.spark.sql.hive.{ConnectorCatalog, QualifiedTableName, RelationInfo, SnappyStoreHiveCatalog}
import org.apache.spark.sql.sources.JdbcExtendedUtils.quotedName
import org.apache.spark.sql.sources._
import org.apache.spark.sql.store.{CodeGeneration, StoreUtils}
import org.apache.spark.sql.types.StructType
import org.apache.spark.{Logging, Partition}

/**
 * This class acts as a DataSource provider for column format tables provided Snappy.
 * It uses GemFireXD as actual datastore to physically locate the tables.
 * Column tables can be used for storing data in columnar compressed format.
 * A example usage is given below.
 *
 * val data = Seq(Seq(1, 2, 3), Seq(7, 8, 9), Seq(9, 2, 3), Seq(4, 2, 3), Seq(5, 6, 7))
 * val rdd = sc.parallelize(data, data.length).map(s => new Data(s(0), s(1), s(2)))
 * val dataDF = snc.createDataFrame(rdd)
 * snc.createTable(tableName, "column", dataDF.schema, props)
 * dataDF.write.insertInto(tableName)
 *
 * This provider scans underlying tables in parallel and is aware of the data partition.
 * It does not introduces a shuffle if simple table query is fired.
 * One can insert a single or multiple rows into this table as well
 * as do a bulk insert by a Spark DataFrame.
 * Bulk insert example is shown above.
 */
abstract class BaseColumnFormatRelation(
    _table: String,
    _provider: String,
    _mode: SaveMode,
    _userSchema: StructType,
    val schemaExtensions: String,
    val ddlExtensionForShadowTable: String,
    _origOptions: Map[String, String],
    _externalStore: ExternalStore,
    val partitioningColumns: Seq[String],
    _context: SQLContext)
    extends JDBCAppendableRelation(_table, _provider, _mode, _userSchema,
      _origOptions, _externalStore, _context)
    with PartitionedDataSourceScan
    with RowInsertableRelation
    with MutableRelation {


  override def toString: String = s"${getClass.getSimpleName}[$table]"

  override val connectionType: ConnectionType.Value =
    ExternalStoreUtils.getConnectionType(dialect)

  lazy val rowInsertStr: String = JdbcExtendedUtils.getInsertOrPutString(
    resolvedName, schema, putInto = false)

  @transient override lazy val region: PartitionedRegion =
    Misc.getRegionForTable(resolvedName, true).asInstanceOf[PartitionedRegion]

  def getColumnBatchStatistics(schema: Seq[AttributeReference]): PartitionStatistics = {
    new PartitionStatistics(schema)
  }

  @transient
  lazy val clusterMode: ClusterMode = SnappyContext.getClusterMode(
    _context.sparkContext)

  @transient
  lazy val relInfo: RelationInfo = {
    clusterMode match {
      case ThinClientConnectorMode(_, _) =>
        val catalog = _context.sparkSession.sessionState.catalog.asInstanceOf[ConnectorCatalog]
        catalog.getCachedRelationInfo(catalog.newQualifiedTableName(table))
      case _ =>
        RelationInfo(numBuckets, isPartitioned, partitionColumns, Array.empty[String],
          Array.empty[String], Array.empty[Partition], -1)
    }
  }

  @transient
  override lazy val (numBuckets, isPartitioned) = {
    clusterMode match {
      case ThinClientConnectorMode(_, _) => (relInfo.numBuckets, relInfo.isPartitioned)
      case _ => (region.getTotalNumberOfBuckets, true)
    }
  }

  override def partitionColumns: Seq[String] = {
    partitioningColumns
  }

  override private[sql] lazy val externalColumnTableName: String =
    ColumnFormatRelation.columnBatchTableName(table,
      Some(() => sqlContext.sparkSession.asInstanceOf[SnappySession]))

  override def scanTable(tableName: String, requiredColumns: Array[String],
<<<<<<< HEAD
      filters: Array[Expression], _ignore: => Int): RDD[Any] = {
=======
      filters: Array[Expression], _ignore: => Int): (RDD[Any], Array[Int]) = {
>>>>>>> e4594d94

    // this will yield partitioning column ordered Array of Expression (Literals/ParamLiterals).
    // RDDs needn't have to care for orderless hashing scheme at invocation point.
    val (pruningExpressions, fields) = partitionColumns.map { pc =>
      filters.collectFirst {
<<<<<<< HEAD
          case EqualTo(a: Attribute, v) if LiteralValue.isConstant(v) &&
              pc.equalsIgnoreCase(a.name) => (v, schema(a.name))
          case EqualTo(v, a: Attribute) if LiteralValue.isConstant(v) &&
              pc.equalsIgnoreCase(a.name) => (v, schema(a.name))
          case EqualNullSafe(a: Attribute, v) if LiteralValue.isConstant(v) &&
              pc.equalsIgnoreCase(a.name) => (v, schema(a.name))
          case EqualNullSafe(v, a: Attribute) if LiteralValue.isConstant(v) &&
=======
          case EqualTo(a: Attribute, v) if TokenLiteral.isConstant(v) &&
              pc.equalsIgnoreCase(a.name) => (v, schema(a.name))
          case EqualTo(v, a: Attribute) if TokenLiteral.isConstant(v) &&
              pc.equalsIgnoreCase(a.name) => (v, schema(a.name))
          case EqualNullSafe(a: Attribute, v) if TokenLiteral.isConstant(v) &&
              pc.equalsIgnoreCase(a.name) => (v, schema(a.name))
          case EqualNullSafe(v, a: Attribute) if TokenLiteral.isConstant(v) &&
>>>>>>> e4594d94
              pc.equalsIgnoreCase(a.name) => (v, schema(a.name))
      }
    }.filter(_.nonEmpty).map(_.get).unzip

    val pcFields = StructType(fields).toAttributes
    val mutableRow = new SpecificInternalRow(pcFields.map(_.dataType))
    val bucketIdGeneration = UnsafeProjection.create(
      HashPartitioning(pcFields, numBuckets)
          .partitionIdExpression :: Nil, pcFields)

    def prunePartitions: Int = {
      if (pruningExpressions.nonEmpty &&
          // verify all the partition columns are provided as filters
          pruningExpressions.length == partitioningColumns.length) {
        pruningExpressions.zipWithIndex.foreach { case (e, i) =>
          mutableRow(i) = e.eval(null)
        }
        bucketIdGeneration(mutableRow).getInt(0)
      } else {
        -1
      }
    }

    // note: filters is expected to be already split by CNF.
    // see PhysicalScan#unapply
    super.scanTable(externalColumnTableName, requiredColumns, filters, prunePartitions)
  }

  override def unhandledFilters(filters: Seq[Expression]): Seq[Expression] = filters

  override def buildUnsafeScan(requiredColumns: Array[String],
      filters: Array[Expression]): (RDD[Any], Seq[RDD[InternalRow]]) = {
    // Remove the update/delete key columns from RDD requiredColumns.
    // These will be handled by the ColumnTableScan directly.
    val columns = requiredColumns.filter(!_.startsWith(ColumnDelta.mutableKeyNamePrefix))
    val (rdd, projection) = scanTable(table, columns, filters, -1)
    val partitionEvaluator = rdd match {
      case c: ColumnarStorePartitionedRDD => c.getPartitionEvaluator
      case s => s.asInstanceOf[SmartConnectorColumnRDD].getPartitionEvaluator
    }
    // select the rowId from row buffer for update/delete keys
    val numColumns = columns.length
    val rowBufferColumns = if (numColumns < requiredColumns.length) {
      val newColumns = java.util.Arrays.copyOf(columns, numColumns + 1)
      newColumns(numColumns) = StoreUtils.ROWID_COLUMN_NAME
      newColumns
    } else columns
    val zipped = buildRowBufferRDD(partitionEvaluator, rowBufferColumns, filters,
      useResultSet = true, projection).zipPartitions(rdd) { (leftItr, rightItr) =>
      Iterator[Any](leftItr, rightItr)
    }
    (zipped, Nil)
  }


  def buildUnsafeScanForSampledRelation(requiredColumns: Array[String],
      filters: Array[Expression]): (RDD[Any], RDD[Any],
      Seq[RDD[InternalRow]]) = {
    val (rdd, projection) = scanTable(table, requiredColumns, filters, -1)
    val rowRDD = buildRowBufferRDD(() => rdd.partitions, requiredColumns, filters,
      useResultSet = true, projection)
    (rdd.asInstanceOf[RDD[Any]], rowRDD.asInstanceOf[RDD[Any]], Nil)
  }

  def buildRowBufferRDD(partitionEvaluator: () => Array[Partition],
      requiredColumns: Array[String], filters: Array[Expression],
<<<<<<< HEAD
      useResultSet: Boolean): RDD[Any] = {
=======
      useResultSet: Boolean, projection: Array[Int]): RDD[Any] = {
>>>>>>> e4594d94
    val session = sqlContext.sparkSession.asInstanceOf[SnappySession]
    connectionType match {
      case ConnectionType.Embedded =>
        new RowFormatScanRDD(
          session,
          resolvedName,
          isPartitioned,
          requiredColumns,
          pushProjections = false,
          useResultSet = useResultSet,
          connProperties,
          Array.empty[Expression],
          // use same partitions as the column store (SNAP-1083)
          partitionEvaluator,
          commitTx = false, delayRollover, projection)
      case _ =>
        new SmartConnectorRowRDD(
          session,
          resolvedName,
          isPartitioned,
          requiredColumns,
          connProperties,
          filters,
          // use same partitions as the column store (SNAP-1083)
          partitionEvaluator,
          relInfo.embdClusterRelDestroyVersion,
          _commitTx = false, delayRollover)
    }
  }

  private def partitionExpressions(relation: LogicalRelation) = {
    // use case-insensitive resolution since partitioning columns during
    // creation could be using the same as opposed to during insert
    partitionColumns.map(colName =>
      relation.resolveQuoted(colName, analysis.caseInsensitiveResolution)
          .getOrElse(throw new AnalysisException(
            s"""Cannot resolve column "$colName" among (${relation.output})""")))
  }

  override def getInsertPlan(relation: LogicalRelation,
      child: SparkPlan): SparkPlan = {
    new ColumnInsertExec(child, partitionColumns, partitionExpressions(relation),
      this, externalColumnTableName)
  }

  override def getKeyColumns: Seq[String] = {
    // add partitioning columns for row buffer updates

    // always use case-insensitive analysis for partitioning columns
    // since table creation can use case-insensitive in creation
    partitioningColumns.map(Utils.toUpperCase) ++ ColumnDelta.mutableKeyNames
  }

  /**
   * Get a spark plan to update rows in the relation. The result of SparkPlan
   * execution should be a count of number of updated rows.
   */
  override def getUpdatePlan(relation: LogicalRelation, child: SparkPlan,
      updateColumns: Seq[Attribute], updateExpressions: Seq[Expression],
      keyColumns: Seq[Attribute]): SparkPlan = {
    ColumnUpdateExec(child, externalColumnTableName, partitionColumns,
      partitionExpressions(relation), numBuckets, isPartitioned, schema, externalStore, this,
      updateColumns, updateExpressions, keyColumns, connProperties, onExecutor = false)
  }

  /**
   * Get a spark plan to delete rows the relation. The result of SparkPlan
   * execution should be a count of number of updated rows.
   */
  override def getDeletePlan(relation: LogicalRelation, child: SparkPlan,
      keyColumns: Seq[Attribute]): SparkPlan = {
    ColumnDeleteExec(child, externalColumnTableName, partitionColumns,
      partitionExpressions(relation), numBuckets, isPartitioned, schema, externalStore,
      this, keyColumns, connProperties, onExecutor = false)
  }

  /**
   * Insert a sequence of rows into the table represented by this relation.
   *
   * @param rows the rows to be inserted
   * @return number of rows inserted
   */
  override def insert(rows: Seq[Row]): Int = {
    val numRows = rows.length
    if (numRows == 0) {
      throw new IllegalArgumentException(
        "ColumnFormatRelation.insert: no rows provided")
    }
    val connProps = connProperties.connProps
    val batchSize = connProps.getProperty("batchsize", "1000").toInt
    // use bulk insert directly into column store for large number of rows
    if (numRows > (batchSize * numBuckets)) {
      JdbcExtendedUtils.bulkInsertOrPut(rows, sqlContext.sparkSession, schema,
        resolvedName, putInto = false)
    } else {
      // insert into the row buffer
      val connection = ConnectionPool.getPoolConnection(table, dialect,
        connProperties.poolProps, connProps, connProperties.hikariCP)
      try {
        val stmt = connection.prepareStatement(rowInsertStr)
        val result = CodeGeneration.executeUpdate(table, stmt,
          rows, numRows > 1, batchSize, schema.fields, dialect)
        stmt.close()
        result
      } finally {
        connection.commit()
        connection.close()
      }
    }
  }

  // truncate both actual and shadow table
  override def truncate(): Unit = writeLock {
    try {
      externalStore.tryExecute(externalColumnTableName) { conn =>
        JdbcExtendedUtils.truncateTable(conn, externalColumnTableName, dialect)
      }
    } finally {
      externalStore.tryExecute(table) { conn =>
        JdbcExtendedUtils.truncateTable(conn, table, dialect)
      }
    }
  }

  /**
   * Destroy and cleanup this relation. It may include, but not limited to,
   * dropping the external table that this relation represents.
   */
  override def destroy(ifExists: Boolean): Unit = {
    // use a non-pool connection for operations
    val conn = connFactory()
    try {
      // clean up the connection pool and caches
      StoreUtils.removeCachedObjects(sqlContext, table)
    } finally {
      try {
        try {
          JdbcExtendedUtils.dropTable(conn, externalColumnTableName,
            dialect, sqlContext, ifExists)
        } finally {
          JdbcExtendedUtils.dropTable(conn, table, dialect, sqlContext,
            ifExists)
        }
      } finally {
        conn.commit()
        conn.close()
      }
    }
  }

  override def createTable(mode: SaveMode): Unit = {
    val conn = connFactory()
    try {
      tableExists = JdbcExtendedUtils.tableExists(table, conn,
        dialect, sqlContext)

      if (tableExists) {
        mode match {
          case SaveMode.Ignore =>
//            dialect match {
//              case GemFireXDDialect =>
//                GemFireXDDialect.initializeTable(table,
//                  sqlContext.conf.caseSensitiveAnalysis, conn)
//                GemFireXDDialect.initializeTable(externalColumnTableName,
//                  sqlContext.conf.caseSensitiveAnalysis, conn)
//              case _ => // Do nothing
//            }
            return
          case SaveMode.ErrorIfExists =>
            // sys.error(s"Table $table already exists.") TODO: Why so?
            return
          case _ => // Ignore
        }
      }
    } finally {
      conn.commit()
      conn.close()
    }
    createActualTables(table, externalStore)
  }

  /**
   * Table definition: create table columnTable (
   *  id varchar(36) not null, partitionId integer, numRows integer not null, data blob)
   * For a table with n columns, there will be n+1 region entries. A base entry and one entry
   * each for a column. The data column for the base entry will contain the stats.
   * id for the base entry would be the uuid while for column entries it would be uuid_colName.
   */
  override def createExternalTableForColumnBatches(tableName: String,
      externalStore: ExternalStore): Unit = {
    require(tableName != null && tableName.length > 0,
      "createExternalTableForColumnBatches: expected non-empty table name")

    val (primaryKey, partitionStrategy, concurrency) = dialect match {
      // The driver if not a loner should be an accessor only
      case _: JdbcExtendedDialect =>
        (s"constraint ${quotedName(tableName + "_partitionCheck")} check (partitionId >= 0), " +
            "primary key (uuid, partitionId, columnIndex)",
            // d.getPartitionByClause("partitionId"),
            s"PARTITIONER '${classOf[ColumnPartitionResolver].getName}'",
            "  ENABLE CONCURRENCY CHECKS ")
      case _ => ("primary key (uuid)", "", "")
    }
    val colocationClause = s"COLOCATE WITH (${quotedName(table)})"
    val encoderClause = s"ENCODER '${classOf[ColumnFormatEncoder].getName}'"

    // if the numRows or other columns are ever changed here, then change
    // the hardcoded positions in insert and PartitionedPhysicalRDD.CT_*
    createTable(externalStore,
      s"""create table ${quotedName(tableName)} (uuid bigint not null,
        partitionId integer, columnIndex integer, data blob, $primaryKey)
        $partitionStrategy $colocationClause $encoderClause
        $concurrency $ddlExtensionForShadowTable""",
      tableName, dropIfExists = false)
  }

  // TODO: Suranjan make sure that this table doesn't evict to disk by
  // setting some property, may be MemLRU?
  private def createActualTables(tableName: String,
      externalStore: ExternalStore): Unit = {
    // Create the table if the table didn't exist.
    var conn: Connection = null
    try {
      conn = connFactory()
      val tableExists = JdbcExtendedUtils.tableExists(tableName, conn,
        dialect, sqlContext)
      if (!tableExists) {
        val sql =
          s"CREATE TABLE ${quotedName(tableName)} $schemaExtensions ENABLE CONCURRENCY CHECKS"
        val pass = connProperties.connProps.remove(com.pivotal.gemfirexd.Attribute.PASSWORD_ATTR)
        logInfo(s"Applying DDL (url=${connProperties.url}; " +
            s"props=${connProperties.connProps}): $sql")
        if (pass != null) {
          connProperties.connProps.setProperty(com.pivotal.gemfirexd.Attribute.PASSWORD_ATTR,
            pass.asInstanceOf[String])
        }
        JdbcExtendedUtils.executeUpdate(sql, conn)
        dialect match {
          case d: JdbcExtendedDialect => d.initializeTable(tableName,
            sqlContext.conf.caseSensitiveAnalysis, conn)
        }
        createExternalTableForColumnBatches(externalColumnTableName,
          externalStore)
      }
    } catch {
      case sqle: java.sql.SQLException =>
        if (sqle.getMessage.contains("No suitable driver found")) {
          throw new java.sql.SQLException(s"${sqle.getMessage}\n" +
              "Ensure that the 'driver' option is set appropriately and " +
              "the driver jars available (--jars option in spark-submit).",
            sqle.getSQLState)
        } else {
          throw sqle
        }
    } finally {
      if (conn != null) {
        conn.commit()
        conn.close()
      }
    }
  }

  /**
   * Execute a DML SQL and return the number of rows affected.
   */
  override def executeUpdate(sql: String): Int = {
    val connection = ConnectionPool.getPoolConnection(table, dialect,
      connProperties.poolProps, connProperties.connProps,
      connProperties.hikariCP)
    try {
      val stmt = connection.prepareStatement(sql)
      val result = stmt.executeUpdate()
      stmt.close()
      result
    } finally {
      connection.commit()
      connection.close()
    }
  }

  override def flushRowBuffer(): Unit = {
    val sc = sqlContext.sparkContext
    SnappyContext.getClusterMode(sc) match {
      case SnappyEmbeddedMode(_, _) | LocalMode(_, _) =>
        // force flush all the buckets into the column store
        Utils.mapExecutors[Unit](sc, () => {
          GfxdSystemProcedures.flushLocalBuckets(resolvedName, true)
          Iterator.empty
        })
        GfxdSystemProcedures.flushLocalBuckets(resolvedName, true)
      case _ =>
    }
  }
}

class ColumnFormatRelation(
    _table: String,
    _provider: String,
    _mode: SaveMode,
    _userSchema: StructType,
    _schemaExtensions: String,
    _ddlExtensionForShadowTable: String,
    _origOptions: Map[String, String],
    _externalStore: ExternalStore,
    _partitioningColumns: Seq[String],
    _context: SQLContext)
  extends BaseColumnFormatRelation(
    _table,
    _provider,
    _mode,
    _userSchema,
    _schemaExtensions,
    _ddlExtensionForShadowTable,
    _origOptions,
    _externalStore,
    _partitioningColumns,
    _context)
  with ParentRelation with DependentRelation with BulkPutRelation {
  val tableOptions = new CaseInsensitiveMutableHashMap(_origOptions)

  override def withKeyColumns(relation: LogicalRelation,
      keyColumns: Seq[String]): LogicalRelation = {
    // keyColumns should match the key fields required for update/delete
    if (keyColumns.takeRight(4) != ColumnDelta.mutableKeyNames) {
      throw new IllegalStateException(s"Unexpected keyColumns=$keyColumns, " +
          s"required=${ColumnDelta.mutableKeyNames}")
    }
    val cr = relation.relation.asInstanceOf[ColumnFormatRelation]
    val schema = StructType(cr.schema ++ ColumnDelta.mutableKeyFields)
    val newRelation = new ColumnFormatRelation(cr.table, cr.provider,
      cr.mode, schema, cr.schemaExtensions, cr.ddlExtensionForShadowTable,
      cr.origOptions, cr.externalStore, cr.partitioningColumns, cr.sqlContext)
    newRelation.delayRollover = true
    relation.copy(relation = newRelation,
      expectedOutputAttributes = Some(relation.output ++ ColumnDelta.mutableKeyAttributes))
  }

  override def addDependent(dependent: DependentRelation,
      catalog: SnappyStoreHiveCatalog): Boolean =
    DependencyCatalog.addDependent(table, dependent.name)

  override def removeDependent(dependent: DependentRelation,
      catalog: SnappyStoreHiveCatalog): Boolean =
    DependencyCatalog.removeDependent(table, dependent.name)

  override def dropIndex(indexIdent: QualifiedTableName,
      tableIdent: QualifiedTableName,
      ifExists: Boolean): Unit = {
    val snappySession = sqlContext.sparkSession.asInstanceOf[SnappySession]
    snappySession.sessionState.catalog.removeDependentRelation(tableIdent, indexIdent)
    // Remove the actual index
    snappySession.dropTable(indexIdent, ifExists)
  }

  override def getDependents(
      catalog: SnappyStoreHiveCatalog): Seq[String] =
    DependencyCatalog.getDependents(table)

  override def recoverDependentRelations(properties: Map[String, String]): Unit = {
    var dependentRelations: Array[String] = Array()
    if (properties.get(ExternalStoreUtils.DEPENDENT_RELATIONS).isDefined) {
      dependentRelations = properties(ExternalStoreUtils.DEPENDENT_RELATIONS).split(",")
    }

    val snappySession = sqlContext.sparkSession.asInstanceOf[SnappySession]
    val sncCatalog = snappySession.sessionState.catalog
    dependentRelations.foreach(rel => {
      val dr = sncCatalog.lookupRelation(sncCatalog.newQualifiedTableName(rel)) match {
        case LogicalRelation(r: DependentRelation, _, _) => r
      }
      addDependent(dr, sncCatalog)
    })

  }

  /**
   * Index table is same as the column table apart from how it is
   * partitioned and colocated. Add GEM_PARTITION_BY and GEM_COLOCATE_WITH
   * clause in its options. Also add GEM_INDEXED_TABLE parameter to
   * indicate that this is an index table.
   */
  private def createIndexTable(indexIdent: QualifiedTableName,
      tableIdent: QualifiedTableName,
      tableRelation: JDBCAppendableRelation,
      indexColumns: Map[String, Option[SortDirection]],
      options: Map[String, String]): DataFrame = {


    val parameters = new CaseInsensitiveMutableHashMap(options)
    val snappySession = sqlContext.sparkSession.asInstanceOf[SnappySession]
    val indexTblName = snappySession.getIndexTable(indexIdent).toString()
    val tempOptions = tableRelation.origOptions.filterNot(pair => {
      pair._1.equalsIgnoreCase(StoreUtils.PARTITION_BY) ||
          pair._1.equalsIgnoreCase(StoreUtils.COLOCATE_WITH) ||
          pair._1.equalsIgnoreCase(JdbcExtendedUtils.DBTABLE_PROPERTY) ||
          pair._1.equalsIgnoreCase(ExternalStoreUtils.INDEX_NAME)
    }) + (StoreUtils.PARTITION_BY -> indexColumns.keys.mkString(",")) +
        (StoreUtils.GEM_INDEXED_TABLE -> tableIdent.toString) +
        (JdbcExtendedUtils.DBTABLE_PROPERTY -> indexTblName)

    val indexOptions = parameters.get(StoreUtils.COLOCATE_WITH) match {
      case Some(value) =>
        val catalog = snappySession.sessionCatalog
        val colocateWith = {
          val colocationTable = catalog.newQualifiedTableName(value)
          if (catalog.tableExists(colocationTable)) {
            value
          } else {
            val idx = snappySession.getIndexTable(colocationTable)
            if (catalog.tableExists(idx)) {
              idx.toString
            } else {
              throw new AnalysisException(
                s"Could not find colocation table $colocationTable in catalog")
            }
          }
        }
        tempOptions + (StoreUtils.COLOCATE_WITH -> colocateWith)
      case _ => tempOptions
    }

    snappySession.createTable(
      indexTblName,
      "column",
      tableRelation.schema,
      indexOptions)
  }

  override def createIndex(indexIdent: QualifiedTableName,
      tableIdent: QualifiedTableName,
      indexColumns: Map[String, Option[SortDirection]],
      options: Map[String, String]): Unit = {

    val snappySession = sqlContext.sparkSession.asInstanceOf[SnappySession]
    createIndexTable(indexIdent, tableIdent, this, indexColumns, options)
    // Main table is updated to store the index information in it. We could have instead used
    // createIndex method of HiveClient to do this. But, there were two main issues:
    // a. Schema needs to be added to the HiveTable to supply indexedCols while creating
    // the index. But, when schema is added to the HiveTable object, it throws a foreign
    // key constraint failure on the serdes table. Need to look into this.
    // b. The bigger issue is that the createIndex needs an indexTable for creating this
    // index. Also, there are multiple things (like implementing HiveIndexHandler)
    // that are hive specific and can create issues for us from maintenance perspective
    try {
      snappySession.sessionState.catalog.addDependentRelation(
        tableIdent, snappySession.getIndexTable(indexIdent))

      val df = Dataset.ofRows(snappySession,
        snappySession.sessionCatalog.lookupRelation(tableIdent))

      // SB: Now populate the index table from base table.
      df.write.insertInto(snappySession.getIndexTable(indexIdent).toString())
    } catch {
      case NonFatal(e) =>
        snappySession.dropTable(indexIdent, ifExists = true)
        throw e
    }
  }

  /** Base table of this relation. */
  override def baseTable: Option[String] = tableOptions.get(StoreUtils.COLOCATE_WITH)

  /** Name of this relation in the catalog. */
  override def name: String = table

  /**
    * Get a spark plan for puts. If the row is already present, it gets updated
    * otherwise it gets inserted into the table represented by this relation.
    * The result of SparkPlan execution should be a count of number of rows put.
    */
  override def getPutPlan(insertPlan: SparkPlan, updatePlan: SparkPlan): SparkPlan = {
    ColumnPutIntoExec(insertPlan, updatePlan)
  }

  override def getPutKeys: Option[Seq[String]] = {
    val keys = _origOptions.get(ExternalStoreUtils.KEY_COLUMNS)
    keys match {
      case Some(x) => Some(x.split(",").map(s => s.trim).toSeq)
      case None => None
    }
  }
}

/**
 * Currently this is same as ColumnFormatRelation but has kept it as a separate class
 * to allow adding of any index specific functionality in future.
 */
class IndexColumnFormatRelation(
    _table: String,
    _provider: String,
    _mode: SaveMode,
    _userSchema: StructType,
    _schemaExtensions: String,
    _ddlExtensionForShadowTable: String,
    _origOptions: Map[String, String],
    _externalStore: ExternalStore,
    _partitioningColumns: Seq[String],
    _context: SQLContext,
    baseTableName: String)
    extends BaseColumnFormatRelation(
      _table,
      _provider,
      _mode,
      _userSchema,
      _schemaExtensions,
      _ddlExtensionForShadowTable,
      _origOptions,
      _externalStore,
      _partitioningColumns,
      _context)
        with DependentRelation {

  override def baseTable: Option[String] = Some(baseTableName)

  override def name: String = _table

  override def withKeyColumns(relation: LogicalRelation,
      keyColumns: Seq[String]): LogicalRelation = {
    val cr = relation.relation.asInstanceOf[IndexColumnFormatRelation]
    val schema = StructType(cr.schema ++ ColumnDelta.mutableKeyFields)
    val newRelation = new IndexColumnFormatRelation(cr.table, cr.provider,
      cr.mode, schema, cr.schemaExtensions, cr.ddlExtensionForShadowTable, cr.origOptions,
      cr.externalStore, cr.partitioningColumns, cr.sqlContext, baseTableName)
    newRelation.delayRollover = true
    relation.copy(relation = newRelation,
      expectedOutputAttributes = Some(relation.output ++ ColumnDelta.mutableKeyAttributes))
  }

  def getBaseTableRelation: ColumnFormatRelation = {
    val catalog = sqlContext.sparkSession.asInstanceOf[SnappySession].sessionCatalog
    catalog.lookupRelation(catalog.newQualifiedTableName(baseTableName)) match {
      case LogicalRelation(cr: ColumnFormatRelation, _, _) =>
        cr
      case _ =>
        throw new UnsupportedOperationException("Index scan other than Column table unsupported")
    }
  }

}

object ColumnFormatRelation extends Logging with StoreCallback {

  type IndexUpdateStruct = ((PreparedStatement, InternalRow) => Int, PreparedStatement)

  final def columnBatchTableName(table: String,
      session: Option[() => SnappySession] = None): String = {
    val (schema, tableName) = JdbcExtendedUtils.getTableWithSchema(table, null, session)
    schema + '.' + Constant.SHADOW_SCHEMA_NAME_WITH_SEPARATOR +
        tableName + Constant.SHADOW_TABLE_SUFFIX
  }

  final def getTableName(columnBatchTableName: String): String =
    GemFireContainer.getRowBufferTableName(columnBatchTableName)

  final def isColumnTable(tableName: String): Boolean = {
    tableName.contains(Constant.SHADOW_SCHEMA_NAME_WITH_PREFIX) &&
        tableName.endsWith(Constant.SHADOW_TABLE_SUFFIX)
  }

  def getIndexUpdateStruct(indexEntry: ExternalTableMetaData,
      connectedExternalStore: ConnectedExternalStore):
  ColumnFormatRelation.IndexUpdateStruct = {
    assert(indexEntry.dml.nonEmpty)
    val rowInsertStr = indexEntry.dml
    (CodeGeneration.getGeneratedIndexStatement(indexEntry.entityName,
      indexEntry.schema.asInstanceOf[StructType],
      indexEntry.externalStore.asInstanceOf[ExternalStore].connProperties.dialect),
        connectedExternalStore.conn.prepareStatement(rowInsertStr))
  }
}

final class DefaultSource extends SchemaRelationProvider
    with CreatableRelationProvider with DataSourceRegister {

  override def shortName(): String = SnappyParserConsts.COLUMN_SOURCE

  def createRelation(sqlContext: SQLContext, mode: SaveMode,
      options: Map[String, String], specifiedSchema: StructType): JDBCAppendableRelation = {

    val parameters = new CaseInsensitiveMutableHashMap(options)

    // hive metastore is case-insensitive so table name is always upper-case
    val table = Utils.toUpperCase(ExternalStoreUtils.removeInternalProps(parameters))
    val partitions = ExternalStoreUtils.getAndSetTotalPartitions(
      Some(sqlContext.sparkContext), parameters, forManagedTable = true)
    val tableOptions = new CaseInsensitiveMap(parameters.toMap)
    val parametersForShadowTable = new CaseInsensitiveMutableHashMap(parameters)

    val partitioningColumns = StoreUtils.getPartitioningColumns(parameters)
    // change the schema to use VARCHAR for StringType for partitioning columns
    // so that the row buffer table can use it as part of primary key
    val (primaryKeyClause, stringPKCols) = StoreUtils.getPrimaryKeyClause(
      parameters, specifiedSchema, sqlContext)
    val schema = if (stringPKCols.isEmpty) specifiedSchema
    else {
      StructType(specifiedSchema.map { field =>
        if (stringPKCols.contains(field)) {
          field.copy(metadata = Utils.varcharMetadata(Constant.MAX_VARCHAR_SIZE,
            field.metadata))
        } else field
      })
    }

    val ddlExtension = StoreUtils.ddlExtensionString(parameters,
      isRowTable = false, isShadowTable = false)

    val ddlExtensionForShadowTable = StoreUtils.ddlExtensionString(
      parametersForShadowTable, isRowTable = false, isShadowTable = true)

    // val dependentRelations = parameters.remove(ExternalStoreUtils.DEPENDENT_RELATIONS)
    val connProperties = ExternalStoreUtils.validateAndGetAllProps(
      Some(sqlContext.sparkSession), parameters)

    StoreUtils.validateConnProps(parameters)

    val schemaString = JdbcExtendedUtils.schemaString(schema,
      connProperties.dialect)
    val schemaExtension = if (schemaString.length > 0) {
      val temp = schemaString.substring(0, schemaString.length - 1).
          concat(s", ${StoreUtils.ROWID_COLUMN_DEFINITION}, $primaryKeyClause )")
      s"$temp $ddlExtension"
    } else {
      s"$schemaString $ddlExtension"
    }

    var success = false
    val catalog = sqlContext.sparkSession.asInstanceOf[SnappySession].sessionCatalog
    val qualifiedTableName = catalog.newQualifiedTableName(table)
    val tableName = qualifiedTableName.toString
    val externalStore = new JDBCSourceAsColumnarStore(connProperties,
      partitions, tableName, schema)

    // create an index relation if it is an index table
    val baseTable = parameters.get(StoreUtils.GEM_INDEXED_TABLE)
    val relation = baseTable match {
      case Some(btable) => new IndexColumnFormatRelation(
        tableName,
        getClass.getCanonicalName,
        mode,
        schema,
        schemaExtension,
        ddlExtensionForShadowTable,
        tableOptions,
        externalStore,
        partitioningColumns,
        sqlContext,
        btable)
      case None => new ColumnFormatRelation(
        tableName,
        getClass.getCanonicalName,
        mode,
        schema,
        schemaExtension,
        ddlExtensionForShadowTable,
        tableOptions,
        externalStore,
        partitioningColumns,
        sqlContext)
    }
    val isRelationforSample = parameters.get(ExternalStoreUtils.RELATION_FOR_SAMPLE)
        .exists(_.toBoolean)

    try {
      relation.createTable(mode)
      if (!isRelationforSample) {
        catalog.registerDataSourceTable(qualifiedTableName, Some(relation.schema),
          partitioningColumns.toArray,
          classOf[execution.columnar.impl.DefaultSource].getCanonicalName,
          tableOptions, Some(relation))
      }
      success = true
      relation
    } finally {
      if (!success && !relation.tableExists) {
        // destroy the relation
        relation.destroy(ifExists = true)
      }
    }
  }

  override def createRelation(sqlContext: SQLContext,
      options: Map[String, String], schema: StructType): JDBCAppendableRelation = {

    val allowExisting = options.get(JdbcExtendedUtils
        .ALLOW_EXISTING_PROPERTY).exists(_.toBoolean)
    val mode = if (allowExisting) SaveMode.Ignore else SaveMode.ErrorIfExists

    createRelation(sqlContext, mode, options, schema)
  }

  override def createRelation(sqlContext: SQLContext, mode: SaveMode,
      options: Map[String, String], data: DataFrame): JDBCAppendableRelation = {
    val catalog = sqlContext.sparkSession.asInstanceOf[SnappySession].sessionCatalog
    val relation = createRelation(sqlContext, mode, options,
      catalog.normalizeSchema(data.schema))
    var success = false
    try {
      relation.insert(data, mode == SaveMode.Overwrite)
      success = true
      relation
    } finally {
      if (!success && !relation.tableExists) {
        val catalog = sqlContext.sparkSession.asInstanceOf[SnappySession].sessionCatalog
        catalog.unregisterDataSourceTable(catalog.newQualifiedTableName(relation.table),
          Some(relation))
        // destroy the relation
        relation.destroy(ifExists = true)
      }
    }
  }
}<|MERGE_RESOLUTION|>--- conflicted
+++ resolved
@@ -28,11 +28,7 @@
 
 import org.apache.spark.rdd.RDD
 import org.apache.spark.sql._
-<<<<<<< HEAD
-import org.apache.spark.sql.catalyst.expressions.{Attribute, AttributeReference, EqualNullSafe, EqualTo, Expression, LiteralValue, SortDirection, SpecificInternalRow, UnsafeProjection}
-=======
 import org.apache.spark.sql.catalyst.expressions.{Attribute, AttributeReference, EqualNullSafe, EqualTo, Expression, SortDirection, SpecificInternalRow, TokenLiteral, UnsafeProjection}
->>>>>>> e4594d94
 import org.apache.spark.sql.catalyst.plans.physical.HashPartitioning
 import org.apache.spark.sql.catalyst.util.CaseInsensitiveMap
 import org.apache.spark.sql.catalyst.{InternalRow, analysis}
@@ -133,25 +129,12 @@
       Some(() => sqlContext.sparkSession.asInstanceOf[SnappySession]))
 
   override def scanTable(tableName: String, requiredColumns: Array[String],
-<<<<<<< HEAD
-      filters: Array[Expression], _ignore: => Int): RDD[Any] = {
-=======
       filters: Array[Expression], _ignore: => Int): (RDD[Any], Array[Int]) = {
->>>>>>> e4594d94
 
     // this will yield partitioning column ordered Array of Expression (Literals/ParamLiterals).
     // RDDs needn't have to care for orderless hashing scheme at invocation point.
     val (pruningExpressions, fields) = partitionColumns.map { pc =>
       filters.collectFirst {
-<<<<<<< HEAD
-          case EqualTo(a: Attribute, v) if LiteralValue.isConstant(v) &&
-              pc.equalsIgnoreCase(a.name) => (v, schema(a.name))
-          case EqualTo(v, a: Attribute) if LiteralValue.isConstant(v) &&
-              pc.equalsIgnoreCase(a.name) => (v, schema(a.name))
-          case EqualNullSafe(a: Attribute, v) if LiteralValue.isConstant(v) &&
-              pc.equalsIgnoreCase(a.name) => (v, schema(a.name))
-          case EqualNullSafe(v, a: Attribute) if LiteralValue.isConstant(v) &&
-=======
           case EqualTo(a: Attribute, v) if TokenLiteral.isConstant(v) &&
               pc.equalsIgnoreCase(a.name) => (v, schema(a.name))
           case EqualTo(v, a: Attribute) if TokenLiteral.isConstant(v) &&
@@ -159,7 +142,6 @@
           case EqualNullSafe(a: Attribute, v) if TokenLiteral.isConstant(v) &&
               pc.equalsIgnoreCase(a.name) => (v, schema(a.name))
           case EqualNullSafe(v, a: Attribute) if TokenLiteral.isConstant(v) &&
->>>>>>> e4594d94
               pc.equalsIgnoreCase(a.name) => (v, schema(a.name))
       }
     }.filter(_.nonEmpty).map(_.get).unzip
@@ -226,11 +208,7 @@
 
   def buildRowBufferRDD(partitionEvaluator: () => Array[Partition],
       requiredColumns: Array[String], filters: Array[Expression],
-<<<<<<< HEAD
-      useResultSet: Boolean): RDD[Any] = {
-=======
       useResultSet: Boolean, projection: Array[Int]): RDD[Any] = {
->>>>>>> e4594d94
     val session = sqlContext.sparkSession.asInstanceOf[SnappySession]
     connectionType match {
       case ConnectionType.Embedded =>
