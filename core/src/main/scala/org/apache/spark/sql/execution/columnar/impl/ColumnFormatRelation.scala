--- conflicted
+++ resolved
@@ -38,11 +38,7 @@
 import org.apache.spark.sql.sources._
 import org.apache.spark.sql.store.{CodeGeneration, StoreUtils}
 import org.apache.spark.sql.types.StructType
-<<<<<<< HEAD
-import org.apache.spark.sql.{AnalysisException, DataFrame, Dataset, Row, SQLContext, SaveMode, SnappySession}
-=======
 import org.apache.spark.sql._
->>>>>>> f45e31eb
 
 /**
   * This class acts as a DataSource provider for column format tables provided Snappy.
@@ -345,13 +341,8 @@
     createTable(externalStore, s"create table $tableName (uuid varchar(36) " +
         "not null, partitionId integer, numRows integer not null, stats blob, " +
         schema.fields.map(structField => externalStore.columnPrefix +
-<<<<<<< HEAD
-            structField.name + " blob").mkString(", ") +
-        s", $primarykey) $partitionStrategy $colocationClause " +
-=======
         structField.name + " blob").mkString(", ") +
         s", $primaryKey) $partitionStrategy $colocationClause " +
->>>>>>> f45e31eb
         s" $concurrency $ddlExtensionForShadowTable",
       tableName, dropIfExists = false)
   }
