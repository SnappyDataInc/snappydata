/*
 * Copyright (c) 2016 SnappyData, Inc. All rights reserved.
 *
 * Licensed under the Apache License, Version 2.0 (the "License"); you
 * may not use this file except in compliance with the License. You
 * may obtain a copy of the License at
 *
 * http://www.apache.org/licenses/LICENSE-2.0
 *
 * Unless required by applicable law or agreed to in writing, software
 * distributed under the License is distributed on an "AS IS" BASIS,
 * WITHOUT WARRANTIES OR CONDITIONS OF ANY KIND, either express or
 * implied. See the License for the specific language governing
 * permissions and limitations under the License. See accompanying
 * LICENSE file.
 */
package org.apache.spark.sql.execution.columnar.impl

import java.sql.Connection

import org.apache.spark.sql.catalyst.expressions.SortDirection
import org.apache.spark.sql.execution.datasources.LogicalRelation

import scala.collection.mutable.ArrayBuffer

import com.gemstone.gemfire.distributed.internal.membership.InternalDistributedMember
import com.gemstone.gemfire.internal.cache.PartitionedRegion
import com.pivotal.gemfirexd.internal.engine.Misc

import org.apache.spark.rdd.RDD
import org.apache.spark.sql.catalyst.InternalRow
import org.apache.spark.sql.collection.{UUIDRegionKey, Utils}
import org.apache.spark.sql.execution.columnar.ExternalStoreUtils.CaseInsensitiveMutableHashMap
import org.apache.spark.sql.execution.columnar.{CachedBatch, ColumnarRelationProvider, ConnectionType, ExternalStore, ExternalStoreUtils, JDBCAppendableRelation}
import org.apache.spark.sql.execution.row.RowFormatScanRDD
import org.apache.spark.sql.execution.{ConnectionPool, PartitionedDataSourceScan}
import org.apache.spark.sql.hive.{QualifiedTableName, SnappyStoreHiveCatalog}
import org.apache.spark.sql.row.GemFireXDDialect
import org.apache.spark.sql.sources.{JdbcExtendedDialect, _}
import org.apache.spark.sql.store.{CodeGeneration, StoreInitRDD, StoreUtils}
import org.apache.spark.sql.types.StructType
import org.apache.spark.sql.{DataFrame, SQLContext, SaveMode, _}
import org.apache.spark.storage.BlockManagerId
import org.apache.spark.{Logging, Partition}

/**
 * This class acts as a DataSource provider for column format tables provided Snappy.
 * It uses GemFireXD as actual datastore to physically locate the tables.
 * Column tables can be used for storing data in columnar compressed format.
 * A example usage is given below.
 *
 * val data = Seq(Seq(1, 2, 3), Seq(7, 8, 9), Seq(9, 2, 3), Seq(4, 2, 3), Seq(5, 6, 7))
    val rdd = sc.parallelize(data, data.length).map(s => new Data(s(0), s(1), s(2)))
    val dataDF = snc.createDataFrame(rdd)
    snc.createTable(tableName, "column", dataDF.schema, props)
    dataDF.write.insertInto(tableName)

    This provider scans underlying tables in parallel and is aware of the data partition.
    It does not introduces a shuffle if simple table query is fired.
    One can insert a single or multiple rows into this table as well
    as do a bulk insert by a Spark DataFrame.
    Bulk insert example is shown above.
 */
class BaseColumnFormatRelation(
    _table: String,
    _provider: String,
    _mode: SaveMode,
    _userSchema: StructType,
    schemaExtensions: String,
    ddlExtensionForShadowTable: String,
    _origOptions: Map[String, String],
    _externalStore: ExternalStore,
    blockMap: Map[InternalDistributedMember, BlockManagerId],
    partitioningColumns: Seq[String],
    _context: SQLContext)
    extends JDBCAppendableRelation(
    _table,
    _provider,
    _mode,
    _userSchema,
    _origOptions,
    _externalStore,
    _context)
    with PartitionedDataSourceScan
    with RowInsertableRelation {

  override def toString: String = s"ColumnFormatRelation[$table]"

  val columnBatchSize = sqlContext.conf.columnBatchSize

  lazy val connectionType = ExternalStoreUtils.getConnectionType(dialect)

  private val resolvedName: String = externalStore.tryExecute(table, conn => {
    StoreUtils.lookupName(table, conn.getSchema)
  })

  val rowInsertStr = ExternalStoreUtils.getInsertStringWithColumnName(
    resolvedName, userSchema)

  override lazy val numPartitions: Int = {
    val region = Misc.getRegionForTable(resolvedName, true).
        asInstanceOf[PartitionedRegion]
    region.getTotalNumberOfBuckets
  }

  override def partitionColumns: Seq[String] = {
    connectionType match {
      case ConnectionType.Embedded => partitioningColumns
      // TODO: [sumedh] is the issue in comment below being tracked somewhere??
      case _ => Seq.empty[String] // Temporary fix till we fix Non-EMbededed join
    }
  }

  override def scanTable(tableName: String, requiredColumns: Array[String],
      filters: Array[Filter]): RDD[Row] = {
    super.scanTable(ColumnFormatRelation.cachedBatchTableName(tableName),
      requiredColumns, filters)
  }

  // TODO: Suranjan currently doesn't apply any filters.
  // will see that later.
  override def buildScan(requiredColumns: Array[String],
      filters: Array[Filter]): RDD[Row] = {
    val colRdd = scanTable(table, requiredColumns, filters)
    // TODO: Suranjan scanning over column rdd before row will make sure
    // that we don't have duplicates; we may miss some results though
    // [sumedh] In the absence of snapshot isolation, one option is to
    // use increasing cached batch IDs and note the IDs at the start, then
    // scan row buffer first and delay cached batch creation till that is done,
    // finally skipping any IDs greater than the noted ones.
    // However, with plans for mutability in column store (via row buffer) need
    // to re-think in any case and provide proper snapshot isolation in store.
    val zipped = connectionType match {
      case ConnectionType.Embedded =>
        val rowRdd = new RowFormatScanRDD(
          sqlContext.sparkContext,
          executorConnector,
          ExternalStoreUtils.pruneSchema(schemaFields, requiredColumns),
          table,
          requiredColumns,
          connProperties,
          filters,
          Array.empty[Partition],
          blockMap
        ).asInstanceOf[RDD[Row]]

        rowRdd.zipPartitions(colRdd) { (leftItr, rightItr) =>
          leftItr ++ rightItr
        }

      case _ =>
        val rowRdd = new SparkShellRowRDD(
          sqlContext.sparkContext,
          executorConnector,
          ExternalStoreUtils.pruneSchema(schemaFields, requiredColumns),
          table,
          requiredColumns,
          connProperties,
          externalStore,
          filters
        ).asInstanceOf[RDD[Row]]

        rowRdd.zipPartitions(colRdd) { (leftItr, rightItr) =>
          leftItr ++ rightItr
        }
    }
    zipped
  }

  override def uuidBatchAggregate(accumulated: ArrayBuffer[UUIDRegionKey],
      batch: CachedBatch): ArrayBuffer[UUIDRegionKey] = {
    // TODO - currently using the length from the part Object but it needs
    // to be handled more generically in order to replace UUID
    // if number of rows are greater than columnBatchSize then store otherwise store locally
    if (batch.numRows >= columnBatchSize) {
<<<<<<< HEAD
      // TODO - rddID should be passed to the executors so that cachedBatch
      // size can be shown be correctly even for non embedded mode
      val id = {
        StoreCallbacksImpl.stores.get(table) match {
          case Some((_, _, rddId)) => rddId
          case _ => -1
        }
      }
=======
>>>>>>> 90a947d7
      val uuid = externalStore.storeCachedBatch(ColumnFormatRelation.
          cachedBatchTableName(table), batch)
      accumulated += uuid
    } else {
      // TODO: can we do it before compressing. Might save a bit
      val unCachedRows = ExternalStoreUtils.cachedBatchesToRows(
        Iterator(batch), schema.map(_.name).toArray, schema)
      insert(unCachedRows)
    }
    accumulated
  }

  override def insert(data: DataFrame, overwrite: Boolean): Unit = {
    partitionColumns match {
      case Nil => super.insert(data, overwrite)
      case _ => insert(data, if (overwrite) SaveMode.Overwrite else SaveMode.Append)
    }
  }

  def insert(data: DataFrame, mode: SaveMode): Unit = {
    if (mode == SaveMode.Overwrite) {
      truncate()
    }
    JdbcExtendedUtils.saveTable(data, table, connProperties)
  }

  /**
   * Insert a sequence of rows into the table represented by this relation.
   *
   * @param rows the rows to be inserted
   *
   * @return number of rows inserted
   */
  override def insert(rows: Seq[Row]): Int = {
    val numRows = rows.length
    if (numRows == 0) {
      throw new IllegalArgumentException(
        "ColumnFormatRelation.insert: no rows provided")
    }
    val connProps = connProperties.connProps
    val batchSize = connProps.getProperty("batchsize", "1000").toInt
    val connection = ConnectionPool.getPoolConnection(table, dialect,
      connProperties.poolProps, connProps, connProperties.hikariCP)
    try {
      val stmt = connection.prepareStatement(rowInsertStr)
      val result = CodeGeneration.executeUpdate(table, stmt,
        rows, numRows > 1, batchSize, userSchema.fields, dialect)
      stmt.close()
      result
    } finally {
      connection.close()
    }
  }

  /**
   * Insert a sequence of rows into the table represented by this relation.
   *
   * @param rows the rows to be inserted
   *
   * @return number of rows inserted
   */
  def insert(rows: Iterator[InternalRow]): Int = {
    if (rows.hasNext) {
      val connProps = connProperties.connProps
      val batchSize = connProps.getProperty("batchsize", "1000").toInt
      val connection = ConnectionPool.getPoolConnection(table, dialect,
        connProperties.poolProps, connProps, connProperties.hikariCP)
      try {
        val stmt = connection.prepareStatement(rowInsertStr)
        val result = CodeGeneration.executeUpdate(table, stmt,
          rows, multipleRows = true, batchSize, userSchema.fields, dialect)
        stmt.close()
        result
      } finally {
        connection.close()
      }
    } else 0
  }

  // truncate both actual and shadow table
  override def truncate(): Unit = writeLock {
    try {
      val columnTable = ColumnFormatRelation.cachedBatchTableName(table)
      externalStore.tryExecute(columnTable, conn => {
        JdbcExtendedUtils.truncateTable(conn, ColumnFormatRelation.
            cachedBatchTableName(table), dialect)
      })
    } finally {
      externalStore.tryExecute(table, conn => {
        JdbcExtendedUtils.truncateTable(conn, table, dialect)
      })
    }
  }

  /**
   * Destroy and cleanup this relation. It may include, but not limited to,
   * dropping the external table that this relation represents.
   */
  override def destroy(ifExists: Boolean): Unit = {
    // use a non-pool connection for operations
    val conn = connFactory()
    try {
      // clean up the connection pool and caches
      StoreUtils.removeCachedObjects(sqlContext, table, numPartitions)
    } finally {
      try {
        try {
          JdbcExtendedUtils.dropTable(conn, ColumnFormatRelation.
              cachedBatchTableName(table), dialect, sqlContext, ifExists)
        } finally {
          JdbcExtendedUtils.dropTable(conn, table, dialect, sqlContext,
            ifExists)
        }
      } finally {
        conn.close()
      }
    }
  }

  override def createTable(mode: SaveMode): Unit = {
    val conn = connFactory()
    try {
      val tableExists = JdbcExtendedUtils.tableExists(table, conn,
        dialect, sqlContext)
      if (mode == SaveMode.Ignore && tableExists) {
        dialect match {
          case GemFireXDDialect =>
            GemFireXDDialect.initializeTable(table,
              sqlContext.conf.caseSensitiveAnalysis, conn)
            GemFireXDDialect.initializeTable(ColumnFormatRelation.
                cachedBatchTableName(table),
              sqlContext.conf.caseSensitiveAnalysis, conn)
          case _ => // Do nothing
        }
        return
      }

      if (mode == SaveMode.ErrorIfExists && tableExists) {
        sys.error(s"Table $table already exists.")
      }
    } finally {
      conn.close()
    }
    createActualTable(table, externalStore)
  }

  override def createExternalTableForCachedBatches(tableName: String,
      externalStore: ExternalStore): Unit = {
    require(tableName != null && tableName.length > 0,
      "createExternalTableForCachedBatches: expected non-empty table name")


    val (primarykey, partitionStrategy) = dialect match {
      // The driver if not a loner should be an accessor only
      case d: JdbcExtendedDialect =>
        (s"constraint ${tableName}_bucketCheck check (bucketId != -1), " +
            "primary key (uuid, bucketId) ", d.getPartitionByClause("bucketId"))
      case _ => ("primary key (uuid)", "") // TODO. How to get primary key contraint from each DB
    }
    val colocationClause = s"COLOCATE WITH ($table)"

    createTable(externalStore, s"create table $tableName (uuid varchar(36) " +
        "not null, bucketId integer, numRows integer not null, stats blob, " +
        userSchema.fields.map(structField => externalStore.columnPrefix +
        structField.name + " blob").mkString(" ", ",", " ") +
        s", $primarykey) $partitionStrategy $colocationClause $ddlExtensionForShadowTable",
        tableName, dropIfExists = false)
  }

  // TODO: Suranjan make sure that this table doesn't evict to disk by
  // setting some property, may be MemLRU?
  def createActualTable(tableName: String, externalStore: ExternalStore): Unit = {
    // Create the table if the table didn't exist.
    var conn: Connection = null
    try {
      conn = connFactory()
      val tableExists = JdbcExtendedUtils.tableExists(tableName, conn,
        dialect, sqlContext)
      if (!tableExists) {
        val sql = s"CREATE TABLE $tableName $schemaExtensions "
        logInfo(s"Applying DDL (url=${connProperties.url}; " +
            s"props=${connProperties.connProps}): $sql")
        JdbcExtendedUtils.executeUpdate(sql, conn)
        dialect match {
          case d: JdbcExtendedDialect => d.initializeTable(tableName,
            sqlContext.conf.caseSensitiveAnalysis, conn)
        }
        createExternalTableForCachedBatches(ColumnFormatRelation.
            cachedBatchTableName(table), externalStore)
      }
    }
    catch {
      case sqle: java.sql.SQLException =>
        if (sqle.getMessage.contains("No suitable driver found")) {
          throw new java.sql.SQLException(s"${sqle.getMessage}\n" +
              "Ensure that the 'driver' option is set appropriately and " +
              "the driver jars available (--jars option in spark-submit).", sqle.getSQLState)
        } else {
          throw sqle
        }
    } finally {
      if (conn != null) {
        conn.close()
      }
    }
  }

  /**
   * Execute a DML SQL and return the number of rows affected.
   */
  override def executeUpdate(sql: String): Int = {
    val connection = ConnectionPool.getPoolConnection(table, dialect,
      connProperties.poolProps, connProperties.connProps,
      connProperties.hikariCP)
    try {
      val stmt = connection.prepareStatement(sql)
      val result = stmt.executeUpdate()
      stmt.close()
      result
    } finally {
      connection.close()
    }
  }

  override def flushRowBuffer(): Unit = {
    // force flush all the buckets into the column store
    Utils.mapExecutors(sqlContext, () => {
      ColumnFormatRelation.flushLocalBuckets(resolvedName)
      Iterator.empty
    })
    ColumnFormatRelation.flushLocalBuckets(resolvedName)
  }

}

class ColumnFormatRelation(
    _table: String,
    _provider: String,
    _mode: SaveMode,
    _userSchema: StructType,
    schemaExtensions: String,
    ddlExtensionForShadowTable: String,
    _origOptions: Map[String, String],
    _externalStore: ExternalStore,
    blockMap: Map[InternalDistributedMember, BlockManagerId],
    partitioningColumns: Seq[String],
    _context: SQLContext)
  extends BaseColumnFormatRelation(
    _table,
    _provider,
    _mode,
    _userSchema,
    schemaExtensions,
    ddlExtensionForShadowTable,
    _origOptions,
    _externalStore,
    blockMap,
    partitioningColumns,
    _context)
  with ParentRelation {

  override def addDependent(dependent: DependentRelation,
               catalog: SnappyStoreHiveCatalog): Boolean =
    DependencyCatalog.addDependent(table, dependent.name)

  override def removeDependent(dependent: DependentRelation,
               catalog: SnappyStoreHiveCatalog): Boolean =
    DependencyCatalog.removeDependent(table, dependent.name)

  override def dropIndex(indexIdent: QualifiedTableName,
               tableIdent: QualifiedTableName,
               ifExists: Boolean): Unit = {
    val snc = _context.asInstanceOf[SnappyContext]
    snc.catalog.alterTableToRemoveIndexProp(tableIdent, indexIdent)
    // Remove the actual index
    snc.dropTable(indexIdent, ifExists)
  }

  override def getDependents(
               catalog: SnappyStoreHiveCatalog): Seq[String] =
    DependencyCatalog.getDependents(table)

  /**
    * Index table is same as the column table apart from how it is
    * partitioned and colocated. Add GEM_PARTITION_BY and GEM_COLOCATE_WITH
    * clause in its options. Also add GEM_INDEXED_TABLE parameter to
    * indicate that this is an index table.
    */
  private def createIndexTable(indexIdent: QualifiedTableName,
              tableIdent: QualifiedTableName,
              tableRelation: JDBCAppendableRelation,
              indexColumns: Map[String, Option[SortDirection]],
              options: Map[String, String]): Unit = {


    val parameters = new CaseInsensitiveMutableHashMap(options)
    val snc = _context.asInstanceOf[SnappyContext]
    val indexTblName = snc.getIndexTable(indexIdent).toString
    val caseInsensitiveMap = new CaseInsensitiveMutableHashMap(tableRelation.origOptions)
    val tempOptions = caseInsensitiveMap.filterNot(pair => {
      pair._1.equals(Utils.toLowerCase(StoreUtils.PARTITION_BY)) ||
        pair._1.equals(Utils.toLowerCase(StoreUtils.COLOCATE_WITH)) ||
        pair._1.equals(Utils.toLowerCase(JdbcExtendedUtils.DBTABLE_PROPERTY)) ||
        pair._1.equals(Utils.toLowerCase(ExternalStoreUtils.INDEX_NAME))
    }).toMap + (StoreUtils.PARTITION_BY -> indexColumns.keys.mkString(",")) +
      (StoreUtils.GEM_INDEXED_TABLE -> tableIdent.toString) +
      (JdbcExtendedUtils.DBTABLE_PROPERTY -> indexTblName)

    val indexOptions = parameters.get(StoreUtils.COLOCATE_WITH) match {
      case Some(value) => tempOptions + (StoreUtils.COLOCATE_WITH -> value)
      case _ => tempOptions
    }
    snc.createTable(
      indexTblName,
      "column",
      tableRelation.schema,
      indexOptions)
  }

  override def createIndex(indexIdent: QualifiedTableName,
               tableIdent: QualifiedTableName,
               indexColumns: Map[String, Option[SortDirection]],
               options: Map[String, String]): Unit = {

    val snc = sqlContext.asInstanceOf[SnappyContext]
    createIndexTable(indexIdent, tableIdent, this, indexColumns, options)
    // Main table is updated to store the index information in it. We could have instead used
    // createIndex method of HiveClient to do this. But, there were two main issues:
    // a. Schema needs to be added to the HiveTable to supply indexedCols while creating
    // the index. But, when schema is added to the HiveTable object, it throws a foreign
    // key constraint failure on the serdes table. Need to look into this.
    // b. The bigger issue is that the createIndex needs an indexTable for creating this
    // index. Also, there are multiple things (like implementing HiveIndexHandler)
    // that are hive specific and can create issues for us from maintenance perspective
    snc.catalog.alterTableToAddIndexProp(
      tableIdent, snc.getIndexTable(indexIdent))

  }
}
/**
  * Currently this is same as ColumnFormatRelation but has kept it as a separate class
  * to allow adding of any index specific functionality in future.
  */
class IndexColumnFormatRelation(
    _table: String,
    _provider: String,
    _mode: SaveMode,
    _userSchema: StructType,
    _schemaExtensions: String,
    _ddlExtensionForShadowTable: String,
    _origOptions: Map[String, String],
    _externalStore: ExternalStore,
    _blockMap: Map[InternalDistributedMember, BlockManagerId],
    _partitioningColumns: Seq[String],
    _context: SQLContext,
    baseTableName: String)
  extends BaseColumnFormatRelation(
    _table,
    _provider,
    _mode,
    _userSchema,
    _schemaExtensions,
    _ddlExtensionForShadowTable,
    _origOptions,
    _externalStore,
    _blockMap,
    _partitioningColumns,
    _context)
  with DependentRelation {

  override def baseTable: Option[String] = Some(baseTableName)

  override def name: String = _table
}

object ColumnFormatRelation extends Logging with StoreCallback {
  // register the call backs with the JDBCSource so that
  // bucket region can insert into the column table
  final val INTERNAL_SCHEMA_NAME = "SNAPPYSYS_INTERNAL"
  final val SHADOW_TABLE_SUFFIX = "_COLUMN_STORE_"

  def flushLocalBuckets(resolvedName: String): Unit = {
    val pr = Misc.getRegionForTable(resolvedName, false)
        .asInstanceOf[PartitionedRegion]
    if (pr != null) {
      val ds = pr.getDataStore
      if (ds != null) {
        val itr = ds.getAllLocalPrimaryBucketRegions.iterator()
        while (itr.hasNext) {
          itr.next().createAndInsertCachedBatch(true)
        }
      }
    }
  }

  def registerStoreCallbacks(sqlContext: SQLContext, table: String,
      userSchema: StructType, externalStore: ExternalStore): Unit = {
    StoreCallbacksImpl.registerExternalStoreAndSchema(sqlContext, table, userSchema,
      externalStore, sqlContext.conf.columnBatchSize, sqlContext.conf.useCompression)
  }

  final def cachedBatchTableName(table: String) : String = {

    val tableName = if (table.indexOf('.') > 0) {
      table.replace(".", "__")
    } else {
      table
    }
    INTERNAL_SCHEMA_NAME + "." + tableName +
      SHADOW_TABLE_SUFFIX
  }
}

final class DefaultSource extends ColumnarRelationProvider {

  override def createRelation(sqlContext: SQLContext, mode: SaveMode,
      options: Map[String, String], schema: StructType) : JDBCAppendableRelation = {
    val parameters = new CaseInsensitiveMutableHashMap(options)

    val table = ExternalStoreUtils.removeInternalProps(parameters)
    val sc = sqlContext.sparkContext
    val partitions = ExternalStoreUtils.getTotalPartitions(sc, parameters,
      forManagedTable = true, forColumnTable = true)
    val parametersForShadowTable = new CaseInsensitiveMutableHashMap(parameters)

    val partitioningColumn = StoreUtils.getPartitioningColumn(parameters)
    val primaryKeyClause = StoreUtils.getPrimaryKeyClause(parameters)
    val ddlExtension = StoreUtils.ddlExtensionString(parameters,
      isRowTable = false, isShadowTable = false)

    val ddlExtensionForShadowTable = StoreUtils.ddlExtensionString(
      parametersForShadowTable, isRowTable = false, isShadowTable = true)

    val connProperties =
      ExternalStoreUtils.validateAndGetAllProps(sc, parameters)

    StoreUtils.validateConnProps(parameters)

    val blockMap = connProperties.dialect match {
      case GemFireXDDialect => StoreUtils.initStore(sqlContext, table,
        Some(schema), partitions, connProperties)
      case _ => Map.empty[InternalDistributedMember, BlockManagerId]
    }
    val schemaString = JdbcExtendedUtils.schemaString(schema,
      connProperties.dialect)
    val schemaExtension = if (schemaString.length > 0) {
      val temp = schemaString.substring(0, schemaString.length - 1).
          concat(s", ${StoreUtils.SHADOW_COLUMN}, $primaryKeyClause )")
      s"$temp $ddlExtension"
    } else {
      s"$schemaString $ddlExtension"
    }

    val externalStore = new JDBCSourceAsColumnarStore(connProperties,
      partitions, blockMap)

    ColumnFormatRelation.registerStoreCallbacks(sqlContext, table,
      schema, externalStore)

    var success = false

    // create an index relation if it is an index table
    val relation = options.get(StoreUtils.GEM_INDEXED_TABLE) match {
      case Some(baseTable) => new IndexColumnFormatRelation(SnappyStoreHiveCatalog.
        processTableIdentifier(table, sqlContext.conf),
        getClass.getCanonicalName,
        mode,
        schema,
        schemaExtension,
        ddlExtensionForShadowTable,
        options,
        externalStore,
        blockMap,
        partitioningColumn,
        sqlContext,
        baseTable)
      case None => new ColumnFormatRelation(SnappyStoreHiveCatalog.
        processTableIdentifier(table, sqlContext.conf),
        getClass.getCanonicalName,
        mode,
        schema,
        schemaExtension,
        ddlExtensionForShadowTable,
        options,
        externalStore,
        blockMap,
        partitioningColumn,
        sqlContext)
    }

    try {
      relation.createTable(mode)
      if (relation.isInstanceOf[ColumnFormatRelation]) {
        var indexes: Array[String] = Array()
        try {
          val options = new CaseInsensitiveMutableHashMap(relation.origOptions)
          indexes = options(ExternalStoreUtils.INDEX_NAME).split(",")
        } catch {
          case e: NoSuchElementException =>
        }

        indexes.foreach(index => {
          val sncCatalog = sqlContext.asInstanceOf[SnappyContext].catalog
          val dr = sncCatalog.lookupRelation(sncCatalog.newQualifiedTableName(index)) match {
            case LogicalRelation(r: DependentRelation, _) => r
          }
          relation.asInstanceOf[ColumnFormatRelation].addDependent(dr, sncCatalog)
        })
      }
      success = true
      relation
    } finally {
      if (!success) {
        // destroy the relation
        relation.destroy(ifExists = true)
      }
    }
  }
}<|MERGE_RESOLUTION|>--- conflicted
+++ resolved
@@ -173,17 +173,6 @@
     // to be handled more generically in order to replace UUID
     // if number of rows are greater than columnBatchSize then store otherwise store locally
     if (batch.numRows >= columnBatchSize) {
-<<<<<<< HEAD
-      // TODO - rddID should be passed to the executors so that cachedBatch
-      // size can be shown be correctly even for non embedded mode
-      val id = {
-        StoreCallbacksImpl.stores.get(table) match {
-          case Some((_, _, rddId)) => rddId
-          case _ => -1
-        }
-      }
-=======
->>>>>>> 90a947d7
       val uuid = externalStore.storeCachedBatch(ColumnFormatRelation.
           cachedBatchTableName(table), batch)
       accumulated += uuid
