--- conflicted
+++ resolved
@@ -32,11 +32,7 @@
 import org.apache.spark.sql.execution.columnar._
 import org.apache.spark.sql.execution.datasources.LogicalRelation
 import org.apache.spark.sql.execution.row.RowFormatScanRDD
-<<<<<<< HEAD
-import org.apache.spark.sql.execution.{ConnectionPool, ExecutePlan, PartitionedDataSourceScan, SparkPlan}
-=======
-import org.apache.spark.sql.execution.{ConnectionPool, PartitionedDataSourceScan, columnar}
->>>>>>> a73722bb
+import org.apache.spark.sql.execution.{ConnectionPool, ExecutePlan, PartitionedDataSourceScan, SparkPlan, columnar}
 import org.apache.spark.sql.hive.{QualifiedTableName, SnappyStoreHiveCatalog}
 import org.apache.spark.sql.row.GemFireXDDialect
 import org.apache.spark.sql.sources._
@@ -165,7 +161,6 @@
     }
   }
 
-<<<<<<< HEAD
   override def getInsertPlan(relation: LogicalRelation, child: SparkPlan,
       overwrite: Boolean): SparkPlan = {
     val partitionExpressions = partitionColumns.map(colName =>
@@ -174,28 +169,6 @@
             s"""Cannot resolve column "$colName" among (${relation.output})""")))
     ExecutePlan(ColumnInsertExec(child, overwrite, partitionColumns,
       partitionExpressions, this))
-=======
-  private[this] val forceFlush = java.lang.Boolean.getBoolean(
-    "snappydata.testForceFlush")
-
-
-  override def cachedBatchAggregate(batch: CachedBatch): Unit = {
-    // if number of rows are greater than columnBatchSize then store
-    // otherwise store locally
-    val (columnBatchSize, useCompression) = getCachedBatchParams
-    if (batch.numRows >= Constant.COLUMN_MIN_BATCH_SIZE || forceFlush ||
-        batch.numRows <= math.max(1, columnBatchSize)) {
-      externalStore.storeCachedBatch(ColumnFormatRelation.
-          cachedBatchTableName(table), batch)
-    } else {
-      // TODO: can we do it before compressing. Might save a bit.
-      // [sumedh] instead we should add it to a separate CachedBatch
-      // which will be appended with such small pieces in future.
-      val unCachedRows = ExternalStoreUtils.cachedBatchesToRows(
-        Iterator(batch), schema.map(_.name).toArray, schema, forScan = false)
-      insert(unCachedRows)
-    }
->>>>>>> a73722bb
   }
 
   override def insert(data: DataFrame, overwrite: Boolean): Unit = {
