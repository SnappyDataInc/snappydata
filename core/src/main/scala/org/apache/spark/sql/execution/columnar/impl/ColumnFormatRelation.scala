--- conflicted
+++ resolved
@@ -25,19 +25,17 @@
 import org.apache.spark.rdd.RDD
 import org.apache.spark.sql._
 import org.apache.spark.sql.catalyst.InternalRow
-import org.apache.spark.sql.catalyst.expressions.SortDirection
+import org.apache.spark.sql.catalyst.expressions.{AttributeReference, SortDirection}
 import org.apache.spark.sql.collection.Utils
 import org.apache.spark.sql.execution.columnar.ExternalStoreUtils.CaseInsensitiveMutableHashMap
 import org.apache.spark.sql.execution.columnar._
 import org.apache.spark.sql.execution.datasources.LogicalRelation
 import org.apache.spark.sql.execution.row.RowFormatScanRDD
-<<<<<<< HEAD
 import org.apache.spark.sql.execution.{ConnectionPool, PartitionedDataSourceScan}
 import org.apache.spark.sql.hive.{RelationInfo, QualifiedTableName, SnappyConnectorCatalog, SnappyStoreHiveCatalog}
-=======
+import org.apache.spark.sql.execution.{ConnectionPool, PartitionedDataSourceScan, columnar}
 import org.apache.spark.sql.execution.{ConnectionPool, PartitionedDataSourceScan, SparkPlan}
 import org.apache.spark.sql.hive.{QualifiedTableName, SnappyStoreHiveCatalog}
->>>>>>> 8ad626ad
 import org.apache.spark.sql.row.GemFireXDDialect
 import org.apache.spark.sql.sources._
 import org.apache.spark.sql.store.{CodeGeneration, StoreUtils}
@@ -89,7 +87,6 @@
   @transient override lazy val region: PartitionedRegion =
     Misc.getRegionForTable(resolvedName, true).asInstanceOf[PartitionedRegion]
 
-<<<<<<< HEAD
   def getColumnBatchStatistics(schema: Seq[AttributeReference]): PartitionStatistics = {
     new PartitionStatistics(schema)
   }
@@ -105,8 +102,6 @@
     }
   }
 
-=======
->>>>>>> 8ad626ad
   override lazy val numBuckets: Int = {
     SnappyContext.getClusterMode(_context.sparkContext) match {
       case ThinClientConnectorMode(_, _) => relInfo.numBuckets
@@ -282,11 +277,7 @@
             // TODO: Suranjan for split mode when driver acts as client
             // we will need to change this code and add a flag to
             // CREATE_ALL_BUCKETS to create only when no buckets created
-<<<<<<< HEAD
 //            if (region.getRegionAdvisor().getCreatedBucketsCount == 0) {
-=======
-            if (region.getRegionAdvisor.getCreatedBucketsCount == 0) {
->>>>>>> 8ad626ad
               dialect match {
                 case GemFireXDDialect =>
                   GemFireXDDialect.initializeTable(table,
