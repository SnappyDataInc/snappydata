--- conflicted
+++ resolved
@@ -19,33 +19,18 @@
 import java.sql.Connection
 import java.util.concurrent.locks.ReentrantReadWriteLock
 
-<<<<<<< HEAD
 import _root_.io.snappydata.{Constant, SnappyTableStatsProviderService}
-=======
-import scala.collection.mutable
-
-import _root_.io.snappydata.SnappyTableStatsProviderService
->>>>>>> eb2078a9
 
 import org.apache.spark.Logging
 import org.apache.spark.rdd.RDD
 import org.apache.spark.sql._
-import org.apache.spark.sql.catalyst.InternalRow
 import org.apache.spark.sql.catalyst.expressions.SortDirection
 import org.apache.spark.sql.collection.Utils
-<<<<<<< HEAD
+import org.apache.spark.sql.execution.SparkPlan
 import org.apache.spark.sql.execution.datasources.jdbc.JdbcUtils
+import org.apache.spark.sql.execution.datasources.{LogicalRelation}
 import org.apache.spark.sql.hive.{QualifiedTableName}
 import org.apache.spark.sql.jdbc.{JdbcDialect}
-=======
-import org.apache.spark.sql.execution.SparkPlan
-import org.apache.spark.sql.execution.datasources.jdbc.JdbcUtils
-import org.apache.spark.sql.execution.datasources.{DataSource, LogicalRelation}
-import org.apache.spark.sql.hive.{QualifiedTableName, SnappyStoreHiveCatalog}
-import org.apache.spark.sql.jdbc.{JdbcDialect, JdbcDialects}
-import org.apache.spark.sql.row.GemFireXDBaseDialect
->>>>>>> eb2078a9
-import org.apache.spark.sql.snappy._
 import org.apache.spark.sql.sources._
 import org.apache.spark.sql.types.{StructField, StructType}
 
@@ -120,19 +105,8 @@
     }
   }
 
-<<<<<<< HEAD
   def scanTable(tableName: String, requiredColumns: Array[String],
-      filters: Array[Filter]): (RDD[Any], Array[String]) = {
-=======
-  override def buildUnsafeScan(requiredColumns: Array[String],
-      filters: Array[Filter]): (RDD[Any], Seq[RDD[InternalRow]]) = {
-    val rdd = scanTable(table, requiredColumns, filters)
-    (rdd.mapPartitionsPreserve(Iterator[Any](Iterator.empty, _)), Nil)
-  }
-
-  def scanTable(tableName: String, requiredColumns: Array[String],
-      filters: Array[Filter]): RDD[ColumnBatch] = {
->>>>>>> eb2078a9
+      filters: Array[Filter]): RDD[Any] = {
 
     val requestedColumns = if (requiredColumns.isEmpty) {
       val narrowField =
@@ -145,13 +119,8 @@
       requiredColumns
     }
 
-<<<<<<< HEAD
-    val cachedColumnBuffers: RDD[Any] = readLock {
-      externalStore.getCachedBatchRDD(tableName,
-=======
     readLock {
       externalStore.getColumnBatchRDD(tableName,
->>>>>>> eb2078a9
         requestedColumns.map(column => externalStore.columnPrefix + column),
         sqlContext.sparkSession, schema)
     }
@@ -299,7 +268,6 @@
       ifExists: Boolean): Unit = {
     throw new UnsupportedOperationException("Indexes are not supported")
   }
-<<<<<<< HEAD
 
   private[sql] def externalColumnTableName: String = JDBCAppendableRelation.
       cachedBatchTableName(table)
@@ -314,102 +282,6 @@
       Constant.DEFAULT_SCHEMA + "__" + table
     }
     Constant.INTERNAL_SCHEMA_NAME + "." + tableName + Constant.SHADOW_TABLE_SUFFIX
-=======
-}
-
-final class DefaultSource extends ColumnarRelationProvider
-
-class ColumnarRelationProvider extends SchemaRelationProvider
-    with CreatableRelationProvider {
-
-  def createRelation(sqlContext: SQLContext, mode: SaveMode,
-      options: Map[String, String], schema: StructType): JDBCAppendableRelation = {
-    val parameters = new mutable.HashMap[String, String]
-    parameters ++= options
-    val table = ExternalStoreUtils.removeInternalProps(parameters)
-    val sc = sqlContext.sparkContext
-
-    val connectionProperties = ExternalStoreUtils.validateAndGetAllProps(
-      Some(sqlContext.sparkSession), parameters)
-
-    val partitions = ExternalStoreUtils.getAndSetTotalPartitions(
-      Some(sc), parameters, forManagedTable = false)
-
-    val externalStore = getExternalSource(sqlContext, connectionProperties,
-      partitions)
-    val tableName = SnappyStoreHiveCatalog
-        .processTableIdentifier(table, sqlContext.conf)
-    var success = false
-    val relation = JDBCAppendableRelation(tableName,
-      getClass.getCanonicalName, mode, schema, options,
-      externalStore, sqlContext)
-    try {
-      relation.createTable(mode)
-      val catalog = sqlContext.sparkSession.asInstanceOf[SnappySession].sessionCatalog
-      catalog.registerDataSourceTable(
-        catalog.newQualifiedTableName(tableName), Some(relation.schema),
-        Array.empty[String], classOf[execution.columnar.DefaultSource].getCanonicalName,
-        options, relation)
-      success = true
-      relation
-    } finally {
-      if (!success && !relation.tableExists) {
-        val catalog = sqlContext.sparkSession.asInstanceOf[SnappySession].sessionCatalog
-        catalog.unregisterDataSourceTable(catalog.newQualifiedTableName(relation.table),
-          Some(relation))
-        // destroy the relation
-        relation.destroy(ifExists = true)
-      }
-    }
-  }
-
-  override def createRelation(sqlContext: SQLContext,
-      options: Map[String, String], schema: StructType): JDBCAppendableRelation = {
-
-    val allowExisting = options.get(JdbcExtendedUtils
-        .ALLOW_EXISTING_PROPERTY).exists(_.toBoolean)
-    val mode = if (allowExisting) SaveMode.Ignore else SaveMode.ErrorIfExists
-
-    val rel = getRelation(sqlContext, options)
-    rel.createRelation(sqlContext, mode, options, schema)
-  }
-
-  override def createRelation(sqlContext: SQLContext, mode: SaveMode,
-      options: Map[String, String], data: DataFrame): JDBCAppendableRelation = {
-    val rel = getRelation(sqlContext, options)
-    val catalog = sqlContext.sparkSession.asInstanceOf[SnappySession].sessionCatalog
-    val relation = rel.createRelation(sqlContext, mode, options,
-      catalog.normalizeSchema(data.schema))
-    var success = false
-    try {
-      relation.insert(data, mode == SaveMode.Overwrite)
-      success = true
-      relation
-    } finally {
-      if (!success && !relation.tableExists) {
-        val catalog = sqlContext.sparkSession.asInstanceOf[SnappySession].sessionCatalog
-        catalog.unregisterDataSourceTable(catalog.newQualifiedTableName(relation.table),
-          Some(relation))
-        // destroy the relation
-        relation.destroy(ifExists = true)
-      }
-    }
-  }
-
-  def getRelation(sqlContext: SQLContext,
-      options: Map[String, String]): ColumnarRelationProvider = {
-
-    val url = options.getOrElse("url",
-      ExternalStoreUtils.defaultStoreURL(Some(sqlContext.sparkContext)))
-    val clazz = JdbcDialects.get(url) match {
-      case _: GemFireXDBaseDialect =>
-        DataSource(sqlContext.sparkSession, classOf[impl.DefaultSource]
-            .getCanonicalName).providingClass
-
-      case _ => classOf[org.apache.spark.sql.execution.columnar.DefaultSource]
-    }
-    clazz.newInstance().asInstanceOf[ColumnarRelationProvider]
->>>>>>> eb2078a9
   }
 
   final def getTableName(cachedBatchTablename: String): String = {
