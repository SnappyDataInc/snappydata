/*
 * Copyright (c) 2016 SnappyData, Inc. All rights reserved.
 *
 * Licensed under the Apache License, Version 2.0 (the "License"); you
 * may not use this file except in compliance with the License. You
 * may obtain a copy of the License at
 *
 * http://www.apache.org/licenses/LICENSE-2.0
 *
 * Unless required by applicable law or agreed to in writing, software
 * distributed under the License is distributed on an "AS IS" BASIS,
 * WITHOUT WARRANTIES OR CONDITIONS OF ANY KIND, either express or
 * implied. See the License for the specific language governing
 * permissions and limitations under the License. See accompanying
 * LICENSE file.
 */
package org.apache.spark.sql.hive

import java.io.File
import java.net.{URL, URLClassLoader}

import scala.collection.JavaConverters._

import com.pivotal.gemfirexd.internal.engine.Misc
import io.snappydata.{Constant, Property}
import org.apache.hadoop.hive.conf.HiveConf
import org.apache.hadoop.hive.ql.metadata.Hive
import org.apache.hadoop.util.VersionInfo

import org.apache.spark.sql._
import org.apache.spark.sql.execution.columnar.ExternalStoreUtils
import org.apache.spark.sql.execution.datasources.jdbc.DriverRegistry
import org.apache.spark.sql.hive.client.{HiveClient, IsolatedClientLoader}
import org.apache.spark.sql.internal.SQLConf
import org.apache.spark.{Logging, SparkContext}

/**
 * A utility class to get hive connection to underlying metastore.
 * A lot of code is similar to org.apache.spark.sql.hive.HiveUtils.
 * Difference being we take a connection to underlying GemXD store.
 * TODO We need to investigate if we can phase out this class and use HiveUtils directly.
 */
class HiveClientUtil(val sparkContext: SparkContext) extends Logging {

  /** The version of hive used internally by Spark SQL. */
  private val hiveExecutionVersion = HiveUtils.hiveExecutionVersion

  val HIVE_METASTORE_VERSION = HiveUtils.HIVE_METASTORE_VERSION
  val HIVE_METASTORE_JARS = HiveUtils.HIVE_METASTORE_JARS
  val HIVE_METASTORE_SHARED_PREFIXES =
    HiveUtils.HIVE_METASTORE_SHARED_PREFIXES
  val HIVE_METASTORE_BARRIER_PREFIXES =
    HiveUtils.HIVE_METASTORE_BARRIER_PREFIXES

  private val sparkConf = sparkContext.conf

  val sqlConf = new SQLConf
  sqlConf.setConf(SQLContext.getSQLProperties(sparkConf))

  private val hadoopConf = sparkContext.hadoopConfiguration

  /**
   * The version of the hive client that will be used to communicate
   * with the meta-store forL catalog.
   */
  protected[sql] val hiveMetastoreVersion: String =
    sqlConf.getConf(HIVE_METASTORE_VERSION, hiveExecutionVersion)

  /**
   * The location of the jars that should be used to instantiate the Hive
   * meta-store client.  This property can be one of three options:
   *
   * a classpath in the standard format for both hive and hadoop.
   *
   * builtin - attempt to discover the jars that were used to load Spark SQL
   * and use those. This option is only valid when using the
   * execution version of Hive.
   *
   * maven - download the correct version of hive on demand from maven.
   */
  protected[sql] def hiveMetastoreJars(): String =
    sqlConf.getConf(HIVE_METASTORE_JARS)

  /**
   * A comma separated list of class prefixes that should be loaded using the
   * ClassLoader that is shared between Spark SQL and a specific version of
   * Hive. An example of classes that should be shared is JDBC drivers that
   * are needed to talk to the meta-store. Other classes that need to be
   * shared are those that interact with classes that are already shared.
   * For example, custom appender used by log4j.
   */
  protected[sql] def hiveMetastoreSharedPrefixes(): Seq[String] =
    sqlConf.getConf(HIVE_METASTORE_SHARED_PREFIXES, snappyPrefixes())
        .filterNot(_ == "")

  /**
   * Add any other classes which has already been loaded by base loader. As Hive Clients creates
   * another class loader to load classes , it sometimes can give incorrect behaviour
   */
  private def snappyPrefixes() = Seq("com.pivotal.gemfirexd", "com.mysql.jdbc",
    "org.postgresql", "com.microsoft.sqlserver", "oracle.jdbc", "com.mapr")

  /**
   * A comma separated list of class prefixes that should explicitly be
   * reloaded for each version of Hive that Spark SQL is communicating with.
   * For example, Hive UDFs that are declared in a prefix that typically
   * would be shared (i.e. org.apache.spark.*)
   */
  protected[sql] def hiveMetastoreBarrierPrefixes(): Seq[String] =
    sqlConf.getConf(HIVE_METASTORE_BARRIER_PREFIXES).filterNot(_ == "")

  /**
   * Overridden by child classes that need to set configuration before
   * client init (but after hive-site.xml).
   */
  protected def configure(): Map[String, String] = Map.empty

  /**
   * Hive client that is used to retrieve metadata from the Hive MetaStore.
   * The version of the Hive client that is used here must match the
   * meta-store that is configured in the hive-site.xml file.
   */
  @transient
  protected[sql] var client: HiveClient = newClient()


  def closeCurrent(): Unit = {
    Hive.closeCurrent()
  }

  private def newClient(): HiveClient = synchronized {

    val metaVersion = IsolatedClientLoader.hiveVersion(hiveMetastoreVersion)
    // We instantiate a HiveConf here to read in the hive-site.xml file and
    // then pass the options into the isolated client loader
    val metadataConf = new HiveConf()
    SnappyContext.getClusterMode(sparkContext) match {
      case mode: ThinClientConnectorMode =>
        metadataConf.setVar(HiveConf.ConfVars.METASTORE_AUTO_CREATE_SCHEMA, "false")
        metadataConf.set("datanucleus.generateSchema.database.mode", "none")
      case _ =>
    }
    metadataConf.set("datanucleus.mapping.Schema", Misc.SNAPPY_HIVE_METASTORE)
    metadataConf.setVar(HiveConf.ConfVars.METASTORE_CONNECTION_POOLING_TYPE, "DBCP")
    var warehouse = metadataConf.get(
      HiveConf.ConfVars.METASTOREWAREHOUSE.varname)
    if (warehouse == null || warehouse.isEmpty ||
        warehouse == HiveConf.ConfVars.METASTOREWAREHOUSE.getDefaultExpr) {
      // append warehouse to current directory
      warehouse = new java.io.File("./warehouse").getCanonicalPath
      metadataConf.setVar(HiveConf.ConfVars.METASTOREWAREHOUSE, warehouse)
    }
    logInfo("Default warehouse location is " + warehouse)
    metadataConf.setVar(HiveConf.ConfVars.HADOOPFS, "file:///")

    val (useSnappyStore, dbURL, dbDriver) = resolveMetaStoreDBProps()
    if (useSnappyStore) {
<<<<<<< HEAD
      var user = sparkConf.getOption("spark.snappydata.store.user")
      var password = sparkConf.getOption("spark.snappydata.store.password")
      if (user.isDefined && password.isDefined) {
        println(s"ABS spark conf HCU: $user, $password")
        // Thread.currentThread().getStackTrace.foreach(println)
        val user1 = sparkConf.getOption("snappydata.store.user")
        val pass1 = sparkConf.getOption("snappydata.store.password")
        if (user1.isDefined && pass1.isDefined) {
          println(s"ABS ALSO defined are snappydata conf $user1, $pass1")
          user = user1
          password = pass1
        }
      } else {
        user = sparkConf.getOption("snappydata.store.user")
        password = sparkConf.getOption("snappydata.store.password")
        println(s"ABS snappydata conf HCU: $user, $password")
        // Thread.currentThread().getStackTrace.foreach(println)
      }
      var logURL = dbURL
      val secureDbURL = if (user.isDefined && password.isDefined) {
        // metadataConf.setVar(HiveConf.ConfVars.METASTORE_CONNECTION_USER_NAME, user.get)
        // metadataConf.setVar(HiveConf.ConfVars.METASTOREPWD, password.get)
        logURL = dbURL + ";default-schema=" + Misc.SNAPPY_HIVE_METASTORE +
            ";user=" + user.get
        logURL + ";password=" + password.get + ";"
=======
      import com.pivotal.gemfirexd.Attribute.{USERNAME_ATTR, PASSWORD_ATTR}
      import io.snappydata.Constant.STORE_PROPERTY_PREFIX
      val user = sparkConf.getOption(STORE_PROPERTY_PREFIX + USERNAME_ATTR)
      val password = sparkConf.getOption(STORE_PROPERTY_PREFIX + PASSWORD_ATTR)
      val secureDbURL = if (user.isDefined && password.isDefined) {
        metadataConf.setVar(HiveConf.ConfVars.METASTORE_CONNECTION_USER_NAME, user.get)
        metadataConf.setVar(HiveConf.ConfVars.METASTOREPWD, password.get)
        dbURL + ";default-schema=" + Misc.SNAPPY_HIVE_METASTORE + ";"
>>>>>>> 91805aa1
      } else {
        metadataConf.setVar(HiveConf.ConfVars.METASTORE_CONNECTION_USER_NAME,
          Misc.SNAPPY_HIVE_METASTORE)
        dbURL
      }
<<<<<<< HEAD
      logInfo(s"Using SnappyStore as metastore database, dbURL = $logURL")
=======
      logInfo(s"Using SnappyStore as metastore database, dbURL = $secureDbURL")
>>>>>>> 91805aa1
      metadataConf.setVar(HiveConf.ConfVars.METASTORECONNECTURLKEY, secureDbURL)
      metadataConf.setVar(HiveConf.ConfVars.METASTORE_CONNECTION_DRIVER, dbDriver)
    } else if (dbURL != null) {
      logInfo(s"Using specified metastore database, dbURL = $dbURL")
      metadataConf.setVar(HiveConf.ConfVars.METASTORECONNECTURLKEY, dbURL)
      if (dbDriver != null) {
        metadataConf.setVar(HiveConf.ConfVars.METASTORE_CONNECTION_DRIVER,
          dbDriver)
      } else {
        metadataConf.unset(
          HiveConf.ConfVars.METASTORE_CONNECTION_DRIVER.varname)
      }
      metadataConf.unset(
        HiveConf.ConfVars.METASTORE_CONNECTION_USER_NAME.varname)
    } else {
      logInfo("Using Hive metastore database, dbURL = " +
          metadataConf.getVar(HiveConf.ConfVars.METASTORECONNECTURLKEY))
    }

    val allConfig = metadataConf.asScala.map(e =>
      e.getKey -> e.getValue).toMap ++ configure

    val hiveMetastoreJars = this.hiveMetastoreJars()
    if (hiveMetastoreJars == "builtin") {
      if (hiveExecutionVersion != hiveMetastoreVersion) {
        throw new IllegalArgumentException("Builtin jars can only be used " +
            "when hive default version == hive metastore version. Execution: " +
            s"$hiveExecutionVersion != Metastore: $hiveMetastoreVersion. " +
            "Specify a vaild path to the correct hive jars using " +
            s"$HIVE_METASTORE_JARS or change " +
            s"$HIVE_METASTORE_VERSION to $hiveExecutionVersion.")
      }

      // We recursively find all jars in the class loader chain,
      // starting from the given classLoader.
      def allJars(classLoader: ClassLoader): Array[URL] = classLoader match {
        case null => Array.empty[URL]
        case urlClassLoader: URLClassLoader =>
          urlClassLoader.getURLs ++ allJars(urlClassLoader.getParent)
        case other => allJars(other.getParent)
      }

      val classLoader = org.apache.spark.util.Utils.getContextOrSparkClassLoader
      val jars = allJars(classLoader)
      if (jars.length == 0) {
        throw new IllegalArgumentException(
          "Unable to locate hive jars to connect to metastore. " +
              "Please set spark.sql.hive.metastore.jars.")
      }

      DriverRegistry.register("io.snappydata.jdbc.EmbeddedDriver")
      DriverRegistry.register("io.snappydata.jdbc.ClientDriver")

      // set as system properties for default HiveConf's
      val props = metadataConf.getAllProperties
      val propNames = props.stringPropertyNames().iterator()
      while (propNames.hasNext) {
        val name = propNames.next()
        System.setProperty(name, props.getProperty(name))
      }

      closeCurrent() // Just to ensure no other HiveDB is alive for this thread.

      logInfo("Initializing HiveMetastoreConnection version " +
          s"$hiveMetastoreVersion using Spark classes.")
      // new ClientWrapper(metaVersion, allConfig, classLoader)
      new IsolatedClientLoader(
        version = metaVersion,
        sparkConf = sparkConf,
        hadoopConf = hadoopConf,
        execJars = jars.toSeq,
        config = allConfig,
        isolationOn = false,
        barrierPrefixes = hiveMetastoreBarrierPrefixes(),
        sharedPrefixes = hiveMetastoreSharedPrefixes()).createClient()
    } else if (hiveMetastoreJars == "maven") {
      logInfo("Initializing HiveMetastoreConnection version " +
          s"$hiveMetastoreVersion using maven.")

      IsolatedClientLoader.forVersion(
        hiveMetastoreVersion,
        hadoopVersion = VersionInfo.getVersion,
        sparkConf = sparkConf,
        hadoopConf = hadoopConf,
        config = allConfig,
        barrierPrefixes = hiveMetastoreBarrierPrefixes(),
        sharedPrefixes = hiveMetastoreSharedPrefixes()).createClient()
    } else {
      // Convert to files and expand any directories.
      val jars = hiveMetastoreJars.split(File.pathSeparator).flatMap {
        case path if new File(path).getName == "*" =>
          val files = new File(path).getParentFile.listFiles()
          if (files == null) {
            logWarning(s"Hive jar path '$path' does not exist.")
            Nil
          } else {
            files.filter(_.getName.toLowerCase.endsWith(".jar"))
          }
        case path =>
          new File(path) :: Nil
      }.map(_.toURI.toURL)

      logInfo("Initializing HiveMetastoreConnection version " +
          s"$hiveMetastoreVersion using $jars")
      new IsolatedClientLoader(
        version = metaVersion,
        sparkConf = sparkConf,
        hadoopConf = hadoopConf,
        execJars = jars.toSeq,
        config = allConfig,
        isolationOn = true,
        barrierPrefixes = hiveMetastoreBarrierPrefixes(),
        sharedPrefixes = hiveMetastoreSharedPrefixes()).createClient()
    }
  }

  private def resolveMetaStoreDBProps(): (Boolean, String, String) = {
    val sc = sparkContext
    Property.MetaStoreDBURL.getOption(sparkConf) match {
      case Some(url) =>
        val driver = Property.MetaStoreDriver.getOption(sparkConf).orNull
        (false, url, driver)
      case None => SnappyContext.getClusterMode(sc) match {
        case SnappyEmbeddedMode(_, _) | ExternalEmbeddedMode(_, _) |
             LocalMode(_, _) =>
          (true, ExternalStoreUtils.defaultStoreURL(Some(sc)) +
              ";disable-streaming=true;default-persistent=true",
              Constant.JDBC_EMBEDDED_DRIVER)
        case ThinClientConnectorMode(_, url) =>
          (true, url + ";route-query=false;", Constant.JDBC_CLIENT_DRIVER)
        case ExternalClusterMode(_, _) =>
          (false, null, null)
      }
    }
  }
}<|MERGE_RESOLUTION|>--- conflicted
+++ resolved
@@ -19,14 +19,14 @@
 import java.io.File
 import java.net.{URL, URLClassLoader}
 
+import com.pivotal.gemfirexd.Attribute.PASSWORD_ATTR
+
 import scala.collection.JavaConverters._
-
 import com.pivotal.gemfirexd.internal.engine.Misc
 import io.snappydata.{Constant, Property}
 import org.apache.hadoop.hive.conf.HiveConf
 import org.apache.hadoop.hive.ql.metadata.Hive
 import org.apache.hadoop.util.VersionInfo
-
 import org.apache.spark.sql._
 import org.apache.spark.sql.execution.columnar.ExternalStoreUtils
 import org.apache.spark.sql.execution.datasources.jdbc.DriverRegistry
@@ -155,52 +155,25 @@
 
     val (useSnappyStore, dbURL, dbDriver) = resolveMetaStoreDBProps()
     if (useSnappyStore) {
-<<<<<<< HEAD
-      var user = sparkConf.getOption("spark.snappydata.store.user")
-      var password = sparkConf.getOption("spark.snappydata.store.password")
-      if (user.isDefined && password.isDefined) {
-        println(s"ABS spark conf HCU: $user, $password")
-        // Thread.currentThread().getStackTrace.foreach(println)
-        val user1 = sparkConf.getOption("snappydata.store.user")
-        val pass1 = sparkConf.getOption("snappydata.store.password")
-        if (user1.isDefined && pass1.isDefined) {
-          println(s"ABS ALSO defined are snappydata conf $user1, $pass1")
-          user = user1
-          password = pass1
-        }
-      } else {
-        user = sparkConf.getOption("snappydata.store.user")
-        password = sparkConf.getOption("snappydata.store.password")
+      import com.pivotal.gemfirexd.Attribute.{USERNAME_ATTR, PASSWORD_ATTR}
+      import io.snappydata.Constant.{SPARK_STORE_PREFIX, STORE_PROPERTY_PREFIX}
+      var user = sparkConf.getOption(SPARK_STORE_PREFIX + USERNAME_ATTR)
+      var password = sparkConf.getOption(SPARK_STORE_PREFIX + PASSWORD_ATTR)
+      if (!user.isDefined && !password.isDefined) {
+        user = sparkConf.getOption(STORE_PROPERTY_PREFIX + USERNAME_ATTR)
+        password = sparkConf.getOption(STORE_PROPERTY_PREFIX + PASSWORD_ATTR)
         println(s"ABS snappydata conf HCU: $user, $password")
-        // Thread.currentThread().getStackTrace.foreach(println)
       }
       var logURL = dbURL
       val secureDbURL = if (user.isDefined && password.isDefined) {
-        // metadataConf.setVar(HiveConf.ConfVars.METASTORE_CONNECTION_USER_NAME, user.get)
-        // metadataConf.setVar(HiveConf.ConfVars.METASTOREPWD, password.get)
-        logURL = dbURL + ";default-schema=" + Misc.SNAPPY_HIVE_METASTORE +
-            ";user=" + user.get
+        logURL = dbURL + ";default-schema=" + Misc.SNAPPY_HIVE_METASTORE + ";user=" + user.get
         logURL + ";password=" + password.get + ";"
-=======
-      import com.pivotal.gemfirexd.Attribute.{USERNAME_ATTR, PASSWORD_ATTR}
-      import io.snappydata.Constant.STORE_PROPERTY_PREFIX
-      val user = sparkConf.getOption(STORE_PROPERTY_PREFIX + USERNAME_ATTR)
-      val password = sparkConf.getOption(STORE_PROPERTY_PREFIX + PASSWORD_ATTR)
-      val secureDbURL = if (user.isDefined && password.isDefined) {
-        metadataConf.setVar(HiveConf.ConfVars.METASTORE_CONNECTION_USER_NAME, user.get)
-        metadataConf.setVar(HiveConf.ConfVars.METASTOREPWD, password.get)
-        dbURL + ";default-schema=" + Misc.SNAPPY_HIVE_METASTORE + ";"
->>>>>>> 91805aa1
       } else {
         metadataConf.setVar(HiveConf.ConfVars.METASTORE_CONNECTION_USER_NAME,
           Misc.SNAPPY_HIVE_METASTORE)
         dbURL
       }
-<<<<<<< HEAD
       logInfo(s"Using SnappyStore as metastore database, dbURL = $logURL")
-=======
-      logInfo(s"Using SnappyStore as metastore database, dbURL = $secureDbURL")
->>>>>>> 91805aa1
       metadataConf.setVar(HiveConf.ConfVars.METASTORECONNECTURLKEY, secureDbURL)
       metadataConf.setVar(HiveConf.ConfVars.METASTORE_CONNECTION_DRIVER, dbDriver)
     } else if (dbURL != null) {
