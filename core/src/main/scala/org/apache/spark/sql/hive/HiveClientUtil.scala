--- conflicted
+++ resolved
@@ -32,6 +32,7 @@
 import org.apache.hadoop.util.VersionInfo
 import org.apache.log4j.LogManager
 
+import org.apache.spark.internal.config.ConfigEntry
 import org.apache.spark.sql._
 import org.apache.spark.sql.collection.ToolsCallbackInit
 import org.apache.spark.sql.execution.SparkPlan
@@ -52,11 +53,11 @@
   /** The version of hive used internally by Spark SQL. */
   private val hiveExecutionVersion = HiveUtils.hiveExecutionVersion
 
-  val HIVE_METASTORE_VERSION = HiveUtils.HIVE_METASTORE_VERSION
-  val HIVE_METASTORE_JARS = HiveUtils.HIVE_METASTORE_JARS
-  val HIVE_METASTORE_SHARED_PREFIXES =
+  val HIVE_METASTORE_VERSION: ConfigEntry[String] = HiveUtils.HIVE_METASTORE_VERSION
+  val HIVE_METASTORE_JARS: ConfigEntry[String] = HiveUtils.HIVE_METASTORE_JARS
+  val HIVE_METASTORE_SHARED_PREFIXES: ConfigEntry[Seq[String]] =
     HiveUtils.HIVE_METASTORE_SHARED_PREFIXES
-  val HIVE_METASTORE_BARRIER_PREFIXES =
+  val HIVE_METASTORE_BARRIER_PREFIXES: ConfigEntry[Seq[String]] =
     HiveUtils.HIVE_METASTORE_BARRIER_PREFIXES
 
   private val sparkConf = sparkContext.conf
@@ -308,11 +309,7 @@
     if (ToolsCallbackInit.toolsCallback != null) {
       SnappyContext.getClusterMode(sparkContext) match {
         case _: SnappyEmbeddedMode =>
-<<<<<<< HEAD
           val deployCmds = ToolsCallbackInit.toolsCallback.getAllGlobalCmnds
-=======
-          val deployCmds = ToolsCallbackInit.toolsCallback.getAllGlobalCmnds()
->>>>>>> c0721473
           // logInfo(s"deploycmnds size = ${deployCmds.size}")
           // deployCmds.foreach(s => logDebug(s"s"))
           deployCmds.foreach(d => {
@@ -322,20 +319,12 @@
               val repos = if (cmdFields(1).isEmpty) None else Some(cmdFields(1))
               val cache = if (cmdFields(2).isEmpty) None else Some(cmdFields(2))
               val session = SparkSession.builder().getOrCreate()
-<<<<<<< HEAD
               DeployCommand(coordinate, alias = null, repos = repos, jarCache = cache,
                 restart = true).run(session)
             }
             else {
               // Jars we have
               DeployJarCommand(alias = null, paths = cmdFields(0), restart = true)
-=======
-              DeployCommand(coordinate, null, repos, cache, restart = true).run(session)
-            }
-            else {
-              // Jars we have
-              DeployJarCommand(null, cmdFields(0), restart = true)
->>>>>>> c0721473
             }
           })
         case _ => // Nothing
