--- conflicted
+++ resolved
@@ -78,7 +78,6 @@
       batchId: Option[UUID], partitionId: Int): (Connection => Any) = {
     {
       (connection: Connection) => {
-<<<<<<< HEAD
         connectionType match {
           case ConnectionType.Embedded =>
             val resolvedName = ExternalStoreUtils.lookupName(tableName,
@@ -87,18 +86,9 @@
                 .asInstanceOf[LocalRegion]
             val batchUUID = Some(batchId.getOrElse(region.newJavaUUID()))
             super.doInsert(tableName, batch, batchUUID, partitionId)(connection)
-            region match {
-              case pr: PartitionedRegion =>
-                pr.asInstanceOf[PartitionedRegion]
-                    .getPrStats.incPRNumRowsInCachedBatches(batch.numRows)
-              case _ => // do nothing
-            }
           case _ =>
             super.doInsert(tableName, batch, batchId, partitionId)(connection)
         }
-=======
-        super.doInsert(tableName, batch, batchId, partitionId)(connection)
->>>>>>> 2d50e93d
       }
     }
   }
