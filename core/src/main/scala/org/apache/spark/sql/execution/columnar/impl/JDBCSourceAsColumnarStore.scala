--- conflicted
+++ resolved
@@ -27,14 +27,7 @@
 
 import com.esotericsoftware.kryo.io.{Input, Output}
 import com.esotericsoftware.kryo.{Kryo, KryoSerializable}
-<<<<<<< HEAD
-import com.gemstone.gemfire.internal.cache.{LocalRegion, PartitionedRegion}
-=======
-import com.gemstone.gemfire.internal.cache.{TXStateProxy, TXManagerImpl, GemFireCacheImpl, AbstractRegion, LocalRegion, PartitionedRegion}
-import com.pivotal.gemfirexd.internal.engine.Misc
-import com.pivotal.gemfirexd.internal.engine.access.GemFireTransaction
-import com.pivotal.gemfirexd.internal.engine.distributed.utils.GemFireXDUtils
->>>>>>> d66601ca
+import com.gemstone.gemfire.internal.cache.{GemFireCacheImpl, LocalRegion, PartitionedRegion, TXManagerImpl}
 import com.pivotal.gemfirexd.internal.engine.{GfxdConstants, Misc}
 import io.snappydata.impl.SparkShellRDDHelper
 import io.snappydata.thrift.internal.ClientBlob
@@ -401,7 +394,7 @@
         case _ => if (partitionId < 0) rand.nextInt(numPartitions) else partitionId
       }
     } finally {
-      connection.commit();
+      connection.commit()
       connection.close()
     }
   }
@@ -450,28 +443,24 @@
   }
 
   override def compute(part: Partition, context: TaskContext): Iterator[Any] = {
-<<<<<<< HEAD
-=======
 
     Option(TaskContext.get()).foreach(_.addTaskCompletionListener(_ => {
       val tx = TXManagerImpl.snapshotTxState.get()
-      if (tx != null /*&& !(tx.asInstanceOf[TXStateProxy]).isClosed()*/) {
-        GemFireCacheImpl.getInstance().getCacheTransactionManager.masqueradeAs(tx)
-        GemFireCacheImpl.getInstance().getCacheTransactionManager.commit()
+      if (tx != null /* && !(tx.asInstanceOf[TXStateProxy]).isClosed() */ ) {
+        val txMgr = GemFireCacheImpl.getExisting.getCacheTransactionManager
+        txMgr.masqueradeAs(tx)
+        txMgr.commit()
       }
-    }
-    ))
-
-    val container = GemFireXDUtils.getGemFireContainer(tableName, true)
+    }))
+
     // TODO: maybe we can start tx here
-    // We can start different tx in each executor for first phase, till global snapshot is available.
+    // We can start different tx in each executor for first phase,
+    // till global snapshot is available.
     // check if the tx is already running.
-    //GemFireCacheImpl.getInstance().getCacheTransactionManager.begin()
-    //GemFireCacheImpl.getInstance().getCacheTransactionManager.
+    // val txMgr = GemFireCacheImpl.getExisting.getCacheTransactionManager
+    // txMgr.begin()
     // who will call commit.
-    //val txId = GemFireCacheImpl.getInstance().getCacheTransactionManager.getTransactionId;
-    val txId = null
->>>>>>> d66601ca
+    // val txId = txMgr.getTransactionId
     val bucketIds = part match {
       case p: MultiBucketExecutorPartition => p.buckets
       case _ => java.util.Collections.singleton(Int.box(part.index))
