--- conflicted
+++ resolved
@@ -145,21 +145,15 @@
             logDebug(s"Going to commit $txId the transaction on server conn is $conn")
             val ps = conn.prepareStatement(s"call sys.COMMIT_SNAPSHOT_TXID(?)")
             ps.setString(1, if (txId == null) "null" else txId)
-<<<<<<< HEAD
             try {
               ps.executeUpdate()
+              logDebug(s"The txid being committed is $txId")
             }
             finally {
               ps.close()
-              SparkShellRDDHelper.snapshotTxIdForWrite.set(null)
-            }
-=======
-            ps.executeUpdate()
-            logDebug(s"The txid being committed is $txId")
-            ps.close()
-            SparkConnectorRDDHelper.snapshotTxIdForWrite.set(null)
-            logDebug(s"Committed $txId the transaction on server ")
->>>>>>> f9da9fec
+              SparkConnectorRDDHelper.snapshotTxIdForWrite.set(null)
+              logDebug(s"Committed $txId the transaction on server ")
+            }
         }
       }
     }(conn)
@@ -177,21 +171,15 @@
             logDebug(s"Going to rollback $txId the transaction on server on wconn $conn ")
             val ps = conn.prepareStatement(s"call sys.ROLLBACK_SNAPSHOT_TXID(?)")
             ps.setString(1, if (txId == null) "null" else txId)
-<<<<<<< HEAD
             try {
               ps.executeUpdate()
+              logDebug(s"The txid being rolledback is $txId")
             }
             finally {
               ps.close()
-              SparkShellRDDHelper.snapshotTxIdForWrite.set(null)
-            }
-=======
-            ps.executeUpdate()
-            logDebug(s"The txid being rolledback is $txId")
-            ps.close()
-            SparkConnectorRDDHelper.snapshotTxIdForWrite.set(null)
-            logDebug(s"Rolled back $txId the transaction on server ")
->>>>>>> f9da9fec
+              SparkConnectorRDDHelper.snapshotTxIdForWrite.set(null)
+              logDebug(s"Rolled back $txId the transaction on server ")
+            }
         }
       }
     }(conn)
