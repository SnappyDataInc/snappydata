--- conflicted
+++ resolved
@@ -129,13 +129,8 @@
       val resolvedName = ExternalStoreUtils.lookupName(tableName,
         conn.getSchema)
       val region = Misc.getRegionForTable(resolvedName, true)
-<<<<<<< HEAD
       StoreUtils.getPartitionsPartitionedTable(sparkContext,
-        region.asInstanceOf[PartitionedRegion], store.blockMap)
-=======
-      StoreUtils.getPartitionsPartitionedTable(_sc,
         region.asInstanceOf[PartitionedRegion])
->>>>>>> 033b4d14
     })
   }
 }
@@ -174,17 +169,9 @@
     columns: Array[String],
     connProperties: ConnectionProperties,
     filters: Array[Filter] = Array.empty[Filter],
-<<<<<<< HEAD
-    partitions: Array[Partition] = Array.empty[Partition],
-    blockMap: Map[InternalDistributedMember, BlockManagerId] =
-    Map.empty[InternalDistributedMember, BlockManagerId])
+    partitions: Array[Partition] = Array.empty[Partition])
     extends RowFormatScanRDD(_sc, getConnection, schema, tableName,
-      isPartitioned, columns, connProperties, filters, partitions, blockMap) {
-=======
-    partitions: Array[Partition] = Array.empty[Partition])
-    extends RowFormatScanRDD(sc, getConnection, schema, tableName,
       isPartitioned, columns, connProperties, filters, partitions) {
->>>>>>> 033b4d14
 
   override def computeResultSet(
       thePart: Partition): (Connection, Statement, ResultSet) = {
