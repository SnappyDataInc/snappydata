/*
 * Copyright (c) 2016 SnappyData, Inc. All rights reserved.
 *
 * Licensed under the Apache License, Version 2.0 (the "License"); you
 * may not use this file except in compliance with the License. You
 * may obtain a copy of the License at
 *
 * http://www.apache.org/licenses/LICENSE-2.0
 *
 * Unless required by applicable law or agreed to in writing, software
 * distributed under the License is distributed on an "AS IS" BASIS,
 * WITHOUT WARRANTIES OR CONDITIONS OF ANY KIND, either express or
 * implied. See the License for the specific language governing
 * permissions and limitations under the License. See accompanying
 * LICENSE file.
 */
package org.apache.spark.sql.execution.columnar.impl

import java.sql.{Connection, ResultSet, Statement}

import scala.reflect.ClassTag

import com.gemstone.gemfire.distributed.internal.membership.InternalDistributedMember
import com.gemstone.gemfire.internal.cache.{AbstractRegion, PartitionedRegion}
import com.pivotal.gemfirexd.internal.engine.Misc
import io.snappydata.impl.SparkShellRDDHelper

import org.apache.spark.rdd.RDD
import org.apache.spark.sql.collection._
import org.apache.spark.sql.execution.columnar._
import org.apache.spark.sql.execution.row.RowFormatScanRDD
import org.apache.spark.sql.sources.{ConnectionProperties, Filter}
import org.apache.spark.sql.store.StoreUtils
import org.apache.spark.sql.types.StructType
import org.apache.spark.storage.BlockManagerId
import org.apache.spark.{Logging, Partition, SparkContext, TaskContext}

/**
 * Column Store implementation for GemFireXD.
 */
final class JDBCSourceAsColumnarStore(_connProperties: ConnectionProperties,
    _numPartitions: Int)
    extends JDBCSourceAsStore(_connProperties, _numPartitions) {

  override def getCachedBatchRDD(tableName: String, requiredColumns: Array[String],
      sparkContext: SparkContext): RDD[CachedBatch] = {
    connectionType match {
      case ConnectionType.Embedded =>
        new ColumnarStorePartitionedRDD[CachedBatch](sparkContext,
          tableName, requiredColumns, this)
      case _ =>
        // remove the url property from poolProps since that will be
        // partition-specific
        val poolProps = _connProperties.poolProps -
            (if (_connProperties.hikariCP) "jdbcUrl" else "url")
        new SparkShellCachedBatchRDD[CachedBatch](sparkContext,
          tableName, requiredColumns, ConnectionProperties(_connProperties.url,
            _connProperties.driver, _connProperties.dialect, poolProps,
            _connProperties.connProps, _connProperties.executorConnProps,
            _connProperties.hikariCP), this)
    }
  }

  override protected def getPartitionID(tableName: String,
      partitionId: Int = -1): Int = {
    val connection = getConnection(tableName, onExecutor = true)
    try {
      connectionType match {
        case ConnectionType.Embedded =>
          val resolvedName = ExternalStoreUtils.lookupName(tableName,
            connection.getSchema)
          val region = Misc.getRegionForTable(resolvedName, true)
          region.asInstanceOf[AbstractRegion] match {
            case pr: PartitionedRegion =>
              if (partitionId == -1) {
                val primaryBucketIds = pr.getDataStore.
                    getAllLocalPrimaryBucketIdArray
                // TODO: do load-balancing among partitions instead
                // of random selection
                primaryBucketIds.getQuick(
                  rand.nextInt(primaryBucketIds.size()))
              } else {
                partitionId
              }
            case _ => partitionId
          }
        // TODO: SW: for split mode, get connection to one of the
        // local servers and a bucket ID for only one of those
        case _ => rand.nextInt(_numPartitions)
      }
    } finally {
      connection.close()
    }
  }
}

class ColumnarStorePartitionedRDD[T: ClassTag](@transient _sc: SparkContext,
    tableName: String,
    requiredColumns: Array[String], store: JDBCSourceAsColumnarStore)
    extends RDD[CachedBatch](_sc, Nil) with Logging {

  override def compute(split: Partition,
      context: TaskContext): Iterator[CachedBatch] = {
    store.tryExecute(tableName,
      conn => {
        val resolvedName = ExternalStoreUtils.lookupName(tableName,
          conn.getSchema)
        val par = split.index
        val ps1 = conn.prepareStatement(
          "call sys.SET_BUCKETS_FOR_LOCAL_EXECUTION(?, ?)")
        ps1.setString(1, resolvedName)
        ps1.setInt(2, par)
        ps1.execute()

        val ps = conn.prepareStatement("select " + requiredColumns.mkString(
          ", ") + ", numRows, stats from " + tableName)

        val rs = ps.executeQuery()
        ps1.close()
        new CachedBatchIteratorOnRS(conn, requiredColumns, ps, rs, context)
    }, closeOnSuccess = false, onExecutor = true)
  }

  override def getPreferredLocations(split: Partition): Seq[String] = {
    split.asInstanceOf[MultiExecutorLocalPartition].hostExecutorIds
  }

  override protected def getPartitions: Array[Partition] = {
    store.tryExecute(tableName, conn => {
<<<<<<< HEAD
      StoreUtils.getPartitionsPartitionedTable(_sc, tableName,
        conn.getSchema)
=======
      val resolvedName = ExternalStoreUtils.lookupName(tableName,
        conn.getSchema)
      val region = Misc.getRegionForTable(resolvedName, true)
      StoreUtils.getPartitionsPartitionedTable(_sc,
        region.asInstanceOf[PartitionedRegion], store.blockMap)
>>>>>>> 92d1ef8c
    })
  }
}

class SparkShellCachedBatchRDD[T: ClassTag](@transient _sc: SparkContext,
    tableName: String, requiredColumns: Array[String],
    connProperties: ConnectionProperties,
    store: ExternalStore)
    extends RDD[CachedBatch](_sc, Nil) {

  override def compute(split: Partition,
      context: TaskContext): Iterator[CachedBatch] = {
    val helper = new SparkShellRDDHelper
    val conn: Connection = helper.getConnection(connProperties, split)
    val query: String = helper.getSQLStatement(ExternalStoreUtils.lookupName(
      tableName, conn.getSchema), requiredColumns, split.index)
    val (statement, rs) = helper.executeQuery(conn, tableName, split, query)
    new CachedBatchIteratorOnRS(conn, requiredColumns, statement, rs, context)
  }

  override def getPreferredLocations(split: Partition): Seq[String] = {
    split.asInstanceOf[ExecutorLocalShellPartition]
        .hostList.map(_._1.asInstanceOf[String]).toSeq
  }

  override def getPartitions: Array[Partition] = {
    store.tryExecute(tableName, SparkShellRDDHelper.getPartitions(tableName, _))
  }
}

class SparkShellRowRDD[T: ClassTag](@transient sc: SparkContext,
    getConnection: () => Connection,
    schema: StructType,
    tableName: String,
    isPartitioned: Boolean,
    columns: Array[String],
    connProperties: ConnectionProperties,
    filters: Array[Filter] = Array.empty[Filter],
<<<<<<< HEAD
    partitions: Array[Partition] = Array.empty[Partition])
    extends RowFormatScanRDD(sc, getConnection, schema, tableName, columns,
      connProperties, filters, partitions) {
=======
    partitions: Array[Partition] = Array.empty[Partition],
    blockMap: Map[InternalDistributedMember, BlockManagerId] =
    Map.empty[InternalDistributedMember, BlockManagerId])
    extends RowFormatScanRDD(sc, getConnection, schema, tableName,
      isPartitioned, columns, connProperties, filters, partitions, blockMap) {
>>>>>>> 92d1ef8c

  override def computeResultSet(
      thePart: Partition): (Connection, Statement, ResultSet) = {
    val helper = new SparkShellRDDHelper
    val conn: Connection = helper.getConnection(
      connProperties, thePart)

    if (isPartitioned) {
      val ps = conn.prepareStatement(
        "call sys.SET_BUCKETS_FOR_LOCAL_EXECUTION(?, ?)")
      try {
        ps.setString(1, tableName)
        ps.setInt(2, thePart.index)
        ps.executeUpdate()
      } finally {
        ps.close()
      }
    }

    val sqlText = s"SELECT $columnList FROM $tableName$filterWhereClause"
    val args = filterWhereArgs
    val stmt = conn.prepareStatement(sqlText)
    if (args ne null) {
      ExternalStoreUtils.setStatementParameters(stmt, args)
    }
    val fetchSize = connProperties.executorConnProps.getProperty("fetchSize")
    if (fetchSize ne null) {
      stmt.setFetchSize(fetchSize.toInt)
    }

    val rs = stmt.executeQuery()
    (conn, stmt, rs)
  }

  override def getPreferredLocations(split: Partition): Seq[String] = {
    split.asInstanceOf[ExecutorLocalShellPartition]
        .hostList.map(_._1.asInstanceOf[String]).toSeq
  }

  override def getPartitions: Array[Partition] = {
    val conn = getConnection()
    try {
      SparkShellRDDHelper.getPartitions(tableName, conn)
    } finally {
      conn.close()
    }
  }

  def getSQLStatement(resolvedTableName: String,
      requiredColumns: Array[String], partitionId: Int): String = {
    "select " + requiredColumns.mkString(", ") + " from " + resolvedTableName
  }
}<|MERGE_RESOLUTION|>--- conflicted
+++ resolved
@@ -127,16 +127,11 @@
 
   override protected def getPartitions: Array[Partition] = {
     store.tryExecute(tableName, conn => {
-<<<<<<< HEAD
-      StoreUtils.getPartitionsPartitionedTable(_sc, tableName,
-        conn.getSchema)
-=======
       val resolvedName = ExternalStoreUtils.lookupName(tableName,
         conn.getSchema)
       val region = Misc.getRegionForTable(resolvedName, true)
       StoreUtils.getPartitionsPartitionedTable(_sc,
-        region.asInstanceOf[PartitionedRegion], store.blockMap)
->>>>>>> 92d1ef8c
+        region.asInstanceOf[PartitionedRegion])
     })
   }
 }
@@ -175,17 +170,9 @@
     columns: Array[String],
     connProperties: ConnectionProperties,
     filters: Array[Filter] = Array.empty[Filter],
-<<<<<<< HEAD
     partitions: Array[Partition] = Array.empty[Partition])
-    extends RowFormatScanRDD(sc, getConnection, schema, tableName, columns,
-      connProperties, filters, partitions) {
-=======
-    partitions: Array[Partition] = Array.empty[Partition],
-    blockMap: Map[InternalDistributedMember, BlockManagerId] =
-    Map.empty[InternalDistributedMember, BlockManagerId])
     extends RowFormatScanRDD(sc, getConnection, schema, tableName,
-      isPartitioned, columns, connProperties, filters, partitions, blockMap) {
->>>>>>> 92d1ef8c
+      isPartitioned, columns, connProperties, filters, partitions) {
 
   override def computeResultSet(
       thePart: Partition): (Connection, Statement, ResultSet) = {
