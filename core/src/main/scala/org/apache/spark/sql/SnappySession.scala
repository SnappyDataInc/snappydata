/*
 * Copyright (c) 2018 SnappyData, Inc. All rights reserved.
 *
 * Licensed under the Apache License, Version 2.0 (the "License"); you
 * may not use this file except in compliance with the License. You
 * may obtain a copy of the License at
 *
 * http://www.apache.org/licenses/LICENSE-2.0
 *
 * Unless required by applicable law or agreed to in writing, software
 * distributed under the License is distributed on an "AS IS" BASIS,
 * WITHOUT WARRANTIES OR CONDITIONS OF ANY KIND, either express or
 * implied. See the License for the specific language governing
 * permissions and limitations under the License. See accompanying
 * LICENSE file.
 */
package org.apache.spark.sql

import java.sql.{SQLException, SQLWarning}
import java.util.Calendar
import java.util.concurrent.ConcurrentHashMap
import java.util.concurrent.atomic.AtomicInteger

import scala.collection.JavaConverters._
import scala.collection.mutable
import scala.concurrent.Future
import scala.language.implicitConversions
import scala.reflect.runtime.universe.{TypeTag, typeOf}
import scala.util.control.NonFatal

import com.gemstone.gemfire.internal.GemFireVersion
import com.gemstone.gemfire.internal.cache.{GemFireCacheImpl, PartitionedRegion}
import com.gemstone.gemfire.internal.shared.{ClientResolverUtils, FinalizeHolder, FinalizeObject}
import com.google.common.cache.{Cache, CacheBuilder}
import com.pivotal.gemfirexd.internal.GemFireXDVersion
import com.pivotal.gemfirexd.internal.iapi.sql.ParameterValueSet
import com.pivotal.gemfirexd.internal.iapi.{types => stypes}
import com.pivotal.gemfirexd.internal.shared.common.{SharedUtils, StoredFormatIds}
<<<<<<< HEAD
import io.snappydata.collection.ObjectObjectHashMap
import io.snappydata.{Constant, Property, SnappyTableStatsProviderService}
=======
import io.snappydata.sql.catalog.{CatalogObjectType, SnappyExternalCatalog}
import io.snappydata.{Constant, Property, SnappyDataFunctions, SnappyTableStatsProviderService}
import org.eclipse.collections.impl.map.mutable.UnifiedMap
>>>>>>> 007a533b

import org.apache.spark.annotation.{DeveloperApi, Experimental}
import org.apache.spark.jdbc.{ConnectionConf, ConnectionUtil}
import org.apache.spark.rdd.RDD
<<<<<<< HEAD
import org.apache.spark.scheduler.{SparkListener, SparkListenerApplicationEnd, SparkListenerEvent}
import org.apache.spark.sql.catalyst.analysis.{EliminateSubqueryAliases, NoSuchTableException}
import org.apache.spark.sql.catalyst.encoders._
import org.apache.spark.sql.catalyst.expressions.aggregate.AggregateExpression
import org.apache.spark.sql.catalyst.expressions.codegen.CodegenContext
import org.apache.spark.sql.catalyst.expressions.{Alias, Ascending, AttributeReference, Descending, Exists, ExprId, Expression, GenericRow, ListQuery, ParamLiteral, PlanExpression, ScalarSubquery, SortDirection, TokenLiteral}
import org.apache.spark.sql.catalyst.plans.logical.{Filter, LogicalPlan, Union}
=======
import org.apache.spark.sql.SnappySession.CACHED_PUTINTO_UPDATE_PLAN
import org.apache.spark.sql.catalyst.analysis.{NoSuchTableException, UnresolvedRelation}
import org.apache.spark.sql.catalyst.catalog.{CatalogTable, CatalogTableType}
import org.apache.spark.sql.catalyst.encoders._
import org.apache.spark.sql.catalyst.expressions.aggregate.AggregateExpression
import org.apache.spark.sql.catalyst.expressions.codegen.CodegenContext
import org.apache.spark.sql.catalyst.expressions.{Alias, Ascending, AttributeReference, Descending, Exists, ExprId, Expression, GenericRow, ListQuery, ParamLiteral, PredicateSubquery, ScalarSubquery, SortDirection, TokenLiteral}
import org.apache.spark.sql.catalyst.plans.logical.{Command, Filter, LogicalPlan, Union}
>>>>>>> 007a533b
import org.apache.spark.sql.catalyst.{DefinedByConstructorParams, InternalRow, ScalaReflection, TableIdentifier}
import org.apache.spark.sql.collection.{Utils, WrappedInternalRow}
import org.apache.spark.sql.execution._
import org.apache.spark.sql.execution.aggregate.CollectAggregateExec
import org.apache.spark.sql.execution.columnar.ExternalStoreUtils.CaseInsensitiveMutableHashMap
import org.apache.spark.sql.execution.columnar.impl.{ColumnFormatRelation, IndexColumnFormatRelation}
import org.apache.spark.sql.execution.columnar.{ExternalStoreUtils, InMemoryTableScanExec}
import org.apache.spark.sql.execution.command.{CreateDataSourceTableAsSelectCommand, ExecutedCommandExec, UncacheTableCommand}
import org.apache.spark.sql.execution.datasources.jdbc.{JDBCOptions, JdbcUtils}
import org.apache.spark.sql.execution.datasources.{CreateTable, DataSource, LogicalRelation}
import org.apache.spark.sql.execution.exchange.BroadcastExchangeExec
import org.apache.spark.sql.execution.joins.{BroadcastHashJoinExec, BroadcastNestedLoopJoinExec}
<<<<<<< HEAD
import org.apache.spark.sql.hive.{ConnectorCatalog, ExternalTableType, HiveClientUtil, QualifiedTableName, SnappySharedState, SnappyStoreHiveCatalog}
import org.apache.spark.sql.internal.{BypassRowLevelSecurity, PreprocessTableInsertOrPut, SnappySessionState}
import org.apache.spark.sql.policy.PolicyProperties
=======
import org.apache.spark.sql.execution.ui.SparkListenerSQLPlanExecutionStart
import org.apache.spark.sql.hive.HiveClientUtil
import org.apache.spark.sql.internal.StaticSQLConf.SCHEMA_STRING_LENGTH_THRESHOLD
import org.apache.spark.sql.internal.{BypassRowLevelSecurity, MarkerForCreateTableAsSelect, SnappySessionCatalog, SnappySessionState, SnappySharedState}
>>>>>>> 007a533b
import org.apache.spark.sql.row.SnappyStoreDialect
import org.apache.spark.sql.sources._
import org.apache.spark.sql.store.StoreUtils
import org.apache.spark.sql.types._
import org.apache.spark.storage.StorageLevel
import org.apache.spark.streaming.Time
import org.apache.spark.streaming.dstream.DStream
import org.apache.spark.unsafe.types.UTF8String
import org.apache.spark.{Logging, ShuffleDependency, SparkContext, SparkEnv}

class SnappySession(_sc: SparkContext) extends SparkSession(_sc) with SparkSupport {

  self =>

  // initialize SnappyStoreDialect so that it gets registered

  SnappyStoreDialect.init()

  /* ----------------------- *
   |  Session-related state  |
   * ----------------------- */

  private[spark] val id = SnappySession.newId()

  private[this] val tempCacheIndex = new AtomicInteger(0)

  new FinalizeSession(this)

  private def sc: SparkContext = sparkContext

  /**
   * State shared across sessions, including the [[SparkContext]], cached data, listener,
   * and a catalog that interacts with external systems.
   */
  @transient
  override lazy val sharedState: SnappySharedState = SnappyContext.sharedState(sparkContext)

  /**
   * State isolated across sessions, including SQL configurations, temporary tables, registered
   * functions, and everything else that accepts a [[org.apache.spark.sql.internal.SQLConf]].
   */
  @transient
  lazy override val sessionState: SnappySessionState = {
    SnappySession.aqpSessionStateClass match {
      case Some(aqpClass) => aqpClass.getConstructor(classOf[SnappySession]).
          newInstance(self).asInstanceOf[SnappySessionState]
      case None => new SnappySessionState(self)
    }
  }

  def sessionCatalog: SnappySessionCatalog = sessionState.catalog

  def externalCatalog: SnappyExternalCatalog = sessionState.catalog.externalCatalog

  def snappyParser: SnappyParser = sessionState.sqlParser.sqlParser

  private[spark] def snappyContextFunctions = sessionState.contextFunctions

  SnappyContext.initGlobalSnappyContext(sparkContext, this)
  snappyContextFunctions.registerSnappyFunctions(this)

  /**
   * A wrapped version of this session in the form of a [[SQLContext]],
   * for backward compatibility.
   */
  @transient
  private[spark] val snappyContext: SnappyContext = new SnappyContext(this)

  /**
   * A wrapped version of this session in the form of a [[SQLContext]],
   * for backward compatibility.
   *
   * @since 2.0.0
   */
  @transient
  override val sqlContext: SnappyContext = snappyContext

  /**
   * Start a new session with isolated SQL configurations, temporary tables, registered
   * functions are isolated, but sharing the underlying [[SparkContext]] and cached data.
   *
   * Note: Other than the [[SparkContext]], all shared state is initialized lazily.
   * This method will force the initialization of the shared state to ensure that parent
   * and child sessions are set up with the same shared state. If the underlying catalog
   * implementation is Hive, this will initialize the metastore, which may take some time.
   *
   * @group basic
   * @since 2.0.0
   */
  override def newSession(): SnappySession = new SnappySession(sparkContext)

  /**
   * :: Experimental ::
   * Creates a [[DataFrame]] from an RDD of Product (e.g. case classes, tuples).
   * This method handles generic array datatype like Array[Decimal]
   */
  def createDataFrameUsingRDD[A <: Product : TypeTag](rdd: RDD[A]): DataFrame = {
    SparkSession.setActiveSession(this)
    val schema = ScalaReflection.schemaFor[A].dataType.asInstanceOf[StructType]
    val attributeSeq = schema.toAttributes
    val rowRDD = RDDConversions.productToRowRdd(rdd, schema.map(_.dataType))
    Dataset.ofRows(self, LogicalRDD(attributeSeq, rowRDD)(self))
  }

  override def sql(sqlText: String): DataFrame = {
    try {
      sqInternal(sqlText)
    } catch {
      // fallback to uncached flow for streaming queries
      case ae: AnalysisException
        if ae.message.contains(
          "Queries with streaming sources must be executed with writeStream.start()"
        ) => sqlUncached(sqlText)
    }
  }

   private[sql] def sqInternal(sqlText: String): CachedDataFrame = {
    snappyContextFunctions.sql(SnappySession.sqlPlan(this, sqlText))
  }

  @DeveloperApi
  def sqlUncached(sqlText: String): DataFrame = {
    if (planCaching) {
      planCaching = false
      try {
        snappyContextFunctions.sql(super.sql(sqlText))
      } finally {
        planCaching = Property.PlanCaching.get(sessionState.conf)
      }
    } else {
      snappyContextFunctions.sql(super.sql(sqlText))
    }
  }

  final def prepareSQL(sqlText: String): LogicalPlan = {
    val logical = sessionState.sqlParser.parsePlan(sqlText, clearExecutionData = true)
    SparkSession.setActiveSession(this)
    sessionState.analyzerPrepare.execute(logical)
  }

  private[sql] final def executePlan(plan: LogicalPlan): QueryExecution = {
    try {
      val execution = sessionState.executePlan(plan)
      execution.assertAnalyzed()
      execution
    } catch {
      case e: AnalysisException =>
        // in case of connector mode, exception can be thrown if
        // table form is changed (altered) and we have old table
        // object in SnappyExternalCatalog cache
        SnappyContext.getClusterMode(sparkContext) match {
          case ThinClientConnectorMode(_, _) =>
            var hasCommand = false
            val relations = plan.collect {
              case _: Command => hasCommand = true; null
              case u: UnresolvedRelation =>
                val tableIdent = sessionCatalog.resolveTableIdentifier(u.tableIdentifier)
                tableIdent.database.get -> tableIdent.table
            }
            if (hasCommand) externalCatalog.invalidateAll()
            else if (relations.nonEmpty) {
              relations.foreach(externalCatalog.invalidate)
            }
            throw e
          case _ =>
            throw e
        }
    }
  }

  @transient
  private[sql] val queryHints = new ConcurrentHashMap[String, String](4, 0.7f, 1)

  @transient
  private val contextObjects = new ConcurrentHashMap[Any, Any](16, 0.7f, 1)

  @transient
  private[sql] var currentKey: CachedKey = _

  @transient
  private[sql] var planCaching: Boolean = Property.PlanCaching.get(sessionState.conf)

  @transient
  private[sql] var tokenize: Boolean = Property.Tokenize.get(sessionState.conf)

  @transient
  private[sql] var partitionPruning: Boolean = Property.PartitionPruning.get(sessionState.conf)

  @transient
  private[sql] var disableHashJoin: Boolean = Property.DisableHashJoin.get(sessionState.conf)

  @transient
  private var sqlWarnings: SQLWarning = _

  def getPreviousQueryHints: java.util.Map[String, String] =
    java.util.Collections.unmodifiableMap(queryHints)

  def getWarnings: SQLWarning = sqlWarnings

  private[sql] def addWarning(warning: SQLWarning): Unit = {
    val warnings = sqlWarnings
    if (warnings eq null) sqlWarnings = warning
    else warnings.setNextWarning(warning)
  }

  /**
   * Get a previously registered context object using [[addContextObject]].
   */
  private[sql] def getContextObject[T](key: Any): Option[T] = {
    Option(contextObjects.get(key).asInstanceOf[T])
  }

  /**
   * Get a previously registered CodegenSupport context object
   * by [[addContextObject]].
   */
  private[sql] def getContextObject[T](ctx: CodegenContext, objectType: String,
      key: Any): Option[T] = {
    getContextObject[T](ctx -> (objectType -> key))
  }

  /**
   * Register a new context object for this query.
   */
  private[sql] def addContextObject[T](key: Any, value: T): Unit = {
    contextObjects.put(key, value)
  }

  /**
   * Register a new context object for <code>CodegenSupport</code>.
   */
  private[sql] def addContextObject[T](ctx: CodegenContext, objectType: String,
      key: Any, value: T): Unit = {
    addContextObject(ctx -> (objectType -> key), value)
  }

  /**
   * Remove a context object registered using [[addContextObject]].
   */
  private[sql] def removeContextObject(key: Any): Any = {
    contextObjects.remove(key)
  }

  /**
   * Remove a CodegenSupport context object registered by [[addContextObject]].
   */
  private[sql] def removeContextObject(ctx: CodegenContext, objectType: String,
      key: Any): Unit = {
    removeContextObject(ctx -> (objectType -> key))
  }

  private[sql] def linkPartitionsToBuckets(flag: Boolean): Unit = {
    addContextObject(StoreUtils.PROPERTY_PARTITION_BUCKET_LINKED, flag)
  }

  private[sql] def hasLinkPartitionsToBuckets: Boolean = {
    getContextObject[Boolean](StoreUtils.PROPERTY_PARTITION_BUCKET_LINKED) match {
      case Some(b) => b
      case None => false
    }
  }

  def preferPrimaries: Boolean =
    Property.PreferPrimariesInQuery.get(sessionState.conf)

  private[sql] def addFinallyCode(ctx: CodegenContext, code: String): Int = {
    val depth = getContextObject[Int](ctx, "D", "depth").getOrElse(0) + 1
    addContextObject(ctx, "D", "depth", depth)
    addContextObject(ctx, "F", "finally" -> depth, code)
    depth
  }

  private[sql] def evaluateFinallyCode(ctx: CodegenContext,
      body: String = "", depth: Int = -1): String = {
    // if no depth given then use the most recent one
    val d = if (depth == -1) {
      getContextObject[Int](ctx, "D", "depth").getOrElse(0)
    } else depth
    if (d <= 1) removeContextObject(ctx, "D", "depth")
    else addContextObject(ctx, "D", "depth", d - 1)

    val key = "finally" -> d
    getContextObject[String](ctx, "F", key) match {
      case Some(finallyCode) => removeContextObject(ctx, "F", key)
        if (body.isEmpty) finallyCode
        else {
          s"""
             |try {
             |  $body
             |} finally {
             |   $finallyCode
             |}
          """.stripMargin
        }
      case None => body
    }
  }

  /**
   * Get name of a previously registered class using [[addClass]].
   */
  def getClass(ctx: CodegenContext, baseTypes: Seq[(DataType, Boolean)],
      keyTypes: Seq[(DataType, Boolean)],
      types: Seq[(DataType, Boolean)], multimap: Boolean): Option[(String, String)] = {
    getContextObject[(String, String)](ctx, "C", (baseTypes, keyTypes, types, multimap))
  }

  /**
   * Register code generated for a new class (for <code>CodegenSupport</code>).
   */
  private[sql] def addClass(ctx: CodegenContext,
      baseTypes: Seq[(DataType, Boolean)], keyTypes: Seq[(DataType, Boolean)],
      types: Seq[(DataType, Boolean)], baseClassName: String,
      className: String, multiMap: Boolean): Unit = {
    addContextObject(ctx, "C", (baseTypes, keyTypes, types, multiMap),
      baseClassName -> className)
  }

  /**
   * Register additional [[DictionaryCode]] for a variable in ExprCode.
   */
  private[sql] def addDictionaryCode(ctx: CodegenContext, keyVar: String,
      dictCode: DictionaryCode): Unit =
    addContextObject(ctx, "D", keyVar, dictCode)

  /**
   * Get [[DictionaryCode]] for a previously registered variable in ExprCode
   * using [[addDictionaryCode]].
   */
  def getDictionaryCode(ctx: CodegenContext,
      keyVar: String): Option[DictionaryCode] =
    getContextObject[DictionaryCode](ctx, "D", keyVar)

  /**
   * Register hash variable holding the evaluated hashCode for some variables.
   */
  private[sql] def addHashVar(ctx: CodegenContext, keyVars: Seq[String],
      hashVar: String): Unit = addContextObject(ctx, "H", keyVars, hashVar)

  /**
   * Get hash variable for previously registered variables using [[addHashVar]].
   */
  private[sql] def getHashVar(ctx: CodegenContext,
      keyVars: Seq[String]): Option[String] = getContextObject(ctx, "H", keyVars)

<<<<<<< HEAD
  private[sql] def clearContext(): Unit = synchronized {
    getContextObject[LogicalPlan](SnappySession.CACHED_PUTINTO_UPDATE_PLAN).foreach { cached =>
      internals.uncacheQuery(this, cached, blocking = true)
    }
=======
  private[sql] def cachePutInto(doCache: Boolean, updateSubQuery: LogicalPlan,
      table: String): Option[LogicalPlan] = {
    // first acquire the global lock for putInto
    val lock = SnappyContext.getClusterMode(sparkContext) match {
      case _: ThinClientConnectorMode => null
      case _ =>
        PartitionedRegion.getRegionLock("PUTINTO_" + table, GemFireCacheImpl.getExisting)
    }
    if (lock ne null) lock.lock()
    var newUpdateSubQuery: Option[LogicalPlan] = None
    try {
      val cachedTable = if (doCache) {
        val tableName = s"snappyDataInternalTempPutIntoCache${tempCacheIndex.incrementAndGet()}"
        val tableIdent = new TableIdentifier(tableName)
        val cacheCommandString = if (currentKey ne null) s"CACHE FOR (${currentKey.sqlText})"
        else s"CACHE FOR (PUT INTO $table <plan>)"
        // use cache table command to display full plan
        val count = SnappyCacheTableCommand(tableIdent, cacheCommandString, Some(updateSubQuery),
          isLazy = false).run(this).head.getLong(0)
        if (count > 0) {
          newUpdateSubQuery = Some(this.table(tableIdent).logicalPlan)
          Some(tableIdent)
        } else {
          dropPutIntoCacheTable(tableIdent)
          None
        }
      } else {
        // assume that there are updates
        newUpdateSubQuery = Some(updateSubQuery)
        None
      }
      if (newUpdateSubQuery.isDefined) {
        // Adding to context after the count operation, as count will clear the context object.
        addContextObject[(Option[TableIdentifier], PartitionedRegion.RegionLock)](
          CACHED_PUTINTO_UPDATE_PLAN, cachedTable -> lock)
      }
      newUpdateSubQuery
    } finally {
      // release lock immediately if no updates are to be done
      if (newUpdateSubQuery.isEmpty && (lock ne null)) lock.unlock()
    }
  }

  private def dropPutIntoCacheTable(tableIdent: TableIdentifier): Unit = {
    UncacheTableCommand(tableIdent, ifExists = false).run(this)
    dropTable(tableIdent, ifExists = false, isView = false)
  }

  private[sql] def clearPutInto(): Unit = {
    contextObjects.remove(CACHED_PUTINTO_UPDATE_PLAN) match {
      case null =>
      case (cachedTable: Option[_], lock) =>
        if (lock != null) lock.asInstanceOf[PartitionedRegion.RegionLock].unlock()
        if (cachedTable.isDefined) {
          dropPutIntoCacheTable(cachedTable.get.asInstanceOf[TableIdentifier])
        }
    }
  }

  private[sql] def clearContext(): Unit = synchronized {
    clearPutInto()
>>>>>>> 007a533b
    contextObjects.clear()
    planCaching = Property.PlanCaching.get(sessionState.conf)
    sqlWarnings = null
  }

  private[sql] def clearQueryData(): Unit = synchronized {
    queryHints.clear()
  }

  def clearPlanCache(): Unit = synchronized {
    SnappySession.clearSessionCache(id)
  }


  def clear(): Unit = synchronized {
    clearContext()
    clearQueryData()
    clearPlanCache()
    snappyContextFunctions.clear()
  }

  /** Close the session which will be unusable after this call. */
  override def close(): Unit = synchronized {
    clear()
    externalCatalog.close()
  }

  /**
   * :: DeveloperApi ::
   *
   * @todo do we need this anymore? If useful functionality, make this
   *       private to sql package ... SchemaDStream should use the data source
   *       API?
   *       Tagging as developer API, for now
   * @param stream
   * @param aqpTables
   * @param transformer
   * @param v
   * @tparam T
   * @return
   */
  @DeveloperApi
  def saveStream[T](stream: DStream[T],
      aqpTables: Seq[String],
      transformer: Option[(RDD[T]) => RDD[Row]])(implicit v: TypeTag[T]) {
    val transform = transformer match {
      case Some(x) => x
      case None => if (!(v.tpe =:= typeOf[Row])) {
        // check if the stream type is already a Row
        throw new IllegalStateException(" Transformation to Row type needs to be supplied")
      } else {
        null
      }
    }
    stream.foreachRDD((rdd: RDD[T], time: Time) => {

      val rddRows = if (transform != null) {
        transform(rdd)
      } else {
        rdd.asInstanceOf[RDD[Row]]
      }
      snappyContextFunctions.collectSamples(this, rddRows, aqpTables,
        time.milliseconds)
    })
  }

  def tableIdentifier(table: String): TableIdentifier = {
    // hive meta-store is case-insensitive so always use upper case names for object names
    val normalizedTable = Utils.toUpperCase(table)
    val dotIndex = normalizedTable.indexOf('.')
    if (dotIndex > 0) {
      new TableIdentifier(normalizedTable.substring(dotIndex + 1),
        Some(normalizedTable.substring(0, dotIndex)))
    } else new TableIdentifier(normalizedTable, None)
  }

  /**
   * Append dataframe to cache table in Spark.
   *
   * @param df
   * @param table
   * @param storageLevel default storage level is MEMORY_AND_DISK
   * @return @todo -> return type?
   */
  @DeveloperApi
  def appendToTempTableCache(df: DataFrame, table: String,
      storageLevel: StorageLevel = StorageLevel.MEMORY_AND_DISK): Unit = {
    val tableIdent = tableIdentifier(table)
    if (!sessionCatalog.isTemporaryTable(tableIdent)) {
      throw new AnalysisException(s"Schema specified for temporary table '$tableIdent'")
    }
    val plan = sessionCatalog.lookupRelation(tableIdent)
    // cache the new DataFrame
    df.persist(storageLevel)
    // trigger an Action to materialize 'cached' batch
    if (df.count() > 0) {
      // create a union of the two plans and store that in catalog
      val union = Union(plan, df.logicalPlan)
      if (sessionCatalog.isLocalTemporaryView(tableIdent)) {
        sessionCatalog.createTempView(table, union, overrideIfExists = true)
      } else {
        sessionCatalog.createGlobalTempView(table, union, overrideIfExists = true)
      }
    }
  }

  /**
   * Empties the contents of the table without deleting the catalog entry.
   *
   * @param table    full table name to be truncated
   * @param ifExists attempt truncate only if the table exists
   */
<<<<<<< HEAD
  def truncateTable(tableName: String, ifExists: Boolean = false): Unit = {
    truncateTable(sessionCatalog.newQualifiedTableName(tableName), ifExists,
      ignoreIfUnsupported = false)
  }

  /**
   * Empties the contents of the table without deleting the catalog entry.
   *
   * @param tableIdent qualified name of table to be truncated
   * @param ifExists   attempt truncate only if the table exists
   */
  private[sql] def truncateTable(tableIdent: QualifiedTableName,
      ifExists: Boolean, ignoreIfUnsupported: Boolean): Unit = {
    val plan = try {
      sessionCatalog.lookupRelation(tableIdent)
    } catch {
      case tnfe: TableNotFoundException =>
        if (ifExists) return else throw tnfe
    }
    Dataset.ofRows(this, plan).unpersist(blocking = true)
    plan match {
      case lr: LogicalRelation =>
        lr.relation match {
          case d: DestroyRelation => d.truncate()
          case _ => if (!ignoreIfUnsupported) {
            throw new AnalysisException(s"Table $tableIdent cannot be truncated")
          }
        }
      case _ => if (!ignoreIfUnsupported) {
        throw new AnalysisException(s"Table $tableIdent cannot be truncated")
      }
    }
=======
  def truncateTable(table: String, ifExists: Boolean = false): Unit = {
    sessionState.executePlan(TruncateManagedTableCommand(ifExists, tableIdentifier(table))).toRdd
>>>>>>> 007a533b
  }

  override def createDataset[T: Encoder](data: RDD[T]): Dataset[T] = {
    val encoder = encoderFor[T]
    val output = encoder.schema.toAttributes
    val c = encoder.clsTag.runtimeClass
    val isFlat = !(classOf[Product].isAssignableFrom(c) ||
        classOf[DefinedByConstructorParams].isAssignableFrom(c))
    val plan = new EncoderPlan[T](data, encoder, isFlat, output, self)
    Dataset[T](self, plan)
  }

  /**
   * Creates a [[DataFrame]] from an RDD[Row]. User can specify whether
   * the input rows should be converted to Catalyst rows.
   */
  override private[sql] def createDataFrame(
      rowRDD: RDD[Row],
      schema: StructType,
      needsConversion: Boolean) = {
    // TODO: use MutableProjection when rowRDD is another DataFrame and the applied
    // schema differs from the existing schema on any field data type.
    val catalystRows = if (needsConversion) {
      val encoder = RowEncoder(schema)
      rowRDD.map {
        case r: WrappedInternalRow => r.internalRow
        case r => encoder.toRow(r)
      }
    } else {
      rowRDD.map(r => InternalRow.fromSeq(r.toSeq))
    }
    val logicalPlan = LogicalRDD(schema.toAttributes, catalystRows)(self)
    Dataset.ofRows(self, logicalPlan)
  }

  override def internalCreateDataFrame(catalystRows: RDD[InternalRow],
      schema: StructType): DataFrame = super.internalCreateDataFrame(catalystRows, schema)

  /**
   * Create a stratified sample table.
   *
   * @todo provide lot more details and examples to explain creating and
   *       using sample tables with time series and otherwise
   * @param tableName       the qualified name of the table
   * @param baseTable       the base table of the sample table, if any
   * @param samplingOptions sampling options like QCS, reservoir size etc.
   * @param allowExisting   When set to true it will ignore if a table with the same
   *                        name is present, else it will throw table exist exception
   */
  def createSampleTable(tableName: String,
      baseTable: Option[String],
      samplingOptions: Map[String, String],
      allowExisting: Boolean): DataFrame = {
    createTableInternal(tableIdentifier(tableName), SnappyContext.SAMPLE_SOURCE,
      userSpecifiedSchema = None, schemaDDL = None,
      if (allowExisting) SaveMode.Ignore else SaveMode.ErrorIfExists,
      addBaseTableOption(baseTable.map(tableIdentifier), samplingOptions), isBuiltIn = true)
  }

  /**
   * Create a stratified sample table. Java friendly version.
   *
   * @todo provide lot more details and examples to explain creating and
   *       using sample tables with time series and otherwise
   * @param tableName       the qualified name of the table
   * @param baseTable       the base table of the sample table, if any, or null
   * @param samplingOptions sampling options like QCS, reservoir size etc.
   * @param allowExisting   When set to true it will ignore if a table with the same
   *                        name is present, else it will throw table exist exception
   */
  def createSampleTable(tableName: String,
      baseTable: String, samplingOptions: java.util.Map[String, String],
      allowExisting: Boolean): DataFrame = {
    createSampleTable(tableName, Option(baseTable),
      samplingOptions.asScala.toMap, allowExisting)
  }


  /**
   * Create a stratified sample table.
   *
   * @todo provide lot more details and examples to explain creating and
   *       using sample tables with time series and otherwise
   * @param tableName       the qualified name of the table
   * @param baseTable       the base table of the sample table, if any
   * @param schema          schema of the table
   * @param samplingOptions sampling options like QCS, reservoir size etc.
   * @param allowExisting   When set to true it will ignore if a table with the same
   *                        name is present, else it will throw table exist exception
   */
  def createSampleTable(tableName: String,
      baseTable: Option[String],
      schema: StructType,
      samplingOptions: Map[String, String],
      allowExisting: Boolean = false): DataFrame = {
    createTableInternal(tableIdentifier(tableName), SnappyContext.SAMPLE_SOURCE,
      Some(sessionCatalog.normalizeSchema(schema)), schemaDDL = None,
      if (allowExisting) SaveMode.Ignore else SaveMode.ErrorIfExists,
      addBaseTableOption(baseTable.map(tableIdentifier), samplingOptions), isBuiltIn = true)
  }

  /**
   * Create a stratified sample table. Java friendly version.
   *
   * @todo provide lot more details and examples to explain creating and
   *       using sample tables with time series and otherwise
   * @param tableName       the qualified name of the table
   * @param baseTable       the base table of the sample table, if any, or null
   * @param schema          schema of the table
   * @param samplingOptions sampling options like QCS, reservoir size etc.
   * @param allowExisting   When set to true it will ignore if a table with the same
   *                        name is present, else it will throw table exist exception
   */
  def createSampleTable(tableName: String,
      baseTable: String, schema: StructType,
      samplingOptions: java.util.Map[String, String],
      allowExisting: Boolean): DataFrame = {
    createSampleTable(tableName, Option(baseTable), schema,
      samplingOptions.asScala.toMap, allowExisting)
  }


  /**
   * Create approximate structure to query top-K with time series support.
   *
   * @todo provide lot more details and examples to explain creating and
   *       using TopK with time series
   * @param topKName      the qualified name of the top-K structure
   * @param baseTable     the base table of the top-K structure, if any
   * @param keyColumnName
   * @param inputDataSchema
   * @param topkOptions
   * @param allowExisting When set to true it will ignore if a table with the same
   *                      name is present, else it will throw table exist exception
   */
  def createApproxTSTopK(topKName: String, baseTable: Option[String],
      keyColumnName: String, inputDataSchema: StructType,
      topkOptions: Map[String, String],
      allowExisting: Boolean = false): DataFrame = {
    createTableInternal(tableIdentifier(topKName), SnappyContext.TOPK_SOURCE,
      Some(sessionCatalog.normalizeSchema(inputDataSchema)), schemaDDL = None,
      if (allowExisting) SaveMode.Ignore else SaveMode.ErrorIfExists,
      addBaseTableOption(baseTable.map(tableIdentifier), topkOptions) +
          ("key" -> keyColumnName), isBuiltIn = true)
  }

  /**
   * Create approximate structure to query top-K with time series support.
   * Java friendly api.
   *
   * @todo provide lot more details and examples to explain creating and
   *       using TopK with time series
   * @param topKName      the qualified name of the top-K structure
   * @param baseTable     the base table of the top-K structure, if any, or null
   * @param keyColumnName
   * @param inputDataSchema
   * @param topkOptions
   * @param allowExisting When set to true it will ignore if a table with the same
   *                      name is present, else it will throw table exist exception
   */
  def createApproxTSTopK(topKName: String, baseTable: String,
      keyColumnName: String, inputDataSchema: StructType,
      topkOptions: java.util.Map[String, String],
      allowExisting: Boolean): DataFrame = {
    createApproxTSTopK(topKName, Option(baseTable), keyColumnName,
      inputDataSchema, topkOptions.asScala.toMap, allowExisting)
  }

  /**
   * Create approximate structure to query top-K with time series support.
   *
   * @todo provide lot more details and examples to explain creating and
   *       using TopK with time series
   * @param topKName      the qualified name of the top-K structure
   * @param baseTable     the base table of the top-K structure, if any
   * @param keyColumnName
   * @param topkOptions
   * @param allowExisting When set to true it will ignore if a table with the same
   *                      name is present, else it will throw table exist exception
   */
  def createApproxTSTopK(topKName: String, baseTable: Option[String],
      keyColumnName: String, topkOptions: Map[String, String],
      allowExisting: Boolean): DataFrame = {
    createTableInternal(tableIdentifier(topKName), SnappyContext.TOPK_SOURCE,
      userSpecifiedSchema = None, schemaDDL = None,
      if (allowExisting) SaveMode.Ignore else SaveMode.ErrorIfExists,
      addBaseTableOption(baseTable.map(tableIdentifier), topkOptions) +
          ("key" -> keyColumnName), isBuiltIn = true)
  }

  /**
   * Create approximate structure to query top-K with time series support. Java
   * friendly api.
   *
   * @todo provide lot more details and examples to explain creating and
   *       using TopK with time series
   * @param topKName      the qualified name of the top-K structure
   * @param baseTable     the base table of the top-K structure, if any, or null
   * @param keyColumnName
   * @param topkOptions
   * @param allowExisting When set to true it will ignore if a table with the same
   *                      name is present, else it will throw table exist exception
   */
  def createApproxTSTopK(topKName: String, baseTable: String,
      keyColumnName: String, topkOptions: java.util.Map[String, String],
      allowExisting: Boolean): DataFrame = {
    createApproxTSTopK(topKName, Option(baseTable), keyColumnName,
      topkOptions.asScala.toMap, allowExisting)
  }

  /**
   * Creates a SnappyData managed table. Any of the table types
   * (e.g. row, column etc) supported by SnappyData can be created here.
   *
   * {{{
   *
   * val airlineDF = snappyContext.createTable(stagingAirline,
   *   "column", Map("buckets" -> "29"))
   *
   * }}}
   *
   * <p>
   * For other external relation providers, use createExternalTable.
   * <p>
   *
   * @param tableName     Name of the table
   * @param provider      Provider name such as 'COLUMN', 'ROW' etc.
   * @param options       Properties for table creation
   * @param allowExisting When set to true it will ignore if a table with the same
   *                      name is present, else it will throw table exist exception
   * @return DataFrame for the table
   */
  def createTable(
      tableName: String,
      provider: String,
      options: Map[String, String],
      allowExisting: Boolean): DataFrame = {
    createTableInternal(tableIdentifier(tableName), provider, userSpecifiedSchema = None,
      schemaDDL = None, if (allowExisting) SaveMode.Ignore else SaveMode.ErrorIfExists,
      options, isBuiltIn = true)
  }

  /**
   * Create an external table from the given path based on a data source, a schema and
   * a set of options. For inbuilt relation providers like row or column tables, use createTable.
   *
   * @param tableName     Name of the table
   * @param provider      Provider name such as 'CSV', 'PARQUET' etc.
   * @param options       Properties for table creation
   * @param allowExisting When set to true it will ignore if a table with the same
   *                      name is present, else it will throw table exist exception
   * @return DataFrame for the table
   */
  def createExternalTable(
      tableName: String,
      provider: String,
      options: Map[String, String],
      allowExisting: Boolean): DataFrame = {
    createTableInternal(tableIdentifier(tableName), provider, userSpecifiedSchema = None,
      schemaDDL = None, if (allowExisting) SaveMode.Ignore else SaveMode.ErrorIfExists,
      options, isBuiltIn = false)
  }

  /**
   * Creates a SnappyData managed table. Any relation providers
   * (e.g. row, column etc) supported by SnappyData can be created here.
   *
   * {{{
   *
   * val airlineDF = snappyContext.createTable(stagingAirline,
   *   "column", Map("buckets" -> "29"))
   *
   * }}}
   *
   * <p>
   * For other external relation providers, use createExternalTable.
   * <p>
   *
   * @param tableName     Name of the table
   * @param provider      Provider name such as 'COLUMN', 'ROW' etc.
   * @param options       Properties for table creation
   * @param allowExisting When set to true it will ignore if a table with the same
   *                      name is present, else it will throw table exist exception
   * @return DataFrame for the table
   */
  def createTable(
      tableName: String,
      provider: String,
      options: java.util.Map[String, String],
      allowExisting: Boolean): DataFrame = {
    createTable(tableName, provider, options.asScala.toMap, allowExisting)
  }

  /**
   * Create an external table from the given path based on a data source, a schema and
   * a set of options. For inbuilt relation providers like row or column tables, use createTable.
   *
   * @param tableName     Name of the table
   * @param provider      Provider name such as 'CSV', 'PARQUET' etc.
   * @param options       Properties for table creation
   * @param allowExisting When set to true it will ignore if a table with the same
   *                      name is present, else it will throw table exist exception
   * @return DataFrame for the table
   */
  def createExternalTable(
      tableName: String,
      provider: String,
      options: java.util.Map[String, String],
      allowExisting: Boolean): DataFrame = {
    createExternalTable(tableName, provider, options.asScala.toMap, allowExisting)
  }

  /**
   * Creates a SnappyData managed table. Any relation providers
   * (e.g. row, column etc) supported by SnappyData can be created here.
   *
   * {{{
   *
   * case class Data(col1: Int, col2: Int, col3: Int)
   * val props = Map.empty[String, String]
   * val data = Seq(Seq(1, 2, 3), Seq(7, 8, 9), Seq(9, 2, 3), Seq(4, 2, 3), Seq(5, 6, 7))
   * val rdd = sc.parallelize(data, data.length).map(s => new Data(s(0), s(1), s(2)))
   * val dataDF = snc.createDataFrame(rdd)
   * snappyContext.createTable(tableName, "column", dataDF.schema, props)
   *
   * }}}
   *
   * <p>
   * For other external relation providers, use createExternalTable.
   * <p>
   *
   * @param tableName     Name of the table
   * @param provider      Provider name such as 'COLUMN', 'ROW' etc.
   * @param schema        Table schema
   * @param options       Properties for table creation. See options list for different tables.
   *                      https://github
   *                      .com/SnappyDataInc/snappydata/blob/master/docs/rowAndColumnTables.md
   * @param allowExisting When set to true it will ignore if a table with the same
   *                      name is present, else it will throw table exist exception
   * @return DataFrame for the table
   */
  def createTable(
      tableName: String,
      provider: String,
      schema: StructType,
      options: Map[String, String],
      allowExisting: Boolean = false): DataFrame = {
    createTableInternal(tableIdentifier(tableName), provider,
      Some(sessionCatalog.normalizeSchema(schema)), schemaDDL = None,
      if (allowExisting) SaveMode.Ignore else SaveMode.ErrorIfExists, options, isBuiltIn = true)
  }

  /**
   * Create an external table from the given path based on a data source, a schema and
   * a set of options. For inbuilt relation providers like row or column tables, use createTable.
   *
   * @param tableName     Name of the table
   * @param provider      Provider name such as 'CSV', 'PARQUET' etc.
   * @param schema        Table schema
   * @param options       Properties for table creation. See options list for different tables.
   *                      https://github
   *                      .com/SnappyDataInc/snappydata/blob/master/docs/rowAndColumnTables.md
   * @param allowExisting When set to true it will ignore if a table with the same
   *                      name is present, else it will throw table exist exception
   * @return DataFrame for the table
   */
  def createExternalTable(
      tableName: String,
      provider: String,
      schema: StructType,
      options: Map[String, String],
      allowExisting: Boolean = false): DataFrame = {
    createTableInternal(tableIdentifier(tableName), provider, Some(schema), schemaDDL = None,
      if (allowExisting) SaveMode.Ignore else SaveMode.ErrorIfExists, options, isBuiltIn = false)
  }

  /**
   * Creates a SnappyData managed table. Any relation providers
   * (e.g. row, column etc) supported by SnappyData can be created here.
   *
   * {{{
   *
   *    case class Data(col1: Int, col2: Int, col3: Int)
   *    val props = Map.empty[String, String]
   *    val data = Seq(Seq(1, 2, 3), Seq(7, 8, 9), Seq(9, 2, 3), Seq(4, 2, 3), Seq(5, 6, 7))
   *    val rdd = sc.parallelize(data, data.length).map(s => new Data(s(0), s(1), s(2)))
   *    val dataDF = snc.createDataFrame(rdd)
   *    snappyContext.createTable(tableName, "column", dataDF.schema, props)
   *
   * }}}
   *
   * <p>
   * For other external relation providers, use createExternalTable.
   * <p>
   *
   * @param tableName     Name of the table
   * @param provider      Provider name such as 'COLUMN', 'ROW' etc.
   * @param schema        Table schema
   * @param options       Properties for table creation. See options list for different tables.
   *                      https://github
   *                      .com/SnappyDataInc/snappydata/blob/master/docs/rowAndColumnTables.md
   * @param allowExisting When set to true it will ignore if a table with the same
   *                      name is present, else it will throw table exist exception
   * @return DataFrame for the table
   */
  def createTable(
      tableName: String,
      provider: String,
      schema: StructType,
      options: java.util.Map[String, String],
      allowExisting: Boolean): DataFrame = {
    createTable(tableName, provider, schema, options.asScala.toMap, allowExisting)
  }

  /**
   * Create an external table from the given path based on a data source, a schema and
   * a set of options. For inbuilt relation providers like row or column tables, use createTable.
   *
   * @param tableName     Name of the table
   * @param provider      Provider name such as 'CSV', 'PARQUET' etc.
   * @param schema        Table schema
   * @param options       Properties for table creation. See options list for different tables.
   *                      https://github
   *                      .com/SnappyDataInc/snappydata/blob/master/docs/rowAndColumnTables.md
   * @param allowExisting When set to true it will ignore if a table with the same
   *                      name is present, else it will throw table exist exception
   * @return DataFrame for the table
   */
  def createExternalTable(
      tableName: String,
      provider: String,
      schema: StructType,
      options: java.util.Map[String, String],
      allowExisting: Boolean): DataFrame = {
    createExternalTable(tableName, provider, schema, options.asScala.toMap, allowExisting)
  }

  /**
   * Creates a SnappyData managed JDBC table which takes a free format ddl
   * string. The ddl string should adhere to syntax of underlying JDBC store.
   * SnappyData ships with inbuilt JDBC store, which can be accessed by
   * Row format data store. The option parameter can take connection details.
   *
   * {{{
   *    val props = Map(
   *      "url" -> s"jdbc:derby:$path",
   *      "driver" -> "org.apache.derby.jdbc.EmbeddedDriver",
   *      "poolImpl" -> "tomcat",
   *      "user" -> "app",
   *      "password" -> "app"
   *    )
   *
   * val schemaDDL = "(OrderId INT NOT NULL PRIMARY KEY,ItemId INT, ITEMREF INT)"
   * snappyContext.createTable("jdbcTable", "jdbc", schemaDDL, props)
   *
   * }}}
   *
   * Any DataFrame of the same schema can be inserted into the JDBC table using
   * DataFrameWriter API.
   *
   * e.g.
   *
   * {{{
   *
   * case class Data(col1: Int, col2: Int, col3: Int)
   *
   * val data = Seq(Seq(1, 2, 3), Seq(7, 8, 9), Seq(9, 2, 3), Seq(4, 2, 3), Seq(5, 6, 7))
   * val rdd = sc.parallelize(data, data.length).map(s => new Data(s(0), s(1), s(2)))
   * val dataDF = snc.createDataFrame(rdd)
   * dataDF.write.insertInto("jdbcTable")
   *
   * }}}
   *
   * @param tableName     Name of the table
   * @param provider      Provider name such as 'COLUMN', 'ROW' etc.
   * @param schemaDDL     Table schema as a string interpreted by provider
   * @param options       Properties for table creation. See options list for different tables.
   *                      https://github
   *                      .com/SnappyDataInc/snappydata/blob/master/docs/rowAndColumnTables.md
   * @param allowExisting When set to true it will ignore if a table with the same
   *                      name is present, else it will throw table exist exception
   * @return DataFrame for the table
   */
  def createTable(
      tableName: String,
      provider: String,
      schemaDDL: String,
      options: Map[String, String],
      allowExisting: Boolean): DataFrame = {
    var schemaStr = schemaDDL.trim
    if (schemaStr.charAt(0) != '(') {
      schemaStr = "(" + schemaStr + ")"
    }
    createTableInternal(tableIdentifier(tableName), provider, userSpecifiedSchema = None,
      Some(schemaStr), if (allowExisting) SaveMode.Ignore else SaveMode.ErrorIfExists,
      options, isBuiltIn = true)
  }

  /**
   * Creates a SnappyData managed JDBC table which takes a free format ddl
   * string. The ddl string should adhere to syntax of underlying JDBC store.
   * SnappyData ships with inbuilt JDBC store, which can be accessed by
   * Row format data store. The option parameter can take connection details.
   *
   * {{{
   *    val props = Map(
   *      "url" -> s"jdbc:derby:$path",
   *      "driver" -> "org.apache.derby.jdbc.EmbeddedDriver",
   *      "poolImpl" -> "tomcat",
   *      "user" -> "app",
   *      "password" -> "app"
   *    )
   *
   * val schemaDDL = "(OrderId INT NOT NULL PRIMARY KEY,ItemId INT, ITEMREF INT)"
   * snappyContext.createTable("jdbcTable", "jdbc", schemaDDL, props)
   *
   * }}}
   *
   * Any DataFrame of the same schema can be inserted into the JDBC table using
   * DataFrameWriter API.
   *
   * e.g.
   *
   * {{{
   *
   * case class Data(col1: Int, col2: Int, col3: Int)
   *
   * val data = Seq(Seq(1, 2, 3), Seq(7, 8, 9), Seq(9, 2, 3), Seq(4, 2, 3), Seq(5, 6, 7))
   * val rdd = sc.parallelize(data, data.length).map(s => new Data(s(0), s(1), s(2)))
   * val dataDF = snc.createDataFrame(rdd)
   * dataDF.write.insertInto("jdbcTable")
   *
   * }}}
   *
   * @param tableName     Name of the table
   * @param provider      Provider name such as 'COLUMN', 'ROW' etc.
   * @param schemaDDL     Table schema as a string interpreted by provider
   * @param options       Properties for table creation. See options list for different tables.
   *                      https://github
   *                      .com/SnappyDataInc/snappydata/blob/master/docs/rowAndColumnTables.md
   * @param allowExisting When set to true it will ignore if a table with the same
   *                      name is present, else it will throw table exist exception
   * @return DataFrame for the table
   */
  def createTable(
      tableName: String,
      provider: String,
      schemaDDL: String,
      options: java.util.Map[String, String],
      allowExisting: Boolean): DataFrame = {
    createTable(tableName, provider, schemaDDL, options.asScala.toMap,
      allowExisting)
  }

  /**
   * Create a table with given name, provider, optional schema DDL string, optional schema.
   * and other options.
   */
  private[sql] def createTableInternal(
      tableIdent: TableIdentifier,
      provider: String,
      userSpecifiedSchema: Option[StructType],
      schemaDDL: Option[String],
      mode: SaveMode,
      options: Map[String, String],
      isBuiltIn: Boolean,
      query: Option[LogicalPlan] = None): DataFrame = {
    val providerIsBuiltIn = SnappyContext.isBuiltInProvider(provider)
    if (!isBuiltIn && providerIsBuiltIn) {
      throw new AnalysisException(s"CREATE EXTERNAL TABLE or createExternalTable API " +
          s"used for inbuilt provider '$provider'")
    }
    // check for permissions in the schema which should be done before the session catalog
    // createTable call since store table will be created by that time
    val resolvedName = sessionCatalog.resolveTableIdentifier(tableIdent)
    sessionCatalog.checkSchemaPermission(resolvedName.database.get, resolvedName.table,
      defaultUser = null, ignoreIfNotExists = true)

    val schema = userSpecifiedSchema match {
      case Some(s) =>
        if (query.isDefined) {
          throw new AnalysisException(
            "Schema may not be specified in a Create Table As Select (CTAS) statement")
        }
<<<<<<< HEAD
        return sessionCatalog.asInstanceOf[ConnectorCatalog].connectorHelper.createTable(
          tableIdent, provider, userSchema, schemaDDL, mode, options, isBuiltIn)
      case _ =>
    }

    // add tableName in properties if not already present
    val dbtableProp = JdbcExtendedUtils.DBTABLE_PROPERTY
    val params = if (options.keysIterator.exists(_.equalsIgnoreCase(
      dbtableProp))) {
      options
    }
    else {
      options + (dbtableProp -> tableIdent.toString)
    }
    val source = if (isBuiltIn) SnappyContext.getProvider(provider,
      onlyBuiltIn = true) else provider

    val relation = schemaDDL match {
      case Some(cols) => Some(ExternalStoreUtils.externalResolvedDataSource(self,
        cols, source, mode, params))

      case None if resolveRelation =>
        // add allowExisting in properties used by some implementations
        Some(DataSource(
          self,
          userSpecifiedSchema = userSpecifiedSchema,
          className = source,
          options = params + (JdbcExtendedUtils.ALLOW_EXISTING_PROPERTY ->
              (mode != SaveMode.ErrorIfExists).toString)).resolveRelation())

      case _ => None
    }

    val plan = relation match {
      case None => null
      case Some(r) => internals.newLogicalRelation(r, None, None,
        isStreaming = false)
    }

    if (!SnappyContext.internalTableSources.exists(_.equals(source))) {
      sessionCatalog.registerDataSourceTable(tableIdent, userSpecifiedSchema,
        Array.empty[String], source, params, relation)
    }
    snappyContextFunctions.postRelationCreation(relation, this)
    plan
  }

  private[sql] def createTable(
      tableIdent: QualifiedTableName,
      provider: String,
      userSpecifiedSchema: Option[StructType],
      schemaDDL: Option[String],
      partitionColumns: Array[String],
      mode: SaveMode,
      options: Map[String, String],
      query: LogicalPlan,
      isBuiltIn: Boolean): LogicalPlan = {

    if (sessionCatalog.tableExists(tableIdent)) {
      mode match {
        case SaveMode.ErrorIfExists =>
          throw new AnalysisException(s"Table $tableIdent already exists. " +
              "If using SQL CREATE TABLE, you need to use the " +
              s"APPEND or OVERWRITE mode, or drop $tableIdent first.")
        case SaveMode.Ignore =>
          return sessionCatalog.lookupRelation(tableIdent, None)
        case _ =>
      }
    }

    val clusterMode = SnappyContext.getClusterMode(sc)
    val schema = userSpecifiedSchema.getOrElse(
      normalizeSchema(sessionState.executePlan(query).analyzed.schema))
    val userSchema = Some(schema)
    val plan = clusterMode match {
      // for smart connector mode create the table here and allow
      // further processing to load the data
      case ThinClientConnectorMode(_, _) =>
        sessionCatalog.asInstanceOf[ConnectorCatalog].connectorHelper.createTable(tableIdent,
          provider, userSchema, schemaDDL, mode, options, isBuiltIn)
        createTableAsSelect(tableIdent, provider, userSchema, schemaDDL,
          partitionColumns, SaveMode.Append, options, query, isBuiltIn)
      case _ =>
        createTableAsSelect(tableIdent, provider, userSchema, schemaDDL,
          partitionColumns, mode, options, query, isBuiltIn)
    }

    plan
  }

  /**
   * Create an external/builtin table with given options.
   */
  private[sql] def createTableAsSelect(
      tableIdent: QualifiedTableName,
      provider: String,
      userSpecifiedSchema: Option[StructType],
      schemaDDL: Option[String],
      partitionColumns: Array[String],
      mode: SaveMode,
      options: Map[String, String],
      query: LogicalPlan,
      isBuiltIn: Boolean): LogicalPlan = {

    // add tableName in properties if not already present
    // add allowExisting in properties used by some implementations
    val dbtableProp = JdbcExtendedUtils.DBTABLE_PROPERTY
    val params = if (options.keysIterator.exists(_.equalsIgnoreCase(
      dbtableProp))) {
      options
    }
    else {
      options + (dbtableProp -> tableIdent.toString)
    } + (JdbcExtendedUtils.ALLOW_EXISTING_PROPERTY ->
        (mode != SaveMode.ErrorIfExists).toString)

    val source = if (isBuiltIn) SnappyContext.getProvider(provider,
      onlyBuiltIn = true)
    else provider
    val overwrite = mode == SaveMode.Overwrite

    val insertRelation = if (sessionCatalog.tableExists(tableIdent)) {
      mode match {
        case SaveMode.ErrorIfExists =>
          throw new AnalysisException(s"Table $tableIdent already exists. " +
              "If using SQL CREATE TABLE, you need to use the " +
              s"APPEND or OVERWRITE mode, or drop $tableIdent first.")
        case SaveMode.Ignore =>
          return sessionCatalog.lookupRelation(tableIdent, None)
        case _ =>
          // Check if the specified data source match the data source
          // of the existing table.
          val plan = new PreprocessTableInsertOrPut(sessionState.conf).apply(
            sessionState.catalog.lookupRelation(tableIdent))
          EliminateSubqueryAliases(plan) match {
            case lr: LogicalRelation if lr.relation.isInstanceOf[InsertableRelation] =>
              Some(lr.relation.asInstanceOf[InsertableRelation])
            case o => throw new AnalysisException(
              s"Saving data in ${o.toString} is not supported.")
          }
      }
    } else None

    val relation = schemaDDL match {
      case Some(cols) => ExternalStoreUtils.externalResolvedDataSource(self,
        cols, source, mode, params, Some(query))

      case None =>
        val data = Dataset.ofRows(this, query)
        val df = userSpecifiedSchema match {
          // If we are inserting into an existing table, just use the existing schema.
          case Some(s) =>
            if (s.size != data.schema.size) {
              throw new AnalysisException(s"The column number " +
                  s"of the specified schema[$s] "
                  + s"doesn't match the data schema[${data.schema}]'s")
            }
            s.zip(data.schema).
              find(x => !compareDataTypeIgnoreNameAndNullability(x._1.dataType, x._2.dataType))
            match {
              case Some(_) => throw new AnalysisException(s"The column types " +
                  s"of the specified schema[$s] " +
                  s"doesn't match the data schema[${data.schema}]'s")
              case None => // do nothing
            }
            data.toDF(s.fieldNames: _*)
          case None => data
        }

        insertRelation match {
          case Some(ir) =>
            var success = false
            try {
              ir.insert(data, overwrite)
              success = true
              ir.asInstanceOf[BaseRelation]
            } finally {
              if (!success) ir match {
                case dr: DestroyRelation =>
                  if (!dr.tableExists) dr.destroy(ifExists = false)
                case _ =>
              }
            }
          case None =>
            val properties = if (isBuiltIn) params
            else {
              val storage = DataSource.buildStorageFormatFromOptions(params)
              val tableLocation = storage.locationUri match {
                case None => sessionState.catalog.defaultTablePath(tableIdent)
                case Some(l) => l
              }
              storage.properties + ("path" -> tableLocation)
            }
            val ds = DataSource(self,
              className = source,
              userSpecifiedSchema = userSpecifiedSchema,
              partitionColumns = partitionColumns,
              options = properties)
            internals.writeToDataSource(ds, mode, df)
=======
        s
      // CreateTable plan execution will resolve schema before adding to externalCatalog
      case None => new StructType()
    }
    var fullOptions = schemaDDL match {
      case None => options
      case Some(ddl) =>
        // check that the DataSource should implement ExternalSchemaRelationProvider
        if (!ExternalStoreUtils.isExternalSchemaRelationProvider(provider)) {
          throw new AnalysisException(s"Provider '$provider' should implement " +
              s"ExternalSchemaRelationProvider to use a custom schema string in CREATE TABLE")
>>>>>>> 007a533b
        }
        JdbcExtendedUtils.addSplitProperty(ddl,
          SnappyExternalCatalog.SCHEMADDL_PROPERTY, options,
          sparkContext.conf.get(SCHEMA_STRING_LENGTH_THRESHOLD)).toMap
    }
    // add baseTable for colocated table
    val parameters = new CaseInsensitiveMutableHashMap[String](fullOptions)
    if (!parameters.contains(SnappyExternalCatalog.BASETABLE_PROPERTY)) {
      parameters.get(StoreUtils.COLOCATE_WITH) match {
        case None =>
        case Some(b) => fullOptions += SnappyExternalCatalog.BASETABLE_PROPERTY ->
            sessionCatalog.resolveTableIdentifier(tableIdentifier(b)).unquotedString
      }
    }
<<<<<<< HEAD
    internals.newLogicalRelation(relation, None, Some(tableIdent.getTable(this.sessionCatalog)),
      isStreaming = false)
  }

  /**
   * Compares two types, ignoring nullability of ArrayType, MapType, StructType, and ignoring
   * field names
   */
  private[sql] def compareDataTypeIgnoreNameAndNullability(from: DataType, to: DataType):
  Boolean = {
    (from, to) match {
      case (ArrayType(fromElement, _), ArrayType(toElement, _)) =>
        compareDataTypeIgnoreNameAndNullability(fromElement, toElement)

      case (MapType(fromKey, fromValue, _), MapType(toKey, toValue, _)) =>
        compareDataTypeIgnoreNameAndNullability(fromKey, toKey) &&
          compareDataTypeIgnoreNameAndNullability(fromValue, toValue)

      case (StructType(fromFields), StructType(toFields)) =>
        fromFields.length == toFields.length &&
          fromFields.zip(toFields).forall { case (l, r) =>
              compareDataTypeIgnoreNameAndNullability(l.dataType, r.dataType)
          }

      case (fromDataType, toDataType) => fromDataType == toDataType
=======
    val tableDesc = CatalogTable(
      identifier = resolvedName,
      tableType = CatalogTableType.EXTERNAL,
      storage = DataSource.buildStorageFormatFromOptions(fullOptions),
      schema = schema,
      provider = Some(provider))
    val plan = CreateTable(tableDesc, mode, query.map(MarkerForCreateTableAsSelect))
    sessionState.executePlan(plan).toRdd
    val df = table(resolvedName)
    val relation = df.queryExecution.analyzed.collectFirst {
      case l: LogicalRelation => l.relation
>>>>>>> 007a533b
    }
    snappyContextFunctions.postRelationCreation(relation, this)
    df
  }

  private[sql] def addBaseTableOption(baseTable: Option[TableIdentifier],
      options: Map[String, String]): Map[String, String] = baseTable match {
    case Some(t) => options + (SnappyExternalCatalog.BASETABLE_PROPERTY -> t.unquotedString)
    case _ => options
  }

  /**
   * Drop a table created by a call to createTable or createExternalTable.
   *
   * @param tableName table to be dropped
   * @param ifExists  attempt drop only if the table exists
   */
  def dropTable(tableName: String, ifExists: Boolean = false): Unit =
    dropTable(tableIdentifier(tableName), ifExists, isView = false)

  /**
   * Drop a view.
   *
   * @param viewName name of the view to be dropped
   * @param ifExists attempt drop only if the view exists
   */
  def dropView(viewName: String, ifExists: Boolean = false): Unit =
    dropTable(tableIdentifier(viewName), ifExists, isView = true)

  /**
   * Drop a table created by a call to createTable or createExternalTable.
   *
   * @param tableIdent table to be dropped
   * @param ifExists   attempt drop only if the table exists
   */
  private[sql] def dropTable(tableIdent: TableIdentifier, ifExists: Boolean,
      isView: Boolean): Unit = {
    val plan = DropTableOrViewCommand(tableIdent, ifExists, isView, purge = false)
    sessionState.executePlan(plan).toRdd
  }

  /**
   * Drop a SnappyData Policy created by a call to [[createPolicy]].
   *
   * @param policyName Policy to be dropped
   * @param ifExists   attempt drop only if the Policy exists
   */
<<<<<<< HEAD
  private[sql] def dropTable(tableIdent: QualifiedTableName,
      ifExists: Boolean, resolveRelation: Boolean): Unit = {

    val planOpt = try {
      Some(sessionCatalog.lookupRelation(tableIdent))
    } catch {
      case e@(_: TableNotFoundException | _: SQLException | _: NoSuchTableException) =>
        if (ifExists) return else throw e
      case NonFatal(_) if !resolveRelation => None
    }
    val isLocalTempView = sessionCatalog.isLocalTemporaryView(tableIdent)

    SnappyContext.getClusterMode(sc) match {
      case ThinClientConnectorMode(_, _) =>
        if (!isLocalTempView) {
          // resolve whether table is external or not at source since the required
          // classes to resolve may not be available in embedded cluster
          val isExternal = planOpt match {
            case Some(lr: LogicalRelation) =>
              sessionCatalog.getTableType(lr.relation) == ExternalTableType.External
            case _ => false
          }
          sessionCatalog.asInstanceOf[ConnectorCatalog].connectorHelper
              .dropTable(tableIdent, ifExists, isExternal)
          return
        }
      case _ =>
    }

    // additional cleanup for external and temp tables, if required
    planOpt match {
      case Some(plan: LogicalRelation) =>
        val br = plan.relation
        br match {
          case p: ParentRelation =>
            // fail if any existing dependents
            val dependents = p.getDependents(sessionCatalog)
            if (dependents.nonEmpty) {
              throw new AnalysisException(s"Object $tableIdent cannot be " +
                  "dropped because of dependent objects: " +
                  s"${dependents.mkString(",")}")
            }
          case _ => // ignore
        }
        Dataset.ofRows(this, plan).unpersist(blocking = true)
        if (isLocalTempView) {
          // This is due to temp table
          // can be made from a backing relation like Parquet or Hadoop
          sessionCatalog.unregisterTable(tableIdent)
        }
        br match {
          case d: DestroyRelation => d.destroy(ifExists)
            sessionCatalog.unregisterDataSourceTable(tableIdent, Some(br))
          case _ => if (!isLocalTempView && !sessionCatalog.unregisterGlobalView(tableIdent)) {
            sessionCatalog.unregisterDataSourceTable(tableIdent, Some(br))
          }
        }
      case _ if isLocalTempView => // This is a temp table with no relation as source
        planOpt.foreach(Dataset.ofRows(this, _).unpersist(blocking = true))
        sessionCatalog.unregisterTable(tableIdent)
      case _ =>
        // this is a table in smart connector remote call or a view
        if (!sessionCatalog.unregisterGlobalView(tableIdent)) {
          sessionCatalog.unregisterDataSourceTable(tableIdent, None)
        }
    }
  }
=======
  def dropPolicy(policyName: String, ifExists: Boolean = false): Unit =
    dropPolicy(tableIdentifier(policyName), ifExists)
>>>>>>> 007a533b

  /**
   * Drop a SnappyData Policy created by a call to [[createPolicy]].
   *
   * @param policyIdent Policy to be dropped
   * @param ifExists    attempt drop only if the Policy exists
   */
  private[sql] def dropPolicy(policyIdent: TableIdentifier, ifExists: Boolean): Unit = {
    try {
      dropTable(policyIdent, ifExists, isView = false)
    } catch {
      case _: TableNotFoundException | _: NoSuchTableException if !ifExists =>
        throw new PolicyNotFoundException(policyIdent.database.getOrElse(getCurrentSchema),
          policyIdent.table)
    }
  }

  def alterTable(tableName: String, isAddColumn: Boolean, column: StructField,
      defaultValue: Option[String]): Unit = {
    val tableIdent = tableIdentifier(tableName)
    if (sessionCatalog.caseSensitiveAnalysis) {
      alterTable(tableIdent, isAddColumn, column, defaultValue)
    } else {
      alterTable(tableIdent, isAddColumn, sessionCatalog.normalizeField(column), defaultValue)
    }
  }

  private[sql] def alterTable(tableIdent: TableIdentifier, isAddColumn: Boolean,
      column: StructField, defaultValue: Option[String]): Unit = {
    if (sessionCatalog.isTemporaryTable(tableIdent)) {
      throw new AnalysisException("ALTER TABLE not supported for temporary tables")
    }
<<<<<<< HEAD

    SnappyContext.getClusterMode(sc) match {
      case ThinClientConnectorMode(_, _) =>
        throw new AnalysisException("alter table enable/disable Row Level Security not supported " +
            "for smart connector mode")
      case _ =>
    }

    plan match {
      case lr: LogicalRelation if lr.relation.isInstanceOf[RowLevelSecurityRelation] =>
        lr.relation.asInstanceOf[RowLevelSecurityRelation].enableOrDisableRowLevelSecurity(
          tableIdent, enableRls)
        sessionCatalog.invalidateAll()
        tableIdent.invalidate()
        SnappyStoreHiveCatalog.registerRelationDestroy(Some(tableIdent))
        SnappySession.clearAllCache()
=======
    sessionCatalog.resolveRelation(tableIdent) match {
      case LogicalRelation(ar: AlterableRelation, _, _) =>
        ar.alterTable(tableIdent, isAddColumn, column, defaultValue)
        val metadata = sessionCatalog.getTableMetadata(tableIdent)
        sessionCatalog.alterTable(metadata.copy(schema = ar.schema))
>>>>>>> 007a533b
      case _ =>
        throw new AnalysisException(s"ALTER TABLE not supported for ${tableIdent.unquotedString}")
    }
  }

<<<<<<< HEAD
  private[sql] def alterTable(tableIdent: QualifiedTableName, isAddColumn: Boolean,
      column: StructField): Unit = {
    val plan = try {
      sessionCatalog.lookupRelation(tableIdent)
    } catch {
      case tnfe: TableNotFoundException => throw tnfe
    }

    if(sessionCatalog.isTemporaryTable(tableIdent)) {
      throw new AnalysisException("alter table not supported for temp tables")
    }
    plan match {
      case lr: LogicalRelation if lr.relation.isInstanceOf[ColumnFormatRelation] =>
        throw new AnalysisException("alter table not supported for column tables")
      case _ =>
=======
  private[sql] def alterTableToggleRLS(table: TableIdentifier, enableRls: Boolean): Unit = {
    val tableIdent = sessionCatalog.resolveTableIdentifier(table)
    val plan = sessionCatalog.resolveRelation(tableIdent)
    if (sessionCatalog.isTemporaryTable(tableIdent)) {
      throw new AnalysisException("ALTER TABLE enable/disable Row Level Security " +
          "not supported for temporary tables")
>>>>>>> 007a533b
    }

    SnappyContext.getClusterMode(sc) match {
      case ThinClientConnectorMode(_, _) =>
        throw new AnalysisException("ALTER TABLE enable/disable Row Level Security " +
            "not supported for smart connector mode")
      case _ =>
    }

    plan match {
<<<<<<< HEAD
      case lr: LogicalRelation if lr.relation.isInstanceOf[AlterableRelation] =>
        sessionCatalog.invalidateTable(tableIdent)
        lr.relation.asInstanceOf[AlterableRelation].alterTable(tableIdent, isAddColumn, column)
        SnappyStoreHiveCatalog.registerRelationDestroy(Some(tableIdent))
=======
      case LogicalRelation(rls: RowLevelSecurityRelation, _, _) =>
        rls.enableOrDisableRowLevelSecurity(tableIdent, enableRls)
        externalCatalog.invalidateCaches(tableIdent.database.get -> tableIdent.table :: Nil)
>>>>>>> 007a533b
      case _ =>
        throw new AnalysisException("ALTER TABLE enable/disable Row Level Security " +
            s"not supported for ${tableIdent.unquotedString}")
    }
  }

  /**
   * Set current schema for the session.
   *
   * @param schemaName schema name which goes in the catalog
   */
  def setCurrentSchema(schemaName: String): Unit = {
    sessionCatalog.setCurrentSchema(schemaName)
  }

  def getCurrentSchema: String = sessionCatalog.getCurrentSchema

  /**
   * Create an index on a table.
   *
   * @param indexName    Index name which goes in the catalog
   * @param baseTable    Fully qualified name of table on which the index is created.
   * @param indexColumns Columns on which the index has to be created along with the
   *                     sorting direction.The direction of index will be ascending
   *                     if value is true and descending when value is false.
   *                     Direction can be specified as null
   * @param options      Options for indexes. For e.g.
   *                     column table index - ("COLOCATE_WITH"->"CUSTOMER").
   *                     row table index - ("INDEX_TYPE"->"GLOBAL HASH") or ("INDEX_TYPE"->"UNIQUE")
   */
  def createIndex(indexName: String,
      baseTable: String,
      indexColumns: java.util.Map[String, java.lang.Boolean],
      options: java.util.Map[String, String]): Unit = {


    val indexCol = indexColumns.asScala.mapValues {
      case null => None
      case java.lang.Boolean.TRUE => Some(Ascending)
      case java.lang.Boolean.FALSE => Some(Descending)
    }

    createIndex(indexName, baseTable, indexCol.toMap, options.asScala.toMap)
  }

  /**
   * Create an index on a table.
   *
   * @param indexName    Index name which goes in the catalog
   * @param baseTable    Fully qualified name of table on which the index is created.
   * @param indexColumns Columns on which the index has to be created with the
   *                     direction of sorting. Direction can be specified as None.
   * @param options      Options for indexes. For e.g.
   *                     column table index - ("COLOCATE_WITH"->"CUSTOMER").
   *                     row table index - ("INDEX_TYPE"->"GLOBAL HASH") or ("INDEX_TYPE"->"UNIQUE")
   */
  def createIndex(indexName: String,
      baseTable: String,
      indexColumns: Map[String, Option[SortDirection]],
      options: Map[String, String]): Unit = {

    // normalize index column names for API calls
    val columnsWithDirection = indexColumns.map(p => sessionCatalog.formatName(p._1) -> p._2)
    createIndex(tableIdentifier(indexName), tableIdentifier(baseTable),
      columnsWithDirection, options)
  }

  private[sql] def createPolicy(policyName: TableIdentifier, tableName: TableIdentifier,
      policyFor: String, applyTo: Seq[String], expandedPolicyApplyTo: Seq[String],
      currentUser: String, filterStr: String, filter: BypassRowLevelSecurity): Unit = {

    /*
    if (!SecurityUtils.allowPolicyOp(currentUser, tableName, this)) {
      throw new SQLException("Only Table Owner can create the policy", "01548", null)
    }
    */

    if (!policyFor.equalsIgnoreCase(SnappyParserConsts.SELECT.upper)) {
      throw new AnalysisException("Currently Policy only For Select is supported")
    }

    /*
    if (isTargetExternalRelation) {
      val targetAttributes = this.sessionState.catalog.lookupRelation(tableName).output
      def checkForValidFilter(filter: BypassRowLevelSecurity): Unit = {
        def checkExpression(expression: Expression): Unit = {
          expression match {
            case _: Attribute =>  // ok
            case _: Literal =>  // ok
            case _: TokenizedLiteral => // ok
            case br: BinaryComparison => {
              checkExpression(br.left)
              checkExpression(br.right)
            }
            case logicalOr(left, right) => {
              checkExpression(left)
              checkExpression(right)
            }
            case logicalAnd(left, right) => {
              checkExpression(left)
              checkExpression(right)
            }
            case logicalIn(value, list) => {
              checkExpression(value)
              list.foreach(checkExpression(_))
            }
            case _ => // for any other type of expression
              // it should not contain any attribute of target external relation
              expression.foreach(x => x match {
                case ne: NamedExpression => targetAttributes.find(_.exprId == ne.exprId).
                    foreach( _ => throw new AnalysisException("Filter for external " +
                        "relation cannot have functions " +
                        "or dependent subquery involving external table's attribute") )
              })

          }
        }
        checkExpression(filter.child.condition)

      }
      checkForValidFilter(filter)

    }
    */

    sessionCatalog.createPolicy(policyName, tableName, policyFor, applyTo, expandedPolicyApplyTo,
      currentUser, filterStr)
  }

  /**
   * Create an index on a table.
   */
  private[sql] def createIndex(indexIdent: TableIdentifier,
      tableIdent: TableIdentifier,
      indexColumns: Map[String, Option[SortDirection]],
      options: Map[String, String]): Unit = {

    if (indexIdent.database != tableIdent.database) {
      throw new AnalysisException(
        s"Index and table have different schemas " +
            s"specified ${indexIdent.database} and ${tableIdent.database}")
    }
    if (!sessionCatalog.tableExists(tableIdent)) {
      throw new AnalysisException(
        s"Could not find $tableIdent in catalog")
    }
<<<<<<< HEAD
    sessionCatalog.lookupRelation(tableIdent) match {
      case lr: LogicalRelation if lr.relation.isInstanceOf[IndexableRelation] =>
        lr.relation.asInstanceOf[IndexableRelation].createIndex(indexIdent,
=======
    sessionCatalog.resolveRelation(tableIdent) match {
      case LogicalRelation(ir: IndexableRelation, _, _) =>
        ir.createIndex(indexIdent,
>>>>>>> 007a533b
          tableIdent,
          indexColumns,
          options)

      case _ => throw new AnalysisException(
        s"$tableIdent is not an indexable table")
    }
  }

  private[sql] def getIndexTable(indexIdent: TableIdentifier): TableIdentifier = {
    val schema = indexIdent.database match {
      case None => Some(getCurrentSchema)
      case s => s
    }
    TableIdentifier(Constant.COLUMN_TABLE_INDEX_PREFIX + indexIdent.table, schema)
  }

  private def constructDropSQL(indexName: String,
      ifExists: Boolean): String = {

    val ifExistsClause = if (ifExists) "IF EXISTS" else ""

    s"DROP INDEX $ifExistsClause $indexName"
  }

  /**
   * Drops an index on a table
   *
   * @param indexName Index name which goes in catalog
   * @param ifExists  Drop if exists, else exit gracefully
   */
  def dropIndex(indexName: String, ifExists: Boolean): Unit = {
    dropIndex(tableIdentifier(indexName), ifExists)
  }

  /**
   * Drops an index on a table
   */
  private[sql] def dropIndex(indexName: TableIdentifier, ifExists: Boolean): Unit = {
    val indexIdent = getIndexTable(indexName)
    // Since the index does not exist in catalog, it may be a row table index.
    if (!sessionCatalog.tableExists(indexIdent)) {
      dropRowStoreIndex(indexName.unquotedString, ifExists)
    } else {
<<<<<<< HEAD
      sessionCatalog.lookupRelation(indexIdent) match {
        case lr: LogicalRelation if lr.relation.isInstanceOf[DependentRelation] =>
          // Remove the index from the bse table props
          val dr = lr.relation.asInstanceOf[DependentRelation]
          val baseTableIdent = sessionCatalog.newQualifiedTableName(dr.baseTable.get)
          sessionCatalog.lookupRelation(baseTableIdent) match {
            case lr: LogicalRelation if lr.relation.isInstanceOf[ColumnFormatRelation] =>
              val cr = lr.relation.asInstanceOf[ColumnFormatRelation]
              cr.removeDependent(dr, sessionCatalog)
=======
      sessionCatalog.resolveRelation(indexIdent) match {
        case LogicalRelation(ir: IndexColumnFormatRelation, _, _) =>
          // Remove the index from the bse table props
          val baseTableIdent = tableIdentifier(ir.baseTable.get)
          sessionCatalog.resolveRelation(baseTableIdent) match {
            case LogicalRelation(cr: ColumnFormatRelation, _, _) =>
>>>>>>> 007a533b
              cr.dropIndex(indexIdent, baseTableIdent, ifExists)
          }

        case _ => if (!ifExists) {
          throw new AnalysisException(s"No index found for ${indexName.unquotedString}")
        }
      }
    }
  }

  private def dropRowStoreIndex(indexName: String, ifExists: Boolean): Unit = {
    val connProperties = ExternalStoreUtils.validateAndGetAllProps(
      Some(this), mutable.Map.empty[String, String])
    val jdbcOptions = new JDBCOptions(connProperties.url, "",
      connProperties.connProps.asScala.toMap)
    val conn = JdbcUtils.createConnectionFactory(jdbcOptions)()
    try {
      val sql = constructDropSQL(indexName, ifExists)
      JdbcExtendedUtils.executeUpdate(sql, conn)
    } catch {
      case sqle: SQLException =>
        if (sqle.getMessage.contains("No suitable driver found")) {
          throw new AnalysisException(s"${sqle.getMessage}\n" +
              "Ensure that the 'driver' option is set appropriately and " +
              "the driver jars available (--jars option in spark-submit).")
        } else {
          throw sqle
        }
    } finally {
      conn.commit()
      conn.close()
    }
  }

  /**
   * Insert one or more [[org.apache.spark.sql.Row]] into an existing table
   * {{{
   *        snSession.insert(tableName, dataDF.collect(): _*)
   * }}}
   * If insert is on a column table then a row insert can trigger an overflow
   * to column store form row buffer. If the overflow fails due to some condition like
   * low memory , then the overflow fails and exception is thrown,
   * but row buffer values are kept as it is. Any user level counter of number of rows inserted
   * might be invalid in such a case.
   *
   * @param tableName table name for the insert operation
   * @param rows      list of rows to be inserted into the table
   * @return number of rows inserted
   */
  @DeveloperApi
  def insert(tableName: String, rows: Row*): Int = {
<<<<<<< HEAD
    sessionCatalog.lookupRelation(sessionCatalog.newQualifiedTableName(tableName)) match {
      case lr: LogicalRelation if lr.relation.isInstanceOf[RowInsertableRelation] =>
        lr.relation.asInstanceOf[RowInsertableRelation].insert(rows)
=======
    sessionCatalog.resolveRelation(tableIdentifier(tableName)) match {
      case LogicalRelation(r: RowInsertableRelation, _, _) => r.insert(rows)
>>>>>>> 007a533b
      case _ => throw new AnalysisException(
        s"$tableName is not a row insertable table")
    }
  }

  /**
   * Insert one or more [[org.apache.spark.sql.Row]] into an existing table
   * {{{
   *        java.util.ArrayList[java.util.ArrayList[_] rows = ...    *
   *         snSession.insert(tableName, rows)
   * }}}
   *
   * @param tableName table name for the insert operation
   * @param rows      list of rows to be inserted into the table
   * @return number of rows successfully put
   * @return number of rows inserted
   */
  @Experimental
  def insert(tableName: String, rows: java.util.ArrayList[java.util.ArrayList[_]]): Int = {
    val convertedRowSeq: Seq[Row] = rows.asScala.map(row => convertListToRow(row))
<<<<<<< HEAD
    sessionCatalog.lookupRelation(sessionCatalog.newQualifiedTableName(tableName)) match {
      case lr: LogicalRelation if lr.relation.isInstanceOf[RowInsertableRelation] =>
        lr.relation.asInstanceOf[RowInsertableRelation].insert(convertedRowSeq)
=======
    sessionCatalog.resolveRelation(tableIdentifier(tableName)) match {
      case LogicalRelation(r: RowInsertableRelation, _, _) => r.insert(convertedRowSeq)
>>>>>>> 007a533b
      case _ => throw new AnalysisException(
        s"$tableName is not a row insertable table")
    }
  }

  /**
   * Upsert one or more [[org.apache.spark.sql.Row]] into an existing table
   * {{{
   *        snSession.put(tableName, dataDF.collect(): _*)
   * }}}
   *
   * @param tableName table name for the put operation
   * @param rows      list of rows to be put on the table
   * @return number of rows successfully put
   */
  @DeveloperApi
  def put(tableName: String, rows: Row*): Int = {
<<<<<<< HEAD
    sessionCatalog.lookupRelation(sessionCatalog.newQualifiedTableName(tableName)) match {
      case lr: LogicalRelation if lr.relation.isInstanceOf[RowPutRelation] =>
        lr.relation.asInstanceOf[RowPutRelation].put(rows)
        case _ => throw new AnalysisException(
=======
    sessionCatalog.resolveRelation(tableIdentifier(tableName)) match {
      case LogicalRelation(r: RowPutRelation, _, _) => r.put(rows)
      case _ => throw new AnalysisException(
>>>>>>> 007a533b
        s"$tableName is not a row upsertable table")
    }
  }

  /**
   * Update all rows in table that match passed filter expression
   * {{{
   *   snappyContext.update("jdbcTable", "ITEMREF = 3" , Row(99) , "ITEMREF" )
   * }}}
   *
   * @param tableName        table name which needs to be updated
   * @param filterExpr       SQL WHERE criteria to select rows that will be updated
   * @param newColumnValues  A single Row containing all updated column
   *                         values. They MUST match the updateColumn list
   *                         passed
   * @param updateColumns    List of all column names being updated
   * @return
   */
  @DeveloperApi
  def update(tableName: String, filterExpr: String, newColumnValues: Row,
      updateColumns: String*): Int = {
<<<<<<< HEAD
    sessionCatalog.lookupRelation(sessionCatalog.newQualifiedTableName(tableName)) match {
      case lr: LogicalRelation if lr.relation.isInstanceOf[UpdatableRelation] =>
        lr.relation.asInstanceOf[UpdatableRelation].update(filterExpr,
          newColumnValues, updateColumns)
=======
    sessionCatalog.resolveRelation(tableIdentifier(tableName)) match {
      case LogicalRelation(u: UpdatableRelation, _, _) =>
        u.update(filterExpr, newColumnValues, updateColumns)
>>>>>>> 007a533b
      case _ => throw new AnalysisException(
        s"$tableName is not an updatable table")
    }
  }

  /**
   * Update all rows in table that match passed filter expression
   * {{{
   *   snappyContext.update("jdbcTable", "ITEMREF = 3" , Row(99) , "ITEMREF" )
   * }}}
   *
   * @param tableName       table name which needs to be updated
   * @param filterExpr      SQL WHERE criteria to select rows that will be updated
   * @param newColumnValues A list containing all the updated column
   *                        values. They MUST match the updateColumn list
   *                        passed
   * @param updateColumns   List of all column names being updated
   * @return
   */
  @Experimental
  def update(tableName: String, filterExpr: String, newColumnValues: java.util.ArrayList[_],
      updateColumns: java.util.ArrayList[String]): Int = {
<<<<<<< HEAD
    sessionCatalog.lookupRelation(sessionCatalog.newQualifiedTableName(tableName)) match {
      case lr: LogicalRelation if lr.relation.isInstanceOf[UpdatableRelation] =>
        lr.relation.asInstanceOf[UpdatableRelation].update(filterExpr,
          convertListToRow(newColumnValues), updateColumns.asScala)
=======
    sessionCatalog.resolveRelation(tableIdentifier(tableName)) match {
      case LogicalRelation(u: UpdatableRelation, _, _) =>
        u.update(filterExpr, convertListToRow(newColumnValues), updateColumns.asScala)
>>>>>>> 007a533b
      case _ => throw new AnalysisException(
        s"$tableName is not an updatable table")
    }
  }

  /**
   * Upsert one or more [[org.apache.spark.sql.Row]] into an existing table
   * {{{
   *        java.util.ArrayList[java.util.ArrayList[_] rows = ...    *
   *         snSession.put(tableName, rows)
   * }}}
   *
   * @param tableName table name for the put operation
   * @param rows      list of rows to be put on the table
   * @return number of rows successfully put
   */
  @Experimental
  def put(tableName: String, rows: java.util.ArrayList[java.util.ArrayList[_]]): Int = {
<<<<<<< HEAD
    sessionCatalog.lookupRelation(sessionCatalog.newQualifiedTableName(tableName)) match {
      case lr: LogicalRelation if lr.relation.isInstanceOf[RowPutRelation] =>
        lr.relation.asInstanceOf[RowPutRelation].put(
          rows.asScala.map(row => convertListToRow(row)))
=======
    sessionCatalog.resolveRelation(tableIdentifier(tableName)) match {
      case LogicalRelation(r: RowPutRelation, _, _) =>
        r.put(rows.asScala.map(row => convertListToRow(row)))
>>>>>>> 007a533b
      case _ => throw new AnalysisException(
        s"$tableName is not a row upsertable table")
    }
  }


  /**
   * Delete all rows in table that match passed filter expression
   *
   * @param tableName  table name
   * @param filterExpr SQL WHERE criteria to select rows that will be updated
   * @return number of rows deleted
   */
  @DeveloperApi
  def delete(tableName: String, filterExpr: String): Int = {
<<<<<<< HEAD
    sessionCatalog.lookupRelation(sessionCatalog.newQualifiedTableName(tableName)) match {
      case lr: LogicalRelation if lr.relation.isInstanceOf[DeletableRelation] =>
        lr.relation.asInstanceOf[DeletableRelation].delete(filterExpr)
=======
    sessionCatalog.resolveRelation(tableIdentifier(tableName)) match {
      case LogicalRelation(d: DeletableRelation, _, _) => d.delete(filterExpr)
>>>>>>> 007a533b
      case _ => throw new AnalysisException(
        s"$tableName is not a deletable table")
    }
  }

  private def convertListToRow(row: java.util.ArrayList[_]): Row = {
    val rowAsArray: Array[Any] = row.asScala.toArray
    new GenericRow(rowAsArray)
  }

  private[sql] def defaultConnectionProps: ConnectionProperties =
    ExternalStoreUtils.validateAndGetAllProps(Some(this), mutable.Map.empty[String, String])

  private[sql] def defaultPooledConnection(name: String): java.sql.Connection =
    ConnectionUtil.getPooledConnection(name, new ConnectionConf(defaultConnectionProps))

  /**
   * Fetch the topK entries in the Approx TopK synopsis for the specified
   * time interval. See _createTopK_ for how to create this data structure
   * and associate this to a base table (i.e. the full data set). The time
   * interval specified here should not be less than the minimum time interval
   * used when creating the TopK synopsis.
   *
   * @todo provide an example and explain the returned DataFrame. Key is the
   *       attribute stored but the value is a struct containing
   *       count_estimate, and lower, upper bounds? How many elements are
   *       returned if K is not specified?
   * @param topKName  - The topK structure that is to be queried.
   * @param startTime start time as string of the format "yyyy-mm-dd hh:mm:ss".
   *                  If passed as null, oldest interval is considered as the start interval.
   * @param endTime   end time as string of the format "yyyy-mm-dd hh:mm:ss".
   *                  If passed as null, newest interval is considered as the last interval.
   * @param k         Optional. Number of elements to be queried.
   *                  This is to be passed only for stream summary
   * @return returns the top K elements with their respective frequencies between two time
   */
  def queryApproxTSTopK(topKName: String,
      startTime: String = null, endTime: String = null,
      k: Int = -1): DataFrame =
    snappyContextFunctions.queryTopK(this, topKName, startTime, endTime, k)

  def queryApproxTSTopK(topK: String,
      startTime: Long, endTime: Long, k: Int): DataFrame =
    snappyContextFunctions.queryTopK(this, topK, startTime, endTime, k)

  def setPreparedQuery(preparePhase: Boolean, paramSet: Option[ParameterValueSet]): Unit =
    snappyParser.setPreparedQuery(preparePhase, paramSet)

  private[sql] def getParameterValue(questionMarkCounter: Int, pvs: Any): (Any, DataType) = {
    val parameterValueSet = pvs.asInstanceOf[ParameterValueSet]
    if (questionMarkCounter > parameterValueSet.getParameterCount) {
      assert(assertion = false, s"For Prepared Statement, Got more number of" +
          s" placeholders = $questionMarkCounter" +
          s" than given number of parameter" +
          s" constants = ${parameterValueSet.getParameterCount}")
    }
    val dvd = parameterValueSet.getParameter(questionMarkCounter - 1)
    val scalaTypeVal = SnappySession.getValue(dvd)
    val storeType = dvd.getTypeFormatId
    val storePrecision = dvd match {
      case d: stypes.SQLDecimal => d.getDecimalValuePrecision
      case _ => -1
    }
    val storeScale = dvd match {
      case d: stypes.SQLDecimal => d.getDecimalValueScale
      case _ => -1
    }
    (scalaTypeVal, SnappySession.getDataType(storeType, storePrecision, storeScale))
  }
}

private class FinalizeSession(session: SnappySession)
    extends FinalizeObject(session, true) {

  private var sessionId = session.id

  override def getHolder: FinalizeHolder = FinalizeObject.getServerHolder

  override protected def doFinalize(): Boolean = {
    if (sessionId != SnappySession.INVALID_ID) {
      SnappySession.clearSessionCache(sessionId)
      sessionId = SnappySession.INVALID_ID
    }
    true
  }

  override protected def clearThis(): Unit = {
    sessionId = SnappySession.INVALID_ID
  }
}

object SnappySession extends Logging {

  private[spark] val INVALID_ID = -1
  private[this] val ID = new AtomicInteger(0)
  private[sql] val ExecutionKey = "EXECUTION"
  private[sql] val CACHED_PUTINTO_UPDATE_PLAN = "cached_putinto_logical_plan"

  lazy val isEnterpriseEdition: Boolean = {
    GemFireCacheImpl.setGFXDSystem(true)
    GemFireVersion.getInstance(classOf[GemFireXDVersion], SharedUtils.GFXD_VERSION_PROPERTIES)
    GemFireVersion.isEnterpriseEdition
  }

  private lazy val aqpSessionStateClass: Option[Class[_]] = {
    if (isEnterpriseEdition) {
      try {
        Some(org.apache.spark.util.Utils.classForName(
          "org.apache.spark.sql.internal.SnappyAQPSessionState"))
      } catch {
        case NonFatal(e) =>
          // Let the user know if it failed to load AQP classes.
          logWarning(s"Failed to load AQP classes in Enterprise edition: $e")
          None
      }
    } else None
  }

  private[sql] def findShuffleDependencies(rdd: RDD[_]): List[Int] = {
    rdd.dependencies.toList.flatMap {
      case s: ShuffleDependency[_, _, _] => if (s.rdd ne rdd) {
        s.shuffleId :: findShuffleDependencies(s.rdd)
      } else s.shuffleId :: Nil

      case d => if (d.rdd ne rdd) findShuffleDependencies(d.rdd) else Nil
    }
  }

  def getExecutedPlan(plan: SparkPlan): (SparkPlan, CodegenSparkFallback) = plan match {
    case cg@CodegenSparkFallback(WholeStageCodegenExec(p), _) => (p, cg)
    case cg@CodegenSparkFallback(p, _) => (p, cg)
    case WholeStageCodegenExec(p) => (p, null)
    case _ => (plan, null)
  }

  /**
   * Snappy's execution happens in two phases. First phase the plan is executed
   * to create a rdd which is then used to create a CachedDataFrame.
   * In second phase, the CachedDataFrame is then used for further actions.
   * For accumulating the metrics for first phase,
   * SparkListenerSQLPlanExecutionStart is fired. This keeps the current
   * executionID in _executionIdToData but does not add it to the active
   * executions. This ensures that query is not shown in the UI but the
   * new jobs that are run while the plan is being executed are tracked
   * against this executionID. In the second phase, when the query is
   * actually executed, SparkListenerSQLPlanExecutionStart adds the execution
   * data to the active executions. SparkListenerSQLPlanExecutionEnd is
   * then sent with the accumulated time of both the phases.
   */
  private def planExecution(qe: QueryExecution, session: SnappySession, sqlShortText: String,
      sqlText: String, executedPlan: SparkPlan, paramLiterals: Array[ParamLiteral], paramsId: Int)
      (f: => RDD[InternalRow]): (RDD[InternalRow], String, SparkPlanInfo,
      String, SparkPlanInfo, Long, Long, Long) = {
    // Right now the CachedDataFrame is not getting used across SnappySessions
    val executionId = Utils.nextExecutionIdMethod.invoke(SQLExecution).asInstanceOf[Long]
    val executionIdStr = java.lang.Long.toString(executionId)
    val context = session.sparkContext
    val localProperties = context.getLocalProperties
    localProperties.setProperty(SQLExecution.EXECUTION_ID_KEY, executionIdStr)
    localProperties.setProperty(SparkContext.SPARK_JOB_DESCRIPTION, sqlShortText)
    localProperties.setProperty(SparkContext.SPARK_JOB_GROUP_ID, executionIdStr)
    val start = System.currentTimeMillis()
    try {
      // get below two with original "ParamLiteral(" tokens that will be replaced
      // by actual values before every execution
      val queryExecutionStr = qe.toString
      val queryPlanInfo = PartitionedPhysicalScan.getSparkPlanInfo(executedPlan)
      // post with proper values in event which will show up in GUI
      val postQueryExecutionStr = replaceParamLiterals(queryExecutionStr, paramLiterals, paramsId)
      val postQueryPlanInfo = PartitionedPhysicalScan.updatePlanInfo(queryPlanInfo,
        paramLiterals, paramsId)
      context.listenerBus.post(SparkListenerSQLPlanExecutionStart(
        executionId, CachedDataFrame.queryStringShortForm(sqlText),
        sqlText, postQueryExecutionStr, postQueryPlanInfo, start))
      val rdd = f
      (rdd, queryExecutionStr, queryPlanInfo, postQueryExecutionStr, postQueryPlanInfo,
          executionId, start, System.currentTimeMillis())
    } finally {
      localProperties.remove(SparkContext.SPARK_JOB_GROUP_ID)
      localProperties.remove(SparkContext.SPARK_JOB_DESCRIPTION)
      localProperties.remove(SQLExecution.EXECUTION_ID_KEY)
    }
  }

  private def evaluatePlan(qe: QueryExecution, session: SnappySession, sqlShortText: String,
      sqlText: String, paramLiterals: Array[ParamLiteral], paramsId: Int): CachedDataFrame = {
    val (executedPlan, withFallback) = getExecutedPlan(qe.executedPlan)
    var planCaching = session.planCaching

    val (cachedRDD, execution, origExecutionString, origPlanInfo, executionString, planInfo, rddId,
    noSideEffects, executionId, planStartTime: Long, planEndTime: Long) = executedPlan match {
      case _: ExecutedCommandExec | _: ExecutePlan =>
        // TODO add caching for point updates/deletes; a bit of complication
        // because getPlan will have to do execution with all waits/cleanups
        // normally done in CachedDataFrame.collectWithHandler/withCallback
        /*
        val cachedRDD = plan match {
          case p: ExecutePlan => p.child.execute()
          case _ => null
        }
        */
        // post with proper values in event which will show up in GUI
        val origExecutionStr = qe.toString
        val origPlanInfo = PartitionedPhysicalScan.getSparkPlanInfo(executedPlan)
        val executionStr = replaceParamLiterals(origExecutionStr, paramLiterals, paramsId)
        val planInfo = PartitionedPhysicalScan.updatePlanInfo(origPlanInfo,
          paramLiterals, paramsId)
        // different Command types will post their own plans in toRdd evaluation
        val isCommand = executedPlan.isInstanceOf[ExecutedCommandExec]
        var rdd = if (isCommand) qe.toRdd else null
        // don't post separate plan for CTAS since it already has posted one for the insert
        val postGUIPlans = if (isCommand) executedPlan.asInstanceOf[ExecutedCommandExec].cmd match {
          case c: CreateTableUsingCommand if c.query.isDefined && CatalogObjectType
              .isTableBackedByRegion(SnappyContext.getProviderType(c.provider)) => false
          case c: CreateDataSourceTableAsSelectCommand if CatalogObjectType.isTableBackedByRegion(
            CatalogObjectType.getTableType(c.table)) => false
          case _: SnappyCacheTableCommand => false
          case _ => true
        } else true
        // post final execution immediately (collect for these plans will post nothing)
        CachedDataFrame.withNewExecutionId(session, sqlShortText, sqlText, executionStr, planInfo,
          postGUIPlans = postGUIPlans) {
          // create new LogicalRDD plan so that plan does not get re-executed
          // (e.g. just toRdd is not enough since further operators like show will pass
          //   around the LogicalPlan and not the executedPlan; it works for plans using
          //   ExecutedCommandExec though because Spark layer has special check for it in
          //   Dataset hasSideEffects)
          if (!isCommand) rdd = qe.toRdd
          val newPlan = LogicalRDD(qe.analyzed.output, rdd)(session)
          val execution = session.sessionState.executePlan(newPlan)
          (null, execution, origExecutionStr, origPlanInfo, executionStr, planInfo,
              rdd.id, false, -1L, 0L, -1L)
        }._1

      case plan: CollectAggregateExec =>
        val (childRDD, origExecutionStr, origPlanInfo, executionStr, planInfo, executionId,
        planStartTime, planEndTime) = planExecution(qe, session, sqlShortText, sqlText, plan,
          paramLiterals, paramsId)(
          if (withFallback ne null) withFallback.execute(plan.child) else plan.childRDD)
        (childRDD, qe, origExecutionStr, origPlanInfo, executionStr, planInfo,
            childRDD.id, true, executionId, planStartTime, planEndTime)

      case plan =>
        val (rdd, origExecutionStr, origPlanInfo, executionStr, planInfo, executionId,
        planStartTime, planEndTime) = planExecution(qe, session, sqlShortText, sqlText, plan,
          paramLiterals, paramsId) {
          plan match {
            case p: CollectLimitExec =>
              if (withFallback ne null) withFallback.execute(p.child) else p.child.execute()
            case _ => qe.executedPlan.execute()
          }
        }
        (rdd, qe, origExecutionStr, origPlanInfo, executionStr, planInfo,
            rdd.id, true, executionId, planStartTime, planEndTime)
    }

    logDebug(s"qe.executedPlan = ${qe.executedPlan}")

    // If this has in-memory caching then don't cache since plan can change
    // dynamically after caching due to unpersist etc. Disable for broadcasts
    // too since the RDDs cache broadcast result which can change in subsequent
    // execution with different ParamLiteral values. Also do not cache
    // if snappy tables are not there since the plans may be dependent on constant
    // literals in push down filters etc
    planCaching &&= (cachedRDD ne null) && executedPlan.find {
      case _: BroadcastHashJoinExec | _: BroadcastNestedLoopJoinExec |
           _: BroadcastExchangeExec | _: InMemoryTableScanExec |
           _: RangeExec | _: LocalTableScanExec | _: RDDScanExec => true
      case p if HiveClientUtil.isHiveExecPlan(p) => true
      case dsc: DataSourceScanExec => !dsc.relation.isInstanceOf[PartitionedDataSourceScan]
      case _ => false
    }.isEmpty

    // collect the query hints
    val queryHints = session.synchronized {
      val numHints = session.queryHints.size()
      val hints = if (numHints == 0) java.util.Collections.emptyMap[String, String]()
      else {
        val m = new UnifiedMap[String, String](numHints)
        m.putAll(session.queryHints)
        m
      }
      hints
    }

    val (rdd, shuffleDependencies, shuffleCleanups) = if (planCaching) {
      val shuffleDeps = findShuffleDependencies(cachedRDD).toArray
      val cleanups = new Array[Future[Unit]](shuffleDeps.length)
      (cachedRDD, shuffleDeps, cleanups)
    } else (null, Array.emptyIntArray, Array.empty[Future[Unit]])
    new CachedDataFrame(session, execution, origExecutionString, origPlanInfo,
      executionString, planInfo, rdd, shuffleDependencies, RowEncoder(qe.analyzed.schema),
      shuffleCleanups, rddId, noSideEffects, queryHints,
      executionId, planStartTime, planEndTime, session.hasLinkPartitionsToBuckets)
  }

  private[this] lazy val planCache = {
    val env = SparkEnv.get
    val cacheSize = if (env ne null) {
      Property.PlanCacheSize.get(env.conf)
    } else Property.PlanCacheSize.defaultValue.get
    CacheBuilder.newBuilder().maximumSize(cacheSize).build[CachedKey, CachedDataFrame]()
  }

  def getPlanCache: Cache[CachedKey, CachedDataFrame] = planCache

  def sqlPlan(session: SnappySession, sqlText: String): CachedDataFrame = {
    val parser = session.sessionState.sqlParser
    val sqlShortText = CachedDataFrame.queryStringShortForm(sqlText)
    val plan = parser.parsePlan(sqlText, clearExecutionData = true)
    val planCaching = session.planCaching
    val paramLiterals = parser.sqlParser.getAllLiterals
    val paramsId = parser.sqlParser.getCurrentParamsId
    val key = CachedKey(session, session.getCurrentSchema,
      plan, sqlText, paramLiterals, planCaching)
    var cachedDF: CachedDataFrame = if (planCaching) planCache.getIfPresent(key) else null
    if (cachedDF eq null) {
      // evaluate the plan and cache it if required
      key.currentLiterals = paramLiterals
      key.currentParamsId = paramsId
      session.currentKey = key
      try {
        val execution = session.executePlan(plan)
        cachedDF = evaluatePlan(execution, session, sqlShortText, sqlText, paramLiterals, paramsId)
        // put in cache if the DF has to be cached
        if (planCaching && cachedDF.isCached) {
          if (isTraceEnabled) {
            logTrace(s"Caching the plan for: $sqlText :: ${cachedDF.queryExecutionString}")
          } else if (isDebugEnabled) {
            logDebug(s"Caching the plan for: $sqlText")
          }
          key.currentLiterals = null
          key.currentParamsId = -1
          planCache.put(key, cachedDF)
        }
      } finally {
        session.currentKey = null
      }
    } else {
      logDebug(s"Using cached plan for: $sqlText (existing: ${cachedDF.queryString})")
      cachedDF = cachedDF.duplicate()
    }
    handleCachedDataFrame(cachedDF, plan, session, sqlShortText, sqlText, paramLiterals, paramsId)
  }

  private def handleCachedDataFrame(cachedDF: CachedDataFrame, plan: LogicalPlan,
      session: SnappySession, sqlShortText: String, sqlText: String,
      paramLiterals: Array[ParamLiteral], paramsId: Int): CachedDataFrame = {
    cachedDF.queryShortString = sqlShortText
    cachedDF.queryString = sqlText
    if (cachedDF.isCached && (cachedDF.paramLiterals eq null)) {
      cachedDF.paramLiterals = paramLiterals
      cachedDF.paramsId = paramsId
    }
    // store the current tokenized constant values which will be replaced
    // before execution in CachedDataFrame
    cachedDF.currentLiterals = paramLiterals
    cachedDF
  }

  /**
   * Replace any ParamLiterals in a string with current values.
   */
  private[sql] def replaceParamLiterals(text: String,
      currentParamConstants: Array[ParamLiteral], paramsId: Int): String = {

    if ((currentParamConstants eq null) || currentParamConstants.length == 0) return text
    val paramStart = TokenLiteral.PARAMLITERAL_START
    var nextIndex = text.indexOf(paramStart)
    if (nextIndex != -1) {
      var lastIndex = 0
      val sb = new java.lang.StringBuilder(text.length)
      while (nextIndex != -1) {
        sb.append(text, lastIndex, nextIndex)
        nextIndex += paramStart.length
        val posEnd = text.indexOf(',', nextIndex)
        val pos = Integer.parseInt(text.substring(nextIndex, posEnd))
        // get the ID which created this ParamLiteral (e.g. a query on temporary table
        // for a previously cached table will have its own literals and cannot replace former)
        val idEnd = text.indexOf('#', posEnd + 1)
        val id = Integer.parseInt(text.substring(posEnd + 1, idEnd))
        val lenEnd = text.indexOf(',', idEnd + 1)
        val len = Integer.parseInt(text.substring(idEnd + 1, lenEnd))
        lastIndex = lenEnd + 1 + len
        // append the new value if matching ID else replace with embedded value
        if (paramsId == id) {
          sb.append(currentParamConstants(pos).valueString)
          // skip to end of value and continue searching
        } else {
          sb.append(text.substring(lenEnd + 1, lastIndex))
        }
        nextIndex = text.indexOf(paramStart, lastIndex)
      }
      // append any remaining
      if (lastIndex < text.length) {
        sb.append(text, lastIndex, text.length)
      }
      sb.toString
    } else text
  }

  private def newId(): Int = {
    val id = ID.incrementAndGet()
    if (id != INVALID_ID) id
    else ID.incrementAndGet()
  }

  private[spark] def clearSessionCache(sessionId: Long): SnappySession = {
    var foundSession: SnappySession = null
    val iter = planCache.asMap().keySet().iterator()
    while (iter.hasNext) {
      val session = iter.next().session
      if (session.id == sessionId) {
        foundSession = session
        iter.remove()
      }
    }
    foundSession
  }

  def clearAllCache(onlyQueryPlanCache: Boolean = false): Unit = {
    val sc = SnappyContext.globalSparkContext
    if (!SnappyTableStatsProviderService.TEST_SUSPEND_CACHE_INVALIDATION &&
        (sc ne null) && !sc.isStopped) {
      planCache.invalidateAll()
      if (!onlyQueryPlanCache) {
        RefreshMetadata.executeOnAll(sc, RefreshMetadata.CLEAR_CODEGEN_CACHE, args = null)
      }
    }
  }

<<<<<<< HEAD
  // TODO: hemant : Its clumsy design to use where SnappySession.Builder
  // is using the SparkSession object's functions. This needs to be revisited
  // once we decide on how our Builder API should be.
  def getOrCreate(sc: SparkContext): SnappySession = {
    // TODO: hemant - Is this needed for Snappy. Snappy should always use newSession.
    // Get the session from current thread's active session.
    var session = SparkSession.getActiveSession.orNull
    if ((session ne null) && !session.sparkContext.isStopped) {
      return session.asInstanceOf[SnappySession]
    }

    // Global synchronization so we will only set the default session once.
    SparkSession.synchronized {
      // If the current thread does not have an active session, get it from the global session.
      session = SparkSession.getDefaultSession.orNull
      if ((session ne null) && !session.sparkContext.isStopped) {
        return session.asInstanceOf[SnappySession]
      }

      session = new SnappySession(sc)
      SparkSession.setDefaultSession(session)

      // Register a successfully instantiated context to the singleton.
      // This should be at the end of the class definition so that the
      // singleton is updated only if there is no exception in the
      // construction of the instance.
      sc.addSparkListener(new SparkListener {
        override def onApplicationEnd(
            applicationEnd: SparkListenerApplicationEnd): Unit = {
          SparkSession.setDefaultSession(null)
          SparkSupport.clear(sc)
        }
      })
    }

    session.asInstanceOf[SnappySession]
  }

=======
>>>>>>> 007a533b
  // One-to-One Mapping with SparkSQLPrepareImpl.getSQLType
  def getDataType(storeType: Int, precision: Int, scale: Int): DataType = storeType match {
    case StoredFormatIds.SQL_INTEGER_ID => IntegerType
    case StoredFormatIds.SQL_CLOB_ID => StringType
    case StoredFormatIds.SQL_LONGINT_ID => LongType
    case StoredFormatIds.SQL_TIMESTAMP_ID => TimestampType
    case StoredFormatIds.SQL_DATE_ID => DateType
    case StoredFormatIds.SQL_DOUBLE_ID => DoubleType
    case StoredFormatIds.SQL_DECIMAL_ID => DecimalType(precision, scale)
    case StoredFormatIds.SQL_REAL_ID => FloatType
    case StoredFormatIds.SQL_BOOLEAN_ID => BooleanType
    case StoredFormatIds.SQL_SMALLINT_ID => ShortType
    case StoredFormatIds.SQL_TINYINT_ID => ByteType
    case StoredFormatIds.SQL_BLOB_ID => BinaryType
    case _ => StringType
  }

  def getValue(dvd: stypes.DataValueDescriptor): Any = dvd match {
    case i: stypes.SQLInteger => i.getInt
    case si: stypes.SQLSmallint => si.getShort
    case ti: stypes.SQLTinyint => ti.getByte
    case d: stypes.SQLDouble => d.getDouble
    case li: stypes.SQLLongint => li.getLong
    case bid: stypes.BigIntegerDecimal => bid.getDouble
    case de: stypes.SQLDecimal => de.getBigDecimal
    case r: stypes.SQLReal => r.getFloat
    case b: stypes.SQLBoolean => b.getBoolean
    case cl: stypes.SQLClob =>
      val charArray = cl.getCharArray()
      if (charArray != null) {
        val str = String.valueOf(charArray)
        UTF8String.fromString(str)
      } else null
    case lvc: stypes.SQLLongvarchar => UTF8String.fromString(lvc.getString)
    case vc: stypes.SQLVarchar => UTF8String.fromString(vc.getString)
    case c: stypes.SQLChar => UTF8String.fromString(c.getString)
    case ts: stypes.SQLTimestamp => ts.getTimestamp(null)
    case t: stypes.SQLTime => t.getTime(null)
    case d: stypes.SQLDate =>
      val c: Calendar = null
      d.getDate(c)
    case _ => dvd.getObject
  }

  var jarServerFiles: Array[String] = Array.empty

  def getJarURIs: Array[String] = {
    SnappySession.synchronized({
      jarServerFiles
    })
  }

  def addJarURIs(uris: Array[String]): Unit = {
    SnappySession.synchronized({
      jarServerFiles = jarServerFiles ++ uris
    })
  }
}

final class CachedKey(val session: SnappySession,
    val currSchema: String, private val lp: LogicalPlan,
    val sqlText: String, val hintHashcode: Int) {

  private[sql] var currentLiterals: Array[ParamLiteral] = _
  private[sql] var currentParamsId: Int = -1

  override val hashCode: Int = {
    var h = ClientResolverUtils.addIntToHashOpt(session.hashCode(), 42)
    h = ClientResolverUtils.addIntToHashOpt(currSchema.hashCode, h)
    h = ClientResolverUtils.addIntToHashOpt(lp.hashCode(), h)
    ClientResolverUtils.addIntToHashOpt(hintHashcode, h)
  }

  override def equals(obj: Any): Boolean = {
    obj match {
      case x: CachedKey =>
        x.hintHashcode == hintHashcode && (x.session eq session) &&
            (x.currSchema == currSchema) && x.lp == lp
      case _ => false
    }
  }
}

object CachedKey extends SparkSupport {
  def apply(session: SnappySession, currschema: String, plan: LogicalPlan, sqlText: String,
      paramLiterals: Array[ParamLiteral], forCaching: Boolean): CachedKey = {

    def normalizeExprIds: PartialFunction[Expression, Expression] = {
      case a: AttributeReference =>
        AttributeReference(a.name, a.dataType, a.nullable)(exprId = ExprId(-1))
      case a: Alias =>
        Alias(a.child, a.name)(exprId = ExprId(-1))
      case ae: AggregateExpression => ae.copy(resultId = ExprId(-1))
      case _: ScalarSubquery =>
        throw new IllegalStateException("scalar subquery should not have been present")
      case e: Exists =>
        e.copy(plan = e.plan.transformAllExpressions(normalizeExprIds), exprId = ExprId(-1))
      case p if internals.isPredicateSubquery(p) =>
        internals.copyPredicateSubquery(p, p.asInstanceOf[PlanExpression[LogicalPlan]].plan
            .transformAllExpressions(normalizeExprIds), ExprId(-1))
      case l: ListQuery =>
        l.copy(plan = l.plan.transformAllExpressions(normalizeExprIds), exprId = ExprId(-1))
    }

    def transformExprID: PartialFunction[LogicalPlan, LogicalPlan] = {
      case f@Filter(condition, child) => f.copy(
        condition = condition.transform(normalizeExprIds),
        child = child.transformAllExpressions(normalizeExprIds))
      case q: LogicalPlan => q.transformAllExpressions(normalizeExprIds)
    }

    // normalize lp so that two queries can be determined to be equal
    val normalizedPlan = if (forCaching) {
      // mark ParamLiterals as "tokenized" at this point so that comparison
      // in the plan is based on position rather than value
      for (l <- paramLiterals) l.tokenized = true
      plan.transform(transformExprID)
    } else plan
    new CachedKey(session, currschema, normalizedPlan, sqlText, session.queryHints.hashCode())
  }
}

/**
 * A new event that is fired when a plan is executed to get an RDD.
 */
case class SparkListenerSQLPlanExecutionStart(
    executionId: Long,
    description: String,
    details: String,
    physicalPlanDescription: String,
    sparkPlanInfo: SparkPlanInfo,
    time: Long)
    extends SparkListenerEvent<|MERGE_RESOLUTION|>--- conflicted
+++ resolved
@@ -36,36 +36,22 @@
 import com.pivotal.gemfirexd.internal.iapi.sql.ParameterValueSet
 import com.pivotal.gemfirexd.internal.iapi.{types => stypes}
 import com.pivotal.gemfirexd.internal.shared.common.{SharedUtils, StoredFormatIds}
-<<<<<<< HEAD
-import io.snappydata.collection.ObjectObjectHashMap
+import io.snappydata.sql.catalog.{CatalogObjectType, SnappyExternalCatalog}
 import io.snappydata.{Constant, Property, SnappyTableStatsProviderService}
-=======
-import io.snappydata.sql.catalog.{CatalogObjectType, SnappyExternalCatalog}
-import io.snappydata.{Constant, Property, SnappyDataFunctions, SnappyTableStatsProviderService}
 import org.eclipse.collections.impl.map.mutable.UnifiedMap
->>>>>>> 007a533b
 
 import org.apache.spark.annotation.{DeveloperApi, Experimental}
 import org.apache.spark.jdbc.{ConnectionConf, ConnectionUtil}
 import org.apache.spark.rdd.RDD
-<<<<<<< HEAD
-import org.apache.spark.scheduler.{SparkListener, SparkListenerApplicationEnd, SparkListenerEvent}
-import org.apache.spark.sql.catalyst.analysis.{EliminateSubqueryAliases, NoSuchTableException}
-import org.apache.spark.sql.catalyst.encoders._
-import org.apache.spark.sql.catalyst.expressions.aggregate.AggregateExpression
-import org.apache.spark.sql.catalyst.expressions.codegen.CodegenContext
-import org.apache.spark.sql.catalyst.expressions.{Alias, Ascending, AttributeReference, Descending, Exists, ExprId, Expression, GenericRow, ListQuery, ParamLiteral, PlanExpression, ScalarSubquery, SortDirection, TokenLiteral}
-import org.apache.spark.sql.catalyst.plans.logical.{Filter, LogicalPlan, Union}
-=======
+import org.apache.spark.scheduler.SparkListenerEvent
 import org.apache.spark.sql.SnappySession.CACHED_PUTINTO_UPDATE_PLAN
 import org.apache.spark.sql.catalyst.analysis.{NoSuchTableException, UnresolvedRelation}
 import org.apache.spark.sql.catalyst.catalog.{CatalogTable, CatalogTableType}
 import org.apache.spark.sql.catalyst.encoders._
 import org.apache.spark.sql.catalyst.expressions.aggregate.AggregateExpression
 import org.apache.spark.sql.catalyst.expressions.codegen.CodegenContext
-import org.apache.spark.sql.catalyst.expressions.{Alias, Ascending, AttributeReference, Descending, Exists, ExprId, Expression, GenericRow, ListQuery, ParamLiteral, PredicateSubquery, ScalarSubquery, SortDirection, TokenLiteral}
+import org.apache.spark.sql.catalyst.expressions.{Alias, Ascending, AttributeReference, Descending, Exists, ExprId, Expression, GenericRow, ListQuery, ParamLiteral, PlanExpression, ScalarSubquery, SortDirection, TokenLiteral}
 import org.apache.spark.sql.catalyst.plans.logical.{Command, Filter, LogicalPlan, Union}
->>>>>>> 007a533b
 import org.apache.spark.sql.catalyst.{DefinedByConstructorParams, InternalRow, ScalaReflection, TableIdentifier}
 import org.apache.spark.sql.collection.{Utils, WrappedInternalRow}
 import org.apache.spark.sql.execution._
@@ -78,16 +64,9 @@
 import org.apache.spark.sql.execution.datasources.{CreateTable, DataSource, LogicalRelation}
 import org.apache.spark.sql.execution.exchange.BroadcastExchangeExec
 import org.apache.spark.sql.execution.joins.{BroadcastHashJoinExec, BroadcastNestedLoopJoinExec}
-<<<<<<< HEAD
-import org.apache.spark.sql.hive.{ConnectorCatalog, ExternalTableType, HiveClientUtil, QualifiedTableName, SnappySharedState, SnappyStoreHiveCatalog}
-import org.apache.spark.sql.internal.{BypassRowLevelSecurity, PreprocessTableInsertOrPut, SnappySessionState}
-import org.apache.spark.sql.policy.PolicyProperties
-=======
-import org.apache.spark.sql.execution.ui.SparkListenerSQLPlanExecutionStart
 import org.apache.spark.sql.hive.HiveClientUtil
 import org.apache.spark.sql.internal.StaticSQLConf.SCHEMA_STRING_LENGTH_THRESHOLD
 import org.apache.spark.sql.internal.{BypassRowLevelSecurity, MarkerForCreateTableAsSelect, SnappySessionCatalog, SnappySessionState, SnappySharedState}
->>>>>>> 007a533b
 import org.apache.spark.sql.row.SnappyStoreDialect
 import org.apache.spark.sql.sources._
 import org.apache.spark.sql.store.StoreUtils
@@ -433,12 +412,6 @@
   private[sql] def getHashVar(ctx: CodegenContext,
       keyVars: Seq[String]): Option[String] = getContextObject(ctx, "H", keyVars)
 
-<<<<<<< HEAD
-  private[sql] def clearContext(): Unit = synchronized {
-    getContextObject[LogicalPlan](SnappySession.CACHED_PUTINTO_UPDATE_PLAN).foreach { cached =>
-      internals.uncacheQuery(this, cached, blocking = true)
-    }
-=======
   private[sql] def cachePutInto(doCache: Boolean, updateSubQuery: LogicalPlan,
       table: String): Option[LogicalPlan] = {
     // first acquire the global lock for putInto
@@ -500,7 +473,6 @@
 
   private[sql] def clearContext(): Unit = synchronized {
     clearPutInto()
->>>>>>> 007a533b
     contextObjects.clear()
     planCaching = Property.PlanCaching.get(sessionState.conf)
     sqlWarnings = null
@@ -613,43 +585,8 @@
    * @param table    full table name to be truncated
    * @param ifExists attempt truncate only if the table exists
    */
-<<<<<<< HEAD
-  def truncateTable(tableName: String, ifExists: Boolean = false): Unit = {
-    truncateTable(sessionCatalog.newQualifiedTableName(tableName), ifExists,
-      ignoreIfUnsupported = false)
-  }
-
-  /**
-   * Empties the contents of the table without deleting the catalog entry.
-   *
-   * @param tableIdent qualified name of table to be truncated
-   * @param ifExists   attempt truncate only if the table exists
-   */
-  private[sql] def truncateTable(tableIdent: QualifiedTableName,
-      ifExists: Boolean, ignoreIfUnsupported: Boolean): Unit = {
-    val plan = try {
-      sessionCatalog.lookupRelation(tableIdent)
-    } catch {
-      case tnfe: TableNotFoundException =>
-        if (ifExists) return else throw tnfe
-    }
-    Dataset.ofRows(this, plan).unpersist(blocking = true)
-    plan match {
-      case lr: LogicalRelation =>
-        lr.relation match {
-          case d: DestroyRelation => d.truncate()
-          case _ => if (!ignoreIfUnsupported) {
-            throw new AnalysisException(s"Table $tableIdent cannot be truncated")
-          }
-        }
-      case _ => if (!ignoreIfUnsupported) {
-        throw new AnalysisException(s"Table $tableIdent cannot be truncated")
-      }
-    }
-=======
   def truncateTable(table: String, ifExists: Boolean = false): Unit = {
     sessionState.executePlan(TruncateManagedTableCommand(ifExists, tableIdentifier(table))).toRdd
->>>>>>> 007a533b
   }
 
   override def createDataset[T: Encoder](data: RDD[T]): Dataset[T] = {
@@ -1234,207 +1171,6 @@
           throw new AnalysisException(
             "Schema may not be specified in a Create Table As Select (CTAS) statement")
         }
-<<<<<<< HEAD
-        return sessionCatalog.asInstanceOf[ConnectorCatalog].connectorHelper.createTable(
-          tableIdent, provider, userSchema, schemaDDL, mode, options, isBuiltIn)
-      case _ =>
-    }
-
-    // add tableName in properties if not already present
-    val dbtableProp = JdbcExtendedUtils.DBTABLE_PROPERTY
-    val params = if (options.keysIterator.exists(_.equalsIgnoreCase(
-      dbtableProp))) {
-      options
-    }
-    else {
-      options + (dbtableProp -> tableIdent.toString)
-    }
-    val source = if (isBuiltIn) SnappyContext.getProvider(provider,
-      onlyBuiltIn = true) else provider
-
-    val relation = schemaDDL match {
-      case Some(cols) => Some(ExternalStoreUtils.externalResolvedDataSource(self,
-        cols, source, mode, params))
-
-      case None if resolveRelation =>
-        // add allowExisting in properties used by some implementations
-        Some(DataSource(
-          self,
-          userSpecifiedSchema = userSpecifiedSchema,
-          className = source,
-          options = params + (JdbcExtendedUtils.ALLOW_EXISTING_PROPERTY ->
-              (mode != SaveMode.ErrorIfExists).toString)).resolveRelation())
-
-      case _ => None
-    }
-
-    val plan = relation match {
-      case None => null
-      case Some(r) => internals.newLogicalRelation(r, None, None,
-        isStreaming = false)
-    }
-
-    if (!SnappyContext.internalTableSources.exists(_.equals(source))) {
-      sessionCatalog.registerDataSourceTable(tableIdent, userSpecifiedSchema,
-        Array.empty[String], source, params, relation)
-    }
-    snappyContextFunctions.postRelationCreation(relation, this)
-    plan
-  }
-
-  private[sql] def createTable(
-      tableIdent: QualifiedTableName,
-      provider: String,
-      userSpecifiedSchema: Option[StructType],
-      schemaDDL: Option[String],
-      partitionColumns: Array[String],
-      mode: SaveMode,
-      options: Map[String, String],
-      query: LogicalPlan,
-      isBuiltIn: Boolean): LogicalPlan = {
-
-    if (sessionCatalog.tableExists(tableIdent)) {
-      mode match {
-        case SaveMode.ErrorIfExists =>
-          throw new AnalysisException(s"Table $tableIdent already exists. " +
-              "If using SQL CREATE TABLE, you need to use the " +
-              s"APPEND or OVERWRITE mode, or drop $tableIdent first.")
-        case SaveMode.Ignore =>
-          return sessionCatalog.lookupRelation(tableIdent, None)
-        case _ =>
-      }
-    }
-
-    val clusterMode = SnappyContext.getClusterMode(sc)
-    val schema = userSpecifiedSchema.getOrElse(
-      normalizeSchema(sessionState.executePlan(query).analyzed.schema))
-    val userSchema = Some(schema)
-    val plan = clusterMode match {
-      // for smart connector mode create the table here and allow
-      // further processing to load the data
-      case ThinClientConnectorMode(_, _) =>
-        sessionCatalog.asInstanceOf[ConnectorCatalog].connectorHelper.createTable(tableIdent,
-          provider, userSchema, schemaDDL, mode, options, isBuiltIn)
-        createTableAsSelect(tableIdent, provider, userSchema, schemaDDL,
-          partitionColumns, SaveMode.Append, options, query, isBuiltIn)
-      case _ =>
-        createTableAsSelect(tableIdent, provider, userSchema, schemaDDL,
-          partitionColumns, mode, options, query, isBuiltIn)
-    }
-
-    plan
-  }
-
-  /**
-   * Create an external/builtin table with given options.
-   */
-  private[sql] def createTableAsSelect(
-      tableIdent: QualifiedTableName,
-      provider: String,
-      userSpecifiedSchema: Option[StructType],
-      schemaDDL: Option[String],
-      partitionColumns: Array[String],
-      mode: SaveMode,
-      options: Map[String, String],
-      query: LogicalPlan,
-      isBuiltIn: Boolean): LogicalPlan = {
-
-    // add tableName in properties if not already present
-    // add allowExisting in properties used by some implementations
-    val dbtableProp = JdbcExtendedUtils.DBTABLE_PROPERTY
-    val params = if (options.keysIterator.exists(_.equalsIgnoreCase(
-      dbtableProp))) {
-      options
-    }
-    else {
-      options + (dbtableProp -> tableIdent.toString)
-    } + (JdbcExtendedUtils.ALLOW_EXISTING_PROPERTY ->
-        (mode != SaveMode.ErrorIfExists).toString)
-
-    val source = if (isBuiltIn) SnappyContext.getProvider(provider,
-      onlyBuiltIn = true)
-    else provider
-    val overwrite = mode == SaveMode.Overwrite
-
-    val insertRelation = if (sessionCatalog.tableExists(tableIdent)) {
-      mode match {
-        case SaveMode.ErrorIfExists =>
-          throw new AnalysisException(s"Table $tableIdent already exists. " +
-              "If using SQL CREATE TABLE, you need to use the " +
-              s"APPEND or OVERWRITE mode, or drop $tableIdent first.")
-        case SaveMode.Ignore =>
-          return sessionCatalog.lookupRelation(tableIdent, None)
-        case _ =>
-          // Check if the specified data source match the data source
-          // of the existing table.
-          val plan = new PreprocessTableInsertOrPut(sessionState.conf).apply(
-            sessionState.catalog.lookupRelation(tableIdent))
-          EliminateSubqueryAliases(plan) match {
-            case lr: LogicalRelation if lr.relation.isInstanceOf[InsertableRelation] =>
-              Some(lr.relation.asInstanceOf[InsertableRelation])
-            case o => throw new AnalysisException(
-              s"Saving data in ${o.toString} is not supported.")
-          }
-      }
-    } else None
-
-    val relation = schemaDDL match {
-      case Some(cols) => ExternalStoreUtils.externalResolvedDataSource(self,
-        cols, source, mode, params, Some(query))
-
-      case None =>
-        val data = Dataset.ofRows(this, query)
-        val df = userSpecifiedSchema match {
-          // If we are inserting into an existing table, just use the existing schema.
-          case Some(s) =>
-            if (s.size != data.schema.size) {
-              throw new AnalysisException(s"The column number " +
-                  s"of the specified schema[$s] "
-                  + s"doesn't match the data schema[${data.schema}]'s")
-            }
-            s.zip(data.schema).
-              find(x => !compareDataTypeIgnoreNameAndNullability(x._1.dataType, x._2.dataType))
-            match {
-              case Some(_) => throw new AnalysisException(s"The column types " +
-                  s"of the specified schema[$s] " +
-                  s"doesn't match the data schema[${data.schema}]'s")
-              case None => // do nothing
-            }
-            data.toDF(s.fieldNames: _*)
-          case None => data
-        }
-
-        insertRelation match {
-          case Some(ir) =>
-            var success = false
-            try {
-              ir.insert(data, overwrite)
-              success = true
-              ir.asInstanceOf[BaseRelation]
-            } finally {
-              if (!success) ir match {
-                case dr: DestroyRelation =>
-                  if (!dr.tableExists) dr.destroy(ifExists = false)
-                case _ =>
-              }
-            }
-          case None =>
-            val properties = if (isBuiltIn) params
-            else {
-              val storage = DataSource.buildStorageFormatFromOptions(params)
-              val tableLocation = storage.locationUri match {
-                case None => sessionState.catalog.defaultTablePath(tableIdent)
-                case Some(l) => l
-              }
-              storage.properties + ("path" -> tableLocation)
-            }
-            val ds = DataSource(self,
-              className = source,
-              userSpecifiedSchema = userSpecifiedSchema,
-              partitionColumns = partitionColumns,
-              options = properties)
-            internals.writeToDataSource(ds, mode, df)
-=======
         s
       // CreateTable plan execution will resolve schema before adding to externalCatalog
       case None => new StructType()
@@ -1446,7 +1182,6 @@
         if (!ExternalStoreUtils.isExternalSchemaRelationProvider(provider)) {
           throw new AnalysisException(s"Provider '$provider' should implement " +
               s"ExternalSchemaRelationProvider to use a custom schema string in CREATE TABLE")
->>>>>>> 007a533b
         }
         JdbcExtendedUtils.addSplitProperty(ddl,
           SnappyExternalCatalog.SCHEMADDL_PROPERTY, options,
@@ -1461,33 +1196,6 @@
             sessionCatalog.resolveTableIdentifier(tableIdentifier(b)).unquotedString
       }
     }
-<<<<<<< HEAD
-    internals.newLogicalRelation(relation, None, Some(tableIdent.getTable(this.sessionCatalog)),
-      isStreaming = false)
-  }
-
-  /**
-   * Compares two types, ignoring nullability of ArrayType, MapType, StructType, and ignoring
-   * field names
-   */
-  private[sql] def compareDataTypeIgnoreNameAndNullability(from: DataType, to: DataType):
-  Boolean = {
-    (from, to) match {
-      case (ArrayType(fromElement, _), ArrayType(toElement, _)) =>
-        compareDataTypeIgnoreNameAndNullability(fromElement, toElement)
-
-      case (MapType(fromKey, fromValue, _), MapType(toKey, toValue, _)) =>
-        compareDataTypeIgnoreNameAndNullability(fromKey, toKey) &&
-          compareDataTypeIgnoreNameAndNullability(fromValue, toValue)
-
-      case (StructType(fromFields), StructType(toFields)) =>
-        fromFields.length == toFields.length &&
-          fromFields.zip(toFields).forall { case (l, r) =>
-              compareDataTypeIgnoreNameAndNullability(l.dataType, r.dataType)
-          }
-
-      case (fromDataType, toDataType) => fromDataType == toDataType
-=======
     val tableDesc = CatalogTable(
       identifier = resolvedName,
       tableType = CatalogTableType.EXTERNAL,
@@ -1499,7 +1207,6 @@
     val df = table(resolvedName)
     val relation = df.queryExecution.analyzed.collectFirst {
       case l: LogicalRelation => l.relation
->>>>>>> 007a533b
     }
     snappyContextFunctions.postRelationCreation(relation, this)
     df
@@ -1547,78 +1254,8 @@
    * @param policyName Policy to be dropped
    * @param ifExists   attempt drop only if the Policy exists
    */
-<<<<<<< HEAD
-  private[sql] def dropTable(tableIdent: QualifiedTableName,
-      ifExists: Boolean, resolveRelation: Boolean): Unit = {
-
-    val planOpt = try {
-      Some(sessionCatalog.lookupRelation(tableIdent))
-    } catch {
-      case e@(_: TableNotFoundException | _: SQLException | _: NoSuchTableException) =>
-        if (ifExists) return else throw e
-      case NonFatal(_) if !resolveRelation => None
-    }
-    val isLocalTempView = sessionCatalog.isLocalTemporaryView(tableIdent)
-
-    SnappyContext.getClusterMode(sc) match {
-      case ThinClientConnectorMode(_, _) =>
-        if (!isLocalTempView) {
-          // resolve whether table is external or not at source since the required
-          // classes to resolve may not be available in embedded cluster
-          val isExternal = planOpt match {
-            case Some(lr: LogicalRelation) =>
-              sessionCatalog.getTableType(lr.relation) == ExternalTableType.External
-            case _ => false
-          }
-          sessionCatalog.asInstanceOf[ConnectorCatalog].connectorHelper
-              .dropTable(tableIdent, ifExists, isExternal)
-          return
-        }
-      case _ =>
-    }
-
-    // additional cleanup for external and temp tables, if required
-    planOpt match {
-      case Some(plan: LogicalRelation) =>
-        val br = plan.relation
-        br match {
-          case p: ParentRelation =>
-            // fail if any existing dependents
-            val dependents = p.getDependents(sessionCatalog)
-            if (dependents.nonEmpty) {
-              throw new AnalysisException(s"Object $tableIdent cannot be " +
-                  "dropped because of dependent objects: " +
-                  s"${dependents.mkString(",")}")
-            }
-          case _ => // ignore
-        }
-        Dataset.ofRows(this, plan).unpersist(blocking = true)
-        if (isLocalTempView) {
-          // This is due to temp table
-          // can be made from a backing relation like Parquet or Hadoop
-          sessionCatalog.unregisterTable(tableIdent)
-        }
-        br match {
-          case d: DestroyRelation => d.destroy(ifExists)
-            sessionCatalog.unregisterDataSourceTable(tableIdent, Some(br))
-          case _ => if (!isLocalTempView && !sessionCatalog.unregisterGlobalView(tableIdent)) {
-            sessionCatalog.unregisterDataSourceTable(tableIdent, Some(br))
-          }
-        }
-      case _ if isLocalTempView => // This is a temp table with no relation as source
-        planOpt.foreach(Dataset.ofRows(this, _).unpersist(blocking = true))
-        sessionCatalog.unregisterTable(tableIdent)
-      case _ =>
-        // this is a table in smart connector remote call or a view
-        if (!sessionCatalog.unregisterGlobalView(tableIdent)) {
-          sessionCatalog.unregisterDataSourceTable(tableIdent, None)
-        }
-    }
-  }
-=======
   def dropPolicy(policyName: String, ifExists: Boolean = false): Unit =
     dropPolicy(tableIdentifier(policyName), ifExists)
->>>>>>> 007a533b
 
   /**
    * Drop a SnappyData Policy created by a call to [[createPolicy]].
@@ -1651,59 +1288,22 @@
     if (sessionCatalog.isTemporaryTable(tableIdent)) {
       throw new AnalysisException("ALTER TABLE not supported for temporary tables")
     }
-<<<<<<< HEAD
-
-    SnappyContext.getClusterMode(sc) match {
-      case ThinClientConnectorMode(_, _) =>
-        throw new AnalysisException("alter table enable/disable Row Level Security not supported " +
-            "for smart connector mode")
-      case _ =>
-    }
-
-    plan match {
-      case lr: LogicalRelation if lr.relation.isInstanceOf[RowLevelSecurityRelation] =>
-        lr.relation.asInstanceOf[RowLevelSecurityRelation].enableOrDisableRowLevelSecurity(
-          tableIdent, enableRls)
-        sessionCatalog.invalidateAll()
-        tableIdent.invalidate()
-        SnappyStoreHiveCatalog.registerRelationDestroy(Some(tableIdent))
-        SnappySession.clearAllCache()
-=======
     sessionCatalog.resolveRelation(tableIdent) match {
       case LogicalRelation(ar: AlterableRelation, _, _) =>
         ar.alterTable(tableIdent, isAddColumn, column, defaultValue)
         val metadata = sessionCatalog.getTableMetadata(tableIdent)
         sessionCatalog.alterTable(metadata.copy(schema = ar.schema))
->>>>>>> 007a533b
       case _ =>
         throw new AnalysisException(s"ALTER TABLE not supported for ${tableIdent.unquotedString}")
     }
   }
 
-<<<<<<< HEAD
-  private[sql] def alterTable(tableIdent: QualifiedTableName, isAddColumn: Boolean,
-      column: StructField): Unit = {
-    val plan = try {
-      sessionCatalog.lookupRelation(tableIdent)
-    } catch {
-      case tnfe: TableNotFoundException => throw tnfe
-    }
-
-    if(sessionCatalog.isTemporaryTable(tableIdent)) {
-      throw new AnalysisException("alter table not supported for temp tables")
-    }
-    plan match {
-      case lr: LogicalRelation if lr.relation.isInstanceOf[ColumnFormatRelation] =>
-        throw new AnalysisException("alter table not supported for column tables")
-      case _ =>
-=======
   private[sql] def alterTableToggleRLS(table: TableIdentifier, enableRls: Boolean): Unit = {
     val tableIdent = sessionCatalog.resolveTableIdentifier(table)
     val plan = sessionCatalog.resolveRelation(tableIdent)
     if (sessionCatalog.isTemporaryTable(tableIdent)) {
       throw new AnalysisException("ALTER TABLE enable/disable Row Level Security " +
           "not supported for temporary tables")
->>>>>>> 007a533b
     }
 
     SnappyContext.getClusterMode(sc) match {
@@ -1714,16 +1314,10 @@
     }
 
     plan match {
-<<<<<<< HEAD
-      case lr: LogicalRelation if lr.relation.isInstanceOf[AlterableRelation] =>
-        sessionCatalog.invalidateTable(tableIdent)
-        lr.relation.asInstanceOf[AlterableRelation].alterTable(tableIdent, isAddColumn, column)
-        SnappyStoreHiveCatalog.registerRelationDestroy(Some(tableIdent))
-=======
-      case LogicalRelation(rls: RowLevelSecurityRelation, _, _) =>
-        rls.enableOrDisableRowLevelSecurity(tableIdent, enableRls)
+      case lr: LogicalRelation if lr.relation.isInstanceOf[RowLevelSecurityRelation] =>
+        lr.relation.asInstanceOf[RowLevelSecurityRelation].enableOrDisableRowLevelSecurity(
+            tableIdent, enableRls)
         externalCatalog.invalidateCaches(tableIdent.database.get -> tableIdent.table :: Nil)
->>>>>>> 007a533b
       case _ =>
         throw new AnalysisException("ALTER TABLE enable/disable Row Level Security " +
             s"not supported for ${tableIdent.unquotedString}")
@@ -1870,15 +1464,9 @@
       throw new AnalysisException(
         s"Could not find $tableIdent in catalog")
     }
-<<<<<<< HEAD
-    sessionCatalog.lookupRelation(tableIdent) match {
+    sessionCatalog.resolveRelation(tableIdent) match {
       case lr: LogicalRelation if lr.relation.isInstanceOf[IndexableRelation] =>
         lr.relation.asInstanceOf[IndexableRelation].createIndex(indexIdent,
-=======
-    sessionCatalog.resolveRelation(tableIdent) match {
-      case LogicalRelation(ir: IndexableRelation, _, _) =>
-        ir.createIndex(indexIdent,
->>>>>>> 007a533b
           tableIdent,
           indexColumns,
           options)
@@ -1923,24 +1511,14 @@
     if (!sessionCatalog.tableExists(indexIdent)) {
       dropRowStoreIndex(indexName.unquotedString, ifExists)
     } else {
-<<<<<<< HEAD
-      sessionCatalog.lookupRelation(indexIdent) match {
-        case lr: LogicalRelation if lr.relation.isInstanceOf[DependentRelation] =>
+      sessionCatalog.resolveRelation(indexIdent) match {
+        case lr: LogicalRelation if lr.relation.isInstanceOf[IndexColumnFormatRelation] =>
           // Remove the index from the bse table props
-          val dr = lr.relation.asInstanceOf[DependentRelation]
-          val baseTableIdent = sessionCatalog.newQualifiedTableName(dr.baseTable.get)
-          sessionCatalog.lookupRelation(baseTableIdent) match {
+          val baseTableIdent = tableIdentifier(
+            lr.relation.asInstanceOf[IndexColumnFormatRelation].baseTable.get)
+          sessionCatalog.resolveRelation(baseTableIdent) match {
             case lr: LogicalRelation if lr.relation.isInstanceOf[ColumnFormatRelation] =>
               val cr = lr.relation.asInstanceOf[ColumnFormatRelation]
-              cr.removeDependent(dr, sessionCatalog)
-=======
-      sessionCatalog.resolveRelation(indexIdent) match {
-        case LogicalRelation(ir: IndexColumnFormatRelation, _, _) =>
-          // Remove the index from the bse table props
-          val baseTableIdent = tableIdentifier(ir.baseTable.get)
-          sessionCatalog.resolveRelation(baseTableIdent) match {
-            case LogicalRelation(cr: ColumnFormatRelation, _, _) =>
->>>>>>> 007a533b
               cr.dropIndex(indexIdent, baseTableIdent, ifExists)
           }
 
@@ -1992,14 +1570,9 @@
    */
   @DeveloperApi
   def insert(tableName: String, rows: Row*): Int = {
-<<<<<<< HEAD
-    sessionCatalog.lookupRelation(sessionCatalog.newQualifiedTableName(tableName)) match {
+    sessionCatalog.resolveRelation(tableIdentifier(tableName)) match {
       case lr: LogicalRelation if lr.relation.isInstanceOf[RowInsertableRelation] =>
         lr.relation.asInstanceOf[RowInsertableRelation].insert(rows)
-=======
-    sessionCatalog.resolveRelation(tableIdentifier(tableName)) match {
-      case LogicalRelation(r: RowInsertableRelation, _, _) => r.insert(rows)
->>>>>>> 007a533b
       case _ => throw new AnalysisException(
         s"$tableName is not a row insertable table")
     }
@@ -2020,14 +1593,9 @@
   @Experimental
   def insert(tableName: String, rows: java.util.ArrayList[java.util.ArrayList[_]]): Int = {
     val convertedRowSeq: Seq[Row] = rows.asScala.map(row => convertListToRow(row))
-<<<<<<< HEAD
-    sessionCatalog.lookupRelation(sessionCatalog.newQualifiedTableName(tableName)) match {
+    sessionCatalog.resolveRelation(tableIdentifier(tableName)) match {
       case lr: LogicalRelation if lr.relation.isInstanceOf[RowInsertableRelation] =>
         lr.relation.asInstanceOf[RowInsertableRelation].insert(convertedRowSeq)
-=======
-    sessionCatalog.resolveRelation(tableIdentifier(tableName)) match {
-      case LogicalRelation(r: RowInsertableRelation, _, _) => r.insert(convertedRowSeq)
->>>>>>> 007a533b
       case _ => throw new AnalysisException(
         s"$tableName is not a row insertable table")
     }
@@ -2045,16 +1613,10 @@
    */
   @DeveloperApi
   def put(tableName: String, rows: Row*): Int = {
-<<<<<<< HEAD
-    sessionCatalog.lookupRelation(sessionCatalog.newQualifiedTableName(tableName)) match {
+    sessionCatalog.resolveRelation(tableIdentifier(tableName)) match {
       case lr: LogicalRelation if lr.relation.isInstanceOf[RowPutRelation] =>
         lr.relation.asInstanceOf[RowPutRelation].put(rows)
         case _ => throw new AnalysisException(
-=======
-    sessionCatalog.resolveRelation(tableIdentifier(tableName)) match {
-      case LogicalRelation(r: RowPutRelation, _, _) => r.put(rows)
-      case _ => throw new AnalysisException(
->>>>>>> 007a533b
         s"$tableName is not a row upsertable table")
     }
   }
@@ -2076,16 +1638,10 @@
   @DeveloperApi
   def update(tableName: String, filterExpr: String, newColumnValues: Row,
       updateColumns: String*): Int = {
-<<<<<<< HEAD
-    sessionCatalog.lookupRelation(sessionCatalog.newQualifiedTableName(tableName)) match {
+    sessionCatalog.resolveRelation(tableIdentifier(tableName)) match {
       case lr: LogicalRelation if lr.relation.isInstanceOf[UpdatableRelation] =>
         lr.relation.asInstanceOf[UpdatableRelation].update(filterExpr,
           newColumnValues, updateColumns)
-=======
-    sessionCatalog.resolveRelation(tableIdentifier(tableName)) match {
-      case LogicalRelation(u: UpdatableRelation, _, _) =>
-        u.update(filterExpr, newColumnValues, updateColumns)
->>>>>>> 007a533b
       case _ => throw new AnalysisException(
         s"$tableName is not an updatable table")
     }
@@ -2108,16 +1664,10 @@
   @Experimental
   def update(tableName: String, filterExpr: String, newColumnValues: java.util.ArrayList[_],
       updateColumns: java.util.ArrayList[String]): Int = {
-<<<<<<< HEAD
-    sessionCatalog.lookupRelation(sessionCatalog.newQualifiedTableName(tableName)) match {
+    sessionCatalog.resolveRelation(tableIdentifier(tableName)) match {
       case lr: LogicalRelation if lr.relation.isInstanceOf[UpdatableRelation] =>
         lr.relation.asInstanceOf[UpdatableRelation].update(filterExpr,
           convertListToRow(newColumnValues), updateColumns.asScala)
-=======
-    sessionCatalog.resolveRelation(tableIdentifier(tableName)) match {
-      case LogicalRelation(u: UpdatableRelation, _, _) =>
-        u.update(filterExpr, convertListToRow(newColumnValues), updateColumns.asScala)
->>>>>>> 007a533b
       case _ => throw new AnalysisException(
         s"$tableName is not an updatable table")
     }
@@ -2136,16 +1686,10 @@
    */
   @Experimental
   def put(tableName: String, rows: java.util.ArrayList[java.util.ArrayList[_]]): Int = {
-<<<<<<< HEAD
-    sessionCatalog.lookupRelation(sessionCatalog.newQualifiedTableName(tableName)) match {
+    sessionCatalog.resolveRelation(tableIdentifier(tableName)) match {
       case lr: LogicalRelation if lr.relation.isInstanceOf[RowPutRelation] =>
         lr.relation.asInstanceOf[RowPutRelation].put(
           rows.asScala.map(row => convertListToRow(row)))
-=======
-    sessionCatalog.resolveRelation(tableIdentifier(tableName)) match {
-      case LogicalRelation(r: RowPutRelation, _, _) =>
-        r.put(rows.asScala.map(row => convertListToRow(row)))
->>>>>>> 007a533b
       case _ => throw new AnalysisException(
         s"$tableName is not a row upsertable table")
     }
@@ -2161,14 +1705,9 @@
    */
   @DeveloperApi
   def delete(tableName: String, filterExpr: String): Int = {
-<<<<<<< HEAD
-    sessionCatalog.lookupRelation(sessionCatalog.newQualifiedTableName(tableName)) match {
+    sessionCatalog.resolveRelation(tableIdentifier(tableName)) match {
       case lr: LogicalRelation if lr.relation.isInstanceOf[DeletableRelation] =>
         lr.relation.asInstanceOf[DeletableRelation].delete(filterExpr)
-=======
-    sessionCatalog.resolveRelation(tableIdentifier(tableName)) match {
-      case LogicalRelation(d: DeletableRelation, _, _) => d.delete(filterExpr)
->>>>>>> 007a533b
       case _ => throw new AnalysisException(
         s"$tableName is not a deletable table")
     }
@@ -2600,47 +2139,6 @@
     }
   }
 
-<<<<<<< HEAD
-  // TODO: hemant : Its clumsy design to use where SnappySession.Builder
-  // is using the SparkSession object's functions. This needs to be revisited
-  // once we decide on how our Builder API should be.
-  def getOrCreate(sc: SparkContext): SnappySession = {
-    // TODO: hemant - Is this needed for Snappy. Snappy should always use newSession.
-    // Get the session from current thread's active session.
-    var session = SparkSession.getActiveSession.orNull
-    if ((session ne null) && !session.sparkContext.isStopped) {
-      return session.asInstanceOf[SnappySession]
-    }
-
-    // Global synchronization so we will only set the default session once.
-    SparkSession.synchronized {
-      // If the current thread does not have an active session, get it from the global session.
-      session = SparkSession.getDefaultSession.orNull
-      if ((session ne null) && !session.sparkContext.isStopped) {
-        return session.asInstanceOf[SnappySession]
-      }
-
-      session = new SnappySession(sc)
-      SparkSession.setDefaultSession(session)
-
-      // Register a successfully instantiated context to the singleton.
-      // This should be at the end of the class definition so that the
-      // singleton is updated only if there is no exception in the
-      // construction of the instance.
-      sc.addSparkListener(new SparkListener {
-        override def onApplicationEnd(
-            applicationEnd: SparkListenerApplicationEnd): Unit = {
-          SparkSession.setDefaultSession(null)
-          SparkSupport.clear(sc)
-        }
-      })
-    }
-
-    session.asInstanceOf[SnappySession]
-  }
-
-=======
->>>>>>> 007a533b
   // One-to-One Mapping with SparkSQLPrepareImpl.getSQLType
   def getDataType(storeType: Int, precision: Int, scale: Int): DataType = storeType match {
     case StoredFormatIds.SQL_INTEGER_ID => IntegerType
