--- conflicted
+++ resolved
@@ -103,38 +103,7 @@
    * and a catalog that interacts with external systems.
    */
   @transient
-<<<<<<< HEAD
-  override lazy val sharedState: SnappySharedState = {
-    val sharedState = SnappyContext.sharedState(sparkContext)
-    // replay global sql commands
-    SnappyContext.getClusterMode(sparkContext) match {
-      case _: SnappyEmbeddedMode =>
-        val deployCmds = ToolsCallbackInit.toolsCallback.getAllGlobalCmnds
-        val nonEmpty = deployCmds.length > 0
-        if (nonEmpty) {
-          logInfo(s"deployCmnds size = ${deployCmds.length}")
-          logDebug(s"deployCmds = ${deployCmds.mkString(", ")}")
-        }
-        if (nonEmpty) deployCmds.foreach(d => {
-          val cmdFields = d.split('|')
-          if (cmdFields.length > 1) {
-            val coordinate = cmdFields(0)
-            val repos = if (cmdFields(1).isEmpty) None else Some(cmdFields(1))
-            val cache = if (cmdFields(2).isEmpty) None else Some(cmdFields(2))
-            DeployCommand(coordinate, null, repos, cache, restart = true).run(self)
-          }
-          else {
-            // Jars we have
-            DeployJarCommand(null, cmdFields(0), restart = true).run(self)
-          }
-        })
-      case _ => // Nothing
-    }
-    sharedState
-  }
-=======
   override lazy val sharedState: SnappySharedState = SnappyContext.sharedState(sparkContext)
->>>>>>> ccf00d76
 
   /**
    * State isolated across sessions, including SQL configurations, temporary tables, registered
@@ -352,15 +321,13 @@
     }
   }
 
-<<<<<<< HEAD
   private[sql] def setMutablePlanOwner(qualifiedTableName: String,
       persist: Boolean): Unit = {
     if (qualifiedTableName ne null) {
       if (persist || qualifiedTableName != getMutablePlanTable) {
         val opContext = operationContext match {
           case None =>
-            val context = new OperationContext(persist,
-              ObjectObjectHashMap.withExpectedSize[Any, Any](4))
+            val context = new OperationContext(persist, new UnifiedMap[Any, Any](4))
             operationContext = Some(context)
             context.objects
           case Some(context) => context.persist = persist; context.objects
@@ -397,10 +364,6 @@
 
   def preferPrimaries: Boolean =
     Property.PreferPrimariesInQuery.get(sessionState.conf) || isMutablePlan
-=======
-  def preferPrimaries: Boolean =
-    Property.PreferPrimariesInQuery.get(sessionState.conf)
->>>>>>> ccf00d76
 
   private[sql] def addFinallyCode(ctx: CodegenContext, code: String): Int = {
     val depth = getContextObject[Int](ctx, "D", "depth").getOrElse(0) + 1
@@ -1869,7 +1832,6 @@
   private[sql] val ExecutionKey = "EXECUTION"
   private[sql] val CACHED_PUTINTO_UPDATE_PLAN = "cached_putinto_logical_plan"
 
-<<<<<<< HEAD
   /** internal property to indicate update/delete/putInto execution and table being mutated */
   private[sql] val MUTABLE_PLAN_TABLE = "snappydata.internal.mutablePlanTable"
   /** internal property to indicate update/delete/putInto execution and lock owner for the same */
@@ -1878,11 +1840,6 @@
   /** a unique UUID of the node for mutability lock ownership */
   private[sql] lazy val MUTABLE_OWNER_PREFIX = java.util.UUID.randomUUID().toString
 
-  // TODO: SW: global property? should be only session one
-  private[sql] var tokenize: Boolean = _
-
-=======
->>>>>>> ccf00d76
   lazy val isEnterpriseEdition: Boolean = {
     GemFireCacheImpl.setGFXDSystem(true)
     GemFireVersion.getInstance(classOf[GemFireXDVersion], SharedUtils.GFXD_VERSION_PROPERTIES)
@@ -2347,4 +2304,4 @@
  *                cleared else is cleared at end of plan execution like session context
  * @param objects key value map of context objects
  */
-class OperationContext(var persist: Boolean, val objects: ObjectObjectHashMap[Any, Any])+class OperationContext(var persist: Boolean, val objects: UnifiedMap[Any, Any])