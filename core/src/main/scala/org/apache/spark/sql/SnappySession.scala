--- conflicted
+++ resolved
@@ -17,11 +17,13 @@
 package org.apache.spark.sql
 
 import java.sql.{SQLException, SQLWarning}
+import java.util.Calendar
 import java.util.concurrent.ConcurrentHashMap
 import java.util.concurrent.atomic.AtomicInteger
 import java.util.{Calendar, Properties}
 
 import scala.collection.JavaConverters._
+import scala.collection.mutable
 import scala.concurrent.Future
 import scala.language.implicitConversions
 import scala.reflect.runtime.universe.{TypeTag, typeOf}
@@ -1270,34 +1272,27 @@
             sessionCatalog.resolveExistingTable(b).unquotedString
       }
     }
-<<<<<<< HEAD
     val orgSqlText = getContextObject[String]("orgSqlText") match {
       case Some(s) => s
       case None => ""
     }
-=======
     // if there is no path option for external DataSources, then mark as MANAGED except for JDBC
     val storage = DataSource.buildStorageFormatFromOptions(fullOptions)
     val tableType = if (!providerIsBuiltIn && storage.locationUri.isEmpty &&
         !Utils.toLowerCase(provider).contains("jdbc")) {
       CatalogTableType.MANAGED
     } else CatalogTableType.EXTERNAL
->>>>>>> 4a9f54e7
     val tableDesc = CatalogTable(
       identifier = resolvedName,
       tableType = tableType,
       storage = storage,
       schema = schema,
       provider = Some(provider),
-<<<<<<< HEAD
-      properties = Map(("orgSqlText" -> orgSqlText)))
-=======
+      properties = Map(("orgSqlText" -> orgSqlText)),
       partitionColumnNames = partitionColumns,
       bucketSpec = bucketSpec)
->>>>>>> 4a9f54e7
     val plan = CreateTable(tableDesc, mode, query.map(MarkerForCreateTableAsSelect))
     sessionState.executePlan(plan).toRdd
-    plan.schema
     val df = table(resolvedName)
     val relation = df.queryExecution.analyzed.collectFirst {
       case l: LogicalRelation => l.relation
