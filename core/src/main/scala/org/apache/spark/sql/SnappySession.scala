/*
 * Copyright (c) 2018 SnappyData, Inc. All rights reserved.
 *
 * Licensed under the Apache License, Version 2.0 (the "License"); you
 * may not use this file except in compliance with the License. You
 * may obtain a copy of the License at
 *
 * http://www.apache.org/licenses/LICENSE-2.0
 *
 * Unless required by applicable law or agreed to in writing, software
 * distributed under the License is distributed on an "AS IS" BASIS,
 * WITHOUT WARRANTIES OR CONDITIONS OF ANY KIND, either express or
 * implied. See the License for the specific language governing
 * permissions and limitations under the License. See accompanying
 * LICENSE file.
 */
package org.apache.spark.sql

import java.sql.{SQLException, SQLWarning}
import java.util.Calendar
import java.util.concurrent.ConcurrentHashMap
import java.util.concurrent.atomic.AtomicInteger

import scala.collection.JavaConverters._
import scala.collection.mutable
import scala.concurrent.Future
import scala.language.implicitConversions
import scala.reflect.runtime.universe.{TypeTag, typeOf}
import scala.util.control.NonFatal

import com.gemstone.gemfire.internal.GemFireVersion
import com.gemstone.gemfire.internal.cache.{GemFireCacheImpl, PartitionedRegion}
import com.gemstone.gemfire.internal.shared.{ClientResolverUtils, FinalizeHolder, FinalizeObject}
import com.google.common.cache.{Cache, CacheBuilder}
import com.pivotal.gemfirexd.internal.GemFireXDVersion
import com.pivotal.gemfirexd.internal.iapi.sql.ParameterValueSet
import com.pivotal.gemfirexd.internal.iapi.{types => stypes}
import com.pivotal.gemfirexd.internal.shared.common.{SharedUtils, StoredFormatIds}
import io.snappydata.sql.catalog.{CatalogObjectType, SnappyExternalCatalog}
import io.snappydata.{Constant, Property, SnappyDataFunctions, SnappyTableStatsProviderService}
import org.eclipse.collections.impl.map.mutable.UnifiedMap

import org.apache.spark.annotation.{DeveloperApi, Experimental}
import org.apache.spark.jdbc.{ConnectionConf, ConnectionUtil}
import org.apache.spark.rdd.RDD
import org.apache.spark.sql.SnappySession.CACHED_PUTINTO_UPDATE_PLAN
import org.apache.spark.sql.catalyst.analysis.{NoSuchTableException, UnresolvedRelation}
import org.apache.spark.sql.catalyst.catalog.{CatalogTable, CatalogTableType}
import org.apache.spark.sql.catalyst.encoders._
import org.apache.spark.sql.catalyst.expressions.aggregate.AggregateExpression
import org.apache.spark.sql.catalyst.expressions.codegen.CodegenContext
import org.apache.spark.sql.catalyst.expressions.{Alias, Ascending, AttributeReference, Descending, Exists, ExprId, Expression, GenericRow, ListQuery, ParamLiteral, PredicateSubquery, ScalarSubquery, SortDirection, TokenLiteral}
import org.apache.spark.sql.catalyst.plans.logical.{Command, Filter, LogicalPlan, Union}
import org.apache.spark.sql.catalyst.{DefinedByConstructorParams, InternalRow, ScalaReflection, TableIdentifier}
import org.apache.spark.sql.collection.{Utils, WrappedInternalRow}
import org.apache.spark.sql.execution._
import org.apache.spark.sql.execution.aggregate.CollectAggregateExec
import org.apache.spark.sql.execution.columnar.ExternalStoreUtils.CaseInsensitiveMutableHashMap
import org.apache.spark.sql.execution.columnar.impl.{ColumnFormatRelation, IndexColumnFormatRelation}
import org.apache.spark.sql.execution.columnar.{ExternalStoreUtils, InMemoryTableScanExec}
import org.apache.spark.sql.execution.command.{CreateDataSourceTableAsSelectCommand, ExecutedCommandExec, UncacheTableCommand}
import org.apache.spark.sql.execution.datasources.jdbc.{JDBCOptions, JdbcUtils}
import org.apache.spark.sql.execution.datasources.{CreateTable, DataSource, LogicalRelation}
import org.apache.spark.sql.execution.exchange.BroadcastExchangeExec
import org.apache.spark.sql.execution.joins.{BroadcastHashJoinExec, BroadcastNestedLoopJoinExec}
import org.apache.spark.sql.execution.ui.SparkListenerSQLPlanExecutionStart
import org.apache.spark.sql.hive.HiveClientUtil
import org.apache.spark.sql.internal.StaticSQLConf.SCHEMA_STRING_LENGTH_THRESHOLD
import org.apache.spark.sql.internal.{BypassRowLevelSecurity, MarkerForCreateTableAsSelect, SnappySessionCatalog, SnappySessionState, SnappySharedState}
import org.apache.spark.sql.row.SnappyStoreDialect
import org.apache.spark.sql.sources._
import org.apache.spark.sql.store.StoreUtils
import org.apache.spark.sql.types._
import org.apache.spark.storage.StorageLevel
import org.apache.spark.streaming.Time
import org.apache.spark.streaming.dstream.DStream
import org.apache.spark.unsafe.types.UTF8String
import org.apache.spark.{Logging, ShuffleDependency, SparkContext, SparkEnv}


class SnappySession(_sc: SparkContext) extends SparkSession(_sc) {

  self =>

  // initialize SnappyStoreDialect so that it gets registered

  SnappyStoreDialect.init()

  /* ----------------------- *
   |  Session-related state  |
   * ----------------------- */

  private[spark] val id = SnappySession.newId()

  private[this] val tempCacheIndex = new AtomicInteger(0)

  new FinalizeSession(this)

  private def sc: SparkContext = sparkContext

  /**
   * State shared across sessions, including the [[SparkContext]], cached data, listener,
   * and a catalog that interacts with external systems.
   */
  @transient
  override lazy val sharedState: SnappySharedState = SnappyContext.sharedState(sparkContext)

  /**
   * State isolated across sessions, including SQL configurations, temporary tables, registered
   * functions, and everything else that accepts a [[org.apache.spark.sql.internal.SQLConf]].
   */
  @transient
  lazy override val sessionState: SnappySessionState = {
    SnappySession.aqpSessionStateClass match {
      case Some(aqpClass) => aqpClass.getConstructor(classOf[SnappySession]).
          newInstance(self).asInstanceOf[SnappySessionState]
      case None => new SnappySessionState(self)
    }
  }

  def sessionCatalog: SnappySessionCatalog = sessionState.catalog

  def externalCatalog: SnappyExternalCatalog = sessionState.catalog.externalCatalog

  def snappyParser: SnappyParser = sessionState.sqlParser.sqlParser

  private[spark] def snappyContextFunctions = sessionState.contextFunctions

  SnappyContext.initGlobalSnappyContext(sparkContext, this)
  SnappyDataFunctions.registerSnappyFunctions(sessionState.functionRegistry)
  snappyContextFunctions.registerSnappyFunctions(this)

  /**
   * A wrapped version of this session in the form of a [[SQLContext]],
   * for backward compatibility.
   */
  @transient
  private[spark] val snappyContext: SnappyContext = new SnappyContext(this)

  /**
   * A wrapped version of this session in the form of a [[SQLContext]],
   * for backward compatibility.
   *
   * @since 2.0.0
   */
  @transient
  override val sqlContext: SnappyContext = snappyContext

  /**
   * Start a new session with isolated SQL configurations, temporary tables, registered
   * functions are isolated, but sharing the underlying [[SparkContext]] and cached data.
   *
   * Note: Other than the [[SparkContext]], all shared state is initialized lazily.
   * This method will force the initialization of the shared state to ensure that parent
   * and child sessions are set up with the same shared state. If the underlying catalog
   * implementation is Hive, this will initialize the metastore, which may take some time.
   *
   * @group basic
   * @since 2.0.0
   */
  override def newSession(): SnappySession = new SnappySession(sparkContext)

  /**
   * :: Experimental ::
   * Creates a [[DataFrame]] from an RDD of Product (e.g. case classes, tuples).
   * This method handles generic array datatype like Array[Decimal]
   */
  def createDataFrameUsingRDD[A <: Product : TypeTag](rdd: RDD[A]): DataFrame = {
    SparkSession.setActiveSession(this)
    val schema = ScalaReflection.schemaFor[A].dataType.asInstanceOf[StructType]
    val attributeSeq = schema.toAttributes
    val rowRDD = RDDConversions.productToRowRdd(rdd, schema.map(_.dataType))
    Dataset.ofRows(self, LogicalRDD(attributeSeq, rowRDD)(self))
  }

  override def sql(sqlText: String): CachedDataFrame =
    snappyContextFunctions.sql(SnappySession.sqlPlan(this, sqlText))

  @DeveloperApi
  def sqlUncached(sqlText: String): DataFrame = {
    if (planCaching) {
      planCaching = false
      try {
        snappyContextFunctions.sql(super.sql(sqlText))
      } finally {
        planCaching = Property.PlanCaching.get(sessionState.conf)
      }
    } else {
      snappyContextFunctions.sql(super.sql(sqlText))
    }
  }

  final def prepareSQL(sqlText: String): LogicalPlan = {
    val logical = sessionState.sqlParser.parsePlan(sqlText, clearExecutionData = true)
    SparkSession.setActiveSession(this)
    sessionState.analyzerPrepare.execute(logical)
  }

  private[sql] final def executePlan(plan: LogicalPlan): QueryExecution = {
    try {
      val execution = sessionState.executePlan(plan)
      execution.assertAnalyzed()
      execution
    } catch {
      case e: AnalysisException =>
        // in case of connector mode, exception can be thrown if
        // table form is changed (altered) and we have old table
        // object in SnappyExternalCatalog cache
        SnappyContext.getClusterMode(sparkContext) match {
          case ThinClientConnectorMode(_, _) =>
            var hasCommand = false
            val relations = plan.collect {
              case _: Command => hasCommand = true; null
              case u: UnresolvedRelation =>
                val tableIdent = sessionCatalog.resolveTableIdentifier(u.tableIdentifier)
                tableIdent.database.get -> tableIdent.table
            }
            if (hasCommand) externalCatalog.invalidateAll()
            else if (relations.nonEmpty) {
              relations.foreach(externalCatalog.invalidate)
            }
            throw e
          case _ =>
            throw e
        }
    }
  }

  @transient
  private[sql] val queryHints = new ConcurrentHashMap[String, String](4, 0.7f, 1)

  @transient
  private val contextObjects = new ConcurrentHashMap[Any, Any](16, 0.7f, 1)

  @transient
  private[sql] var currentKey: CachedKey = _

  @transient
  private[sql] var planCaching: Boolean = Property.PlanCaching.get(sessionState.conf)

  @transient
  private[sql] var tokenize: Boolean = Property.Tokenize.get(sessionState.conf)

  @transient
  private[sql] var partitionPruning: Boolean = Property.PartitionPruning.get(sessionState.conf)

  @transient
  private[sql] var disableHashJoin: Boolean = Property.DisableHashJoin.get(sessionState.conf)

  @transient
  private var sqlWarnings: SQLWarning = _

  def getPreviousQueryHints: java.util.Map[String, String] =
    java.util.Collections.unmodifiableMap(queryHints)

  def getWarnings: SQLWarning = sqlWarnings

  private[sql] def addWarning(warning: SQLWarning): Unit = {
    val warnings = sqlWarnings
    if (warnings eq null) sqlWarnings = warning
    else warnings.setNextWarning(warning)
  }

  /**
   * Get a previously registered context object using [[addContextObject]].
   */
  private[sql] def getContextObject[T](key: Any): Option[T] = {
    Option(contextObjects.get(key).asInstanceOf[T])
  }

  /**
   * Get a previously registered CodegenSupport context object
   * by [[addContextObject]].
   */
  private[sql] def getContextObject[T](ctx: CodegenContext, objectType: String,
      key: Any): Option[T] = {
    getContextObject[T](ctx -> (objectType -> key))
  }

  /**
   * Register a new context object for this query.
   */
  private[sql] def addContextObject[T](key: Any, value: T): Unit = {
    contextObjects.put(key, value)
  }

  /**
   * Register a new context object for <code>CodegenSupport</code>.
   */
  private[sql] def addContextObject[T](ctx: CodegenContext, objectType: String,
      key: Any, value: T): Unit = {
    addContextObject(ctx -> (objectType -> key), value)
  }

  /**
   * Remove a context object registered using [[addContextObject]].
   */
  private[sql] def removeContextObject(key: Any): Any = {
    contextObjects.remove(key)
  }

  /**
   * Remove a CodegenSupport context object registered by [[addContextObject]].
   */
  private[sql] def removeContextObject(ctx: CodegenContext, objectType: String,
      key: Any): Unit = {
    removeContextObject(ctx -> (objectType -> key))
  }

  private[sql] def linkPartitionsToBuckets(flag: Boolean): Unit = {
    addContextObject(StoreUtils.PROPERTY_PARTITION_BUCKET_LINKED, flag)
  }

  private[sql] def hasLinkPartitionsToBuckets: Boolean = {
    getContextObject[Boolean](StoreUtils.PROPERTY_PARTITION_BUCKET_LINKED) match {
      case Some(b) => b
      case None => false
    }
  }

  def preferPrimaries: Boolean =
    Property.PreferPrimariesInQuery.get(sessionState.conf)

  private[sql] def addFinallyCode(ctx: CodegenContext, code: String): Int = {
    val depth = getContextObject[Int](ctx, "D", "depth").getOrElse(0) + 1
    addContextObject(ctx, "D", "depth", depth)
    addContextObject(ctx, "F", "finally" -> depth, code)
    depth
  }

  private[sql] def evaluateFinallyCode(ctx: CodegenContext,
      body: String = "", depth: Int = -1): String = {
    // if no depth given then use the most recent one
    val d = if (depth == -1) {
      getContextObject[Int](ctx, "D", "depth").getOrElse(0)
    } else depth
    if (d <= 1) removeContextObject(ctx, "D", "depth")
    else addContextObject(ctx, "D", "depth", d - 1)

    val key = "finally" -> d
    getContextObject[String](ctx, "F", key) match {
      case Some(finallyCode) => removeContextObject(ctx, "F", key)
        if (body.isEmpty) finallyCode
        else {
          s"""
             |try {
             |  $body
             |} finally {
             |   $finallyCode
             |}
          """.stripMargin
        }
      case None => body
    }
  }

  /**
   * Get name of a previously registered class using [[addClass]].
   */
  def getClass(ctx: CodegenContext, baseTypes: Seq[(DataType, Boolean)],
      keyTypes: Seq[(DataType, Boolean)],
      types: Seq[(DataType, Boolean)], multimap: Boolean): Option[(String, String)] = {
    getContextObject[(String, String)](ctx, "C", (baseTypes, keyTypes, types, multimap))
  }

  /**
   * Register code generated for a new class (for <code>CodegenSupport</code>).
   */
  private[sql] def addClass(ctx: CodegenContext,
      baseTypes: Seq[(DataType, Boolean)], keyTypes: Seq[(DataType, Boolean)],
      types: Seq[(DataType, Boolean)], baseClassName: String,
      className: String, multiMap: Boolean): Unit = {
    addContextObject(ctx, "C", (baseTypes, keyTypes, types, multiMap),
      baseClassName -> className)
  }

  /**
   * Register additional [[DictionaryCode]] for a variable in ExprCode.
   */
  private[sql] def addDictionaryCode(ctx: CodegenContext, keyVar: String,
      dictCode: DictionaryCode): Unit =
    addContextObject(ctx, "D", keyVar, dictCode)

  /**
   * Get [[DictionaryCode]] for a previously registered variable in ExprCode
   * using [[addDictionaryCode]].
   */
  def getDictionaryCode(ctx: CodegenContext,
      keyVar: String): Option[DictionaryCode] =
    getContextObject[DictionaryCode](ctx, "D", keyVar)

  /**
   * Register hash variable holding the evaluated hashCode for some variables.
   */
  private[sql] def addHashVar(ctx: CodegenContext, keyVars: Seq[String],
      hashVar: String): Unit = addContextObject(ctx, "H", keyVars, hashVar)

  /**
   * Get hash variable for previously registered variables using [[addHashVar]].
   */
  private[sql] def getHashVar(ctx: CodegenContext,
      keyVars: Seq[String]): Option[String] = getContextObject(ctx, "H", keyVars)

  private[sql] def cachePutInto(doCache: Boolean, updateSubQuery: LogicalPlan,
      table: String): Option[LogicalPlan] = {
    // first acquire the global lock for putInto
    val lock = SnappyContext.getClusterMode(sparkContext) match {
      case _: ThinClientConnectorMode => null
      case _ =>
        PartitionedRegion.getRegionLock("PUTINTO_" + table, GemFireCacheImpl.getExisting)
    }
    if (lock ne null) lock.lock()
    var newUpdateSubQuery: Option[LogicalPlan] = None
    try {
      val cachedTable = if (doCache) {
        val tableName = s"snappyDataInternalTempPutIntoCache${tempCacheIndex.incrementAndGet()}"
        val tableIdent = new TableIdentifier(tableName)
        val cacheCommandString = if (currentKey ne null) s"CACHE FOR (${currentKey.sqlText})"
        else s"CACHE FOR (PUT INTO $table <plan>)"
        // use cache table command to display full plan
        val count = SnappyCacheTableCommand(tableIdent, cacheCommandString, Some(updateSubQuery),
          isLazy = false).run(this).head.getLong(0)
        if (count > 0) {
          newUpdateSubQuery = Some(this.table(tableIdent).logicalPlan)
          Some(tableIdent)
        } else {
          dropPutIntoCacheTable(tableIdent)
          None
        }
      } else {
        // assume that there are updates
        newUpdateSubQuery = Some(updateSubQuery)
        None
      }
      if (newUpdateSubQuery.isDefined) {
        // Adding to context after the count operation, as count will clear the context object.
        addContextObject[(Option[TableIdentifier], PartitionedRegion.RegionLock)](
          CACHED_PUTINTO_UPDATE_PLAN, cachedTable -> lock)
      }
      newUpdateSubQuery
    } finally {
      // release lock immediately if no updates are to be done
      if (newUpdateSubQuery.isEmpty && (lock ne null)) lock.unlock()
    }
  }

  private def dropPutIntoCacheTable(tableIdent: TableIdentifier): Unit = {
    UncacheTableCommand(tableIdent, ifExists = false).run(this)
    dropTable(tableIdent, ifExists = false, isView = false)
  }

  private[sql] def clearPutInto(): Unit = {
    contextObjects.remove(CACHED_PUTINTO_UPDATE_PLAN) match {
      case null =>
      case (cachedTable: Option[_], lock) =>
        if (lock != null) lock.asInstanceOf[PartitionedRegion.RegionLock].unlock()
        if (cachedTable.isDefined) {
          dropPutIntoCacheTable(cachedTable.get.asInstanceOf[TableIdentifier])
        }
    }
  }

  private[sql] def clearContext(): Unit = synchronized {
    clearPutInto()
    contextObjects.clear()
    planCaching = Property.PlanCaching.get(sessionState.conf)
    sqlWarnings = null
  }

  private[sql] def clearQueryData(): Unit = synchronized {
    queryHints.clear()
  }

  def clearPlanCache(): Unit = synchronized {
    SnappySession.clearSessionCache(id)
  }


  def clear(): Unit = synchronized {
    clearContext()
    clearQueryData()
    clearPlanCache()
    snappyContextFunctions.clear()
  }

  /** Close the session which will be unusable after this call. */
  override def close(): Unit = synchronized {
    clear()
    externalCatalog.close()
  }

  /**
   * :: DeveloperApi ::
   *
   * @todo do we need this anymore? If useful functionality, make this
   *       private to sql package ... SchemaDStream should use the data source
   *       API?
   *       Tagging as developer API, for now
   * @param stream
   * @param aqpTables
   * @param transformer
   * @param v
   * @tparam T
   * @return
   */
  @DeveloperApi
  def saveStream[T](stream: DStream[T],
      aqpTables: Seq[String],
      transformer: Option[(RDD[T]) => RDD[Row]])(implicit v: TypeTag[T]) {
    val transform = transformer match {
      case Some(x) => x
      case None => if (!(v.tpe =:= typeOf[Row])) {
        // check if the stream type is already a Row
        throw new IllegalStateException(" Transformation to Row type needs to be supplied")
      } else {
        null
      }
    }
    stream.foreachRDD((rdd: RDD[T], time: Time) => {

      val rddRows = if (transform != null) {
        transform(rdd)
      } else {
        rdd.asInstanceOf[RDD[Row]]
      }
      snappyContextFunctions.collectSamples(this, rddRows, aqpTables,
        time.milliseconds)
    })
  }

  def tableIdentifier(table: String): TableIdentifier = {
    // hive meta-store is case-insensitive so always use upper case names for object names
    val normalizedTable = Utils.toUpperCase(table)
    val dotIndex = normalizedTable.indexOf('.')
    if (dotIndex > 0) {
      new TableIdentifier(normalizedTable.substring(dotIndex + 1),
        Some(normalizedTable.substring(0, dotIndex)))
    } else new TableIdentifier(normalizedTable, None)
  }

  /**
   * Append dataframe to cache table in Spark.
   *
   * @param df
   * @param table
   * @param storageLevel default storage level is MEMORY_AND_DISK
   * @return @todo -> return type?
   */
  @DeveloperApi
  def appendToTempTableCache(df: DataFrame, table: String,
      storageLevel: StorageLevel = StorageLevel.MEMORY_AND_DISK): Unit = {
    val tableIdent = tableIdentifier(table)
    if (!sessionCatalog.isTemporaryTable(tableIdent)) {
      throw new AnalysisException(s"Schema specified for temporary table '$tableIdent'")
    }
    val plan = sessionCatalog.lookupRelation(tableIdent)
    // cache the new DataFrame
    df.persist(storageLevel)
    // trigger an Action to materialize 'cached' batch
    if (df.count() > 0) {
      // create a union of the two plans and store that in catalog
      val union = Union(plan, df.logicalPlan)
      if (sessionCatalog.isLocalTemporaryView(tableIdent)) {
        sessionCatalog.createTempView(table, union, overrideIfExists = true)
      } else {
        sessionCatalog.createGlobalTempView(table, union, overrideIfExists = true)
      }
    }
  }

  /**
   * Empties the contents of the table without deleting the catalog entry.
   *
   * @param table    full table name to be truncated
   * @param ifExists attempt truncate only if the table exists
   */
  def truncateTable(table: String, ifExists: Boolean = false): Unit = {
    sessionState.executePlan(TruncateManagedTableCommand(ifExists, tableIdentifier(table))).toRdd
  }

  override def createDataset[T: Encoder](data: RDD[T]): Dataset[T] = {
    val encoder = encoderFor[T]
    val output = encoder.schema.toAttributes
    val c = encoder.clsTag.runtimeClass
    val isFlat = !(classOf[Product].isAssignableFrom(c) ||
        classOf[DefinedByConstructorParams].isAssignableFrom(c))
    val plan = new EncoderPlan[T](data, encoder, isFlat, output, self)
    Dataset[T](self, plan)
  }

  /**
   * Creates a [[DataFrame]] from an RDD[Row]. User can specify whether
   * the input rows should be converted to Catalyst rows.
   */
  override private[sql] def createDataFrame(
      rowRDD: RDD[Row],
      schema: StructType,
      needsConversion: Boolean) = {
    // TODO: use MutableProjection when rowRDD is another DataFrame and the applied
    // schema differs from the existing schema on any field data type.
    val catalystRows = if (needsConversion) {
      val encoder = RowEncoder(schema)
      rowRDD.map {
        case r: WrappedInternalRow => r.internalRow
        case r => encoder.toRow(r)
      }
    } else {
      rowRDD.map(r => InternalRow.fromSeq(r.toSeq))
    }
    val logicalPlan = LogicalRDD(schema.toAttributes, catalystRows)(self)
    Dataset.ofRows(self, logicalPlan)
  }

  override def internalCreateDataFrame(catalystRows: RDD[InternalRow],
      schema: StructType): DataFrame = super.internalCreateDataFrame(catalystRows, schema)

  /**
   * Create a stratified sample table.
   *
   * @todo provide lot more details and examples to explain creating and
   *       using sample tables with time series and otherwise
   * @param tableName       the qualified name of the table
   * @param baseTable       the base table of the sample table, if any
   * @param samplingOptions sampling options like QCS, reservoir size etc.
   * @param allowExisting   When set to true it will ignore if a table with the same
   *                        name is present, else it will throw table exist exception
   */
  def createSampleTable(tableName: String,
      baseTable: Option[String],
      samplingOptions: Map[String, String],
      allowExisting: Boolean): DataFrame = {
    createTableInternal(tableIdentifier(tableName), SnappyContext.SAMPLE_SOURCE,
      userSpecifiedSchema = None, schemaDDL = None,
      if (allowExisting) SaveMode.Ignore else SaveMode.ErrorIfExists,
      addBaseTableOption(baseTable.map(tableIdentifier), samplingOptions), isBuiltIn = true)
  }

  /**
   * Create a stratified sample table. Java friendly version.
   *
   * @todo provide lot more details and examples to explain creating and
   *       using sample tables with time series and otherwise
   * @param tableName       the qualified name of the table
   * @param baseTable       the base table of the sample table, if any, or null
   * @param samplingOptions sampling options like QCS, reservoir size etc.
   * @param allowExisting   When set to true it will ignore if a table with the same
   *                        name is present, else it will throw table exist exception
   */
  def createSampleTable(tableName: String,
      baseTable: String, samplingOptions: java.util.Map[String, String],
      allowExisting: Boolean): DataFrame = {
    createSampleTable(tableName, Option(baseTable),
      samplingOptions.asScala.toMap, allowExisting)
  }


  /**
   * Create a stratified sample table.
   *
   * @todo provide lot more details and examples to explain creating and
   *       using sample tables with time series and otherwise
   * @param tableName       the qualified name of the table
   * @param baseTable       the base table of the sample table, if any
   * @param schema          schema of the table
   * @param samplingOptions sampling options like QCS, reservoir size etc.
   * @param allowExisting   When set to true it will ignore if a table with the same
   *                        name is present, else it will throw table exist exception
   */
  def createSampleTable(tableName: String,
      baseTable: Option[String],
      schema: StructType,
      samplingOptions: Map[String, String],
      allowExisting: Boolean = false): DataFrame = {
    createTableInternal(tableIdentifier(tableName), SnappyContext.SAMPLE_SOURCE,
      Some(sessionCatalog.normalizeSchema(schema)), schemaDDL = None,
      if (allowExisting) SaveMode.Ignore else SaveMode.ErrorIfExists,
      addBaseTableOption(baseTable.map(tableIdentifier), samplingOptions), isBuiltIn = true)
  }

  /**
   * Create a stratified sample table. Java friendly version.
   *
   * @todo provide lot more details and examples to explain creating and
   *       using sample tables with time series and otherwise
   * @param tableName       the qualified name of the table
   * @param baseTable       the base table of the sample table, if any, or null
   * @param schema          schema of the table
   * @param samplingOptions sampling options like QCS, reservoir size etc.
   * @param allowExisting   When set to true it will ignore if a table with the same
   *                        name is present, else it will throw table exist exception
   */
  def createSampleTable(tableName: String,
      baseTable: String, schema: StructType,
      samplingOptions: java.util.Map[String, String],
      allowExisting: Boolean): DataFrame = {
    createSampleTable(tableName, Option(baseTable), schema,
      samplingOptions.asScala.toMap, allowExisting)
  }


  /**
   * Create approximate structure to query top-K with time series support.
   *
   * @todo provide lot more details and examples to explain creating and
   *       using TopK with time series
   * @param topKName      the qualified name of the top-K structure
   * @param baseTable     the base table of the top-K structure, if any
   * @param keyColumnName
   * @param inputDataSchema
   * @param topkOptions
   * @param allowExisting When set to true it will ignore if a table with the same
   *                      name is present, else it will throw table exist exception
   */
  def createApproxTSTopK(topKName: String, baseTable: Option[String],
      keyColumnName: String, inputDataSchema: StructType,
      topkOptions: Map[String, String],
      allowExisting: Boolean = false): DataFrame = {
    createTableInternal(tableIdentifier(topKName), SnappyContext.TOPK_SOURCE,
      Some(sessionCatalog.normalizeSchema(inputDataSchema)), schemaDDL = None,
      if (allowExisting) SaveMode.Ignore else SaveMode.ErrorIfExists,
      addBaseTableOption(baseTable.map(tableIdentifier), topkOptions) +
          ("key" -> keyColumnName), isBuiltIn = true)
  }

  /**
   * Create approximate structure to query top-K with time series support.
   * Java friendly api.
   *
   * @todo provide lot more details and examples to explain creating and
   *       using TopK with time series
   * @param topKName      the qualified name of the top-K structure
   * @param baseTable     the base table of the top-K structure, if any, or null
   * @param keyColumnName
   * @param inputDataSchema
   * @param topkOptions
   * @param allowExisting When set to true it will ignore if a table with the same
   *                      name is present, else it will throw table exist exception
   */
  def createApproxTSTopK(topKName: String, baseTable: String,
      keyColumnName: String, inputDataSchema: StructType,
      topkOptions: java.util.Map[String, String],
      allowExisting: Boolean): DataFrame = {
    createApproxTSTopK(topKName, Option(baseTable), keyColumnName,
      inputDataSchema, topkOptions.asScala.toMap, allowExisting)
  }

  /**
   * Create approximate structure to query top-K with time series support.
   *
   * @todo provide lot more details and examples to explain creating and
   *       using TopK with time series
   * @param topKName      the qualified name of the top-K structure
   * @param baseTable     the base table of the top-K structure, if any
   * @param keyColumnName
   * @param topkOptions
   * @param allowExisting When set to true it will ignore if a table with the same
   *                      name is present, else it will throw table exist exception
   */
  def createApproxTSTopK(topKName: String, baseTable: Option[String],
      keyColumnName: String, topkOptions: Map[String, String],
      allowExisting: Boolean): DataFrame = {
    createTableInternal(tableIdentifier(topKName), SnappyContext.TOPK_SOURCE,
      userSpecifiedSchema = None, schemaDDL = None,
      if (allowExisting) SaveMode.Ignore else SaveMode.ErrorIfExists,
      addBaseTableOption(baseTable.map(tableIdentifier), topkOptions) +
          ("key" -> keyColumnName), isBuiltIn = true)
  }

  /**
   * Create approximate structure to query top-K with time series support. Java
   * friendly api.
   *
   * @todo provide lot more details and examples to explain creating and
   *       using TopK with time series
   * @param topKName      the qualified name of the top-K structure
   * @param baseTable     the base table of the top-K structure, if any, or null
   * @param keyColumnName
   * @param topkOptions
   * @param allowExisting When set to true it will ignore if a table with the same
   *                      name is present, else it will throw table exist exception
   */
  def createApproxTSTopK(topKName: String, baseTable: String,
      keyColumnName: String, topkOptions: java.util.Map[String, String],
      allowExisting: Boolean): DataFrame = {
    createApproxTSTopK(topKName, Option(baseTable), keyColumnName,
      topkOptions.asScala.toMap, allowExisting)
  }

  /**
   * Creates a SnappyData managed table. Any of the table types
   * (e.g. row, column etc) supported by SnappyData can be created here.
   *
   * {{{
   *
   * val airlineDF = snappyContext.createTable(stagingAirline,
   *   "column", Map("buckets" -> "29"))
   *
   * }}}
   *
   * <p>
   * For other external relation providers, use createExternalTable.
   * <p>
   *
   * @param tableName     Name of the table
   * @param provider      Provider name such as 'COLUMN', 'ROW' etc.
   * @param options       Properties for table creation
   * @param allowExisting When set to true it will ignore if a table with the same
   *                      name is present, else it will throw table exist exception
   * @return DataFrame for the table
   */
  def createTable(
      tableName: String,
      provider: String,
      options: Map[String, String],
      allowExisting: Boolean): DataFrame = {
    createTableInternal(tableIdentifier(tableName), provider, userSpecifiedSchema = None,
      schemaDDL = None, if (allowExisting) SaveMode.Ignore else SaveMode.ErrorIfExists,
      options, isBuiltIn = true)
  }

  /**
   * Create an external table from the given path based on a data source, a schema and
   * a set of options. For inbuilt relation providers like row or column tables, use createTable.
   *
   * @param tableName     Name of the table
   * @param provider      Provider name such as 'CSV', 'PARQUET' etc.
   * @param options       Properties for table creation
   * @param allowExisting When set to true it will ignore if a table with the same
   *                      name is present, else it will throw table exist exception
   * @return DataFrame for the table
   */
  def createExternalTable(
      tableName: String,
      provider: String,
      options: Map[String, String],
      allowExisting: Boolean): DataFrame = {
    createTableInternal(tableIdentifier(tableName), provider, userSpecifiedSchema = None,
      schemaDDL = None, if (allowExisting) SaveMode.Ignore else SaveMode.ErrorIfExists,
      options, isBuiltIn = false)
  }

  /**
   * Creates a SnappyData managed table. Any relation providers
   * (e.g. row, column etc) supported by SnappyData can be created here.
   *
   * {{{
   *
   * val airlineDF = snappyContext.createTable(stagingAirline,
   *   "column", Map("buckets" -> "29"))
   *
   * }}}
   *
   * <p>
   * For other external relation providers, use createExternalTable.
   * <p>
   *
   * @param tableName     Name of the table
   * @param provider      Provider name such as 'COLUMN', 'ROW' etc.
   * @param options       Properties for table creation
   * @param allowExisting When set to true it will ignore if a table with the same
   *                      name is present, else it will throw table exist exception
   * @return DataFrame for the table
   */
  def createTable(
      tableName: String,
      provider: String,
      options: java.util.Map[String, String],
      allowExisting: Boolean): DataFrame = {
    createTable(tableName, provider, options.asScala.toMap, allowExisting)
  }

  /**
   * Create an external table from the given path based on a data source, a schema and
   * a set of options. For inbuilt relation providers like row or column tables, use createTable.
   *
   * @param tableName     Name of the table
   * @param provider      Provider name such as 'CSV', 'PARQUET' etc.
   * @param options       Properties for table creation
   * @param allowExisting When set to true it will ignore if a table with the same
   *                      name is present, else it will throw table exist exception
   * @return DataFrame for the table
   */
  def createExternalTable(
      tableName: String,
      provider: String,
      options: java.util.Map[String, String],
      allowExisting: Boolean): DataFrame = {
    createExternalTable(tableName, provider, options.asScala.toMap, allowExisting)
  }

  /**
   * Creates a SnappyData managed table. Any relation providers
   * (e.g. row, column etc) supported by SnappyData can be created here.
   *
   * {{{
   *
   * case class Data(col1: Int, col2: Int, col3: Int)
   * val props = Map.empty[String, String]
   * val data = Seq(Seq(1, 2, 3), Seq(7, 8, 9), Seq(9, 2, 3), Seq(4, 2, 3), Seq(5, 6, 7))
   * val rdd = sc.parallelize(data, data.length).map(s => new Data(s(0), s(1), s(2)))
   * val dataDF = snc.createDataFrame(rdd)
   * snappyContext.createTable(tableName, "column", dataDF.schema, props)
   *
   * }}}
   *
   * <p>
   * For other external relation providers, use createExternalTable.
   * <p>
   *
   * @param tableName     Name of the table
   * @param provider      Provider name such as 'COLUMN', 'ROW' etc.
   * @param schema        Table schema
   * @param options       Properties for table creation. See options list for different tables.
   *                      https://github
   *                      .com/SnappyDataInc/snappydata/blob/master/docs/rowAndColumnTables.md
   * @param allowExisting When set to true it will ignore if a table with the same
   *                      name is present, else it will throw table exist exception
   * @return DataFrame for the table
   */
  def createTable(
      tableName: String,
      provider: String,
      schema: StructType,
      options: Map[String, String],
      allowExisting: Boolean = false): DataFrame = {
    createTableInternal(tableIdentifier(tableName), provider,
      Some(sessionCatalog.normalizeSchema(schema)), schemaDDL = None,
      if (allowExisting) SaveMode.Ignore else SaveMode.ErrorIfExists, options, isBuiltIn = true)
  }

  /**
   * Create an external table from the given path based on a data source, a schema and
   * a set of options. For inbuilt relation providers like row or column tables, use createTable.
   *
   * @param tableName     Name of the table
   * @param provider      Provider name such as 'CSV', 'PARQUET' etc.
   * @param schema        Table schema
   * @param options       Properties for table creation. See options list for different tables.
   *                      https://github
   *                      .com/SnappyDataInc/snappydata/blob/master/docs/rowAndColumnTables.md
   * @param allowExisting When set to true it will ignore if a table with the same
   *                      name is present, else it will throw table exist exception
   * @return DataFrame for the table
   */
  def createExternalTable(
      tableName: String,
      provider: String,
      schema: StructType,
      options: Map[String, String],
      allowExisting: Boolean = false): DataFrame = {
    createTableInternal(tableIdentifier(tableName), provider, Some(schema), schemaDDL = None,
      if (allowExisting) SaveMode.Ignore else SaveMode.ErrorIfExists, options, isBuiltIn = false)
  }

  /**
   * Creates a SnappyData managed table. Any relation providers
   * (e.g. row, column etc) supported by SnappyData can be created here.
   *
   * {{{
   *
   *    case class Data(col1: Int, col2: Int, col3: Int)
   *    val props = Map.empty[String, String]
   *    val data = Seq(Seq(1, 2, 3), Seq(7, 8, 9), Seq(9, 2, 3), Seq(4, 2, 3), Seq(5, 6, 7))
   *    val rdd = sc.parallelize(data, data.length).map(s => new Data(s(0), s(1), s(2)))
   *    val dataDF = snc.createDataFrame(rdd)
   *    snappyContext.createTable(tableName, "column", dataDF.schema, props)
   *
   * }}}
   *
   * <p>
   * For other external relation providers, use createExternalTable.
   * <p>
   *
   * @param tableName     Name of the table
   * @param provider      Provider name such as 'COLUMN', 'ROW' etc.
   * @param schema        Table schema
   * @param options       Properties for table creation. See options list for different tables.
   *                      https://github
   *                      .com/SnappyDataInc/snappydata/blob/master/docs/rowAndColumnTables.md
   * @param allowExisting When set to true it will ignore if a table with the same
   *                      name is present, else it will throw table exist exception
   * @return DataFrame for the table
   */
  def createTable(
      tableName: String,
      provider: String,
      schema: StructType,
      options: java.util.Map[String, String],
      allowExisting: Boolean): DataFrame = {
    createTable(tableName, provider, schema, options.asScala.toMap, allowExisting)
  }

  /**
   * Create an external table from the given path based on a data source, a schema and
   * a set of options. For inbuilt relation providers like row or column tables, use createTable.
   *
   * @param tableName     Name of the table
   * @param provider      Provider name such as 'CSV', 'PARQUET' etc.
   * @param schema        Table schema
   * @param options       Properties for table creation. See options list for different tables.
   *                      https://github
   *                      .com/SnappyDataInc/snappydata/blob/master/docs/rowAndColumnTables.md
   * @param allowExisting When set to true it will ignore if a table with the same
   *                      name is present, else it will throw table exist exception
   * @return DataFrame for the table
   */
  def createExternalTable(
      tableName: String,
      provider: String,
      schema: StructType,
      options: java.util.Map[String, String],
      allowExisting: Boolean): DataFrame = {
    createExternalTable(tableName, provider, schema, options.asScala.toMap, allowExisting)
  }

  /**
   * Creates a SnappyData managed JDBC table which takes a free format ddl
   * string. The ddl string should adhere to syntax of underlying JDBC store.
   * SnappyData ships with inbuilt JDBC store, which can be accessed by
   * Row format data store. The option parameter can take connection details.
   *
   * {{{
   *    val props = Map(
   *      "url" -> s"jdbc:derby:$path",
   *      "driver" -> "org.apache.derby.jdbc.EmbeddedDriver",
   *      "poolImpl" -> "tomcat",
   *      "user" -> "app",
   *      "password" -> "app"
   *    )
   *
   * val schemaDDL = "(OrderId INT NOT NULL PRIMARY KEY,ItemId INT, ITEMREF INT)"
   * snappyContext.createTable("jdbcTable", "jdbc", schemaDDL, props)
   *
   * }}}
   *
   * Any DataFrame of the same schema can be inserted into the JDBC table using
   * DataFrameWriter API.
   *
   * e.g.
   *
   * {{{
   *
   * case class Data(col1: Int, col2: Int, col3: Int)
   *
   * val data = Seq(Seq(1, 2, 3), Seq(7, 8, 9), Seq(9, 2, 3), Seq(4, 2, 3), Seq(5, 6, 7))
   * val rdd = sc.parallelize(data, data.length).map(s => new Data(s(0), s(1), s(2)))
   * val dataDF = snc.createDataFrame(rdd)
   * dataDF.write.insertInto("jdbcTable")
   *
   * }}}
   *
   * @param tableName     Name of the table
   * @param provider      Provider name such as 'COLUMN', 'ROW' etc.
   * @param schemaDDL     Table schema as a string interpreted by provider
   * @param options       Properties for table creation. See options list for different tables.
   *                      https://github
   *                      .com/SnappyDataInc/snappydata/blob/master/docs/rowAndColumnTables.md
   * @param allowExisting When set to true it will ignore if a table with the same
   *                      name is present, else it will throw table exist exception
   * @return DataFrame for the table
   */
  def createTable(
      tableName: String,
      provider: String,
      schemaDDL: String,
      options: Map[String, String],
      allowExisting: Boolean): DataFrame = {
    var schemaStr = schemaDDL.trim
    if (schemaStr.charAt(0) != '(') {
      schemaStr = "(" + schemaStr + ")"
    }
    createTableInternal(tableIdentifier(tableName), provider, userSpecifiedSchema = None,
      Some(schemaStr), if (allowExisting) SaveMode.Ignore else SaveMode.ErrorIfExists,
      options, isBuiltIn = true)
  }

  /**
   * Creates a SnappyData managed JDBC table which takes a free format ddl
   * string. The ddl string should adhere to syntax of underlying JDBC store.
   * SnappyData ships with inbuilt JDBC store, which can be accessed by
   * Row format data store. The option parameter can take connection details.
   *
   * {{{
   *    val props = Map(
   *      "url" -> s"jdbc:derby:$path",
   *      "driver" -> "org.apache.derby.jdbc.EmbeddedDriver",
   *      "poolImpl" -> "tomcat",
   *      "user" -> "app",
   *      "password" -> "app"
   *    )
   *
   * val schemaDDL = "(OrderId INT NOT NULL PRIMARY KEY,ItemId INT, ITEMREF INT)"
   * snappyContext.createTable("jdbcTable", "jdbc", schemaDDL, props)
   *
   * }}}
   *
   * Any DataFrame of the same schema can be inserted into the JDBC table using
   * DataFrameWriter API.
   *
   * e.g.
   *
   * {{{
   *
   * case class Data(col1: Int, col2: Int, col3: Int)
   *
   * val data = Seq(Seq(1, 2, 3), Seq(7, 8, 9), Seq(9, 2, 3), Seq(4, 2, 3), Seq(5, 6, 7))
   * val rdd = sc.parallelize(data, data.length).map(s => new Data(s(0), s(1), s(2)))
   * val dataDF = snc.createDataFrame(rdd)
   * dataDF.write.insertInto("jdbcTable")
   *
   * }}}
   *
   * @param tableName     Name of the table
   * @param provider      Provider name such as 'COLUMN', 'ROW' etc.
   * @param schemaDDL     Table schema as a string interpreted by provider
   * @param options       Properties for table creation. See options list for different tables.
   *                      https://github
   *                      .com/SnappyDataInc/snappydata/blob/master/docs/rowAndColumnTables.md
   * @param allowExisting When set to true it will ignore if a table with the same
   *                      name is present, else it will throw table exist exception
   * @return DataFrame for the table
   */
  def createTable(
      tableName: String,
      provider: String,
      schemaDDL: String,
      options: java.util.Map[String, String],
      allowExisting: Boolean): DataFrame = {
    createTable(tableName, provider, schemaDDL, options.asScala.toMap,
      allowExisting)
  }

  /**
   * Create a table with given name, provider, optional schema DDL string, optional schema.
   * and other options.
   */
  private[sql] def createTableInternal(
      tableIdent: TableIdentifier,
      provider: String,
      userSpecifiedSchema: Option[StructType],
      schemaDDL: Option[String],
      mode: SaveMode,
      options: Map[String, String],
      isBuiltIn: Boolean,
      query: Option[LogicalPlan] = None): DataFrame = {
    val providerIsBuiltIn = SnappyContext.isBuiltInProvider(provider)
    if (!isBuiltIn && providerIsBuiltIn) {
      throw new AnalysisException(s"CREATE EXTERNAL TABLE or createExternalTable API " +
          s"used for inbuilt provider '$provider'")
    }
    // check for permissions in the schema which should be done before the session catalog
    // createTable call since store table will be created by that time
    val resolvedName = sessionCatalog.resolveTableIdentifier(tableIdent)
    sessionCatalog.checkSchemaPermission(resolvedName.database.get, resolvedName.table,
      defaultUser = null, ignoreIfNotExists = true)

    val schema = userSpecifiedSchema match {
      case Some(s) =>
        if (query.isDefined) {
          throw new AnalysisException(
            "Schema may not be specified in a Create Table As Select (CTAS) statement")
        }
        s
      // CreateTable plan execution will resolve schema before adding to externalCatalog
      case None => new StructType()
    }
    var fullOptions = schemaDDL match {
      case None => options
      case Some(ddl) =>
        // check that the DataSource should implement ExternalSchemaRelationProvider
        if (!ExternalStoreUtils.isExternalSchemaRelationProvider(provider)) {
          throw new AnalysisException(s"Provider '$provider' should implement " +
              s"ExternalSchemaRelationProvider to use a custom schema string in CREATE TABLE")
        }
        JdbcExtendedUtils.addSplitProperty(ddl,
          SnappyExternalCatalog.SCHEMADDL_PROPERTY, options,
          sparkContext.conf.get(SCHEMA_STRING_LENGTH_THRESHOLD)).toMap
    }
    // add baseTable for colocated table
    val parameters = new CaseInsensitiveMutableHashMap[String](fullOptions)
    if (!parameters.contains(SnappyExternalCatalog.BASETABLE_PROPERTY)) {
      parameters.get(StoreUtils.COLOCATE_WITH) match {
        case None =>
        case Some(b) => fullOptions += SnappyExternalCatalog.BASETABLE_PROPERTY ->
            sessionCatalog.resolveTableIdentifier(tableIdentifier(b)).unquotedString
      }
    }
    val tableDesc = CatalogTable(
      identifier = resolvedName,
      tableType = CatalogTableType.EXTERNAL,
      storage = DataSource.buildStorageFormatFromOptions(fullOptions),
      schema = schema,
      provider = Some(provider))
    val plan = CreateTable(tableDesc, mode, query.map(MarkerForCreateTableAsSelect))
    sessionState.executePlan(plan).toRdd
    val df = table(resolvedName)
    val relation = df.queryExecution.analyzed.collectFirst {
      case l: LogicalRelation => l.relation
    }
    snappyContextFunctions.postRelationCreation(relation, this)
    df
  }

  private[sql] def addBaseTableOption(baseTable: Option[TableIdentifier],
      options: Map[String, String]): Map[String, String] = baseTable match {
    case Some(t) => options + (SnappyExternalCatalog.BASETABLE_PROPERTY -> t.unquotedString)
    case _ => options
  }

  /**
   * Drop a table created by a call to createTable or createExternalTable.
   *
   * @param tableName table to be dropped
   * @param ifExists  attempt drop only if the table exists
   */
  def dropTable(tableName: String, ifExists: Boolean = false): Unit =
    dropTable(tableIdentifier(tableName), ifExists, isView = false)

  /**
   * Drop a view.
   *
   * @param viewName name of the view to be dropped
   * @param ifExists attempt drop only if the view exists
   */
  def dropView(viewName: String, ifExists: Boolean = false): Unit =
    dropTable(tableIdentifier(viewName), ifExists, isView = true)

  /**
   * Drop a table created by a call to createTable or createExternalTable.
   *
   * @param tableIdent table to be dropped
   * @param ifExists   attempt drop only if the table exists
   */
  private[sql] def dropTable(tableIdent: TableIdentifier, ifExists: Boolean,
      isView: Boolean): Unit = {
    val plan = DropTableOrViewCommand(tableIdent, ifExists, isView, purge = false)
    sessionState.executePlan(plan).toRdd
  }

  /**
   * Drop a SnappyData Policy created by a call to [[createPolicy]].
   *
   * @param policyName Policy to be dropped
   * @param ifExists   attempt drop only if the Policy exists
   */
  def dropPolicy(policyName: String, ifExists: Boolean = false): Unit =
    dropPolicy(tableIdentifier(policyName), ifExists)

  /**
   * Drop a SnappyData Policy created by a call to [[createPolicy]].
   *
   * @param policyIdent Policy to be dropped
   * @param ifExists    attempt drop only if the Policy exists
   */
  private[sql] def dropPolicy(policyIdent: TableIdentifier, ifExists: Boolean): Unit = {
    try {
      dropTable(policyIdent, ifExists, isView = false)
    } catch {
      case _: TableNotFoundException | _: NoSuchTableException if !ifExists =>
        throw new PolicyNotFoundException(policyIdent.database.getOrElse(getCurrentSchema),
          policyIdent.table)
    }
  }

<<<<<<< HEAD
  private[sql] def alterTable(tableName: String, isAddColumn: Boolean,
      column: StructField, defaultValue: Option[String]): Unit = {
    val qualifiedTable = sessionCatalog.newQualifiedTableName(tableName)
    if (sessionCatalog.caseSensitiveAnalysis) {
      alterTable(qualifiedTable, isAddColumn, column, defaultValue)
    } else {
      val colName = Utils.fieldName(column)
      alterTable(qualifiedTable, isAddColumn,
        if (Utils.hasLowerCase(colName)) sessionCatalog.normalizeField(column, colName) else column,
        defaultValue)
=======
  def alterTable(tableName: String, isAddColumn: Boolean, column: StructField): Unit = {
    val tableIdent = tableIdentifier(tableName)
    if (sessionCatalog.caseSensitiveAnalysis) {
      alterTable(tableIdent, isAddColumn, column)
    } else {
      alterTable(tableIdent, isAddColumn, sessionCatalog.normalizeField(column))
>>>>>>> 0e025cfb
    }
  }

  private[sql] def alterTable(tableIdent: TableIdentifier, isAddColumn: Boolean,
      column: StructField): Unit = {
    if (sessionCatalog.isTemporaryTable(tableIdent)) {
      throw new AnalysisException("ALTER TABLE not supported for temporary tables")
    }
    sessionCatalog.resolveRelation(tableIdent) match {
      case LogicalRelation(ar: AlterableRelation, _, _) =>
        ar.alterTable(tableIdent, isAddColumn, column)
        val metadata = sessionCatalog.getTableMetadata(tableIdent)
        sessionCatalog.alterTable(metadata.copy(schema = ar.schema))
      case _ =>
        throw new AnalysisException(s"ALTER TABLE not supported for ${tableIdent.unquotedString}")
    }
  }

<<<<<<< HEAD
  private[sql] def alterTable(tableIdent: QualifiedTableName, isAddColumn: Boolean,
      column: StructField, defaultValue: Option[String]): Unit = {
    val plan = try {
      sessionCatalog.lookupRelation(tableIdent)
    } catch {
      case tnfe: TableNotFoundException => throw tnfe
    }

    if(sessionCatalog.isTemporaryTable(tableIdent)) {
      throw new AnalysisException("alter table not supported for temp tables")
    }
    plan match {
      case LogicalRelation(_: ColumnFormatRelation, _, _) =>
        throw new AnalysisException("alter table not supported for column tables")
      case _ =>
=======
  private[sql] def alterTableToggleRLS(table: TableIdentifier, enableRls: Boolean): Unit = {
    val tableIdent = sessionCatalog.resolveTableIdentifier(table)
    val plan = sessionCatalog.resolveRelation(tableIdent)
    if (sessionCatalog.isTemporaryTable(tableIdent)) {
      throw new AnalysisException("ALTER TABLE enable/disable Row Level Security " +
          "not supported for temporary tables")
>>>>>>> 0e025cfb
    }

    SnappyContext.getClusterMode(sc) match {
      case ThinClientConnectorMode(_, _) =>
<<<<<<< HEAD
          sessionCatalog.invalidateTable(tableIdent)
          sessionCatalog.asInstanceOf[ConnectorCatalog].connectorHelper
            .alterTable(tableIdent, isAddColumn, column, defaultValue)
          SnappyStoreHiveCatalog.registerRelationDestroy()
          return
=======
        throw new AnalysisException("ALTER TABLE enable/disable Row Level Security " +
            "not supported for smart connector mode")
>>>>>>> 0e025cfb
      case _ =>
    }

    plan match {
<<<<<<< HEAD
      case LogicalRelation(ar: AlterableRelation, _, _) =>
        sessionCatalog.invalidateTable(tableIdent)
        ar.alterTable(tableIdent, isAddColumn, column, defaultValue)
        SnappyStoreHiveCatalog.registerRelationDestroy()
        SnappySession.clearAllCache()
=======
      case LogicalRelation(rls: RowLevelSecurityRelation, _, _) =>
        rls.enableOrDisableRowLevelSecurity(tableIdent, enableRls)
        externalCatalog.invalidateCaches(tableIdent.database.get -> tableIdent.table :: Nil)
>>>>>>> 0e025cfb
      case _ =>
        throw new AnalysisException("ALTER TABLE enable/disable Row Level Security " +
            s"not supported for ${tableIdent.unquotedString}")
    }
  }

  /**
   * Set current schema for the session.
   *
   * @param schemaName schema name which goes in the catalog
   */
  def setCurrentSchema(schemaName: String): Unit = {
    sessionCatalog.setCurrentSchema(schemaName)
  }

  def getCurrentSchema: String = sessionCatalog.getCurrentSchema

  /**
   * Create an index on a table.
   *
   * @param indexName    Index name which goes in the catalog
   * @param baseTable    Fully qualified name of table on which the index is created.
   * @param indexColumns Columns on which the index has to be created along with the
   *                     sorting direction.The direction of index will be ascending
   *                     if value is true and descending when value is false.
   *                     Direction can be specified as null
   * @param options      Options for indexes. For e.g.
   *                     column table index - ("COLOCATE_WITH"->"CUSTOMER").
   *                     row table index - ("INDEX_TYPE"->"GLOBAL HASH") or ("INDEX_TYPE"->"UNIQUE")
   */
  def createIndex(indexName: String,
      baseTable: String,
      indexColumns: java.util.Map[String, java.lang.Boolean],
      options: java.util.Map[String, String]): Unit = {


    val indexCol = indexColumns.asScala.mapValues {
      case null => None
      case java.lang.Boolean.TRUE => Some(Ascending)
      case java.lang.Boolean.FALSE => Some(Descending)
    }

    createIndex(indexName, baseTable, indexCol.toMap, options.asScala.toMap)
  }

  /**
   * Create an index on a table.
   *
   * @param indexName    Index name which goes in the catalog
   * @param baseTable    Fully qualified name of table on which the index is created.
   * @param indexColumns Columns on which the index has to be created with the
   *                     direction of sorting. Direction can be specified as None.
   * @param options      Options for indexes. For e.g.
   *                     column table index - ("COLOCATE_WITH"->"CUSTOMER").
   *                     row table index - ("INDEX_TYPE"->"GLOBAL HASH") or ("INDEX_TYPE"->"UNIQUE")
   */
  def createIndex(indexName: String,
      baseTable: String,
      indexColumns: Map[String, Option[SortDirection]],
      options: Map[String, String]): Unit = {

    // normalize index column names for API calls
    val columnsWithDirection = indexColumns.map(p => sessionCatalog.formatName(p._1) -> p._2)
    createIndex(tableIdentifier(indexName), tableIdentifier(baseTable),
      columnsWithDirection, options)
  }

  private[sql] def createPolicy(policyName: TableIdentifier, tableName: TableIdentifier,
      policyFor: String, applyTo: Seq[String], expandedPolicyApplyTo: Seq[String],
      currentUser: String, filterStr: String, filter: BypassRowLevelSecurity): Unit = {

    /*
    if (!SecurityUtils.allowPolicyOp(currentUser, tableName, this)) {
      throw new SQLException("Only Table Owner can create the policy", "01548", null)
    }
    */

    if (!policyFor.equalsIgnoreCase(SnappyParserConsts.SELECT.upper)) {
      throw new AnalysisException("Currently Policy only For Select is supported")
    }

    /*
    if (isTargetExternalRelation) {
      val targetAttributes = this.sessionState.catalog.lookupRelation(tableName).output
      def checkForValidFilter(filter: BypassRowLevelSecurity): Unit = {
        def checkExpression(expression: Expression): Unit = {
          expression match {
            case _: Attribute =>  // ok
            case _: Literal =>  // ok
            case _: TokenizedLiteral => // ok
            case br: BinaryComparison => {
              checkExpression(br.left)
              checkExpression(br.right)
            }
            case logicalOr(left, right) => {
              checkExpression(left)
              checkExpression(right)
            }
            case logicalAnd(left, right) => {
              checkExpression(left)
              checkExpression(right)
            }
            case logicalIn(value, list) => {
              checkExpression(value)
              list.foreach(checkExpression(_))
            }
            case _ => // for any other type of expression
              // it should not contain any attribute of target external relation
              expression.foreach(x => x match {
                case ne: NamedExpression => targetAttributes.find(_.exprId == ne.exprId).
                    foreach( _ => throw new AnalysisException("Filter for external " +
                        "relation cannot have functions " +
                        "or dependent subquery involving external table's attribute") )
              })

          }
        }
        checkExpression(filter.child.condition)

      }
      checkForValidFilter(filter)

    }
    */

    sessionCatalog.createPolicy(policyName, tableName, policyFor, applyTo, expandedPolicyApplyTo,
      currentUser, filterStr)
  }

  /**
   * Create an index on a table.
   */
  private[sql] def createIndex(indexIdent: TableIdentifier,
      tableIdent: TableIdentifier,
      indexColumns: Map[String, Option[SortDirection]],
      options: Map[String, String]): Unit = {

    if (indexIdent.database != tableIdent.database) {
      throw new AnalysisException(
        s"Index and table have different schemas " +
            s"specified ${indexIdent.database} and ${tableIdent.database}")
    }
    if (!sessionCatalog.tableExists(tableIdent)) {
      throw new AnalysisException(
        s"Could not find $tableIdent in catalog")
    }
    sessionCatalog.resolveRelation(tableIdent) match {
      case LogicalRelation(ir: IndexableRelation, _, _) =>
        ir.createIndex(indexIdent,
          tableIdent,
          indexColumns,
          options)

      case _ => throw new AnalysisException(
        s"$tableIdent is not an indexable table")
    }
  }

  private[sql] def getIndexTable(indexIdent: TableIdentifier): TableIdentifier = {
    val schema = indexIdent.database match {
      case None => Some(getCurrentSchema)
      case s => s
    }
    TableIdentifier(Constant.COLUMN_TABLE_INDEX_PREFIX + indexIdent.table, schema)
  }

  private def constructDropSQL(indexName: String,
      ifExists: Boolean): String = {

    val ifExistsClause = if (ifExists) "IF EXISTS" else ""

    s"DROP INDEX $ifExistsClause $indexName"
  }

  /**
   * Drops an index on a table
   *
   * @param indexName Index name which goes in catalog
   * @param ifExists  Drop if exists, else exit gracefully
   */
  def dropIndex(indexName: String, ifExists: Boolean): Unit = {
    dropIndex(tableIdentifier(indexName), ifExists)
  }

  /**
   * Drops an index on a table
   */
  private[sql] def dropIndex(indexName: TableIdentifier, ifExists: Boolean): Unit = {
    val indexIdent = getIndexTable(indexName)
    // Since the index does not exist in catalog, it may be a row table index.
    if (!sessionCatalog.tableExists(indexIdent)) {
      dropRowStoreIndex(indexName.unquotedString, ifExists)
    } else {
      sessionCatalog.resolveRelation(indexIdent) match {
        case LogicalRelation(ir: IndexColumnFormatRelation, _, _) =>
          // Remove the index from the bse table props
          val baseTableIdent = tableIdentifier(ir.baseTable.get)
          sessionCatalog.resolveRelation(baseTableIdent) match {
            case LogicalRelation(cr: ColumnFormatRelation, _, _) =>
              cr.dropIndex(indexIdent, baseTableIdent, ifExists)
          }

        case _ => if (!ifExists) {
          throw new AnalysisException(s"No index found for ${indexName.unquotedString}")
        }
      }
    }
  }

  private def dropRowStoreIndex(indexName: String, ifExists: Boolean): Unit = {
    val connProperties = ExternalStoreUtils.validateAndGetAllProps(
      Some(this), mutable.Map.empty[String, String])
    val jdbcOptions = new JDBCOptions(connProperties.url, "",
      connProperties.connProps.asScala.toMap)
    val conn = JdbcUtils.createConnectionFactory(jdbcOptions)()
    try {
      val sql = constructDropSQL(indexName, ifExists)
      JdbcExtendedUtils.executeUpdate(sql, conn)
    } catch {
      case sqle: SQLException =>
        if (sqle.getMessage.contains("No suitable driver found")) {
          throw new AnalysisException(s"${sqle.getMessage}\n" +
              "Ensure that the 'driver' option is set appropriately and " +
              "the driver jars available (--jars option in spark-submit).")
        } else {
          throw sqle
        }
    } finally {
      conn.commit()
      conn.close()
    }
  }

  /**
   * Insert one or more [[org.apache.spark.sql.Row]] into an existing table
   * {{{
   *        snSession.insert(tableName, dataDF.collect(): _*)
   * }}}
   * If insert is on a column table then a row insert can trigger an overflow
   * to column store form row buffer. If the overflow fails due to some condition like
   * low memory , then the overflow fails and exception is thrown,
   * but row buffer values are kept as it is. Any user level counter of number of rows inserted
   * might be invalid in such a case.
   *
   * @param tableName table name for the insert operation
   * @param rows      list of rows to be inserted into the table
   * @return number of rows inserted
   */
  @DeveloperApi
  def insert(tableName: String, rows: Row*): Int = {
    sessionCatalog.resolveRelation(tableIdentifier(tableName)) match {
      case LogicalRelation(r: RowInsertableRelation, _, _) => r.insert(rows)
      case _ => throw new AnalysisException(
        s"$tableName is not a row insertable table")
    }
  }

  /**
   * Insert one or more [[org.apache.spark.sql.Row]] into an existing table
   * {{{
   *        java.util.ArrayList[java.util.ArrayList[_] rows = ...    *
   *         snSession.insert(tableName, rows)
   * }}}
   *
   * @param tableName table name for the insert operation
   * @param rows      list of rows to be inserted into the table
   * @return number of rows successfully put
   * @return number of rows inserted
   */
  @Experimental
  def insert(tableName: String, rows: java.util.ArrayList[java.util.ArrayList[_]]): Int = {
    val convertedRowSeq: Seq[Row] = rows.asScala.map(row => convertListToRow(row))
    sessionCatalog.resolveRelation(tableIdentifier(tableName)) match {
      case LogicalRelation(r: RowInsertableRelation, _, _) => r.insert(convertedRowSeq)
      case _ => throw new AnalysisException(
        s"$tableName is not a row insertable table")
    }
  }

  /**
   * Upsert one or more [[org.apache.spark.sql.Row]] into an existing table
   * {{{
   *        snSession.put(tableName, dataDF.collect(): _*)
   * }}}
   *
   * @param tableName table name for the put operation
   * @param rows      list of rows to be put on the table
   * @return number of rows successfully put
   */
  @DeveloperApi
  def put(tableName: String, rows: Row*): Int = {
    sessionCatalog.resolveRelation(tableIdentifier(tableName)) match {
      case LogicalRelation(r: RowPutRelation, _, _) => r.put(rows)
      case _ => throw new AnalysisException(
        s"$tableName is not a row upsertable table")
    }
  }

  /**
   * Update all rows in table that match passed filter expression
   * {{{
   *   snappyContext.update("jdbcTable", "ITEMREF = 3" , Row(99) , "ITEMREF" )
   * }}}
   *
   * @param tableName        table name which needs to be updated
   * @param filterExpr       SQL WHERE criteria to select rows that will be updated
   * @param newColumnValues  A single Row containing all updated column
   *                         values. They MUST match the updateColumn list
   *                         passed
   * @param updateColumns    List of all column names being updated
   * @return
   */
  @DeveloperApi
  def update(tableName: String, filterExpr: String, newColumnValues: Row,
      updateColumns: String*): Int = {
    sessionCatalog.resolveRelation(tableIdentifier(tableName)) match {
      case LogicalRelation(u: UpdatableRelation, _, _) =>
        u.update(filterExpr, newColumnValues, updateColumns)
      case _ => throw new AnalysisException(
        s"$tableName is not an updatable table")
    }
  }

  /**
   * Update all rows in table that match passed filter expression
   * {{{
   *   snappyContext.update("jdbcTable", "ITEMREF = 3" , Row(99) , "ITEMREF" )
   * }}}
   *
   * @param tableName       table name which needs to be updated
   * @param filterExpr      SQL WHERE criteria to select rows that will be updated
   * @param newColumnValues A list containing all the updated column
   *                        values. They MUST match the updateColumn list
   *                        passed
   * @param updateColumns   List of all column names being updated
   * @return
   */
  @Experimental
  def update(tableName: String, filterExpr: String, newColumnValues: java.util.ArrayList[_],
      updateColumns: java.util.ArrayList[String]): Int = {
    sessionCatalog.resolveRelation(tableIdentifier(tableName)) match {
      case LogicalRelation(u: UpdatableRelation, _, _) =>
        u.update(filterExpr, convertListToRow(newColumnValues), updateColumns.asScala)
      case _ => throw new AnalysisException(
        s"$tableName is not an updatable table")
    }
  }

  /**
   * Upsert one or more [[org.apache.spark.sql.Row]] into an existing table
   * {{{
   *        java.util.ArrayList[java.util.ArrayList[_] rows = ...    *
   *         snSession.put(tableName, rows)
   * }}}
   *
   * @param tableName table name for the put operation
   * @param rows      list of rows to be put on the table
   * @return number of rows successfully put
   */
  @Experimental
  def put(tableName: String, rows: java.util.ArrayList[java.util.ArrayList[_]]): Int = {
    sessionCatalog.resolveRelation(tableIdentifier(tableName)) match {
      case LogicalRelation(r: RowPutRelation, _, _) =>
        r.put(rows.asScala.map(row => convertListToRow(row)))
      case _ => throw new AnalysisException(
        s"$tableName is not a row upsertable table")
    }
  }


  /**
   * Delete all rows in table that match passed filter expression
   *
   * @param tableName  table name
   * @param filterExpr SQL WHERE criteria to select rows that will be updated
   * @return number of rows deleted
   */
  @DeveloperApi
  def delete(tableName: String, filterExpr: String): Int = {
    sessionCatalog.resolveRelation(tableIdentifier(tableName)) match {
      case LogicalRelation(d: DeletableRelation, _, _) => d.delete(filterExpr)
      case _ => throw new AnalysisException(
        s"$tableName is not a deletable table")
    }
  }

  private def convertListToRow(row: java.util.ArrayList[_]): Row = {
    val rowAsArray: Array[Any] = row.asScala.toArray
    new GenericRow(rowAsArray)
  }

  private[sql] def defaultConnectionProps: ConnectionProperties =
    ExternalStoreUtils.validateAndGetAllProps(Some(this), mutable.Map.empty[String, String])

  private[sql] def defaultPooledConnection(name: String): java.sql.Connection =
    ConnectionUtil.getPooledConnection(name, new ConnectionConf(defaultConnectionProps))

  /**
   * Fetch the topK entries in the Approx TopK synopsis for the specified
   * time interval. See _createTopK_ for how to create this data structure
   * and associate this to a base table (i.e. the full data set). The time
   * interval specified here should not be less than the minimum time interval
   * used when creating the TopK synopsis.
   *
   * @todo provide an example and explain the returned DataFrame. Key is the
   *       attribute stored but the value is a struct containing
   *       count_estimate, and lower, upper bounds? How many elements are
   *       returned if K is not specified?
   * @param topKName  - The topK structure that is to be queried.
   * @param startTime start time as string of the format "yyyy-mm-dd hh:mm:ss".
   *                  If passed as null, oldest interval is considered as the start interval.
   * @param endTime   end time as string of the format "yyyy-mm-dd hh:mm:ss".
   *                  If passed as null, newest interval is considered as the last interval.
   * @param k         Optional. Number of elements to be queried.
   *                  This is to be passed only for stream summary
   * @return returns the top K elements with their respective frequencies between two time
   */
  def queryApproxTSTopK(topKName: String,
      startTime: String = null, endTime: String = null,
      k: Int = -1): DataFrame =
    snappyContextFunctions.queryTopK(this, topKName, startTime, endTime, k)

  def queryApproxTSTopK(topK: String,
      startTime: Long, endTime: Long, k: Int): DataFrame =
    snappyContextFunctions.queryTopK(this, topK, startTime, endTime, k)

  def setPreparedQuery(preparePhase: Boolean, paramSet: Option[ParameterValueSet]): Unit =
    snappyParser.setPreparedQuery(preparePhase, paramSet)

  private[sql] def getParameterValue(questionMarkCounter: Int, pvs: Any): (Any, DataType) = {
    val parameterValueSet = pvs.asInstanceOf[ParameterValueSet]
    if (questionMarkCounter > parameterValueSet.getParameterCount) {
      assert(assertion = false, s"For Prepared Statement, Got more number of" +
          s" placeholders = $questionMarkCounter" +
          s" than given number of parameter" +
          s" constants = ${parameterValueSet.getParameterCount}")
    }
    val dvd = parameterValueSet.getParameter(questionMarkCounter - 1)
    val scalaTypeVal = SnappySession.getValue(dvd)
    val storeType = dvd.getTypeFormatId
    val storePrecision = dvd match {
      case d: stypes.SQLDecimal => d.getDecimalValuePrecision
      case _ => -1
    }
    val storeScale = dvd match {
      case d: stypes.SQLDecimal => d.getDecimalValueScale
      case _ => -1
    }
    (scalaTypeVal, SnappySession.getDataType(storeType, storePrecision, storeScale))
  }
}

private class FinalizeSession(session: SnappySession)
    extends FinalizeObject(session, true) {

  private var sessionId = session.id

  override def getHolder: FinalizeHolder = FinalizeObject.getServerHolder

  override protected def doFinalize(): Boolean = {
    if (sessionId != SnappySession.INVALID_ID) {
      SnappySession.clearSessionCache(sessionId)
      sessionId = SnappySession.INVALID_ID
    }
    true
  }

  override protected def clearThis(): Unit = {
    sessionId = SnappySession.INVALID_ID
  }
}

object SnappySession extends Logging {

  private[spark] val INVALID_ID = -1
  private[this] val ID = new AtomicInteger(0)
  private[sql] val ExecutionKey = "EXECUTION"
  private[sql] val CACHED_PUTINTO_UPDATE_PLAN = "cached_putinto_logical_plan"

  lazy val isEnterpriseEdition: Boolean = {
    GemFireCacheImpl.setGFXDSystem(true)
    GemFireVersion.getInstance(classOf[GemFireXDVersion], SharedUtils.GFXD_VERSION_PROPERTIES)
    GemFireVersion.isEnterpriseEdition
  }

  private lazy val aqpSessionStateClass: Option[Class[_]] = {
    if (isEnterpriseEdition) {
      try {
        Some(org.apache.spark.util.Utils.classForName(
          "org.apache.spark.sql.internal.SnappyAQPSessionState"))
      } catch {
        case NonFatal(e) =>
          // Let the user know if it failed to load AQP classes.
          logWarning(s"Failed to load AQP classes in Enterprise edition: $e")
          None
      }
    } else None
  }

  private[sql] def findShuffleDependencies(rdd: RDD[_]): List[Int] = {
    rdd.dependencies.toList.flatMap {
      case s: ShuffleDependency[_, _, _] => if (s.rdd ne rdd) {
        s.shuffleId :: findShuffleDependencies(s.rdd)
      } else s.shuffleId :: Nil

      case d => if (d.rdd ne rdd) findShuffleDependencies(d.rdd) else Nil
    }
  }

  def getExecutedPlan(plan: SparkPlan): (SparkPlan, CodegenSparkFallback) = plan match {
    case cg@CodegenSparkFallback(WholeStageCodegenExec(p), _) => (p, cg)
    case cg@CodegenSparkFallback(p, _) => (p, cg)
    case WholeStageCodegenExec(p) => (p, null)
    case _ => (plan, null)
  }

  /**
   * Snappy's execution happens in two phases. First phase the plan is executed
   * to create a rdd which is then used to create a CachedDataFrame.
   * In second phase, the CachedDataFrame is then used for further actions.
   * For accumulating the metrics for first phase,
   * SparkListenerSQLPlanExecutionStart is fired. This keeps the current
   * executionID in _executionIdToData but does not add it to the active
   * executions. This ensures that query is not shown in the UI but the
   * new jobs that are run while the plan is being executed are tracked
   * against this executionID. In the second phase, when the query is
   * actually executed, SparkListenerSQLPlanExecutionStart adds the execution
   * data to the active executions. SparkListenerSQLPlanExecutionEnd is
   * then sent with the accumulated time of both the phases.
   */
  private def planExecution(qe: QueryExecution, session: SnappySession, sqlShortText: String,
      sqlText: String, executedPlan: SparkPlan, paramLiterals: Array[ParamLiteral], paramsId: Int)
      (f: => RDD[InternalRow]): (RDD[InternalRow], String, SparkPlanInfo,
      String, SparkPlanInfo, Long, Long, Long) = {
    // Right now the CachedDataFrame is not getting used across SnappySessions
    val executionId = Utils.nextExecutionIdMethod.invoke(SQLExecution).asInstanceOf[Long]
    val executionIdStr = java.lang.Long.toString(executionId)
    val context = session.sparkContext
    val localProperties = context.getLocalProperties
    localProperties.setProperty(SQLExecution.EXECUTION_ID_KEY, executionIdStr)
    localProperties.setProperty(SparkContext.SPARK_JOB_DESCRIPTION, sqlShortText)
    localProperties.setProperty(SparkContext.SPARK_JOB_GROUP_ID, executionIdStr)
    val start = System.currentTimeMillis()
    try {
      // get below two with original "ParamLiteral(" tokens that will be replaced
      // by actual values before every execution
      val queryExecutionStr = qe.toString
      val queryPlanInfo = PartitionedPhysicalScan.getSparkPlanInfo(executedPlan)
      // post with proper values in event which will show up in GUI
      val postQueryExecutionStr = replaceParamLiterals(queryExecutionStr, paramLiterals, paramsId)
      val postQueryPlanInfo = PartitionedPhysicalScan.updatePlanInfo(queryPlanInfo,
        paramLiterals, paramsId)
      context.listenerBus.post(SparkListenerSQLPlanExecutionStart(
        executionId, CachedDataFrame.queryStringShortForm(sqlText),
        sqlText, postQueryExecutionStr, postQueryPlanInfo, start))
      val rdd = f
      (rdd, queryExecutionStr, queryPlanInfo, postQueryExecutionStr, postQueryPlanInfo,
          executionId, start, System.currentTimeMillis())
    } finally {
      localProperties.remove(SparkContext.SPARK_JOB_GROUP_ID)
      localProperties.remove(SparkContext.SPARK_JOB_DESCRIPTION)
      localProperties.remove(SQLExecution.EXECUTION_ID_KEY)
    }
  }

  private def evaluatePlan(qe: QueryExecution, session: SnappySession, sqlShortText: String,
      sqlText: String, paramLiterals: Array[ParamLiteral], paramsId: Int): CachedDataFrame = {
    val (executedPlan, withFallback) = getExecutedPlan(qe.executedPlan)
    var planCaching = session.planCaching

    val (cachedRDD, execution, origExecutionString, origPlanInfo, executionString, planInfo, rddId,
    noSideEffects, executionId, planStartTime: Long, planEndTime: Long) = executedPlan match {
      case _: ExecutedCommandExec | _: ExecutePlan =>
        // TODO add caching for point updates/deletes; a bit of complication
        // because getPlan will have to do execution with all waits/cleanups
        // normally done in CachedDataFrame.collectWithHandler/withCallback
        /*
        val cachedRDD = plan match {
          case p: ExecutePlan => p.child.execute()
          case _ => null
        }
        */
        // post with proper values in event which will show up in GUI
        val origExecutionStr = qe.toString
        val origPlanInfo = PartitionedPhysicalScan.getSparkPlanInfo(executedPlan)
        val executionStr = replaceParamLiterals(origExecutionStr, paramLiterals, paramsId)
        val planInfo = PartitionedPhysicalScan.updatePlanInfo(origPlanInfo,
          paramLiterals, paramsId)
        // different Command types will post their own plans in toRdd evaluation
        val isCommand = executedPlan.isInstanceOf[ExecutedCommandExec]
        var rdd = if (isCommand) qe.toRdd else null
        // don't post separate plan for CTAS since it already has posted one for the insert
        val postGUIPlans = if (isCommand) executedPlan.asInstanceOf[ExecutedCommandExec].cmd match {
          case c: CreateTableUsingCommand if c.query.isDefined && CatalogObjectType
              .isTableBackedByRegion(SnappyContext.getProviderType(c.provider)) => false
          case c: CreateDataSourceTableAsSelectCommand if CatalogObjectType.isTableBackedByRegion(
            CatalogObjectType.getTableType(c.table)) => false
          case _: SnappyCacheTableCommand => false
          case _ => true
        } else true
        // post final execution immediately (collect for these plans will post nothing)
        CachedDataFrame.withNewExecutionId(session, sqlShortText, sqlText, executionStr, planInfo,
          postGUIPlans = postGUIPlans) {
          // create new LogicalRDD plan so that plan does not get re-executed
          // (e.g. just toRdd is not enough since further operators like show will pass
          //   around the LogicalPlan and not the executedPlan; it works for plans using
          //   ExecutedCommandExec though because Spark layer has special check for it in
          //   Dataset hasSideEffects)
          if (!isCommand) rdd = qe.toRdd
          val newPlan = LogicalRDD(qe.analyzed.output, rdd)(session)
          val execution = session.sessionState.executePlan(newPlan)
          (null, execution, origExecutionStr, origPlanInfo, executionStr, planInfo,
              rdd.id, false, -1L, 0L, -1L)
        }._1

      case plan: CollectAggregateExec =>
        val (childRDD, origExecutionStr, origPlanInfo, executionStr, planInfo, executionId,
        planStartTime, planEndTime) = planExecution(qe, session, sqlShortText, sqlText, plan,
          paramLiterals, paramsId)(
          if (withFallback ne null) withFallback.execute(plan.child) else plan.childRDD)
        (childRDD, qe, origExecutionStr, origPlanInfo, executionStr, planInfo,
            childRDD.id, true, executionId, planStartTime, planEndTime)

      case plan =>
        val (rdd, origExecutionStr, origPlanInfo, executionStr, planInfo, executionId,
        planStartTime, planEndTime) = planExecution(qe, session, sqlShortText, sqlText, plan,
          paramLiterals, paramsId) {
          plan match {
            case p: CollectLimitExec =>
              if (withFallback ne null) withFallback.execute(p.child) else p.child.execute()
            case _ => qe.executedPlan.execute()
          }
        }
        (rdd, qe, origExecutionStr, origPlanInfo, executionStr, planInfo,
            rdd.id, true, executionId, planStartTime, planEndTime)
    }

    logDebug(s"qe.executedPlan = ${qe.executedPlan}")

    // If this has in-memory caching then don't cache since plan can change
    // dynamically after caching due to unpersist etc. Disable for broadcasts
    // too since the RDDs cache broadcast result which can change in subsequent
    // execution with different ParamLiteral values. Also do not cache
    // if snappy tables are not there since the plans may be dependent on constant
    // literals in push down filters etc
    planCaching &&= (cachedRDD ne null) && executedPlan.find {
      case _: BroadcastHashJoinExec | _: BroadcastNestedLoopJoinExec |
           _: BroadcastExchangeExec | _: InMemoryTableScanExec |
           _: RangeExec | _: LocalTableScanExec | _: RDDScanExec => true
      case p if HiveClientUtil.isHiveExecPlan(p) => true
      case dsc: DataSourceScanExec => !dsc.relation.isInstanceOf[PartitionedDataSourceScan]
      case _ => false
    }.isEmpty

    // collect the query hints
    val queryHints = session.synchronized {
      val numHints = session.queryHints.size()
      val hints = if (numHints == 0) java.util.Collections.emptyMap[String, String]()
      else {
        val m = new UnifiedMap[String, String](numHints)
        m.putAll(session.queryHints)
        m
      }
      hints
    }

    val (rdd, shuffleDependencies, shuffleCleanups) = if (planCaching) {
      val shuffleDeps = findShuffleDependencies(cachedRDD).toArray
      val cleanups = new Array[Future[Unit]](shuffleDeps.length)
      (cachedRDD, shuffleDeps, cleanups)
    } else (null, Array.emptyIntArray, Array.empty[Future[Unit]])
    new CachedDataFrame(session, execution, origExecutionString, origPlanInfo,
      executionString, planInfo, rdd, shuffleDependencies, RowEncoder(qe.analyzed.schema),
      shuffleCleanups, rddId, noSideEffects, queryHints,
      executionId, planStartTime, planEndTime, session.hasLinkPartitionsToBuckets)
  }

  private[this] lazy val planCache = {
    val env = SparkEnv.get
    val cacheSize = if (env ne null) {
      Property.PlanCacheSize.get(env.conf)
    } else Property.PlanCacheSize.defaultValue.get
    CacheBuilder.newBuilder().maximumSize(cacheSize).build[CachedKey, CachedDataFrame]()
  }

  def getPlanCache: Cache[CachedKey, CachedDataFrame] = planCache

  def sqlPlan(session: SnappySession, sqlText: String): CachedDataFrame = {
    val parser = session.sessionState.sqlParser
    val sqlShortText = CachedDataFrame.queryStringShortForm(sqlText)
    val plan = parser.parsePlan(sqlText, clearExecutionData = true)
    val planCaching = session.planCaching
    val paramLiterals = parser.sqlParser.getAllLiterals
    val paramsId = parser.sqlParser.getCurrentParamsId
    val key = CachedKey(session, session.getCurrentSchema,
      plan, sqlText, paramLiterals, planCaching)
    var cachedDF: CachedDataFrame = if (planCaching) planCache.getIfPresent(key) else null
    if (cachedDF eq null) {
      // evaluate the plan and cache it if required
      key.currentLiterals = paramLiterals
      key.currentParamsId = paramsId
      session.currentKey = key
      try {
        val execution = session.executePlan(plan)
        cachedDF = evaluatePlan(execution, session, sqlShortText, sqlText, paramLiterals, paramsId)
        // put in cache if the DF has to be cached
        if (planCaching && cachedDF.isCached) {
          if (isTraceEnabled) {
            logTrace(s"Caching the plan for: $sqlText :: ${cachedDF.queryExecutionString}")
          } else if (isDebugEnabled) {
            logDebug(s"Caching the plan for: $sqlText")
          }
          key.currentLiterals = null
          key.currentParamsId = -1
          planCache.put(key, cachedDF)
        }
      } finally {
        session.currentKey = null
      }
    } else {
      logDebug(s"Using cached plan for: $sqlText (existing: ${cachedDF.queryString})")
      cachedDF = cachedDF.duplicate()
    }
    handleCachedDataFrame(cachedDF, plan, session, sqlShortText, sqlText, paramLiterals, paramsId)
  }

  private def handleCachedDataFrame(cachedDF: CachedDataFrame, plan: LogicalPlan,
      session: SnappySession, sqlShortText: String, sqlText: String,
      paramLiterals: Array[ParamLiteral], paramsId: Int): CachedDataFrame = {
    cachedDF.queryShortString = sqlShortText
    cachedDF.queryString = sqlText
    if (cachedDF.isCached && (cachedDF.paramLiterals eq null)) {
      cachedDF.paramLiterals = paramLiterals
      cachedDF.paramsId = paramsId
    }
    // store the current tokenized constant values which will be replaced
    // before execution in CachedDataFrame
    cachedDF.currentLiterals = paramLiterals
    cachedDF
  }

  /**
   * Replace any ParamLiterals in a string with current values.
   */
  private[sql] def replaceParamLiterals(text: String,
      currentParamConstants: Array[ParamLiteral], paramsId: Int): String = {

    if ((currentParamConstants eq null) || currentParamConstants.length == 0) return text
    val paramStart = TokenLiteral.PARAMLITERAL_START
    var nextIndex = text.indexOf(paramStart)
    if (nextIndex != -1) {
      var lastIndex = 0
      val sb = new java.lang.StringBuilder(text.length)
      while (nextIndex != -1) {
        sb.append(text, lastIndex, nextIndex)
        nextIndex += paramStart.length
        val posEnd = text.indexOf(',', nextIndex)
        val pos = Integer.parseInt(text.substring(nextIndex, posEnd))
        // get the ID which created this ParamLiteral (e.g. a query on temporary table
        // for a previously cached table will have its own literals and cannot replace former)
        val idEnd = text.indexOf('#', posEnd + 1)
        val id = Integer.parseInt(text.substring(posEnd + 1, idEnd))
        val lenEnd = text.indexOf(',', idEnd + 1)
        val len = Integer.parseInt(text.substring(idEnd + 1, lenEnd))
        lastIndex = lenEnd + 1 + len
        // append the new value if matching ID else replace with embedded value
        if (paramsId == id) {
          sb.append(currentParamConstants(pos).valueString)
          // skip to end of value and continue searching
        } else {
          sb.append(text.substring(lenEnd + 1, lastIndex))
        }
        nextIndex = text.indexOf(paramStart, lastIndex)
      }
      // append any remaining
      if (lastIndex < text.length) {
        sb.append(text, lastIndex, text.length)
      }
      sb.toString
    } else text
  }

  private def newId(): Int = {
    val id = ID.incrementAndGet()
    if (id != INVALID_ID) id
    else ID.incrementAndGet()
  }

  private[spark] def clearSessionCache(sessionId: Long): SnappySession = {
    var foundSession: SnappySession = null
    val iter = planCache.asMap().keySet().iterator()
    while (iter.hasNext) {
      val session = iter.next().session
      if (session.id == sessionId) {
        foundSession = session
        iter.remove()
      }
    }
    foundSession
  }

  def clearAllCache(onlyQueryPlanCache: Boolean = false): Unit = {
    val sc = SnappyContext.globalSparkContext
    if (!SnappyTableStatsProviderService.TEST_SUSPEND_CACHE_INVALIDATION &&
        (sc ne null) && !sc.isStopped) {
      planCache.invalidateAll()
      if (!onlyQueryPlanCache) {
        RefreshMetadata.executeOnAll(sc, RefreshMetadata.CLEAR_CODEGEN_CACHE, args = null)
      }
    }
  }

  // One-to-One Mapping with SparkSQLPrepareImpl.getSQLType
  def getDataType(storeType: Int, precision: Int, scale: Int): DataType = storeType match {
    case StoredFormatIds.SQL_INTEGER_ID => IntegerType
    case StoredFormatIds.SQL_CLOB_ID => StringType
    case StoredFormatIds.SQL_LONGINT_ID => LongType
    case StoredFormatIds.SQL_TIMESTAMP_ID => TimestampType
    case StoredFormatIds.SQL_DATE_ID => DateType
    case StoredFormatIds.SQL_DOUBLE_ID => DoubleType
    case StoredFormatIds.SQL_DECIMAL_ID => DecimalType(precision, scale)
    case StoredFormatIds.SQL_REAL_ID => FloatType
    case StoredFormatIds.SQL_BOOLEAN_ID => BooleanType
    case StoredFormatIds.SQL_SMALLINT_ID => ShortType
    case StoredFormatIds.SQL_TINYINT_ID => ByteType
    case StoredFormatIds.SQL_BLOB_ID => BinaryType
    case _ => StringType
  }

  def getValue(dvd: stypes.DataValueDescriptor): Any = dvd match {
    case i: stypes.SQLInteger => i.getInt
    case si: stypes.SQLSmallint => si.getShort
    case ti: stypes.SQLTinyint => ti.getByte
    case d: stypes.SQLDouble => d.getDouble
    case li: stypes.SQLLongint => li.getLong
    case bid: stypes.BigIntegerDecimal => bid.getDouble
    case de: stypes.SQLDecimal => de.getBigDecimal
    case r: stypes.SQLReal => r.getFloat
    case b: stypes.SQLBoolean => b.getBoolean
    case cl: stypes.SQLClob =>
      val charArray = cl.getCharArray()
      if (charArray != null) {
        val str = String.valueOf(charArray)
        UTF8String.fromString(str)
      } else null
    case lvc: stypes.SQLLongvarchar => UTF8String.fromString(lvc.getString)
    case vc: stypes.SQLVarchar => UTF8String.fromString(vc.getString)
    case c: stypes.SQLChar => UTF8String.fromString(c.getString)
    case ts: stypes.SQLTimestamp => ts.getTimestamp(null)
    case t: stypes.SQLTime => t.getTime(null)
    case d: stypes.SQLDate =>
      val c: Calendar = null
      d.getDate(c)
    case _ => dvd.getObject
  }

  var jarServerFiles: Array[String] = Array.empty

  def getJarURIs: Array[String] = {
    SnappySession.synchronized({
      jarServerFiles
    })
  }

  def addJarURIs(uris: Array[String]): Unit = {
    SnappySession.synchronized({
      jarServerFiles = jarServerFiles ++ uris
    })
  }
}

final class CachedKey(val session: SnappySession,
    val currSchema: String, private val lp: LogicalPlan,
    val sqlText: String, val hintHashcode: Int) {

  private[sql] var currentLiterals: Array[ParamLiteral] = _
  private[sql] var currentParamsId: Int = -1

  override val hashCode: Int = {
    var h = ClientResolverUtils.addIntToHashOpt(session.hashCode(), 42)
    h = ClientResolverUtils.addIntToHashOpt(currSchema.hashCode, h)
    h = ClientResolverUtils.addIntToHashOpt(lp.hashCode(), h)
    ClientResolverUtils.addIntToHashOpt(hintHashcode, h)
  }

  override def equals(obj: Any): Boolean = {
    obj match {
      case x: CachedKey =>
        x.hintHashcode == hintHashcode && (x.session eq session) &&
            (x.currSchema == currSchema) && x.lp == lp
      case _ => false
    }
  }
}

object CachedKey {
  def apply(session: SnappySession, currschema: String, plan: LogicalPlan, sqlText: String,
      paramLiterals: Array[ParamLiteral], forCaching: Boolean): CachedKey = {

    def normalizeExprIds: PartialFunction[Expression, Expression] = {
      case a: AttributeReference =>
        AttributeReference(a.name, a.dataType, a.nullable)(exprId = ExprId(-1))
      case a: Alias =>
        Alias(a.child, a.name)(exprId = ExprId(-1))
      case ae: AggregateExpression => ae.copy(resultId = ExprId(-1))
      case _: ScalarSubquery =>
        throw new IllegalStateException("scalar subquery should not have been present")
      case e: Exists =>
        e.copy(plan = e.plan.transformAllExpressions(normalizeExprIds), exprId = ExprId(-1))
      case p: PredicateSubquery =>
        p.copy(plan = p.plan.transformAllExpressions(normalizeExprIds), exprId = ExprId(-1))
      case l: ListQuery =>
        l.copy(plan = l.plan.transformAllExpressions(normalizeExprIds), exprId = ExprId(-1))
    }

    def transformExprID: PartialFunction[LogicalPlan, LogicalPlan] = {
      case f@Filter(condition, child) => f.copy(
        condition = condition.transform(normalizeExprIds),
        child = child.transformAllExpressions(normalizeExprIds))
      case q: LogicalPlan => q.transformAllExpressions(normalizeExprIds)
    }

    // normalize lp so that two queries can be determined to be equal
    val normalizedPlan = if (forCaching) {
      // mark ParamLiterals as "tokenized" at this point so that comparison
      // in the plan is based on position rather than value
      for (l <- paramLiterals) l.tokenized = true
      plan.transform(transformExprID)
    } else plan
    new CachedKey(session, currschema, normalizedPlan, sqlText, session.queryHints.hashCode())
  }
}<|MERGE_RESOLUTION|>--- conflicted
+++ resolved
@@ -1262,36 +1262,24 @@
     }
   }
 
-<<<<<<< HEAD
-  private[sql] def alterTable(tableName: String, isAddColumn: Boolean,
-      column: StructField, defaultValue: Option[String]): Unit = {
-    val qualifiedTable = sessionCatalog.newQualifiedTableName(tableName)
-    if (sessionCatalog.caseSensitiveAnalysis) {
-      alterTable(qualifiedTable, isAddColumn, column, defaultValue)
-    } else {
-      val colName = Utils.fieldName(column)
-      alterTable(qualifiedTable, isAddColumn,
-        if (Utils.hasLowerCase(colName)) sessionCatalog.normalizeField(column, colName) else column,
-        defaultValue)
-=======
-  def alterTable(tableName: String, isAddColumn: Boolean, column: StructField): Unit = {
+  def alterTable(tableName: String, isAddColumn: Boolean, column: StructField,
+      defaultValue: Option[String]): Unit = {
     val tableIdent = tableIdentifier(tableName)
     if (sessionCatalog.caseSensitiveAnalysis) {
-      alterTable(tableIdent, isAddColumn, column)
+      alterTable(tableIdent, isAddColumn, column, defaultValue)
     } else {
-      alterTable(tableIdent, isAddColumn, sessionCatalog.normalizeField(column))
->>>>>>> 0e025cfb
+      alterTable(tableIdent, isAddColumn, sessionCatalog.normalizeField(column), defaultValue)
     }
   }
 
   private[sql] def alterTable(tableIdent: TableIdentifier, isAddColumn: Boolean,
-      column: StructField): Unit = {
+      column: StructField, defaultValue: Option[String]): Unit = {
     if (sessionCatalog.isTemporaryTable(tableIdent)) {
       throw new AnalysisException("ALTER TABLE not supported for temporary tables")
     }
     sessionCatalog.resolveRelation(tableIdent) match {
       case LogicalRelation(ar: AlterableRelation, _, _) =>
-        ar.alterTable(tableIdent, isAddColumn, column)
+        ar.alterTable(tableIdent, isAddColumn, column, defaultValue)
         val metadata = sessionCatalog.getTableMetadata(tableIdent)
         sessionCatalog.alterTable(metadata.copy(schema = ar.schema))
       case _ =>
@@ -1299,59 +1287,25 @@
     }
   }
 
-<<<<<<< HEAD
-  private[sql] def alterTable(tableIdent: QualifiedTableName, isAddColumn: Boolean,
-      column: StructField, defaultValue: Option[String]): Unit = {
-    val plan = try {
-      sessionCatalog.lookupRelation(tableIdent)
-    } catch {
-      case tnfe: TableNotFoundException => throw tnfe
-    }
-
-    if(sessionCatalog.isTemporaryTable(tableIdent)) {
-      throw new AnalysisException("alter table not supported for temp tables")
-    }
-    plan match {
-      case LogicalRelation(_: ColumnFormatRelation, _, _) =>
-        throw new AnalysisException("alter table not supported for column tables")
-      case _ =>
-=======
   private[sql] def alterTableToggleRLS(table: TableIdentifier, enableRls: Boolean): Unit = {
     val tableIdent = sessionCatalog.resolveTableIdentifier(table)
     val plan = sessionCatalog.resolveRelation(tableIdent)
     if (sessionCatalog.isTemporaryTable(tableIdent)) {
       throw new AnalysisException("ALTER TABLE enable/disable Row Level Security " +
           "not supported for temporary tables")
->>>>>>> 0e025cfb
     }
 
     SnappyContext.getClusterMode(sc) match {
       case ThinClientConnectorMode(_, _) =>
-<<<<<<< HEAD
-          sessionCatalog.invalidateTable(tableIdent)
-          sessionCatalog.asInstanceOf[ConnectorCatalog].connectorHelper
-            .alterTable(tableIdent, isAddColumn, column, defaultValue)
-          SnappyStoreHiveCatalog.registerRelationDestroy()
-          return
-=======
         throw new AnalysisException("ALTER TABLE enable/disable Row Level Security " +
             "not supported for smart connector mode")
->>>>>>> 0e025cfb
       case _ =>
     }
 
     plan match {
-<<<<<<< HEAD
-      case LogicalRelation(ar: AlterableRelation, _, _) =>
-        sessionCatalog.invalidateTable(tableIdent)
-        ar.alterTable(tableIdent, isAddColumn, column, defaultValue)
-        SnappyStoreHiveCatalog.registerRelationDestroy()
-        SnappySession.clearAllCache()
-=======
       case LogicalRelation(rls: RowLevelSecurityRelation, _, _) =>
         rls.enableOrDisableRowLevelSecurity(tableIdent, enableRls)
         externalCatalog.invalidateCaches(tableIdent.database.get -> tableIdent.table :: Nil)
->>>>>>> 0e025cfb
       case _ =>
         throw new AnalysisException("ALTER TABLE enable/disable Row Level Security " +
             s"not supported for ${tableIdent.unquotedString}")
