/*
 * Copyright (c) 2016 SnappyData, Inc. All rights reserved.
 *
 * Licensed under the Apache License, Version 2.0 (the "License"); you
 * may not use this file except in compliance with the License. You
 * may obtain a copy of the License at
 *
 * http://www.apache.org/licenses/LICENSE-2.0
 *
 * Unless required by applicable law or agreed to in writing, software
 * distributed under the License is distributed on an "AS IS" BASIS,
 * WITHOUT WARRANTIES OR CONDITIONS OF ANY KIND, either express or
 * implied. See the License for the specific language governing
 * permissions and limitations under the License. See accompanying
 * LICENSE file.
 */
  package org.apache.spark.sql

import java.sql.SQLException
import java.util.concurrent.atomic.AtomicInteger

import scala.collection.JavaConverters._
import scala.collection.mutable
import scala.collection.mutable.ArrayBuffer
import scala.language.implicitConversions
import scala.reflect.runtime.{universe => u}
import scala.util.control.NonFatal

import com.gemstone.gemfire.cache.EntryExistsException
import com.gemstone.gemfire.distributed.internal.DistributionAdvisor.Profile
import com.gemstone.gemfire.distributed.internal.ProfileListener
import com.gemstone.gemfire.internal.cache.PartitionedRegion
import com.gemstone.gemfire.internal.shared.{ClientResolverUtils, FinalizeHolder, FinalizeObject}
import com.google.common.cache.{CacheBuilder, CacheLoader, LoadingCache}
import com.google.common.util.concurrent.UncheckedExecutionException
import com.pivotal.gemfirexd.internal.iapi.sql.ParameterValueSet
import com.pivotal.gemfirexd.internal.shared.common.StoredFormatIds
import io.snappydata.{Constant, Property, SnappyTableStatsProviderService, functions => snappydataFunctions}
import org.apache.spark.annotation.{DeveloperApi, Experimental}
import org.apache.spark.rdd.RDD
import org.apache.spark.scheduler.{SparkListener, SparkListenerApplicationEnd}
import org.apache.spark.sql.catalyst.analysis.EliminateSubqueryAliases
import org.apache.spark.sql.catalyst.encoders._
import org.apache.spark.sql.catalyst.expressions.aggregate.AggregateExpression
import org.apache.spark.sql.catalyst.expressions.codegen.CodegenContext
import org.apache.spark.sql.catalyst.expressions.{Alias, Ascending, AttributeReference, Descending, Exists, ExprId, Expression, GenericRow, ListQuery, LiteralValue, ParamLiteral, PredicateSubquery, ScalarSubquery, SortDirection}
import org.apache.spark.sql.catalyst.plans.QueryPlan
import org.apache.spark.sql.catalyst.plans.logical.{Filter, LogicalPlan, Union}
import org.apache.spark.sql.catalyst.{DefinedByConstructorParams, InternalRow, TableIdentifier}
import org.apache.spark.sql.collection.{Utils, WrappedInternalRow}
import org.apache.spark.sql.execution._
import org.apache.spark.sql.execution.aggregate.CollectAggregateExec
import org.apache.spark.sql.execution.columnar.impl.ColumnFormatRelation
import org.apache.spark.sql.execution.columnar.{ExternalStoreUtils, InMemoryTableScanExec}
import org.apache.spark.sql.execution.command.ExecutedCommandExec
import org.apache.spark.sql.execution.datasources.jdbc.{JDBCOptions, JdbcUtils}
import org.apache.spark.sql.execution.datasources.{DataSource, LogicalRelation}
import org.apache.spark.sql.execution.joins.BroadcastHashJoinExec
import org.apache.spark.sql.execution.ui.SparkListenerSQLPlanExecutionStart
import org.apache.spark.sql.hive.{ConnectorCatalog, QualifiedTableName, SnappySharedState, SnappyStoreHiveCatalog}
import org.apache.spark.sql.internal.{PreprocessTableInsertOrPut, SnappySessionState}
import org.apache.spark.sql.row.GemFireXDDialect
import org.apache.spark.sql.sources._
import org.apache.spark.sql.store.{CodeGeneration, StoreUtils}
import org.apache.spark.sql.types.{StructType, _}
import org.apache.spark.storage.StorageLevel
import org.apache.spark.streaming.Time
import org.apache.spark.streaming.dstream.DStream
import org.apache.spark.{Logging, ShuffleDependency, SparkContext}


class SnappySession(@transient private val sc: SparkContext,
    @transient private val existingSharedState: Option[SnappySharedState])
    extends SparkSession(sc) {

  self =>

  def this(sc: SparkContext) {
    this(sc, None)
  }


  // initialize GemFireXDDialect so that it gets registered

  GemFireXDDialect.init()

  /* ----------------------- *
   |  Session-related state  |
   * ----------------------- */

  private[spark] val id = SnappySession.newId()

  new FinalizeSession(this)

  /**
   * State shared across sessions, including the [[SparkContext]], cached data, listener,
   * and a catalog that interacts with external systems.
   */
  @transient
  override private[sql] lazy val sharedState: SnappySharedState = {
    existingSharedState.getOrElse(SnappySharedState.create(sc))
  }

  /**
   * State isolated across sessions, including SQL configurations, temporary tables, registered
   * functions, and everything else that accepts a [[org.apache.spark.sql.internal.SQLConf]].
   */
  @transient
  private[spark] lazy override val sessionState: SnappySessionState = {
    try {
      val clazz = org.apache.spark.util.Utils.classForName(
        "org.apache.spark.sql.internal.SnappyAQPSessionState")
      clazz.getConstructor(classOf[SnappySession]).
          newInstance(self).asInstanceOf[SnappySessionState]
    } catch {
      case NonFatal(_) => new SnappySessionState(this)
    }
  }

  @transient
  lazy val sessionCatalog: SnappyStoreHiveCatalog = {
    SnappyContext.getClusterMode(sc) match {
      case ThinClientConnectorMode(_, _) => sessionState.catalog.asInstanceOf[ConnectorCatalog]
      case _ => sessionState.catalog.asInstanceOf[SnappyStoreHiveCatalog]
    }
  }

  @transient
  private[spark] val snappyContextFunctions = sessionState.contextFunctions

  SnappyContext.initGlobalSnappyContext(sparkContext, this)
  snappydataFunctions.registerSnappyFunctions(sessionState.functionRegistry)
  snappyContextFunctions.registerAQPErrorFunctions(this)

  /**
   * A wrapped version of this session in the form of a [[SQLContext]],
   * for backward compatibility.
   */
  @transient
  private[spark] val snappyContext: SnappyContext = new SnappyContext(this)

  /**
   * A wrapped version of this session in the form of a [[SQLContext]],
   * for backward compatibility.
   *
   * @since 2.0.0
   */
  @transient
  override val sqlContext: SnappyContext = snappyContext

  /**
   * Start a new session with isolated SQL configurations, temporary tables, registered
   * functions are isolated, but sharing the underlying [[SparkContext]] and cached data.
   *
   * Note: Other than the [[SparkContext]], all shared state is initialized lazily.
   * This method will force the initialization of the shared state to ensure that parent
   * and child sessions are set up with the same shared state. If the underlying catalog
   * implementation is Hive, this will initialize the metastore, which may take some time.
   *
   * @group basic
   * @since 2.0.0
   */
  override def newSession(): SnappySession = {
    new SnappySession(sparkContext, Some(sharedState))
  }

  override def sql(sqlText: String): CachedDataFrame =
    snappyContextFunctions.sql(SnappySession.getPlan(this, sqlText))

  def sqlUncached(sqlText: String): DataFrame =
    snappyContextFunctions.sql(super.sql(sqlText))

  private[sql] final def prepareSQL(sqlText: String): LogicalPlan = {
    val logical = sessionState.sqlParser.parsePlan(sqlText)
    SparkSession.setActiveSession(this)
    sessionState.analyzer.execute(logical)
  }

  private[sql] final def executeSQL(sqlText: String): DataFrame = {
    try {
      super.sql(sqlText)
    } catch {
      case e: AnalysisException =>
        // in case of connector mode, exception can be thrown if
        // table form is changed (altered) and we have old table
        // object in SnappyStoreHiveCatalog.cachedDataSourceTables
        SnappyContext.getClusterMode(sparkContext) match {
          case ThinClientConnectorMode(_, _) =>
            sessionCatalog.invalidateAll()
            throw e
          case _ =>
            throw e
        }
    }
  }

  def onlyParseSQL(sqLText: String): LogicalPlan = {
    sessionState.sqlParser.parsePlan(sqLText)
  }

  @transient
  private[sql] val queryHints: mutable.Map[String, String] = mutable.Map.empty

  def getPreviousQueryHints: Map[String, String] = Utils.immutableMap(queryHints)

  private val contextObjects = new mutable.HashMap[Any, Any]

  @transient
  private[sql] var currentKey: SnappySession.CachedKey = _

  /**
   * Get a previously registered context object using [[addContextObject]].
   */
  private[sql] def getContextObject[T](key: Any): Option[T] = {
    contextObjects.get(key).asInstanceOf[Option[T]]
  }

  /**
   * Get a previously registered CodegenSupport context object
   * by [[addContextObject]].
   */
  private[sql] def getContextObject[T](ctx: CodegenContext, objectType: String,
      key: Any): Option[T] = {
    getContextObject[T](ctx -> (objectType -> key))
  }

  /**
   * Register a new context object for this query.
   */
  private[sql] def addContextObject[T](key: Any, value: T): Unit = {
    contextObjects.put(key, value)
  }

  /**
   * Register a new context object for <code>CodegenSupport</code>.
   */
  private[sql] def addContextObject[T](ctx: CodegenContext, objectType: String,
      key: Any, value: T): Unit = {
    addContextObject(ctx -> (objectType -> key), value)
  }

  /**
   * Remove a context object registered using [[addContextObject]].
   */
  private[sql] def removeContextObject(key: Any): Unit = {
    contextObjects.remove(key)
  }

  /**
   * Remove a CodegenSupport context object registered by [[addContextObject]].
   */
  private[sql] def removeContextObject(ctx: CodegenContext, objectType: String,
      key: Any): Unit = {
    removeContextObject(ctx -> (objectType -> key))
  }

  private[sql] def linkPartitionsToBuckets(flag: Boolean): Unit = {
    addContextObject(StoreUtils.PROPERTY_PARTITION_BUCKET_LINKED, flag)
  }

  private[sql] def hasLinkPartitionsToBuckets: Boolean = {
    getContextObject[Boolean](StoreUtils.PROPERTY_PARTITION_BUCKET_LINKED)
        .getOrElse(false)
  }

  private[sql] def addFinallyCode(ctx: CodegenContext, code: String): Int = {
    val depth = getContextObject[Int](ctx, "D", "depth").getOrElse(0) + 1
    addContextObject(ctx, "D", "depth", depth)
    addContextObject(ctx, "F", "finally" -> depth, code)
    depth
  }

  private[sql] def evaluateFinallyCode(ctx: CodegenContext,
      body: String = "", depth: Int = -1): String = {
    // if no depth given then use the most recent one
    val d = if (depth == -1) {
      getContextObject[Int](ctx, "D", "depth").getOrElse(0)
    } else depth
    if (d <= 1) removeContextObject(ctx, "D", "depth")
    else addContextObject(ctx, "D", "depth", d - 1)

    val key = "finally" -> d
    getContextObject[String](ctx, "F", key) match {
      case Some(finallyCode) => removeContextObject(ctx, "F", key)
        if (body.isEmpty) finallyCode
        else {
          s"""
             |try {
             |  $body
             |} finally {
             |   $finallyCode
             |}
          """.stripMargin
        }
      case None => body
    }
  }

  /**
   * Get name of a previously registered class using [[addClass]].
   */
  def getClass(ctx: CodegenContext, baseTypes: Seq[(DataType, Boolean)],
      keyTypes: Seq[(DataType, Boolean)],
      types: Seq[(DataType, Boolean)], multimap: Boolean): Option[(String, String)] = {
    getContextObject[(String, String)](ctx, "C", (baseTypes, keyTypes, types, multimap))
  }
  /**
   * Register code generated for a new class (for <code>CodegenSupport</code>).
   */
  private[sql] def addClass(ctx: CodegenContext,
      baseTypes: Seq[(DataType, Boolean)], keyTypes: Seq[(DataType, Boolean)],
      types: Seq[(DataType, Boolean)], baseClassName: String,
      className: String, multiMap: Boolean): Unit = {
    addContextObject(ctx, "C", (baseTypes, keyTypes, types, multiMap),
      baseClassName -> className)
  }

  /**
   * Register additional [[DictionaryCode]] for a variable in ExprCode.
   */
  private[sql] def addDictionaryCode(ctx: CodegenContext, keyVar: String,
      dictCode: DictionaryCode): Unit =
    addContextObject(ctx, "D", keyVar, dictCode)

  /**
   * Get [[DictionaryCode]] for a previously registered variable in ExprCode
   * using [[addDictionaryCode]].
   */
  def getDictionaryCode(ctx: CodegenContext,
      keyVar: String): Option[DictionaryCode] =
    getContextObject[DictionaryCode](ctx, "D", keyVar)

  /**
   * Register hash variable holding the evaluated hashCode for some variables.
   */
  private[sql] def addHashVar(ctx: CodegenContext, keyVars: Seq[String],
      hashVar: String): Unit = addContextObject(ctx, "H", keyVars, hashVar)

  /**
   * Get hash variable for previously registered variables using [[addHashVar]].
   */
  private[sql] def getHashVar(ctx: CodegenContext,
      keyVars: Seq[String]): Option[String] = getContextObject(ctx, "H", keyVars)

  private[sql] def getAllLiterals(key: SnappySession.CachedKey): Array[LiteralValue] = {
    var allLiterals: Array[LiteralValue] = Array.empty
    if (key != null && key.valid) {
      allLiterals = CachedPlanHelperExec.allLiterals(
        getContextObject[ArrayBuffer[ArrayBuffer[Any]]](
          CachedPlanHelperExec.REFERENCES_KEY).getOrElse(Seq.empty)
      ).filter(!_.collectedForPlanCaching)

      allLiterals.foreach(_.collectedForPlanCaching = true)
    }
    allLiterals
  }

  private[sql] def clearContext(): Unit = synchronized {
    // println(s"clearing context")
    // new Throwable().printStackTrace()
    contextObjects.clear()
  }

  private[sql] def clearQueryData(): Unit = synchronized {
    queryHints.clear()
    clearContext()
  }

  def clearPlanCache(): Unit = synchronized {
    SnappySession.clearSessionCache(id)
  }


  def clear(): Unit = synchronized {
    clearContext()
    clearQueryData()
    clearPlanCache()
    snappyContextFunctions.clear()
  }

  /**
   * :: DeveloperApi ::
   *
   * @todo do we need this anymore? If useful functionality, make this
   *       private to sql package ... SchemaDStream should use the data source
   *       API?
   *       Tagging as developer API, for now
   * @param stream
   * @param aqpTables
   * @param transformer
   * @param v
   * @tparam T
   * @return
   */
  @DeveloperApi
  def saveStream[T](stream: DStream[T],
      aqpTables: Seq[String],
      transformer: Option[(RDD[T]) => RDD[Row]])(implicit v: u.TypeTag[T]) {
    val transform = transformer match {
      case Some(x) => x
      case None => if (!(v.tpe =:= u.typeOf[Row])) {
        // check if the stream type is already a Row
        throw new IllegalStateException(" Transformation to Row type needs to be supplied")
      } else {
        null
      }
    }
    stream.foreachRDD((rdd: RDD[T], time: Time) => {

      val rddRows = if (transform != null) {
        transform(rdd)
      } else {
        rdd.asInstanceOf[RDD[Row]]
      }
      snappyContextFunctions.collectSamples(this, rddRows, aqpTables,
        time.milliseconds)
    })
  }

  /**
   * Append dataframe to cache table in Spark.
   *
   * @param df
   * @param table
   * @param storageLevel default storage level is MEMORY_AND_DISK
   * @return @todo -> return type?
   */
  @DeveloperApi
  def appendToTempTableCache(df: DataFrame, table: String,
      storageLevel: StorageLevel = StorageLevel.MEMORY_AND_DISK): Unit = {
    val tableIdent = sessionCatalog.newQualifiedTableName(table)
    val plan = sessionCatalog.lookupRelation(tableIdent, None)
    // cache the new DataFrame
    df.persist(storageLevel)
    // trigger an Action to materialize 'cached' batch
    if (df.count() > 0) {
      // create a union of the two plans and store that in catalog
      val union = Union(plan, df.logicalPlan)
      sessionCatalog.unregisterTable(tableIdent)
      sessionCatalog.registerTable(tableIdent, union)
    }
  }

  /**
   * Empties the contents of the table without deleting the catalog entry.
   *
   * @param tableName full table name to be truncated
   * @param ifExists  attempt truncate only if the table exists
   */
  def truncateTable(tableName: String, ifExists: Boolean = false): Unit = {
    truncateTable(sessionCatalog.newQualifiedTableName(tableName), ifExists,
      ignoreIfUnsupported = false)
  }

  /**
   * Empties the contents of the table without deleting the catalog entry.
   *
   * @param tableIdent qualified name of table to be truncated
   * @param ifExists   attempt truncate only if the table exists
   */
  private[sql] def truncateTable(tableIdent: QualifiedTableName,
      ifExists: Boolean, ignoreIfUnsupported: Boolean): Unit = {
    val plan = try {
      sessionCatalog.lookupRelation(tableIdent)
    } catch {
      case tnfe: TableNotFoundException =>
        if (ifExists) return else throw tnfe
    }
    Dataset.ofRows(this, plan).unpersist(blocking = true)
    plan match {
      case LogicalRelation(br, _, _) =>
        br match {
          case d: DestroyRelation => d.truncate()
          case _ => if (!ignoreIfUnsupported) {
            throw new AnalysisException(s"Table $tableIdent cannot be truncated")
          }
        }
      case _ => if (!ignoreIfUnsupported) {
        throw new AnalysisException(s"Table $tableIdent cannot be truncated")
      }
    }
  }

  override def createDataset[T: Encoder](data: RDD[T]): Dataset[T] = {
    val encoder = encoderFor[T]
    val output = normalizeSchema(encoder.schema).toAttributes
    val c = encoder.clsTag.runtimeClass
    val isFlat = !(classOf[Product].isAssignableFrom(c) ||
        classOf[DefinedByConstructorParams].isAssignableFrom(c))
    val plan = new EncoderPlan[T](data, encoder, isFlat, output, self)
    Dataset[T](self, plan)
  }

  /**
   * Creates a [[DataFrame]] from an RDD[Row]. User can specify whether
   * the input rows should be converted to Catalyst rows.
   */
  override private[sql] def createDataFrame(
      rowRDD: RDD[Row],
      schema: StructType,
      needsConversion: Boolean) = {
    // TODO: use MutableProjection when rowRDD is another DataFrame and the applied
    // schema differs from the existing schema on any field data type.
    val catalystRows = if (needsConversion) {
      val encoder = RowEncoder(schema)
      rowRDD.map {
        case r: WrappedInternalRow => r.internalRow
        case r => encoder.toRow(r)
      }
    } else {
      rowRDD.map(r => InternalRow.fromSeq(r.toSeq))
    }
    val logicalPlan = LogicalRDD(schema.toAttributes, catalystRows)(self)
    Dataset.ofRows(self, logicalPlan)
  }


  /**
   * Create a stratified sample table.
   *
   * @todo provide lot more details and examples to explain creating and
   *       using sample tables with time series and otherwise
   * @param tableName       the qualified name of the table
   * @param baseTable       the base table of the sample table, if any
   * @param samplingOptions sampling options like QCS, reservoir size etc.
   * @param allowExisting   When set to true it will ignore if a table with the same
   *                        name is present, else it will throw table exist exception
   */
  def createSampleTable(tableName: String,
      baseTable: Option[String],
      samplingOptions: Map[String, String],
      allowExisting: Boolean): DataFrame = {
    val plan = createTable(sessionCatalog.newQualifiedTableName(tableName),
      SnappyContext.SAMPLE_SOURCE, userSpecifiedSchema = None, schemaDDL = None,
      if (allowExisting) SaveMode.Ignore else SaveMode.ErrorIfExists,
      addBaseTableOption(baseTable, samplingOptions), isBuiltIn = true)
    Dataset.ofRows(this, plan)
  }

  /**
   * Create a stratified sample table. Java friendly version.
   *
   * @todo provide lot more details and examples to explain creating and
   *       using sample tables with time series and otherwise
   * @param tableName       the qualified name of the table
   * @param baseTable       the base table of the sample table, if any, or null
   * @param samplingOptions sampling options like QCS, reservoir size etc.
   * @param allowExisting   When set to true it will ignore if a table with the same
   *                        name is present, else it will throw table exist exception
   */
  def createSampleTable(tableName: String,
      baseTable: String, samplingOptions: java.util.Map[String, String],
      allowExisting: Boolean): DataFrame = {
    createSampleTable(tableName, Option(baseTable),
      samplingOptions.asScala.toMap, allowExisting)
  }


  /**
   * Create a stratified sample table.
   *
   * @todo provide lot more details and examples to explain creating and
   *       using sample tables with time series and otherwise
   * @param tableName       the qualified name of the table
   * @param baseTable       the base table of the sample table, if any
   * @param schema          schema of the table
   * @param samplingOptions sampling options like QCS, reservoir size etc.
   * @param allowExisting   When set to true it will ignore if a table with the same
   *                        name is present, else it will throw table exist exception
   */
  def createSampleTable(tableName: String,
      baseTable: Option[String],
      schema: StructType,
      samplingOptions: Map[String, String],
      allowExisting: Boolean = false): DataFrame = {
    val plan = createTable(sessionCatalog.newQualifiedTableName(tableName),
      SnappyContext.SAMPLE_SOURCE, Some(normalizeSchema(schema)), schemaDDL = None,
      if (allowExisting) SaveMode.Ignore else SaveMode.ErrorIfExists,
      addBaseTableOption(baseTable, samplingOptions), isBuiltIn = true)
    Dataset.ofRows(this, plan)
  }

  /**
   * Create a stratified sample table. Java friendly version.
   *
   * @todo provide lot more details and examples to explain creating and
   *       using sample tables with time series and otherwise
   * @param tableName       the qualified name of the table
   * @param baseTable       the base table of the sample table, if any, or null
   * @param schema          schema of the table
   * @param samplingOptions sampling options like QCS, reservoir size etc.
   * @param allowExisting   When set to true it will ignore if a table with the same
   *                        name is present, else it will throw table exist exception
   */
  def createSampleTable(tableName: String,
      baseTable: String, schema: StructType,
      samplingOptions: java.util.Map[String, String],
      allowExisting: Boolean): DataFrame = {
    createSampleTable(tableName, Option(baseTable), schema,
      samplingOptions.asScala.toMap, allowExisting)
  }


  /**
   * Create approximate structure to query top-K with time series support.
   *
   * @todo provide lot more details and examples to explain creating and
   *       using TopK with time series
   * @param topKName      the qualified name of the top-K structure
   * @param baseTable     the base table of the top-K structure, if any
   * @param keyColumnName
   * @param inputDataSchema
   * @param topkOptions
   * @param allowExisting When set to true it will ignore if a table with the same
   *                      name is present, else it will throw table exist exception
   */
  def createApproxTSTopK(topKName: String, baseTable: Option[String],
      keyColumnName: String, inputDataSchema: StructType,
      topkOptions: Map[String, String],
      allowExisting: Boolean = false): DataFrame = {
    val plan = createTable(sessionCatalog.newQualifiedTableName(topKName),
      SnappyContext.TOPK_SOURCE, Some(normalizeSchema(inputDataSchema)), schemaDDL = None,
      if (allowExisting) SaveMode.Ignore else SaveMode.ErrorIfExists,
      addBaseTableOption(baseTable, topkOptions) + ("key" -> keyColumnName),
      isBuiltIn = true)
    Dataset.ofRows(this, plan)
  }

  /**
   * Create approximate structure to query top-K with time series support.
   * Java friendly api.
   *
   * @todo provide lot more details and examples to explain creating and
   *       using TopK with time series
   * @param topKName      the qualified name of the top-K structure
   * @param baseTable     the base table of the top-K structure, if any, or null
   * @param keyColumnName
   * @param inputDataSchema
   * @param topkOptions
   * @param allowExisting When set to true it will ignore if a table with the same
   *                      name is present, else it will throw table exist exception
   */
  def createApproxTSTopK(topKName: String, baseTable: String,
      keyColumnName: String, inputDataSchema: StructType,
      topkOptions: java.util.Map[String, String],
      allowExisting: Boolean): DataFrame = {
    createApproxTSTopK(topKName, Option(baseTable), keyColumnName,
      inputDataSchema, topkOptions.asScala.toMap, allowExisting)
  }

  /**
   * Create approximate structure to query top-K with time series support.
   *
   * @todo provide lot more details and examples to explain creating and
   *       using TopK with time series
   * @param topKName      the qualified name of the top-K structure
   * @param baseTable     the base table of the top-K structure, if any
   * @param keyColumnName
   * @param topkOptions
   * @param allowExisting When set to true it will ignore if a table with the same
   *                      name is present, else it will throw table exist exception
   */
  def createApproxTSTopK(topKName: String, baseTable: Option[String],
      keyColumnName: String, topkOptions: Map[String, String],
      allowExisting: Boolean): DataFrame = {
    val plan = createTable(sessionCatalog.newQualifiedTableName(topKName),
      SnappyContext.TOPK_SOURCE, userSpecifiedSchema = None, schemaDDL = None,
      if (allowExisting) SaveMode.Ignore else SaveMode.ErrorIfExists,
      addBaseTableOption(baseTable, topkOptions) + ("key" -> keyColumnName),
      isBuiltIn = true)
    Dataset.ofRows(this, plan)
  }

  /**
   * Create approximate structure to query top-K with time series support. Java
   * friendly api.
   *
   * @todo provide lot more details and examples to explain creating and
   *       using TopK with time series
   * @param topKName      the qualified name of the top-K structure
   * @param baseTable     the base table of the top-K structure, if any, or null
   * @param keyColumnName
   * @param topkOptions
   * @param allowExisting When set to true it will ignore if a table with the same
   *                      name is present, else it will throw table exist exception
   */
  def createApproxTSTopK(topKName: String, baseTable: String,
      keyColumnName: String, topkOptions: java.util.Map[String, String],
      allowExisting: Boolean): DataFrame = {
    createApproxTSTopK(topKName, Option(baseTable), keyColumnName,
      topkOptions.asScala.toMap, allowExisting)
  }

  /**
   * Creates a SnappyData managed table. Any relation providers
   * (e.g. row, column etc) supported by SnappyData can be created here.
   *
   * {{{
   *
   * val airlineDF = snappyContext.createTable(stagingAirline,
   *   "column", Map("buckets" -> "29"))
   *
   * }}}
   *
   * <p>
   * For other external relation providers, use createExternalTable.
   * <p>
   *
   * @param tableName     Name of the table
   * @param provider      Provider name such as 'COLUMN', 'ROW', 'JDBC' etc.
   * @param options       Properties for table creation
   * @param allowExisting When set to true it will ignore if a table with the same
   *                      name is present, else it will throw table exist exception
   * @return DataFrame for the table
   */
  def createTable(
      tableName: String,
      provider: String,
      options: Map[String, String],
      allowExisting: Boolean): DataFrame = {
    val plan = createTable(sessionCatalog.newQualifiedTableName(tableName),
      provider, userSpecifiedSchema = None, schemaDDL = None,
      if (allowExisting) SaveMode.Ignore else SaveMode.ErrorIfExists,
      options, isBuiltIn = true)
    Dataset.ofRows(this, plan)
  }

  /**
   * Creates a SnappyData managed table. Any relation providers
   * (e.g. row, column etc) supported by SnappyData can be created here.
   *
   * {{{
   *
   * val airlineDF = snappyContext.createTable(stagingAirline,
   *   "column", Map("buckets" -> "29"))
   *
   * }}}
   *
   * <p>
   * For other external relation providers, use createExternalTable.
   * <p>
   *
   * @param tableName     Name of the table
   * @param provider      Provider name such as 'COLUMN', 'ROW', 'JDBC' etc.
   * @param options       Properties for table creation
   * @param allowExisting When set to true it will ignore if a table with the same
   *                      name is present, else it will throw table exist exception
   * @return DataFrame for the table
   */
  @Experimental
  def createTable(
      tableName: String,
      provider: String,
      options: java.util.Map[String, String],
      allowExisting: Boolean): DataFrame = {
    createTable(tableName, provider, options.asScala.toMap, allowExisting)
  }

  /**
   * Creates a SnappyData managed table. Any relation providers
   * (e.g. row, column etc) supported by SnappyData can be created here.
   *
   * {{{
   *
   * case class Data(col1: Int, col2: Int, col3: Int)
   * val props = Map.empty[String, String]
   * val data = Seq(Seq(1, 2, 3), Seq(7, 8, 9), Seq(9, 2, 3), Seq(4, 2, 3), Seq(5, 6, 7))
   * val rdd = sc.parallelize(data, data.length).map(s => new Data(s(0), s(1), s(2)))
   * val dataDF = snc.createDataFrame(rdd)
   * snappyContext.createTable(tableName, "column", dataDF.schema, props)
   *
   * }}}
   *
   * <p>
   * For other external relation providers, use createExternalTable.
   * <p>
   *
   * @param tableName     Name of the table
   * @param provider      Provider name such as 'COLUMN', 'ROW', 'JDBC' etc.
   * @param schema        Table schema
   * @param options       Properties for table creation. See options list for different tables.
   *                      https://github
   *                      .com/SnappyDataInc/snappydata/blob/master/docs/rowAndColumnTables.md
   * @param allowExisting When set to true it will ignore if a table with the same
   *                      name is present, else it will throw table exist exception
   * @return DataFrame for the table
   */
  def createTable(
      tableName: String,
      provider: String,
      schema: StructType,
      options: Map[String, String],
      allowExisting: Boolean = false): DataFrame = {
    val plan = createTable(sessionCatalog.newQualifiedTableName(tableName),
      provider, Some(normalizeSchema(schema)), schemaDDL = None,
      if (allowExisting) SaveMode.Ignore else SaveMode.ErrorIfExists,
      options, isBuiltIn = true)
    Dataset.ofRows(this, plan)
  }

  /**
   * Creates a SnappyData managed table. Any relation providers
   * (e.g. row, column etc) supported by SnappyData can be created here.
   *
   * {{{
   *
   *    case class Data(col1: Int, col2: Int, col3: Int)
   *    val props = Map.empty[String, String]
   *    val data = Seq(Seq(1, 2, 3), Seq(7, 8, 9), Seq(9, 2, 3), Seq(4, 2, 3), Seq(5, 6, 7))
   *    val rdd = sc.parallelize(data, data.length).map(s => new Data(s(0), s(1), s(2)))
   *    val dataDF = snc.createDataFrame(rdd)
   *    snappyContext.createTable(tableName, "column", dataDF.schema, props)
   *
   * }}}
   *
   * <p>
   * For other external relation providers, use createExternalTable.
   * <p>
   *
   * @param tableName     Name of the table
   * @param provider      Provider name such as 'COLUMN', 'ROW', 'JDBC' etc.
   * @param schema        Table schema
   * @param options       Properties for table creation. See options list for different tables.
   *                      https://github
   *                      .com/SnappyDataInc/snappydata/blob/master/docs/rowAndColumnTables.md
   * @param allowExisting When set to true it will ignore if a table with the same
   *                      name is present, else it will throw table exist exception
   * @return DataFrame for the table
   */
  @Experimental
  def createTable(
      tableName: String,
      provider: String,
      schema: StructType,
      options: java.util.Map[String, String],
      allowExisting: Boolean): DataFrame = {
    createTable(tableName, provider, schema, options.asScala.toMap, allowExisting)
  }

  /**
   * Creates a SnappyData managed JDBC table which takes a free format ddl
   * string. The ddl string should adhere to syntax of underlying JDBC store.
   * SnappyData ships with inbuilt JDBC store, which can be accessed by
   * Row format data store. The option parameter can take connection details.
   *
   * {{{
   *    val props = Map(
   *      "url" -> s"jdbc:derby:$path",
   *      "driver" -> "org.apache.derby.jdbc.EmbeddedDriver",
   *      "poolImpl" -> "tomcat",
   *      "user" -> "app",
   *      "password" -> "app"
   *    )
   *
   * val schemaDDL = "(OrderId INT NOT NULL PRIMARY KEY,ItemId INT, ITEMREF INT)"
   * snappyContext.createTable("jdbcTable", "jdbc", schemaDDL, props)
   *
   * }}}
   *
   * Any DataFrame of the same schema can be inserted into the JDBC table using
   * DataFrameWriter API.
   *
   * e.g.
   *
   * {{{
   *
   * case class Data(col1: Int, col2: Int, col3: Int)
   *
   * val data = Seq(Seq(1, 2, 3), Seq(7, 8, 9), Seq(9, 2, 3), Seq(4, 2, 3), Seq(5, 6, 7))
   * val rdd = sc.parallelize(data, data.length).map(s => new Data(s(0), s(1), s(2)))
   * val dataDF = snc.createDataFrame(rdd)
   * dataDF.write.insertInto("jdbcTable")
   *
   * }}}
   *
   * @param tableName     Name of the table
   * @param provider      Provider name 'ROW' or 'JDBC'.
   * @param schemaDDL     Table schema as a string interpreted by provider
   * @param options       Properties for table creation. See options list for different tables.
   *                      https://github
   *                      .com/SnappyDataInc/snappydata/blob/master/docs/rowAndColumnTables.md
   * @param allowExisting When set to true it will ignore if a table with the same
   *                      name is present, else it will throw table exist exception
   * @return DataFrame for the table
   */
  def createTable(
      tableName: String,
      provider: String,
      schemaDDL: String,
      options: Map[String, String],
      allowExisting: Boolean): DataFrame = {
    var schemaStr = schemaDDL.trim
    if (schemaStr.charAt(0) != '(') {
      schemaStr = "(" + schemaStr + ")"
    }
    val plan = createTable(sessionCatalog.newQualifiedTableName(tableName),
      provider, userSpecifiedSchema = None, Some(schemaStr),
      if (allowExisting) SaveMode.Ignore else SaveMode.ErrorIfExists,
      options, isBuiltIn = true)
    Dataset.ofRows(this, plan)
  }

  /**
   * Creates a SnappyData managed JDBC table which takes a free format ddl
   * string. The ddl string should adhere to syntax of underlying JDBC store.
   * SnappyData ships with inbuilt JDBC store, which can be accessed by
   * Row format data store. The option parameter can take connection details.
   *
   * {{{
   *    val props = Map(
   *      "url" -> s"jdbc:derby:$path",
   *      "driver" -> "org.apache.derby.jdbc.EmbeddedDriver",
   *      "poolImpl" -> "tomcat",
   *      "user" -> "app",
   *      "password" -> "app"
   *    )
   *
   * val schemaDDL = "(OrderId INT NOT NULL PRIMARY KEY,ItemId INT, ITEMREF INT)"
   * snappyContext.createTable("jdbcTable", "jdbc", schemaDDL, props)
   *
   * }}}
   *
   * Any DataFrame of the same schema can be inserted into the JDBC table using
   * DataFrameWriter API.
   *
   * e.g.
   *
   * {{{
   *
   * case class Data(col1: Int, col2: Int, col3: Int)
   *
   * val data = Seq(Seq(1, 2, 3), Seq(7, 8, 9), Seq(9, 2, 3), Seq(4, 2, 3), Seq(5, 6, 7))
   * val rdd = sc.parallelize(data, data.length).map(s => new Data(s(0), s(1), s(2)))
   * val dataDF = snc.createDataFrame(rdd)
   * dataDF.write.insertInto("jdbcTable")
   *
   * }}}
   *
   * @param tableName     Name of the table
   * @param provider      Provider name 'ROW' or 'JDBC'.
   * @param schemaDDL     Table schema as a string interpreted by provider
   * @param options       Properties for table creation. See options list for different tables.
   *                      https://github
   *                      .com/SnappyDataInc/snappydata/blob/master/docs/rowAndColumnTables.md
   * @param allowExisting When set to true it will ignore if a table with the same
   *                      name is present, else it will throw table exist exception
   * @return DataFrame for the table
   */
  @Experimental
  def createTable(
      tableName: String,
      provider: String,
      schemaDDL: String,
      options: java.util.Map[String, String],
      allowExisting: Boolean): DataFrame = {
    createTable(tableName, provider, schemaDDL, options.asScala.toMap,
      allowExisting)
  }

  private[sql] def normalizeSchema(schema: StructType): StructType =
    sessionCatalog.normalizeSchema(schema)

  /**
   * Create a table with given options.
   */
  private[sql] def createTable(
      tableIdent: QualifiedTableName,
      provider: String,
      userSpecifiedSchema: Option[StructType],
      schemaDDL: Option[String],
      mode: SaveMode,
      options: Map[String, String],
      isBuiltIn: Boolean): LogicalPlan = {
    SnappyContext.getClusterMode(sc) match {
      case ThinClientConnectorMode(_, _) =>
        return sessionCatalog.asInstanceOf[ConnectorCatalog].connectorHelper.createTable(tableIdent,
          provider, userSpecifiedSchema, schemaDDL, mode, options, isBuiltIn)
      case _ =>
    }

    if (sessionCatalog.tableExists(tableIdent)) {
      mode match {
        case SaveMode.ErrorIfExists =>
          throw new AnalysisException(
            s"createTable: Table $tableIdent already exists.")
        case _ =>
          return sessionCatalog.lookupRelation(tableIdent, None)
      }
    }

    // add tableName in properties if not already present
    val dbtableProp = JdbcExtendedUtils.DBTABLE_PROPERTY
    val params = if (options.keysIterator.exists(_.equalsIgnoreCase(
      dbtableProp))) {
      options
    }
    else {
      options + (dbtableProp -> tableIdent.toString)
    }
    val source = if (isBuiltIn) SnappyContext.getProvider(provider,
      onlyBuiltIn = true) else provider

    val relation = schemaDDL match {
      case Some(cols) => JdbcExtendedUtils.externalResolvedDataSource(self,
        cols, source, mode, params)

      case None =>
        // add allowExisting in properties used by some implementations
        val r = DataSource(
          self,
          userSpecifiedSchema = userSpecifiedSchema,
          className = source,
          options = params + (JdbcExtendedUtils.ALLOW_EXISTING_PROPERTY ->
              (mode != SaveMode.ErrorIfExists).toString)).resolveRelation(true)
        r
    }

    val plan = LogicalRelation(relation)

    if (!SnappyContext.internalTableSources.exists(_.equals(source))) {
      sessionCatalog.registerDataSourceTable(tableIdent, userSpecifiedSchema,
        Array.empty[String], source, params, relation)
    }
    snappyContextFunctions.postRelationCreation(relation, this)
    plan
  }

  private[sql] def createTable(
      tableIdent: QualifiedTableName,
      provider: String,
      userSpecifiedSchema: Option[StructType],
      schemaDDL: Option[String],
      partitionColumns: Array[String],
      mode: SaveMode,
      options: Map[String, String],
      query: LogicalPlan,
      isBuiltIn: Boolean): LogicalPlan = {

    if (sessionCatalog.tableExists(tableIdent)) {
      mode match {
        case SaveMode.ErrorIfExists =>
          throw new AnalysisException(s"Table $tableIdent already exists. " +
              "If using SQL CREATE TABLE, you need to use the " +
              s"APPEND or OVERWRITE mode, or drop $tableIdent first.")
        case SaveMode.Ignore =>
          return sessionCatalog.lookupRelation(tableIdent, None)
        case _ =>
      }
    }

    val clusterMode = SnappyContext.getClusterMode(sc)
    val plan = clusterMode match {
      // for smart connector mode create the table here and allow
      // further processing to load the data
      case ThinClientConnectorMode(_, _) =>
        val userSchema = userSpecifiedSchema.getOrElse(
          normalizeSchema(Dataset.ofRows(sqlContext.sparkSession, query).schema))
        sessionCatalog.asInstanceOf[ConnectorCatalog].connectorHelper.createTable(tableIdent,
          provider, Option(userSchema), schemaDDL, mode, options, isBuiltIn)
        createTableAsSelect(tableIdent, provider, Option(userSchema), schemaDDL,
          partitionColumns, SaveMode.Append, options, query, isBuiltIn)
      case _ =>
        createTableAsSelect(tableIdent, provider, userSpecifiedSchema, schemaDDL,
          partitionColumns, mode, options, query, isBuiltIn)
    }

    plan
  }

  /**
   * Create an external table with given options.
   */
  private[sql] def createTableAsSelect(
      tableIdent: QualifiedTableName,
      provider: String,
      userSpecifiedSchema: Option[StructType],
      schemaDDL: Option[String],
      partitionColumns: Array[String],
      mode: SaveMode,
      options: Map[String, String],
      query: LogicalPlan,
      isBuiltIn: Boolean): LogicalPlan = {

    // add tableName in properties if not already present
    // add allowExisting in properties used by some implementations
    val dbtableProp = JdbcExtendedUtils.DBTABLE_PROPERTY
    val params = if (options.keysIterator.exists(_.equalsIgnoreCase(
      dbtableProp))) {
      options
    }
    else {
      options + (dbtableProp -> tableIdent.toString)
    } + (JdbcExtendedUtils.ALLOW_EXISTING_PROPERTY ->
        (mode != SaveMode.ErrorIfExists).toString)

    val source = if (isBuiltIn) SnappyContext.getProvider(provider,
      onlyBuiltIn = true)
    else provider
    val overwrite = mode == SaveMode.Overwrite

    val insertRelation = if (sessionCatalog.tableExists(tableIdent)) {
      mode match {
        case SaveMode.ErrorIfExists =>
          throw new AnalysisException(s"Table $tableIdent already exists. " +
              "If using SQL CREATE TABLE, you need to use the " +
              s"APPEND or OVERWRITE mode, or drop $tableIdent first.")
        case SaveMode.Ignore =>
          return sessionCatalog.lookupRelation(tableIdent, None)
        case _ =>
          // Check if the specified data source match the data source
          // of the existing table.
          val plan = new PreprocessTableInsertOrPut(sessionState.conf).apply(
            sessionState.catalog.lookupRelation(tableIdent))
          EliminateSubqueryAliases(plan) match {
            case LogicalRelation(ir: InsertableRelation, _, _) => Some(ir)
            case o => throw new AnalysisException(
              s"Saving data in ${o.toString} is not supported.")
          }
      }
    } else None

    val relation = schemaDDL match {
      case Some(cols) => JdbcExtendedUtils.externalResolvedDataSource(self,
        cols, source, mode, params, Some(query))

      case None =>
        val data = Dataset.ofRows(this, query)
        val df = userSpecifiedSchema match {
          // If we are inserting into an existing table, just use the existing schema.
          case Some(s) =>
            if (s.size != data.schema.size) {
              throw new AnalysisException(s"The column number " +
                  s"of the specified schema[$s] "
                  + s"doesn't match the data schema[${data.schema}]'s")
            }
            s.zip(data.schema).
                find(x => x._1.dataType != x._2.dataType) match {
              case Some(_) => throw new AnalysisException(s"The column types " +
                  s"of the specified schema[$s] " +
                  s"doesn't match the data schema[${data.schema}]'s")
              case None => // do nothing
            }
            data.toDF(s.fieldNames: _*)
          case None => data
        }

        insertRelation match {
          case Some(ir) =>
            var success = false
            try {
              ir.insert(data, overwrite)
              success = true
              ir
            } finally {
              if (!success) ir match {
                case dr: DestroyRelation =>
                  if (!dr.tableExists) dr.destroy(ifExists = false)
                case _ =>
              }
            }
          case None =>
            val ds = DataSource(self,
              className = source,
              userSpecifiedSchema = userSpecifiedSchema,
              partitionColumns = partitionColumns,
              options = params)
            ds.write(mode, df)
            ds.copy(userSpecifiedSchema = Some(df.schema.asNullable)).resolveRelation()
        }
    }

    // need to register if not existing in catalog
    if (insertRelation.isEmpty || overwrite) {
      if (!SnappyContext.internalTableSources.exists(_.equals(source))) {
        sessionCatalog.registerDataSourceTable(tableIdent, userSpecifiedSchema,
          partitionColumns, source, params, relation)
      }
      snappyContextFunctions.postRelationCreation(relation, this)
    }
    LogicalRelation(relation, catalogTable = Some(tableIdent.getTable(this.sessionCatalog)))
  }

  private[sql] def addBaseTableOption(baseTable: Option[_],
      options: Map[String, String]): Map[String, String] = baseTable match {
    // TODO: SW: proper schema handling here and everywhere else in our query
    // processing rules as well as of Catalyst
    case Some(t: TableIdentifier) => options + (JdbcExtendedUtils
        .BASETABLE_PROPERTY -> sessionCatalog.formatTableName(t.table))
    case Some(s: String) => options + (JdbcExtendedUtils
        .BASETABLE_PROPERTY -> sessionCatalog.formatTableName(s).toString)
    case _ => options
  }

  /**
   * Drop a SnappyData table created by a call to SnappyContext.createTable,
   * createExternalTable or registerTempTable.
   *
   * @param tableName table to be dropped
   * @param ifExists  attempt drop only if the table exists
   */
  def dropTable(tableName: String, ifExists: Boolean = false): Unit =
    dropTable(sessionCatalog.newQualifiedTableName(tableName), ifExists)

  /**
   * Drop a SnappyData table created by a call to SnappyContext.createTable,
   * createExternalTable or registerTempTable.
   *
   * @param tableIdent table to be dropped
   * @param ifExists   attempt drop only if the table exists
   */
  private[sql] def dropTable(tableIdent: QualifiedTableName,
      ifExists: Boolean): Unit = {

    SnappyContext.getClusterMode(sc) match {
      case ThinClientConnectorMode(_, _) =>
        val isTempTable = sessionCatalog.isTemporaryTable(tableIdent)
        if (!isTempTable) {
          sessionCatalog.asInstanceOf[ConnectorCatalog].connectorHelper
              .dropTable(tableIdent, ifExists)
          return
        }
      case _ =>
    }

    val plan = try {
      sessionCatalog.lookupRelation(tableIdent)
    } catch {
      case tnfe: TableNotFoundException =>
        if (ifExists) return else throw tnfe
    }
    // additional cleanup for external and temp tables, if required
    plan match {
      case LogicalRelation(br, _, _) =>
        br match {
          case p: ParentRelation =>
            // fail if any existing dependents
            val dependents = p.getDependents(sessionCatalog)
            if (dependents.nonEmpty) {
              throw new AnalysisException(s"Object $tableIdent cannot be " +
                  "dropped because of dependent objects: " +
                  s"${dependents.mkString(",")}")
            }
          case _ => // ignore
        }
        val isTempTable = sessionCatalog.isTemporaryTable(tableIdent)
        Dataset.ofRows(this, plan).unpersist(blocking = true)
        if (isTempTable) {
          // This is due to temp table
          // can be made from a backing relation like Parquet or Hadoop
          sessionCatalog.unregisterTable(tableIdent)
        }
        br match {
          case d: DestroyRelation => d.destroy(ifExists)
            sessionCatalog.unregisterDataSourceTable(tableIdent, Some(br))
          case _ => if (!isTempTable) {
            sessionCatalog.unregisterDataSourceTable(tableIdent, Some(br))
          }
        }
      case _ => // This is a temp table with no relation as source
        Dataset.ofRows(this, plan).unpersist(blocking = true)
        sessionCatalog.unregisterTable(tableIdent)
    }
  }

  private[sql] def alterTable(tableName: String, isAddColumn: Boolean,
                 column: StructField): Unit = {
    alterTable(sessionCatalog.newQualifiedTableName(tableName), isAddColumn, column)
  }

  private[sql]  def alterTable(tableIdent: QualifiedTableName, isAddColumn: Boolean,
                              column: StructField): Unit = {
    val plan = try {
      sessionCatalog.lookupRelation(tableIdent)
    } catch {
      case tnfe: TableNotFoundException => throw tnfe
    }

    if(sessionCatalog.isTemporaryTable(tableIdent)) {
      throw new AnalysisException("alter table not supported for temp tables")
    }
    plan match {
      case LogicalRelation(_: ColumnFormatRelation, _, _) =>
        throw new AnalysisException("alter table not supported for column tables")
      case _ =>
    }

    SnappyContext.getClusterMode(sc) match {
      case ThinClientConnectorMode(_, _) =>
          sessionCatalog.invalidateTable(tableIdent)
          sessionCatalog.asInstanceOf[ConnectorCatalog].connectorHelper
            .alterTable(tableIdent, isAddColumn, column)
          return
      case _ =>
    }

    plan match {
      case LogicalRelation(ar: AlterableRelation, _, _) =>
        sessionCatalog.invalidateTable(tableIdent)
        ar.alterTable(tableIdent, isAddColumn, column)
        SnappyStoreHiveCatalog.registerRelationDestroy()
        SnappySession.clearAllCache()
      case _ =>
        throw new AnalysisException("alter table not supported for external tables")
    }
  }

  /**
   * Set current database/schema.
   *
   * @param schemaName schema name which goes in the catalog
   */
  def setSchema(schemaName: String): Unit = {
    sessionCatalog.setSchema(schemaName)
  }

  /**
   * Create an index on a table.
   *
   * @param indexName    Index name which goes in the catalog
   * @param baseTable    Fully qualified name of table on which the index is created.
   * @param indexColumns Columns on which the index has to be created along with the
   *                     sorting direction.The direction of index will be ascending
   *                     if value is true and descending when value is false.
   *                     Direction can be specified as null
   * @param options      Options for indexes. For e.g.
   *                     column table index - ("COLOCATE_WITH"->"CUSTOMER").
   *                     row table index - ("INDEX_TYPE"->"GLOBAL HASH") or ("INDEX_TYPE"->"UNIQUE")
   */
  def createIndex(indexName: String,
      baseTable: String,
      indexColumns: java.util.Map[String, java.lang.Boolean],
      options: java.util.Map[String, String]): Unit = {


    val indexCol = indexColumns.asScala.mapValues {
      case null => None
      case java.lang.Boolean.TRUE => Some(Ascending)
      case java.lang.Boolean.FALSE => Some(Descending)
    }

    createIndex(indexName, baseTable, indexCol.toMap, options.asScala.toMap)
  }

  /**
   * Create an index on a table.
   *
   * @param indexName    Index name which goes in the catalog
   * @param baseTable    Fully qualified name of table on which the index is created.
   * @param indexColumns Columns on which the index has to be created with the
   *                     direction of sorting. Direction can be specified as None.
   * @param options      Options for indexes. For e.g.
   *                     column table index - ("COLOCATE_WITH"->"CUSTOMER").
   *                     row table index - ("INDEX_TYPE"->"GLOBAL HASH") or ("INDEX_TYPE"->"UNIQUE")
   */
  def createIndex(indexName: String,
      baseTable: String,
      indexColumns: Map[String, Option[SortDirection]],
      options: Map[String, String]): Unit = {

    val tableIdent = sessionCatalog.newQualifiedTableName(baseTable)
    val indexIdent = sessionCatalog.newQualifiedTableName(indexName)
    createIndex(indexIdent, tableIdent, indexColumns, options)
  }

  /**
   * Create an index on a table.
   */
  private[sql] def createIndex(indexIdent: QualifiedTableName,
      tableIdent: QualifiedTableName,
      indexColumns: Map[String, Option[SortDirection]],
      options: Map[String, String]): Unit = {

    SnappyContext.getClusterMode(sc) match {
      case ThinClientConnectorMode(_, _) =>
        sessionCatalog.asInstanceOf[ConnectorCatalog].connectorHelper.
            createIndex(indexIdent, tableIdent, indexColumns, options)
        return
      case _ =>
    }

    if (indexIdent.database != tableIdent.database) {
      throw new AnalysisException(
        s"Index and table have different databases " +
            s"specified ${indexIdent.database} and ${tableIdent.database}")
    }
    if (!sessionCatalog.tableExists(tableIdent)) {
      throw new AnalysisException(
        s"Could not find $tableIdent in catalog")
    }
    sessionCatalog.lookupRelation(tableIdent) match {
      case LogicalRelation(ir: IndexableRelation, _, _) =>
        ir.createIndex(indexIdent,
          tableIdent,
          indexColumns,
          options)

      case _ => throw new AnalysisException(
        s"$tableIdent is not an indexable table")
    }
    SnappySession.clearAllCache()
  }

  private[sql] def getIndexTable(
      indexIdent: QualifiedTableName): QualifiedTableName = {
    // TODO: SW: proper schema handling required here
    new QualifiedTableName(indexIdent.schemaName, Constant.SHADOW_SCHEMA_NAME_WITH_SEPARATOR +
      indexIdent.table)
  }

  private def constructDropSQL(indexName: String,
      ifExists: Boolean): String = {

    val ifExistsClause = if (ifExists) "IF EXISTS" else ""

    s"DROP INDEX $ifExistsClause $indexName"
  }

  /**
   * Drops an index on a table
   *
   * @param indexName Index name which goes in catalog
   * @param ifExists  Drop if exists, else exit gracefully
   */
  def dropIndex(indexName: String, ifExists: Boolean): Unit = {
    dropIndex(sessionCatalog.newQualifiedTableName(indexName), ifExists)
  }

  /**
   * Drops an index on a table
   */
  def dropIndex(indexName: QualifiedTableName, ifExists: Boolean): Unit = {

    SnappyContext.getClusterMode(sc) match {
      case ThinClientConnectorMode(_, _) =>
        sessionCatalog.asInstanceOf[ConnectorCatalog].connectorHelper
            .dropIndex(indexName, ifExists)
        return
      case _ =>
    }

    val indexIdent = getIndexTable(indexName)

    // Since the index does not exist in catalog, it may be a row table index.
    if (!sessionCatalog.tableExists(indexIdent)) {
      dropRowStoreIndex(indexName.toString(), ifExists)
    } else {
      sessionCatalog.lookupRelation(indexIdent) match {
        case LogicalRelation(dr: DependentRelation, _, _) =>
          // Remove the index from the bse table props
          val baseTableIdent = sessionCatalog.newQualifiedTableName(dr.baseTable.get)
          sessionCatalog.lookupRelation(baseTableIdent) match {
            case LogicalRelation(cr: ColumnFormatRelation, _, _) =>
              cr.removeDependent(dr, sessionCatalog)
              cr.dropIndex(indexIdent, baseTableIdent, ifExists)
          }

        case _ => if (!ifExists) throw new AnalysisException(
          s"No index found for $indexName")
      }
    }
    SnappySession.clearAllCache()
  }

  private def dropRowStoreIndex(indexName: String, ifExists: Boolean): Unit = {
    val connProperties = ExternalStoreUtils.validateAndGetAllProps(
      Some(this), new mutable.HashMap[String, String])
    val jdbcOptions = new JDBCOptions(connProperties.url, "",
      connProperties.connProps.asScala.toMap)
    val conn = JdbcUtils.createConnectionFactory(jdbcOptions)()
    try {
      val sql = constructDropSQL(indexName, ifExists)
      JdbcExtendedUtils.executeUpdate(sql, conn)
    } catch {
      case sqle: SQLException =>
        if (sqle.getMessage.contains("No suitable driver found")) {
          throw new AnalysisException(s"${sqle.getMessage}\n" +
              "Ensure that the 'driver' option is set appropriately and " +
              "the driver jars available (--jars option in spark-submit).")
        } else {
          throw sqle
        }
    } finally {
      conn.commit()
      conn.close()
    }
  }

  /**
   * Insert one or more [[org.apache.spark.sql.Row]] into an existing table
   * {{{
   *        snSession.insert(tableName, dataDF.collect(): _*)
   * }}}
   * If insert is on a column table then a row insert can trigger an overflow
   * to column store form row buffer. If the overflow fails due to some condition like
   * low memory , then the overflow fails and exception is thrown,
   * but row buffer values are kept as it is. Any user level counter of number of rows inserted
   * might be invalid in such a case.
   * @param tableName table name for the insert operation
   * @param rows      list of rows to be inserted into the table
   * @return number of rows inserted
   */
  @DeveloperApi
  def insert(tableName: String, rows: Row*): Int = {
    sessionCatalog.lookupRelation(sessionCatalog.newQualifiedTableName(tableName)) match {
      case LogicalRelation(r: RowInsertableRelation, _, _) => r.insert(rows)
      case _ => throw new AnalysisException(
        s"$tableName is not a row insertable table")
    }
  }

  /**
   * Insert one or more [[org.apache.spark.sql.Row]] into an existing table
   * {{{
   *        java.util.ArrayList[java.util.ArrayList[_] rows = ...    *
   *         snSession.insert(tableName, rows)
   * }}}
   *
   * @param tableName table name for the insert operation
   * @param rows      list of rows to be inserted into the table
   * @return number of rows successfully put
   * @return number of rows inserted
   */
  @Experimental
  def insert(tableName: String, rows: java.util.ArrayList[java.util.ArrayList[_]]): Int = {
    val convertedRowSeq: Seq[Row] = rows.asScala.map(row => convertListToRow(row))
    sessionCatalog.lookupRelation(sessionCatalog.newQualifiedTableName(tableName)) match {
      case LogicalRelation(r: RowInsertableRelation, _, _) => r.insert(convertedRowSeq)
      case _ => throw new AnalysisException(
        s"$tableName is not a row insertable table")
    }
  }

  /**
   * Upsert one or more [[org.apache.spark.sql.Row]] into an existing table
   * {{{
   *        snSession.put(tableName, dataDF.collect(): _*)
   * }}}
   *
   * @param tableName table name for the put operation
   * @param rows      list of rows to be put on the table
   * @return number of rows successfully put
   */
  @DeveloperApi
  def put(tableName: String, rows: Row*): Int = {
    sessionCatalog.lookupRelation(sessionCatalog.newQualifiedTableName(tableName)) match {
      case LogicalRelation(r: RowPutRelation, _, _) => r.put(rows)
      case _ => throw new AnalysisException(
        s"$tableName is not a row upsertable table")
    }
  }

  /**
   * Update all rows in table that match passed filter expression
   * {{{
   *   snappyContext.update("jdbcTable", "ITEMREF = 3" , Row(99) , "ITEMREF" )
   * }}}
   *
   * @param tableName        table name which needs to be updated
   * @param filterExpr       SQL WHERE criteria to select rows that will be updated
   * @param newColumnValues  A single Row containing all updated column
   *                         values. They MUST match the updateColumn list
   *                         passed
   * @param updateColumns    List of all column names being updated
   * @return
   */
  @DeveloperApi
  def update(tableName: String, filterExpr: String, newColumnValues: Row,
      updateColumns: String*): Int = {
    sessionCatalog.lookupRelation(sessionCatalog.newQualifiedTableName(tableName)) match {
      case LogicalRelation(u: UpdatableRelation, _, _) =>
        u.update(filterExpr, newColumnValues, updateColumns)
      case _ => throw new AnalysisException(
        s"$tableName is not an updatable table")
    }
  }

  /**
   * Update all rows in table that match passed filter expression
   * {{{
   *   snappyContext.update("jdbcTable", "ITEMREF = 3" , Row(99) , "ITEMREF" )
   * }}}
   *
   * @param tableName       table name which needs to be updated
   * @param filterExpr      SQL WHERE criteria to select rows that will be updated
   * @param newColumnValues A list containing all the updated column
   *                        values. They MUST match the updateColumn list
   *                        passed
   * @param updateColumns   List of all column names being updated
   * @return
   */
  @Experimental
  def update(tableName: String, filterExpr: String, newColumnValues: java.util.ArrayList[_],
      updateColumns: java.util.ArrayList[String]): Int = {
    sessionCatalog.lookupRelation(sessionCatalog.newQualifiedTableName(tableName)) match {
      case LogicalRelation(u: UpdatableRelation, _, _) =>
        u.update(filterExpr, convertListToRow(newColumnValues), updateColumns.asScala)
      case _ => throw new AnalysisException(
        s"$tableName is not an updatable table")
    }
  }

  /**
   * Upsert one or more [[org.apache.spark.sql.Row]] into an existing table
   * {{{
   *        java.util.ArrayList[java.util.ArrayList[_] rows = ...    *
   *         snSession.put(tableName, rows)
   * }}}
   *
   * @param tableName table name for the put operation
   * @param rows      list of rows to be put on the table
   * @return number of rows successfully put
   */
  @Experimental
  def put(tableName: String, rows: java.util.ArrayList[java.util.ArrayList[_]]): Int = {
    sessionCatalog.lookupRelation(sessionCatalog.newQualifiedTableName(tableName)) match {
      case LogicalRelation(r: RowPutRelation, _, _) =>
        r.put(rows.asScala.map(row => convertListToRow(row)))
      case _ => throw new AnalysisException(
        s"$tableName is not a row upsertable table")
    }
  }


  /**
   * Delete all rows in table that match passed filter expression
   *
   * @param tableName  table name
   * @param filterExpr SQL WHERE criteria to select rows that will be updated
   * @return number of rows deleted
   */
  @DeveloperApi
  def delete(tableName: String, filterExpr: String): Int = {
    sessionCatalog.lookupRelation(sessionCatalog.newQualifiedTableName(tableName)) match {
      case LogicalRelation(d: DeletableRelation, _, _) => d.delete(filterExpr)
      case _ => throw new AnalysisException(
        s"$tableName is not a deletable table")
    }
  }

  private def convertListToRow(row: java.util.ArrayList[_]): Row = {
    val rowAsArray: Array[Any] = row.asScala.toArray
    new GenericRow(rowAsArray)
  }


  /**
   * Fetch the topK entries in the Approx TopK synopsis for the specified
   * time interval. See _createTopK_ for how to create this data structure
   * and associate this to a base table (i.e. the full data set). The time
   * interval specified here should not be less than the minimum time interval
   * used when creating the TopK synopsis.
   *
   * @todo provide an example and explain the returned DataFrame. Key is the
   *       attribute stored but the value is a struct containing
   *       count_estimate, and lower, upper bounds? How many elements are
   *       returned if K is not specified?
   * @param topKName  - The topK structure that is to be queried.
   * @param startTime start time as string of the format "yyyy-mm-dd hh:mm:ss".
   *                  If passed as null, oldest interval is considered as the start interval.
   * @param endTime   end time as string of the format "yyyy-mm-dd hh:mm:ss".
   *                  If passed as null, newest interval is considered as the last interval.
   * @param k         Optional. Number of elements to be queried.
   *                  This is to be passed only for stream summary
   * @return returns the top K elements with their respective frequencies between two time
   */
  def queryApproxTSTopK(topKName: String,
      startTime: String = null, endTime: String = null,
      k: Int = -1): DataFrame =
    snappyContextFunctions.queryTopK(this, topKName,
      startTime, endTime, k)

  /**
   * @todo why do we need this method? K is optional in the above method
   */
  def queryApproxTSTopK(topKName: String,
      startTime: Long, endTime: Long): DataFrame =
    queryApproxTSTopK(topKName, startTime, endTime, -1)

  def queryApproxTSTopK(topK: String,
      startTime: Long, endTime: Long, k: Int): DataFrame =
    snappyContextFunctions.queryTopK(this, topK, startTime, endTime, k)

  def setPreparedQuery(preparePhase: Boolean, paramSet: Option[ParameterValueSet]): Unit =
    sessionState.setPreparedQuery(preparePhase, paramSet)

}

private class FinalizeSession(session: SnappySession)
    extends FinalizeObject(session, true) {

  private var sessionId = session.id

  override def getHolder: FinalizeHolder = FinalizeObject.getServerHolder

  override protected def doFinalize(): Boolean = {
    if (sessionId != SnappySession.INVALID_ID) {
      SnappySession.clearSessionCache(sessionId)
      sessionId = SnappySession.INVALID_ID
    }
    true
  }

  override protected def clearThis(): Unit = {
    sessionId = SnappySession.INVALID_ID
  }
}

object SnappySession extends Logging {

  private[spark] val INVALID_ID = -1
  private[this] val ID = new AtomicInteger(0)
  private[sql] val ExecutionKey = "EXECUTION"

  private[this] val bucketProfileListener = new ProfileListener {

    override def profileCreated(profile: Profile): Unit = {
      // clear all plans pessimistically for now
      clearAllCache(onlyQueryPlanCache = true)
    }

    override def profileUpdated(profile: Profile): Unit = {}

    override def profileRemoved(profile: Profile, destroyed: Boolean): Unit = {
      // clear all plans pessimistically for now
      clearAllCache(onlyQueryPlanCache = true)
    }
  }

  private def findShuffleDependencies(rdd: RDD[_]): Seq[Int] = {
    rdd.dependencies.flatMap {
      case s: ShuffleDependency[_, _, _] => if (s.rdd ne rdd) {
        s.shuffleId +: findShuffleDependencies(s.rdd)
      } else s.shuffleId :: Nil

      case d => if (d.rdd ne rdd) findShuffleDependencies(d.rdd) else Nil
    }
  }

  private def getAllParamLiterals(queryplan: QueryPlan[_]): Array[ParamLiteral] = {
    val res = new ArrayBuffer[ParamLiteral]()
    queryplan transformAllExpressions {
      case p: ParamLiteral =>
        res += p
        p
    }
    res.toSet[ParamLiteral].toArray.sortBy(_.pos)
  }

  /**
   * Snappy's execution happens in two phases. First phase the plan is executed
   * to create a rdd which is then used to create a CachedDataFrame.
   * In second phase, the CachedDataFrame is then used for further actions.
   * For accumulating the metrics for first phase,
   * SparkListenerSQLPlanExecutionStart is fired. This keeps the current
   * executionID in _executionIdToData but does not add it to the active
   * executions. This ensures that query is not shown in the UI but the
   * new jobs that are run while the plan is being executed are tracked
   * against this executionID. In the second phase, when the query is
   * actually executed, SparkListenerSQLPlanExecutionStart adds the execution
   * data to the active executions. SparkListenerSQLPlanExecutionEnd is
   * then sent with the accumulated time of both the phases.
   */
  private def planExecution(df: DataFrame, session: SnappySession, sqlText: String,
    executedPlan: SparkPlan, allLiterals: Array[LiteralValue])
    (f: => RDD[InternalRow]): (Long, Long, RDD[InternalRow]) = {
    // Right now the CachedDataFrame is not getting used across SnappySessions
    val executionId = CachedDataFrame.nextExecutionIdMethod.
      invoke(SQLExecution).asInstanceOf[Long]
    session.sparkContext.setLocalProperty(SQLExecution.EXECUTION_ID_KEY, executionId.toString)
    val start = System.currentTimeMillis()

    val rdd = try {
      session.sparkContext.listenerBus.post(SparkListenerSQLPlanExecutionStart(
        executionId, CachedDataFrame.queryStringShortForm(sqlText),
        sqlText, df.queryExecution.toString,
        CachedDataFrame.queryPlanInfo(executedPlan, allLiterals),
        start))
      f
    } finally {
      session.sparkContext.setLocalProperty(SQLExecution.EXECUTION_ID_KEY, null)
    }
    val executionTime = System.currentTimeMillis() - start
    (executionTime, executionId, rdd)
  }
  private def evaluatePlan(df: DataFrame,
      session: SnappySession, sqlText: String,
      key: CachedKey = null): CachedDataFrame = {
    var withFallback: CodegenSparkFallback = null
    val executedPlan = df.queryExecution.executedPlan match {
      case CodegenSparkFallback(WholeStageCodegenExec(CachedPlanHelperExec(plan))) =>
        withFallback = CodegenSparkFallback(plan); plan
      case cg@CodegenSparkFallback(plan) => withFallback = cg; plan
      case WholeStageCodegenExec(CachedPlanHelperExec(plan)) => plan
      case plan => plan
    }

    if (key ne null) {
      val noCaching = session.getContextObject[Boolean](
        CachedPlanHelperExec.NOCACHING_KEY).getOrElse(false)
      if (noCaching) {
        key.invalidatePlan()
      }
      else {
        val params1 = getAllParamLiterals(executedPlan)
        if (!params1.sameElements(key.pls)) {
          key.invalidatePlan()
        }
      }
    }
    // keep the broadcast hash join plans and their references as well
    val allBroadcastPlans = session.getContextObject[mutable.Map[BroadcastHashJoinExec,
        ArrayBuffer[Any]]](CachedPlanHelperExec.BROADCASTS_KEY).getOrElse(
      mutable.Map.empty[BroadcastHashJoinExec, ArrayBuffer[Any]])
    val (cachedRDD, shuffleDeps, rddId, localCollect, executionId, executionTime) =
      executedPlan match {
      case _: ExecutedCommandExec | _: ExecutePlan =>
        // create new LogicalRDD plan so that plan does not get re-executed
        // (e.g. just toRdd is not enough since further operators like show will pass
        //   around the LogicalPlan and not the executedPlan; it works for plans using
        //   ExecutedCommandExec though because Spark layer has special check for it in
        //   Dataset hasSideEffects)
        // TODO: plan caching for point inserts/updates/deletes
        val newPlan = LogicalRDD(df.queryExecution.analyzed.output,
          df.queryExecution.toRdd)(session)
        val cdf = new CachedDataFrame(session, session.sessionState.executePlan(newPlan),
          df.exprEnc, sqlText, null, Array.empty, -1, false)
        throw new EntryExistsException("uncached plan", cdf) // don't cache
      case plan: CollectAggregateExec =>
        val (executionTime, executionId, childRDD) = planExecution(
        df, session, sqlText, plan, Array.empty[LiteralValue])({
            if (withFallback ne null) withFallback.execute(plan.child)
            else plan.childRDD
          })
        (null, findShuffleDependencies(childRDD).toArray, childRDD.id, true,
          Some(executionId), executionTime)
      case _: LocalTableScanExec =>
        (null, Array.empty[Int], -1, false, None, 0L) // cache plan but no cached RDD
      // case _ if allbroadcastplans.nonEmpty =>
        // (null, Array.empty[Int], -1, false) // cache plan but no cached RDD
      case _ =>
<<<<<<< HEAD
        val rdd = executedPlan match {
          case plan: CollectLimitExec =>
            if (withFallback ne null) withFallback.execute(plan.child)
            else plan.child.execute()
          case _ => df.queryExecution.executedPlan.execute()
        }

=======
        val (executionTime, executionId, rdd) = planExecution(
          df, session, sqlText, executedPlan, Array.empty[LiteralValue])({
          executedPlan match {
            case plan: CollectLimitExec =>
              if (withFallback ne null) withFallback.execute(plan.child)
              else plan.child.execute()
            case _ => df.queryExecution.executedPlan.execute()
          }})
        // TODO: Skipping the adding of profile listener in case of
        // ThinClientConnectorMode, confirm with Sumedh whether something
        // more needs to be done
>>>>>>> 6749e172
        SnappyContext.getClusterMode(session.sparkContext) match {
          case ThinClientConnectorMode(_, _) =>
          case _ =>
            // add profile listener for all regions that are using cached
            // partitions of their "leader" region
            if (rdd.getNumPartitions > 0) {
              session.sessionState.leaderPartitions.keysIterator.foreach(
                addBucketProfileListener)
            }
        }
        (rdd, findShuffleDependencies(rdd).toArray, rdd.id, false,
          Some(executionId), executionTime)
    }

    /*
    val allAllBroadcastPlans = session.getContextObject[mutable.Map[BroadcastHashJoinExec,
        ArrayBuffer[Any]]](CachedPlanHelperExec.BROADCASTS_KEY).getOrElse(
      mutable.Map.empty[BroadcastHashJoinExec, ArrayBuffer[Any]])
    */

    logDebug(s"qe.executedPlan = ${df.queryExecution.executedPlan}")

    // keep references as well
    // filter unvisited literals. If the query is on a view for example the
    // modified tpch query no 15, It even picks those literal which we don't want.
    val allLiterals = session.getAllLiterals(key)

    // This part is the defensive coding for all those cases where Tokenization
    // support is not smart enough to deal with cases where the execution plan
    // is modified in such a way that we cannot track those constants which
    // need to be replaced in the subsequent execution
    if (key != null) {
      val nocaching = session.getContextObject[Boolean](
        CachedPlanHelperExec.NOCACHING_KEY).getOrElse(false)
      if (nocaching /* || allallbroadcastplans.nonEmpty */) {
        logDebug(s"Invalidating the key because explicit nocaching")
        key.invalidatePlan()
      }
      else {
        val params1 = getAllParamLiterals(executedPlan)
        if (allLiterals.length != params1.length || !params1.sameElements(key.pls)) {
          logDebug(s"Invalidating the key because nocaching " +
              s"allLiterals.length = ${allLiterals.length}," +
              s" params1.length = ${params1.length} and key.pls = ${key.pls.length}")
          key.invalidatePlan()
        }
        else if (params1.length != 0 ) {
          params1.foreach(p => {
            if (!allLiterals.exists(_.position == p.pos)) {
              logDebug(s"No plan caching for sql ${key.sqlText} as " +
                  s"literals and expected parameters are not having the same positions")
              key.invalidatePlan()
            }
          })
        }
      }
    }

    if (key != null && key.valid) {
      logDebug(s"Plan caching will be used for sql ${key.sqlText}")
    }

    // collect the query hints
    val queryHints = session.synchronized {
      val hints = session.queryHints.toMap
      session.clearQueryData()
      hints
    }

    val cdf = new CachedDataFrame(df, sqlText, cachedRDD, shuffleDeps, rddId,
      localCollect, allLiterals, allBroadcastPlans, queryHints, executionTime, executionId)

    // if this has in-memory caching then don't cache since plan can change
    // dynamically after caching due to unpersist etc
    if (executedPlan.find(_.isInstanceOf[InMemoryTableScanExec]).isDefined) {
      throw new EntryExistsException("uncached plan", cdf)
    }
    cdf
  }

  private[this] lazy val planCache = {
    val loader = new CacheLoader[CachedKey, CachedDataFrame] {
      override def load(key: CachedKey): CachedDataFrame = {
        val session = key.session
        session.currentKey = key
        var df: DataFrame = null
        try {
          df = session.executeSQL(key.sqlText)
          evaluatePlan(df, session, key.sqlText, key)
        } finally {
          session.currentKey = null
        }
      }
    }
    val cacheSize = if (SnappyContext.globalSparkContext != null) {
      Property.PlanCacheSize.getOption(SnappyContext.globalSparkContext.conf) match {
        case Some(size) => size.toInt
        case None => Property.PlanCacheSize.defaultValue.get
      }
    } else Property.PlanCacheSize.defaultValue.get
    CacheBuilder.newBuilder().maximumSize(cacheSize).build(loader)
  }

  def getPlanCache: LoadingCache[CachedKey, CachedDataFrame] = planCache

  private[spark] def addBucketProfileListener(pr: PartitionedRegion): Unit = {
    val advisers = pr.getRegionAdvisor.getAllBucketAdvisorsHostedAndProxies
        .values().iterator()
    while (advisers.hasNext) {
      advisers.next().addProfileChangeListener(bucketProfileListener)
    }
  }

  final class CachedKey(
      val session: SnappySession, val lp: LogicalPlan,
      val sqlText: String, val hintHashcode: Int, val pls: Array[ParamLiteral]) {

    override lazy val hashCode: Int = {
      (session, lp, hintHashcode).hashCode()
    }

    override def equals(obj: Any): Boolean = {
      obj match {
        case x: CachedKey =>
          x.hintHashcode == hintHashcode && x.session == session && x.lp == lp
        case _ => false
      }
    }

    private[sql] var valid = true
    def invalidatePlan(): Unit = valid = false
  }

  object CachedKey {
    def apply(session: SnappySession, lp: LogicalPlan, sqlText: String, pls:
    ArrayBuffer[ParamLiteral]): CachedKey = {

      var invalidate = false

      def normalizeExprIds: PartialFunction[Expression, Expression] = {
        /*
         Fix for SNAP-1642. Not changing the exprId should have been enough
         to not let it tokenize. But invalidating it explicitly so by chance
         also we do not cache it. Will revisit this soon after 0.9
         */
        case s: ScalarSubquery =>
          invalidate = true
          // s.copy(exprId = ExprId(0))
          s
        case e: Exists =>
          e.copy(exprId = ExprId(0))
        case p: PredicateSubquery =>
          p.copy(exprId = ExprId(0))
        case a: AttributeReference =>
          AttributeReference(a.name, a.dataType, a.nullable)(exprId = ExprId(0))
        case a: Alias =>
          Alias(a.child, a.name)(exprId = ExprId(0))
        case l@ListQuery(plan, _) =>
          l.copy(plan = plan.transformAllExpressions(normalizeExprIds),
            exprId = ExprId(0))
        case ae: AggregateExpression =>
          ae.copy(resultId = ExprId(0))
      }

      def transformExprID: PartialFunction[LogicalPlan, LogicalPlan] = {
        case f@Filter(condition, child) => f.copy(
          condition = condition.transform(normalizeExprIds),
          child = child.transformAllExpressions(normalizeExprIds))
        case q: LogicalPlan => q.transformAllExpressions(normalizeExprIds)
      }

      // normalize lp so that two queries can be determined to be equal
      val tlp = lp.transform(transformExprID)
      val key = new CachedKey(session, tlp,
        sqlText, session.queryHints.hashCode(), pls.sortBy(_.pos).toArray)
      if (invalidate) {
        key.invalidatePlan()
      }
      key
    }
  }

  def getPlan(session: SnappySession, sqlText: String): CachedDataFrame = {
    val lp = session.onlyParseSQL(sqlText)
    val currentWrappedConstants = session.getContextObject[mutable.ArrayBuffer[ParamLiteral]](
      CachedPlanHelperExec.WRAPPED_CONSTANTS) match {
      case Some(list) => list
      case None => mutable.ArrayBuffer.empty[ParamLiteral]
    }
    val key = CachedKey(session, lp, sqlText, currentWrappedConstants)
    try {
      var cachedDF = planCache.getUnchecked(key)
      if (!key.valid) {
        logDebug(s"Invalidating cached plan for sql: ${key.sqlText}")
        planCache.invalidate(key)
      }
      // if null has been returned, then evaluate
      if (cachedDF eq null) {
        val df = session.executeSQL(sqlText)
        cachedDF = evaluatePlan(df, session, sqlText)
        // default is enable caching
        if (!java.lang.Boolean.getBoolean("DISABLE_PLAN_CACHING")) {
          planCache.put(key, cachedDF)
        }
      }
      handleCachedDataFrame(cachedDF, key, lp, currentWrappedConstants, session, sqlText)
    } catch {
      case e: UncheckedExecutionException => e.getCause match {
        case ee: EntryExistsException =>
          handleCachedDataFrame(ee.getOldValue.asInstanceOf[CachedDataFrame],
            key, lp, currentWrappedConstants, session, sqlText)
        case t => throw t
      }
      case ee: EntryExistsException =>
        handleCachedDataFrame(ee.getOldValue.asInstanceOf[CachedDataFrame],
          key, lp, currentWrappedConstants, session, sqlText)
    }
  }

  private def handleCachedDataFrame(cachedDF: CachedDataFrame, key: CachedKey,
      plan: LogicalPlan, currentWrappedConstants: ArrayBuffer[ParamLiteral],
      session: SnappySession, sqlText: String): CachedDataFrame = {
    cachedDF.waitForLastShuffleCleanup()
    cachedDF.reset()
    cachedDF.queryString = sqlText
    if (key.valid) {
      // logDebug(s"calling reprepare broadcast with new constants ${currentWrappedConstants}")
      // cachedDF.reprepareBroadcast(lp, currentWrappedConstants)
      logDebug(s"calling replace constants with new constants $currentWrappedConstants" +
          s" in Literal values = ${cachedDF.allLiterals.toSet}")
      CachedPlanHelperExec.replaceConstants(cachedDF.allLiterals, plan, currentWrappedConstants)
    }
    // set the query hints as would be set at the end of un-cached sql()
    session.synchronized {
      session.queryHints.clear()
      session.queryHints ++= cachedDF.queryHints
    }
    cachedDF
  }

  private def newId(): Int = {
    val id = ID.incrementAndGet()
    if (id != INVALID_ID) id
    else ID.incrementAndGet()
  }

  private[spark] def clearSessionCache(sessionId: Long): Unit = {
    val iter = planCache.asMap().keySet().iterator()
    while (iter.hasNext) {
      val item = iter.next()
      val session = item.asInstanceOf[CachedKey].session
      if (session.id == sessionId) {
        iter.remove()
      }
    }
  }

  def clearAllCache(onlyQueryPlanCache: Boolean = false): Unit = {
    if (!SnappyTableStatsProviderService.suspendCacheInvalidation &&
        (SnappyContext.globalSparkContext ne null)) {
      planCache.invalidateAll()
      if (!onlyQueryPlanCache) {
        CodeGeneration.clearAllCache()
        val sc = SnappyContext.globalSparkContext
        if (sc ne null) {
          Utils.mapExecutors(sc, (_, _) => {
            CodeGeneration.clearAllCache()
            Iterator.empty
          })
        }
      }
    }
  }

  // TODO: hemant : Its clumsy design to use where SnappySession.Builder
  // is using the SparkSession object's functions. This needs to be revisited
  // once we decide on how our Builder API should be.
  def getOrCreate(sc: SparkContext): SnappySession = {
    // TODO: hemant - Is this needed for Snappy. Snappy should always use newSession.
    // Get the session from current thread's active session.
    var session = SparkSession.getActiveSession.orNull
    if ((session ne null) && !session.sparkContext.isStopped) {
      return session.asInstanceOf[SnappySession]
    }

    // Global synchronization so we will only set the default session once.
    SparkSession.synchronized {
      // If the current thread does not have an active session, get it from the global session.
      session = SparkSession.getDefaultSession.orNull
      if ((session ne null) && !session.sparkContext.isStopped) {
        return session.asInstanceOf[SnappySession]
      }

      session = new SnappySession(sc, None)
      SparkSession.setDefaultSession(session)

      // Register a successfully instantiated context to the singleton.
      // This should be at the end of the class definition so that the
      // singleton is updated only if there is no exception in the
      // construction of the instance.
      sc.addSparkListener(new SparkListener {
        override def onApplicationEnd(
            applicationEnd: SparkListenerApplicationEnd): Unit = {
          SparkSession.setDefaultSession(null)
          SparkSession.sqlListener.set(null)
        }
      })
    }

    session.asInstanceOf[SnappySession]
  }

  // One-to-One Mapping with SparkSQLPrepareImpl.getSQLType
  def getDataType(storeType: Int, precision: Int, scale: Int): DataType = storeType match {
    case StoredFormatIds.SQL_INTEGER_ID => IntegerType
    case StoredFormatIds.SQL_CLOB_ID => StringType
    case StoredFormatIds.SQL_LONGINT_ID => LongType
    case StoredFormatIds.SQL_TIMESTAMP_ID => TimestampType
    case StoredFormatIds.SQL_DATE_ID => DateType
    case StoredFormatIds.SQL_DOUBLE_ID => DoubleType
    case StoredFormatIds.SQL_DECIMAL_ID => DecimalType(precision, scale)
    case StoredFormatIds.SQL_REAL_ID => FloatType
    case StoredFormatIds.SQL_BOOLEAN_ID => BooleanType
    case StoredFormatIds.SQL_SMALLINT_ID => ShortType
    case StoredFormatIds.SQL_TINYINT_ID => ByteType
    case StoredFormatIds.SQL_BLOB_ID => BinaryType
    case _ => StringType
  }
}

private final class Expr(val name: String, val e: Expression) {
  override def equals(o: Any): Boolean = o match {
    case other: Expr => name == other.name && e.semanticEquals(other.e)
    case _ => false
  }

  override def hashCode: Int = ClientResolverUtils.fastHashLong(
    name.hashCode.toLong << 32L | (e.semanticHash() & 0xffffffffL))
}<|MERGE_RESOLUTION|>--- conflicted
+++ resolved
@@ -1838,15 +1838,6 @@
       // case _ if allbroadcastplans.nonEmpty =>
         // (null, Array.empty[Int], -1, false) // cache plan but no cached RDD
       case _ =>
-<<<<<<< HEAD
-        val rdd = executedPlan match {
-          case plan: CollectLimitExec =>
-            if (withFallback ne null) withFallback.execute(plan.child)
-            else plan.child.execute()
-          case _ => df.queryExecution.executedPlan.execute()
-        }
-
-=======
         val (executionTime, executionId, rdd) = planExecution(
           df, session, sqlText, executedPlan, Array.empty[LiteralValue])({
           executedPlan match {
@@ -1855,10 +1846,6 @@
               else plan.child.execute()
             case _ => df.queryExecution.executedPlan.execute()
           }})
-        // TODO: Skipping the adding of profile listener in case of
-        // ThinClientConnectorMode, confirm with Sumedh whether something
-        // more needs to be done
->>>>>>> 6749e172
         SnappyContext.getClusterMode(session.sparkContext) match {
           case ThinClientConnectorMode(_, _) =>
           case _ =>
