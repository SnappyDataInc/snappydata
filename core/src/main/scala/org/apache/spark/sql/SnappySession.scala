/*
 * Copyright (c) 2016 SnappyData, Inc. All rights reserved.
 *
 * Licensed under the Apache License, Version 2.0 (the "License"); you
 * may not use this file except in compliance with the License. You
 * may obtain a copy of the License at
 *
 * http://www.apache.org/licenses/LICENSE-2.0
 *
 * Unless required by applicable law or agreed to in writing, software
 * distributed under the License is distributed on an "AS IS" BASIS,
 * WITHOUT WARRANTIES OR CONDITIONS OF ANY KIND, either express or
 * implied. See the License for the specific language governing
 * permissions and limitations under the License. See accompanying
 * LICENSE file.
 */
  package org.apache.spark.sql

import java.sql.SQLException
import java.util.concurrent.atomic.AtomicInteger

<<<<<<< HEAD
import scala.collection.JavaConverters._
import scala.collection.mutable
import scala.collection.mutable.ArrayBuffer
import scala.language.implicitConversions
import scala.reflect.runtime.{universe => u}
import scala.util.control.NonFatal
=======
>>>>>>> 91805aa1
import com.gemstone.gemfire.cache.EntryExistsException
import com.gemstone.gemfire.distributed.internal.DistributionAdvisor.Profile
import com.gemstone.gemfire.distributed.internal.ProfileListener
import com.gemstone.gemfire.internal.cache.PartitionedRegion
import com.gemstone.gemfire.internal.shared.{ClientResolverUtils, FinalizeHolder, FinalizeObject}
import com.google.common.cache.{CacheBuilder, CacheLoader, LoadingCache}
import com.google.common.util.concurrent.UncheckedExecutionException
import com.pivotal.gemfirexd.Attribute
import com.pivotal.gemfirexd.internal.iapi.sql.ParameterValueSet
import com.pivotal.gemfirexd.internal.shared.common.StoredFormatIds
import io.snappydata.{Constant, SnappyTableStatsProviderService}
import org.apache.spark.annotation.{DeveloperApi, Experimental}
import org.apache.spark.rdd.RDD
import org.apache.spark.scheduler.{SparkListener, SparkListenerApplicationEnd}
import org.apache.spark.sql.backwardcomp.ExecutedCommand
import org.apache.spark.sql.catalyst.analysis.{EliminateSubqueryAliases, UnresolvedRelation}
import org.apache.spark.sql.catalyst.encoders.{RowEncoder, _}
import org.apache.spark.sql.catalyst.expressions.aggregate.AggregateExpression
import org.apache.spark.sql.catalyst.expressions.codegen.CodegenContext
import org.apache.spark.sql.catalyst.expressions.{Alias, Ascending, AttributeReference, Descending, Exists, ExprId, Expression, GenericRow, ListQuery, LiteralValue, ParamLiteral, PredicateSubquery, ScalarSubquery, SortDirection}
import org.apache.spark.sql.catalyst.plans.QueryPlan
import org.apache.spark.sql.catalyst.plans.logical.{Filter, LogicalPlan, Union}
import org.apache.spark.sql.catalyst.{DefinedByConstructorParams, InternalRow, TableIdentifier}
import org.apache.spark.sql.collection.{Utils, WrappedInternalRow}
import org.apache.spark.sql.execution._
import org.apache.spark.sql.execution.aggregate.CollectAggregateExec
import org.apache.spark.sql.execution.columnar.impl.ColumnFormatRelation
import org.apache.spark.sql.execution.columnar.{ExternalStoreUtils, InMemoryTableScanExec}
import org.apache.spark.sql.execution.command.ExecutedCommandExec
import org.apache.spark.sql.execution.datasources.jdbc.{JDBCOptions, JdbcUtils}
import org.apache.spark.sql.execution.datasources.{DataSource, LogicalRelation}
import org.apache.spark.sql.execution.joins.BroadcastHashJoinExec
import org.apache.spark.sql.hive.{ConnectorCatalog, QualifiedTableName, SnappySharedState, SnappyStoreHiveCatalog}
import org.apache.spark.sql.internal.{PreprocessTableInsertOrPut, SnappySessionState}
import org.apache.spark.sql.row.GemFireXDDialect
import org.apache.spark.sql.sources._
import org.apache.spark.sql.store.{CodeGeneration, StoreUtils}
import org.apache.spark.sql.types.{StructType, _}
import org.apache.spark.storage.StorageLevel
import org.apache.spark.streaming.Time
import org.apache.spark.streaming.dstream.DStream
import org.apache.spark.{Logging, ShuffleDependency, SparkContext}

import scala.collection.JavaConverters._
import scala.collection.mutable
import scala.collection.mutable.ArrayBuffer
import scala.language.implicitConversions
import scala.reflect.runtime.{universe => u}
import scala.util.control.NonFatal


class SnappySession(@transient private val sc: SparkContext,
    @transient private val existingSharedState: Option[SnappySharedState],
    @transient private val user: String = null,
    @transient private val password: String = null)
    extends SparkSession(sc) {

  self =>

  def this(sc: SparkContext) {
    this(sc, None)
  }


  // initialize GemFireXDDialect so that it gets registered

  GemFireXDDialect.init()

  /* ----------------------- *
   |  Session-related state  |
   * ----------------------- */

  private[spark] val id = SnappySession.newId()

  new FinalizeSession(this)

  /**
   * State shared across sessions, including the [[SparkContext]], cached data, listener,
   * and a catalog that interacts with external systems.
   */
  @transient
  override private[sql] lazy val sharedState: SnappySharedState = {
    existingSharedState.getOrElse(SnappySharedState.create(sc))
  }

  /**
   * State isolated across sessions, including SQL configurations, temporary tables, registered
   * functions, and everything else that accepts a [[org.apache.spark.sql.internal.SQLConf]].
   */
  @transient
  private[spark] lazy override val sessionState: SnappySessionState = {
    try {
      val clazz = org.apache.spark.util.Utils.classForName(
        "org.apache.spark.sql.internal.SnappyAQPSessionState")
      clazz.getConstructor(classOf[SnappySession]).
          newInstance(self).asInstanceOf[SnappySessionState]
    } catch {
      case NonFatal(_) => new SnappySessionState(this)
    }
  }

  @transient
  lazy val sessionCatalog: SnappyStoreHiveCatalog = {
    SnappyContext.getClusterMode(sc) match {
      case ThinClientConnectorMode(_, _) => sessionState.catalog.asInstanceOf[ConnectorCatalog]
      case _ => sessionState.catalog.asInstanceOf[SnappyStoreHiveCatalog]
    }
  }

  @transient
  private[spark] val snappyContextFunctions = sessionState.contextFunctions

  SnappyContext.initGlobalSnappyContext(sparkContext, this)
  snappyContextFunctions.registerAQPErrorFunctions(this)

  /**
   * A wrapped version of this session in the form of a [[SQLContext]],
   * for backward compatibility.
   */
  @transient
  private[spark] val snappyContext: SnappyContext = new SnappyContext(this)

  /**
   * A wrapped version of this session in the form of a [[SQLContext]],
   * for backward compatibility.
   *
   * @since 2.0.0
   */
  @transient
  override val sqlContext: SnappyContext = snappyContext

  /**
   * Start a new session with isolated SQL configurations, temporary tables, registered
   * functions are isolated, but sharing the underlying [[SparkContext]] and cached data.
   *
   * Note: Other than the [[SparkContext]], all shared state is initialized lazily.
   * This method will force the initialization of the shared state to ensure that parent
   * and child sessions are set up with the same shared state. If the underlying catalog
   * implementation is Hive, this will initialize the metastore, which may take some time.
   *
   * @group basic
   * @since 2.0.0
   */
  override def newSession(): SnappySession = {
    new SnappySession(sparkContext, Some(sharedState))
  }

  override def sql(sqlText: String): CachedDataFrame =
    snappyContextFunctions.sql(SnappySession.getPlan(this, sqlText))

  def sqlUncached(sqlText: String): DataFrame =
    snappyContextFunctions.sql(super.sql(sqlText))

  private[sql] final def prepareSQL(sqlText: String): LogicalPlan = {
    val logical = sessionState.sqlParser.parsePlan(sqlText)
    SparkSession.setActiveSession(this)
    sessionState.analyzer.execute(logical)
  }

  private[sql] final def executeSQL(sqlText: String): DataFrame = {
    try {
      super.sql(sqlText)
    } catch {
      case e: AnalysisException =>
        // in case of connector mode, exception can be thrown if
        // table form is changed (altered) and we have old table
        // object in SnappyStoreHiveCatalog.cachedDataSourceTables
        SnappyContext.getClusterMode(sparkContext) match {
          case ThinClientConnectorMode(_, _) =>
            val plan = sessionState.sqlParser.parsePlan(sqlText)
            var tables: Seq[TableIdentifier] = Seq()
            plan.foreach {
              case UnresolvedRelation(table, _) => tables = tables.+:(table)
              case _ =>
            }
            tables.foreach(sessionCatalog.refreshTable)
            Dataset.ofRows(snappyContext.sparkSession, plan)
          case _ =>
            throw e
        }
    }
  }

  def onlyParseSQL(sqLText: String): LogicalPlan = {
    sessionState.sqlParser.parsePlan(sqLText)
  }

  @transient
  private[sql] val queryHints: mutable.Map[String, String] = mutable.Map.empty

  def getPreviousQueryHints: Map[String, String] = Utils.immutableMap(queryHints)

  private val contextObjects = new mutable.HashMap[Any, Any]

  @transient
  private[sql] var currentKey: SnappySession.CachedKey = _

  /**
   * Get a previously registered context object using [[addContextObject]].
   */
  private[sql] def getContextObject[T](key: Any): Option[T] = {
    contextObjects.get(key).asInstanceOf[Option[T]]
  }

  /**
   * Get a previously registered CodegenSupport context object
   * by [[addContextObject]].
   */
  private[sql] def getContextObject[T](ctx: CodegenContext, objectType: String,
      key: Any): Option[T] = {
    getContextObject[T](ctx -> (objectType -> key))
  }

  /**
   * Register a new context object for this query.
   */
  private[sql] def addContextObject[T](key: Any, value: T): Unit = {
    contextObjects.put(key, value)
  }

  /**
   * Register a new context object for <code>CodegenSupport</code>.
   */
  private[sql] def addContextObject[T](ctx: CodegenContext, objectType: String,
      key: Any, value: T): Unit = {
    addContextObject(ctx -> (objectType -> key), value)
  }

  /**
   * Remove a context object registered using [[addContextObject]].
   */
  private[sql] def removeContextObject(key: Any): Unit = {
    contextObjects.remove(key)
  }

  /**
   * Remove a CodegenSupport context object registered by [[addContextObject]].
   */
  private[sql] def removeContextObject(ctx: CodegenContext, objectType: String,
      key: Any): Unit = {
    removeContextObject(ctx -> (objectType -> key))
  }

  private[sql] def linkPartitionsToBuckets(flag: Boolean): Unit = {
    addContextObject(StoreUtils.PROPERTY_PARTITION_BUCKET_LINKED, flag)
  }

  private[sql] def hasLinkPartitionsToBuckets: Boolean = {
    getContextObject[Boolean](StoreUtils.PROPERTY_PARTITION_BUCKET_LINKED)
        .getOrElse(false)
  }

  private[sql] def addFinallyCode(ctx: CodegenContext, code: String): Int = {
    val depth = getContextObject[Int](ctx, "D", "depth").getOrElse(0) + 1
    addContextObject(ctx, "D", "depth", depth)
    addContextObject(ctx, "F", "finally" -> depth, code)
    depth
  }

  private[sql] def evaluateFinallyCode(ctx: CodegenContext,
      body: String = "", depth: Int = -1): String = {
    // if no depth given then use the most recent one
    val d = if (depth == -1) {
      getContextObject[Int](ctx, "D", "depth").getOrElse(0)
    } else depth
    if (d <= 1) removeContextObject(ctx, "D", "depth")
    else addContextObject(ctx, "D", "depth", d - 1)

    val key = "finally" -> d
    getContextObject[String](ctx, "F", key) match {
      case Some(finallyCode) => removeContextObject(ctx, "F", key)
        if (body.isEmpty) finallyCode
        else {
          s"""
             |try {
             |  $body
             |} finally {
             |   $finallyCode
             |}
          """.stripMargin
        }
      case None => body
    }
  }

  /**
   * Get name of a previously registered class using [[addClass]].
   */
  def getClass(ctx: CodegenContext, baseTypes: Seq[(DataType, Boolean)],
      keyTypes: Seq[(DataType, Boolean)],
      types: Seq[(DataType, Boolean)], multimap: Boolean): Option[(String, String)] = {
    getContextObject[(String, String)](ctx, "C", (baseTypes, keyTypes, types, multimap))
  }
  /**
   * Register code generated for a new class (for <code>CodegenSupport</code>).
   */
  private[sql] def addClass(ctx: CodegenContext,
      baseTypes: Seq[(DataType, Boolean)], keyTypes: Seq[(DataType, Boolean)],
      types: Seq[(DataType, Boolean)], baseClassName: String,
      className: String, multiMap: Boolean): Unit = {
    addContextObject(ctx, "C", (baseTypes, keyTypes, types, multiMap),
      baseClassName -> className)
  }

  /**
   * Register additional [[DictionaryCode]] for a variable in ExprCode.
   */
  private[sql] def addDictionaryCode(ctx: CodegenContext, keyVar: String,
      dictCode: DictionaryCode): Unit =
    addContextObject(ctx, "D", keyVar, dictCode)

  /**
   * Get [[DictionaryCode]] for a previously registered variable in ExprCode
   * using [[addDictionaryCode]].
   */
  def getDictionaryCode(ctx: CodegenContext,
      keyVar: String): Option[DictionaryCode] =
    getContextObject[DictionaryCode](ctx, "D", keyVar)

  /**
   * Register hash variable holding the evaluated hashCode for some variables.
   */
  private[sql] def addHashVar(ctx: CodegenContext, keyVars: Seq[String],
      hashVar: String): Unit = addContextObject(ctx, "H", keyVars, hashVar)

  /**
   * Get hash variable for previously registered variables using [[addHashVar]].
   */
  private[sql] def getHashVar(ctx: CodegenContext,
      keyVars: Seq[String]): Option[String] = getContextObject(ctx, "H", keyVars)

  private[sql] def getAllLiterals(key: SnappySession.CachedKey): Array[LiteralValue] = {
    var allLiterals: Array[LiteralValue] = Array.empty
    if (key != null && key.valid) {
      allLiterals = CachedPlanHelperExec.allLiterals(
        getContextObject[ArrayBuffer[ArrayBuffer[Any]]](
          CachedPlanHelperExec.REFERENCES_KEY).getOrElse(Seq.empty)
      ).filter(!_.collectedForPlanCaching)

      allLiterals.foreach(_.collectedForPlanCaching = true)
    }
    allLiterals
  }

  private[sql] def clearContext(): Unit = synchronized {
    // println(s"clearing context")
    // new Throwable().printStackTrace()
    contextObjects.clear()
  }

  private[sql] def clearQueryData(): Unit = synchronized {
    queryHints.clear()
    clearContext()
  }

  def clearPlanCache(): Unit = synchronized {
    SnappySession.clearSessionCache(id)
  }


  def clear(): Unit = synchronized {
    clearContext()
    clearQueryData()
    clearPlanCache()
    snappyContextFunctions.clear()
  }

  /**
   * :: DeveloperApi ::
   *
   * @todo do we need this anymore? If useful functionality, make this
   *       private to sql package ... SchemaDStream should use the data source
   *       API?
   *       Tagging as developer API, for now
   * @param stream
   * @param aqpTables
   * @param transformer
   * @param v
   * @tparam T
   * @return
   */
  @DeveloperApi
  def saveStream[T](stream: DStream[T],
      aqpTables: Seq[String],
      transformer: Option[(RDD[T]) => RDD[Row]])(implicit v: u.TypeTag[T]) {
    val transform = transformer match {
      case Some(x) => x
      case None => if (!(v.tpe =:= u.typeOf[Row])) {
        // check if the stream type is already a Row
        throw new IllegalStateException(" Transformation to Row type needs to be supplied")
      } else {
        null
      }
    }
    stream.foreachRDD((rdd: RDD[T], time: Time) => {

      val rddRows = if (transform != null) {
        transform(rdd)
      } else {
        rdd.asInstanceOf[RDD[Row]]
      }
      snappyContextFunctions.collectSamples(this, rddRows, aqpTables,
        time.milliseconds)
    })
  }

  /**
   * Append dataframe to cache table in Spark.
   *
   * @param df
   * @param table
   * @param storageLevel default storage level is MEMORY_AND_DISK
   * @return @todo -> return type?
   */
  @DeveloperApi
  def appendToTempTableCache(df: DataFrame, table: String,
      storageLevel: StorageLevel = StorageLevel.MEMORY_AND_DISK): Unit = {
    val tableIdent = sessionCatalog.newQualifiedTableName(table)
    val plan = sessionCatalog.lookupRelation(tableIdent, None)
    // cache the new DataFrame
    df.persist(storageLevel)
    // trigger an Action to materialize 'cached' batch
    if (df.count() > 0) {
      // create a union of the two plans and store that in catalog
      val union = Union(plan, df.logicalPlan)
      sessionCatalog.unregisterTable(tableIdent)
      sessionCatalog.registerTable(tableIdent, union)
    }
  }

  /**
   * Empties the contents of the table without deleting the catalog entry.
   *
   * @param tableName full table name to be truncated
   * @param ifExists  attempt truncate only if the table exists
   */
  def truncateTable(tableName: String, ifExists: Boolean = false): Unit = {
    truncateTable(sessionCatalog.newQualifiedTableName(tableName), ifExists,
      ignoreIfUnsupported = false)
  }

  /**
   * Empties the contents of the table without deleting the catalog entry.
   *
   * @param tableIdent qualified name of table to be truncated
   * @param ifExists   attempt truncate only if the table exists
   */
  private[sql] def truncateTable(tableIdent: QualifiedTableName,
      ifExists: Boolean, ignoreIfUnsupported: Boolean): Unit = {
    val plan = try {
      sessionCatalog.lookupRelation(tableIdent)
    } catch {
      case tnfe: TableNotFoundException =>
        if (ifExists) return else throw tnfe
    }
    Dataset.ofRows(this, plan).unpersist(blocking = true)
    plan match {
      case LogicalRelation(br, _, _) =>
        br match {
          case d: DestroyRelation => d.truncate()
          case _ => if (!ignoreIfUnsupported) {
            throw new AnalysisException(s"Table $tableIdent cannot be truncated")
          }
        }
      case _ => if (!ignoreIfUnsupported) {
        throw new AnalysisException(s"Table $tableIdent cannot be truncated")
      }
    }
  }

  override def createDataset[T: Encoder](data: RDD[T]): Dataset[T] = {
    val encoder = encoderFor[T]
    val output = normalizeSchema(encoder.schema).toAttributes
    val c = encoder.clsTag.runtimeClass
    val isFlat = !(classOf[Product].isAssignableFrom(c) ||
        classOf[DefinedByConstructorParams].isAssignableFrom(c))
    val plan = new EncoderPlan[T](data, encoder, isFlat, output, self)
    Dataset[T](self, plan)
  }

  /**
   * Creates a [[DataFrame]] from an RDD[Row]. User can specify whether
   * the input rows should be converted to Catalyst rows.
   */
  override private[sql] def createDataFrame(
      rowRDD: RDD[Row],
      schema: StructType,
      needsConversion: Boolean) = {
    // TODO: use MutableProjection when rowRDD is another DataFrame and the applied
    // schema differs from the existing schema on any field data type.
    val catalystRows = if (needsConversion) {
      val encoder = RowEncoder(schema)
      rowRDD.map {
        case r: WrappedInternalRow => r.internalRow
        case r => encoder.toRow(r)
      }
    } else {
      rowRDD.map(r => InternalRow.fromSeq(r.toSeq))
    }
    val logicalPlan = LogicalRDD(schema.toAttributes, catalystRows)(self)
    Dataset.ofRows(self, logicalPlan)
  }


  /**
   * Create a stratified sample table.
   *
   * @todo provide lot more details and examples to explain creating and
   *       using sample tables with time series and otherwise
   * @param tableName       the qualified name of the table
   * @param baseTable       the base table of the sample table, if any
   * @param samplingOptions sampling options like QCS, reservoir size etc.
   * @param allowExisting   When set to true it will ignore if a table with the same
   *                        name is present, else it will throw table exist exception
   */
  def createSampleTable(tableName: String,
      baseTable: Option[String],
      samplingOptions: Map[String, String],
      allowExisting: Boolean): DataFrame = {
    val plan = createTable(sessionCatalog.newQualifiedTableName(tableName),
      SnappyContext.SAMPLE_SOURCE, userSpecifiedSchema = None, schemaDDL = None,
      if (allowExisting) SaveMode.Ignore else SaveMode.ErrorIfExists,
      addBaseTableOption(baseTable, samplingOptions), isBuiltIn = true)
    Dataset.ofRows(this, plan)
  }

  /**
   * Create a stratified sample table. Java friendly version.
   *
   * @todo provide lot more details and examples to explain creating and
   *       using sample tables with time series and otherwise
   * @param tableName       the qualified name of the table
   * @param baseTable       the base table of the sample table, if any, or null
   * @param samplingOptions sampling options like QCS, reservoir size etc.
   * @param allowExisting   When set to true it will ignore if a table with the same
   *                        name is present, else it will throw table exist exception
   */
  def createSampleTable(tableName: String,
      baseTable: String, samplingOptions: java.util.Map[String, String],
      allowExisting: Boolean): DataFrame = {
    createSampleTable(tableName, Option(baseTable),
      samplingOptions.asScala.toMap, allowExisting)
  }


  /**
   * Create a stratified sample table.
   *
   * @todo provide lot more details and examples to explain creating and
   *       using sample tables with time series and otherwise
   * @param tableName       the qualified name of the table
   * @param baseTable       the base table of the sample table, if any
   * @param schema          schema of the table
   * @param samplingOptions sampling options like QCS, reservoir size etc.
   * @param allowExisting   When set to true it will ignore if a table with the same
   *                        name is present, else it will throw table exist exception
   */
  def createSampleTable(tableName: String,
      baseTable: Option[String],
      schema: StructType,
      samplingOptions: Map[String, String],
      allowExisting: Boolean = false): DataFrame = {
    val plan = createTable(sessionCatalog.newQualifiedTableName(tableName),
      SnappyContext.SAMPLE_SOURCE, Some(normalizeSchema(schema)), schemaDDL = None,
      if (allowExisting) SaveMode.Ignore else SaveMode.ErrorIfExists,
      addBaseTableOption(baseTable, samplingOptions), isBuiltIn = true)
    Dataset.ofRows(this, plan)
  }

  /**
   * Create a stratified sample table. Java friendly version.
   *
   * @todo provide lot more details and examples to explain creating and
   *       using sample tables with time series and otherwise
   * @param tableName       the qualified name of the table
   * @param baseTable       the base table of the sample table, if any, or null
   * @param schema          schema of the table
   * @param samplingOptions sampling options like QCS, reservoir size etc.
   * @param allowExisting   When set to true it will ignore if a table with the same
   *                        name is present, else it will throw table exist exception
   */
  def createSampleTable(tableName: String,
      baseTable: String, schema: StructType,
      samplingOptions: java.util.Map[String, String],
      allowExisting: Boolean): DataFrame = {
    createSampleTable(tableName, Option(baseTable), schema,
      samplingOptions.asScala.toMap, allowExisting)
  }


  /**
   * Create approximate structure to query top-K with time series support.
   *
   * @todo provide lot more details and examples to explain creating and
   *       using TopK with time series
   * @param topKName      the qualified name of the top-K structure
   * @param baseTable     the base table of the top-K structure, if any
   * @param keyColumnName
   * @param inputDataSchema
   * @param topkOptions
   * @param allowExisting When set to true it will ignore if a table with the same
   *                      name is present, else it will throw table exist exception
   */
  def createApproxTSTopK(topKName: String, baseTable: Option[String],
      keyColumnName: String, inputDataSchema: StructType,
      topkOptions: Map[String, String],
      allowExisting: Boolean = false): DataFrame = {
    val plan = createTable(sessionCatalog.newQualifiedTableName(topKName),
      SnappyContext.TOPK_SOURCE, Some(normalizeSchema(inputDataSchema)), schemaDDL = None,
      if (allowExisting) SaveMode.Ignore else SaveMode.ErrorIfExists,
      addBaseTableOption(baseTable, topkOptions) + ("key" -> keyColumnName),
      isBuiltIn = true)
    Dataset.ofRows(this, plan)
  }

  /**
   * Create approximate structure to query top-K with time series support.
   * Java friendly api.
   *
   * @todo provide lot more details and examples to explain creating and
   *       using TopK with time series
   * @param topKName      the qualified name of the top-K structure
   * @param baseTable     the base table of the top-K structure, if any, or null
   * @param keyColumnName
   * @param inputDataSchema
   * @param topkOptions
   * @param allowExisting When set to true it will ignore if a table with the same
   *                      name is present, else it will throw table exist exception
   */
  def createApproxTSTopK(topKName: String, baseTable: String,
      keyColumnName: String, inputDataSchema: StructType,
      topkOptions: java.util.Map[String, String],
      allowExisting: Boolean): DataFrame = {
    createApproxTSTopK(topKName, Option(baseTable), keyColumnName,
      inputDataSchema, topkOptions.asScala.toMap, allowExisting)
  }

  /**
   * Create approximate structure to query top-K with time series support.
   *
   * @todo provide lot more details and examples to explain creating and
   *       using TopK with time series
   * @param topKName      the qualified name of the top-K structure
   * @param baseTable     the base table of the top-K structure, if any
   * @param keyColumnName
   * @param topkOptions
   * @param allowExisting When set to true it will ignore if a table with the same
   *                      name is present, else it will throw table exist exception
   */
  def createApproxTSTopK(topKName: String, baseTable: Option[String],
      keyColumnName: String, topkOptions: Map[String, String],
      allowExisting: Boolean): DataFrame = {
    val plan = createTable(sessionCatalog.newQualifiedTableName(topKName),
      SnappyContext.TOPK_SOURCE, userSpecifiedSchema = None, schemaDDL = None,
      if (allowExisting) SaveMode.Ignore else SaveMode.ErrorIfExists,
      addBaseTableOption(baseTable, topkOptions) + ("key" -> keyColumnName),
      isBuiltIn = true)
    Dataset.ofRows(this, plan)
  }

  /**
   * Create approximate structure to query top-K with time series support. Java
   * friendly api.
   *
   * @todo provide lot more details and examples to explain creating and
   *       using TopK with time series
   * @param topKName      the qualified name of the top-K structure
   * @param baseTable     the base table of the top-K structure, if any, or null
   * @param keyColumnName
   * @param topkOptions
   * @param allowExisting When set to true it will ignore if a table with the same
   *                      name is present, else it will throw table exist exception
   */
  def createApproxTSTopK(topKName: String, baseTable: String,
      keyColumnName: String, topkOptions: java.util.Map[String, String],
      allowExisting: Boolean): DataFrame = {
    createApproxTSTopK(topKName, Option(baseTable), keyColumnName,
      topkOptions.asScala.toMap, allowExisting)
  }

  /**
   * Creates a SnappyData managed table. Any relation providers
   * (e.g. row, column etc) supported by SnappyData can be created here.
   *
   * {{{
   *
   * val airlineDF = snappyContext.createTable(stagingAirline,
   *   "column", Map("buckets" -> "29"))
   *
   * }}}
   *
   * <p>
   * For other external relation providers, use createExternalTable.
   * <p>
   *
   * @param tableName     Name of the table
   * @param provider      Provider name such as 'COLUMN', 'ROW', 'JDBC' etc.
   * @param options       Properties for table creation
   * @param allowExisting When set to true it will ignore if a table with the same
   *                      name is present, else it will throw table exist exception
   * @return DataFrame for the table
   */
  def createTable(
      tableName: String,
      provider: String,
      options: Map[String, String],
      allowExisting: Boolean): DataFrame = {
    val plan = createTable(sessionCatalog.newQualifiedTableName(tableName),
      provider, userSpecifiedSchema = None, schemaDDL = None,
      if (allowExisting) SaveMode.Ignore else SaveMode.ErrorIfExists,
      options, isBuiltIn = true)
    Dataset.ofRows(this, plan)
  }

  /**
   * Creates a SnappyData managed table. Any relation providers
   * (e.g. row, column etc) supported by SnappyData can be created here.
   *
   * {{{
   *
   * val airlineDF = snappyContext.createTable(stagingAirline,
   *   "column", Map("buckets" -> "29"))
   *
   * }}}
   *
   * <p>
   * For other external relation providers, use createExternalTable.
   * <p>
   *
   * @param tableName     Name of the table
   * @param provider      Provider name such as 'COLUMN', 'ROW', 'JDBC' etc.
   * @param options       Properties for table creation
   * @param allowExisting When set to true it will ignore if a table with the same
   *                      name is present, else it will throw table exist exception
   * @return DataFrame for the table
   */
  @Experimental
  def createTable(
      tableName: String,
      provider: String,
      options: java.util.Map[String, String],
      allowExisting: Boolean): DataFrame = {
    createTable(tableName, provider, options.asScala.toMap, allowExisting)
  }

  /**
   * Creates a SnappyData managed table. Any relation providers
   * (e.g. row, column etc) supported by SnappyData can be created here.
   *
   * {{{
   *
   * case class Data(col1: Int, col2: Int, col3: Int)
   * val props = Map.empty[String, String]
   * val data = Seq(Seq(1, 2, 3), Seq(7, 8, 9), Seq(9, 2, 3), Seq(4, 2, 3), Seq(5, 6, 7))
   * val rdd = sc.parallelize(data, data.length).map(s => new Data(s(0), s(1), s(2)))
   * val dataDF = snc.createDataFrame(rdd)
   * snappyContext.createTable(tableName, "column", dataDF.schema, props)
   *
   * }}}
   *
   * <p>
   * For other external relation providers, use createExternalTable.
   * <p>
   *
   * @param tableName     Name of the table
   * @param provider      Provider name such as 'COLUMN', 'ROW', 'JDBC' etc.
   * @param schema        Table schema
   * @param options       Properties for table creation. See options list for different tables.
   *                      https://github
   *                      .com/SnappyDataInc/snappydata/blob/master/docs/rowAndColumnTables.md
   * @param allowExisting When set to true it will ignore if a table with the same
   *                      name is present, else it will throw table exist exception
   * @return DataFrame for the table
   */
  def createTable(
      tableName: String,
      provider: String,
      schema: StructType,
      options: Map[String, String],
      allowExisting: Boolean = false): DataFrame = {
    val plan = createTable(sessionCatalog.newQualifiedTableName(tableName),
      provider, Some(normalizeSchema(schema)), schemaDDL = None,
      if (allowExisting) SaveMode.Ignore else SaveMode.ErrorIfExists,
      options, isBuiltIn = true)
    Dataset.ofRows(this, plan)
  }

  /**
   * Creates a SnappyData managed table. Any relation providers
   * (e.g. row, column etc) supported by SnappyData can be created here.
   *
   * {{{
   *
   *    case class Data(col1: Int, col2: Int, col3: Int)
   *    val props = Map.empty[String, String]
   *    val data = Seq(Seq(1, 2, 3), Seq(7, 8, 9), Seq(9, 2, 3), Seq(4, 2, 3), Seq(5, 6, 7))
   *    val rdd = sc.parallelize(data, data.length).map(s => new Data(s(0), s(1), s(2)))
   *    val dataDF = snc.createDataFrame(rdd)
   *    snappyContext.createTable(tableName, "column", dataDF.schema, props)
   *
   * }}}
   *
   * <p>
   * For other external relation providers, use createExternalTable.
   * <p>
   *
   * @param tableName     Name of the table
   * @param provider      Provider name such as 'COLUMN', 'ROW', 'JDBC' etc.
   * @param schema        Table schema
   * @param options       Properties for table creation. See options list for different tables.
   *                      https://github
   *                      .com/SnappyDataInc/snappydata/blob/master/docs/rowAndColumnTables.md
   * @param allowExisting When set to true it will ignore if a table with the same
   *                      name is present, else it will throw table exist exception
   * @return DataFrame for the table
   */
  @Experimental
  def createTable(
      tableName: String,
      provider: String,
      schema: StructType,
      options: java.util.Map[String, String],
      allowExisting: Boolean): DataFrame = {
    createTable(tableName, provider, schema, options.asScala.toMap, allowExisting)
  }

  /**
   * Creates a SnappyData managed JDBC table which takes a free format ddl
   * string. The ddl string should adhere to syntax of underlying JDBC store.
   * SnappyData ships with inbuilt JDBC store, which can be accessed by
   * Row format data store. The option parameter can take connection details.
   *
   * {{{
   *    val props = Map(
   *      "url" -> s"jdbc:derby:$path",
   *      "driver" -> "org.apache.derby.jdbc.EmbeddedDriver",
   *      "poolImpl" -> "tomcat",
   *      "user" -> "app",
   *      "password" -> "app"
   *    )
   *
   * val schemaDDL = "(OrderId INT NOT NULL PRIMARY KEY,ItemId INT, ITEMREF INT)"
   * snappyContext.createTable("jdbcTable", "jdbc", schemaDDL, props)
   *
   * }}}
   *
   * Any DataFrame of the same schema can be inserted into the JDBC table using
   * DataFrameWriter API.
   *
   * e.g.
   *
   * {{{
   *
   * case class Data(col1: Int, col2: Int, col3: Int)
   *
   * val data = Seq(Seq(1, 2, 3), Seq(7, 8, 9), Seq(9, 2, 3), Seq(4, 2, 3), Seq(5, 6, 7))
   * val rdd = sc.parallelize(data, data.length).map(s => new Data(s(0), s(1), s(2)))
   * val dataDF = snc.createDataFrame(rdd)
   * dataDF.write.insertInto("jdbcTable")
   *
   * }}}
   *
   * @param tableName     Name of the table
   * @param provider      Provider name 'ROW' or 'JDBC'.
   * @param schemaDDL     Table schema as a string interpreted by provider
   * @param options       Properties for table creation. See options list for different tables.
   *                      https://github
   *                      .com/SnappyDataInc/snappydata/blob/master/docs/rowAndColumnTables.md
   * @param allowExisting When set to true it will ignore if a table with the same
   *                      name is present, else it will throw table exist exception
   * @return DataFrame for the table
   */
  def createTable(
      tableName: String,
      provider: String,
      schemaDDL: String,
      options: Map[String, String],
      allowExisting: Boolean): DataFrame = {
    var schemaStr = schemaDDL.trim
    if (schemaStr.charAt(0) != '(') {
      schemaStr = "(" + schemaStr + ")"
    }
    val plan = createTable(sessionCatalog.newQualifiedTableName(tableName),
      provider, userSpecifiedSchema = None, Some(schemaStr),
      if (allowExisting) SaveMode.Ignore else SaveMode.ErrorIfExists,
      options, isBuiltIn = true)
    Dataset.ofRows(this, plan)
  }

  /**
   * Creates a SnappyData managed JDBC table which takes a free format ddl
   * string. The ddl string should adhere to syntax of underlying JDBC store.
   * SnappyData ships with inbuilt JDBC store, which can be accessed by
   * Row format data store. The option parameter can take connection details.
   *
   * {{{
   *    val props = Map(
   *      "url" -> s"jdbc:derby:$path",
   *      "driver" -> "org.apache.derby.jdbc.EmbeddedDriver",
   *      "poolImpl" -> "tomcat",
   *      "user" -> "app",
   *      "password" -> "app"
   *    )
   *
   * val schemaDDL = "(OrderId INT NOT NULL PRIMARY KEY,ItemId INT, ITEMREF INT)"
   * snappyContext.createTable("jdbcTable", "jdbc", schemaDDL, props)
   *
   * }}}
   *
   * Any DataFrame of the same schema can be inserted into the JDBC table using
   * DataFrameWriter API.
   *
   * e.g.
   *
   * {{{
   *
   * case class Data(col1: Int, col2: Int, col3: Int)
   *
   * val data = Seq(Seq(1, 2, 3), Seq(7, 8, 9), Seq(9, 2, 3), Seq(4, 2, 3), Seq(5, 6, 7))
   * val rdd = sc.parallelize(data, data.length).map(s => new Data(s(0), s(1), s(2)))
   * val dataDF = snc.createDataFrame(rdd)
   * dataDF.write.insertInto("jdbcTable")
   *
   * }}}
   *
   * @param tableName     Name of the table
   * @param provider      Provider name 'ROW' or 'JDBC'.
   * @param schemaDDL     Table schema as a string interpreted by provider
   * @param options       Properties for table creation. See options list for different tables.
   *                      https://github
   *                      .com/SnappyDataInc/snappydata/blob/master/docs/rowAndColumnTables.md
   * @param allowExisting When set to true it will ignore if a table with the same
   *                      name is present, else it will throw table exist exception
   * @return DataFrame for the table
   */
  @Experimental
  def createTable(
      tableName: String,
      provider: String,
      schemaDDL: String,
      options: java.util.Map[String, String],
      allowExisting: Boolean): DataFrame = {
    createTable(tableName, provider, schemaDDL, options.asScala.toMap,
      allowExisting)
  }

  private[sql] def normalizeSchema(schema: StructType): StructType =
    sessionCatalog.normalizeSchema(schema)

  /**
   * Create a table with given options.
   */
  private[sql] def createTable(
      tableIdent: QualifiedTableName,
      provider: String,
      userSpecifiedSchema: Option[StructType],
      schemaDDL: Option[String],
      mode: SaveMode,
      options: Map[String, String],
      isBuiltIn: Boolean): LogicalPlan = {
    SnappyContext.getClusterMode(sc) match {
      case ThinClientConnectorMode(_, _) =>
        return sessionCatalog.asInstanceOf[ConnectorCatalog].connectorHelper.createTable(tableIdent,
          provider, userSpecifiedSchema, schemaDDL, mode, options, isBuiltIn)
      case _ =>
    }

    if (sessionCatalog.tableExists(tableIdent)) {
      mode match {
        case SaveMode.ErrorIfExists =>
          throw new AnalysisException(
            s"createTable: Table $tableIdent already exists.")
        case _ =>
          return sessionCatalog.lookupRelation(tableIdent, None)
      }
    }

    // add tableName in properties if not already present
    val dbtableProp = JdbcExtendedUtils.DBTABLE_PROPERTY
    val params = if (options.keysIterator.exists(_.equalsIgnoreCase(
      dbtableProp))) {
      options
    }
    else {
      options + (dbtableProp -> tableIdent.toString)
    }
    val source = if (isBuiltIn) SnappyContext.getProvider(provider,
      onlyBuiltIn = true) else provider

    val relation = schemaDDL match {
      case Some(cols) => JdbcExtendedUtils.externalResolvedDataSource(self,
        cols, source, mode, params)

      case None =>
        // add allowExisting in properties used by some implementations
        val r = DataSource(
          self,
          userSpecifiedSchema = userSpecifiedSchema,
          className = source,
          options = params + (JdbcExtendedUtils.ALLOW_EXISTING_PROPERTY ->
              (mode != SaveMode.ErrorIfExists).toString)).resolveRelation(true)
        r
    }

    val plan = LogicalRelation(relation)

    if (!SnappyContext.internalTableSources.exists(_.equals(source))) {
      sessionCatalog.registerDataSourceTable(tableIdent, userSpecifiedSchema,
        Array.empty[String], source, params, relation)
    }
    snappyContextFunctions.postRelationCreation(relation, this)
    plan
  }

  private[sql] def createTable(
      tableIdent: QualifiedTableName,
      provider: String,
      userSpecifiedSchema: Option[StructType],
      schemaDDL: Option[String],
      partitionColumns: Array[String],
      mode: SaveMode,
      options: Map[String, String],
      query: LogicalPlan,
      isBuiltIn: Boolean): LogicalPlan = {

    if (sessionCatalog.tableExists(tableIdent)) {
      mode match {
        case SaveMode.ErrorIfExists =>
          throw new AnalysisException(s"Table $tableIdent already exists. " +
              "If using SQL CREATE TABLE, you need to use the " +
              s"APPEND or OVERWRITE mode, or drop $tableIdent first.")
        case SaveMode.Ignore =>
          return sessionCatalog.lookupRelation(tableIdent, None)
        case _ =>
      }
    }

    val clusterMode = SnappyContext.getClusterMode(sc)
    val plan = clusterMode match {
      // for smart connector mode create the table here and allow
      // further processing to load the data
      case ThinClientConnectorMode(_, _) =>
        val userSchema = userSpecifiedSchema.getOrElse(
          normalizeSchema(Dataset.ofRows(sqlContext.sparkSession, query).schema))
        sessionCatalog.asInstanceOf[ConnectorCatalog].connectorHelper.createTable(tableIdent,
          provider, Option(userSchema), schemaDDL, mode, options, isBuiltIn)
        createTableAsSelect(tableIdent, provider, Option(userSchema), schemaDDL,
          partitionColumns, SaveMode.Append, options, query, isBuiltIn)
      case _ =>
        createTableAsSelect(tableIdent, provider, userSpecifiedSchema, schemaDDL,
          partitionColumns, mode, options, query, isBuiltIn)
    }

    plan
  }

  /**
   * Create an external table with given options.
   */
  private[sql] def createTableAsSelect(
      tableIdent: QualifiedTableName,
      provider: String,
      userSpecifiedSchema: Option[StructType],
      schemaDDL: Option[String],
      partitionColumns: Array[String],
      mode: SaveMode,
      options: Map[String, String],
      query: LogicalPlan,
      isBuiltIn: Boolean): LogicalPlan = {

    // add tableName in properties if not already present
    // add allowExisting in properties used by some implementations
    val dbtableProp = JdbcExtendedUtils.DBTABLE_PROPERTY
    val params = if (options.keysIterator.exists(_.equalsIgnoreCase(
      dbtableProp))) {
      options
    }
    else {
      options + (dbtableProp -> tableIdent.toString)
    } + (JdbcExtendedUtils.ALLOW_EXISTING_PROPERTY ->
        (mode != SaveMode.ErrorIfExists).toString)

    val source = if (isBuiltIn) SnappyContext.getProvider(provider,
      onlyBuiltIn = true)
    else provider
    val overwrite = mode == SaveMode.Overwrite

    val insertRelation = if (sessionCatalog.tableExists(tableIdent)) {
      mode match {
        case SaveMode.ErrorIfExists =>
          throw new AnalysisException(s"Table $tableIdent already exists. " +
              "If using SQL CREATE TABLE, you need to use the " +
              s"APPEND or OVERWRITE mode, or drop $tableIdent first.")
        case SaveMode.Ignore =>
          return sessionCatalog.lookupRelation(tableIdent, None)
        case _ =>
          // Check if the specified data source match the data source
          // of the existing table.
          val plan = new PreprocessTableInsertOrPut(sessionState.conf).apply(
            sessionState.catalog.lookupRelation(tableIdent))
          EliminateSubqueryAliases(plan) match {
            case LogicalRelation(ir: InsertableRelation, _, _) => Some(ir)
            case o => throw new AnalysisException(
              s"Saving data in ${o.toString} is not supported.")
          }
      }
    } else None

    val relation = schemaDDL match {
      case Some(cols) => JdbcExtendedUtils.externalResolvedDataSource(self,
        cols, source, mode, params, Some(query))

      case None =>
        val data = Dataset.ofRows(this, query)
        val df = userSpecifiedSchema match {
          // If we are inserting into an existing table, just use the existing schema.
          case Some(s) =>
            if (s.size != data.schema.size) {
              throw new AnalysisException(s"The column number " +
                  s"of the specified schema[$s] "
                  + s"doesn't match the data schema[${data.schema}]'s")
            }
            s.zip(data.schema).
                find(x => x._1.dataType != x._2.dataType) match {
              case Some(_) => throw new AnalysisException(s"The column types " +
                  s"of the specified schema[$s] " +
                  s"doesn't match the data schema[${data.schema}]'s")
              case None => // do nothing
            }
            data.toDF(s.fieldNames: _*)
          case None => data
        }

        insertRelation match {
          case Some(ir) =>
            var success = false
            try {
              ir.insert(data, overwrite)
              success = true
              ir
            } finally {
              if (!success) ir match {
                case dr: DestroyRelation =>
                  if (!dr.tableExists) dr.destroy(ifExists = false)
                case _ =>
              }
            }
          case None =>
            val ds = DataSource(self,
              className = source,
              userSpecifiedSchema = userSpecifiedSchema,
              partitionColumns = partitionColumns,
              options = params)
            ds.write(mode, df)
            ds.copy(userSpecifiedSchema = Some(df.schema.asNullable)).resolveRelation()
        }
    }

    // need to register if not existing in catalog
    if (insertRelation.isEmpty || overwrite) {
      if (!SnappyContext.internalTableSources.exists(_.equals(source))) {
        sessionCatalog.registerDataSourceTable(tableIdent, userSpecifiedSchema,
          partitionColumns, source, params, relation)
      }
      snappyContextFunctions.postRelationCreation(relation, this)
    }
    LogicalRelation(relation, catalogTable = Some(tableIdent.getTable(this.sessionCatalog)))
  }

  private[sql] def addBaseTableOption(baseTable: Option[_],
      options: Map[String, String]): Map[String, String] = baseTable match {
    // TODO: SW: proper schema handling here and everywhere else in our query
    // processing rules as well as of Catalyst
    case Some(t: TableIdentifier) => options + (JdbcExtendedUtils
        .BASETABLE_PROPERTY -> sessionCatalog.formatTableName(t.table))
    case Some(s: String) => options + (JdbcExtendedUtils
        .BASETABLE_PROPERTY -> sessionCatalog.formatTableName(s).toString)
    case _ => options
  }

  /**
   * Drop a SnappyData table created by a call to SnappyContext.createTable,
   * createExternalTable or registerTempTable.
   *
   * @param tableName table to be dropped
   * @param ifExists  attempt drop only if the table exists
   */
  def dropTable(tableName: String, ifExists: Boolean = false): Unit =
    dropTable(sessionCatalog.newQualifiedTableName(tableName), ifExists)

  /**
   * Drop a SnappyData table created by a call to SnappyContext.createTable,
   * createExternalTable or registerTempTable.
   *
   * @param tableIdent table to be dropped
   * @param ifExists   attempt drop only if the table exists
   */
  private[sql] def dropTable(tableIdent: QualifiedTableName,
      ifExists: Boolean): Unit = {

    SnappyContext.getClusterMode(sc) match {
      case ThinClientConnectorMode(_, _) =>
        val isTempTable = sessionCatalog.isTemporaryTable(tableIdent)
        if (!isTempTable) {
          sessionCatalog.asInstanceOf[ConnectorCatalog].connectorHelper
              .dropTable(tableIdent, ifExists)
          return
        }
      case _ =>
    }

    val plan = try {
      sessionCatalog.lookupRelation(tableIdent)
    } catch {
      case tnfe: TableNotFoundException =>
        if (ifExists) return else throw tnfe
    }
    // additional cleanup for external and temp tables, if required
    plan match {
      case LogicalRelation(br, _, _) =>
        br match {
          case p: ParentRelation =>
            // fail if any existing dependents
            val dependents = p.getDependents(sessionCatalog)
            if (dependents.nonEmpty) {
              throw new AnalysisException(s"Object $tableIdent cannot be " +
                  "dropped because of dependent objects: " +
                  s"${dependents.mkString(",")}")
            }
          case _ => // ignore
        }
        val isTempTable = sessionCatalog.isTemporaryTable(tableIdent)
        Dataset.ofRows(this, plan).unpersist(blocking = true)
        if (isTempTable) {
          // This is due to temp table
          // can be made from a backing relation like Parquet or Hadoop
          sessionCatalog.unregisterTable(tableIdent)
        }
        br match {
          case d: DestroyRelation => d.destroy(ifExists)
            sessionCatalog.unregisterDataSourceTable(tableIdent, Some(br))
          case _ => if (!isTempTable) {
            sessionCatalog.unregisterDataSourceTable(tableIdent, Some(br))
          }
        }
      case _ => // This is a temp table with no relation as source
        Dataset.ofRows(this, plan).unpersist(blocking = true)
        sessionCatalog.unregisterTable(tableIdent)
    }
  }

  private[sql] def alterTable(tableName: String, isAddColumn: Boolean,
                 column: StructField): Unit = {
    alterTable(sessionCatalog.newQualifiedTableName(tableName), isAddColumn, column)
  }

  private[sql]  def alterTable(tableIdent: QualifiedTableName, isAddColumn: Boolean,
                              column: StructField): Unit = {
    val plan = try {
      sessionCatalog.lookupRelation(tableIdent)
    } catch {
      case tnfe: TableNotFoundException => throw tnfe
    }

    if(sessionCatalog.isTemporaryTable(tableIdent)) {
      throw new AnalysisException("alter table not supported for temp tables")
    }
    plan match {
      case LogicalRelation(c: ColumnFormatRelation, _, _) =>
        throw new AnalysisException("alter table not supported for column tables")
      case _ =>
    }

    SnappyContext.getClusterMode(sc) match {
      case ThinClientConnectorMode(_, _) =>
          sessionCatalog.invalidateTable(tableIdent)
          sessionCatalog.asInstanceOf[ConnectorCatalog].connectorHelper
            .alterTable(tableIdent, isAddColumn, column)
          return
      case _ =>
    }

    plan match {
      case LogicalRelation(ar: AlterableRelation, _, _) =>
        sessionCatalog.invalidateTable(tableIdent)
        ar.alterTable(tableIdent, isAddColumn, column)
        SnappyStoreHiveCatalog.registerRelationDestroy()
        SnappySession.clearAllCache()
      case _ =>
        throw new AnalysisException("alter table not supported for external tables")
    }
  }

  /**
   * Set current database/schema.
   *
   * @param schemaName schema name which goes in the catalog
   */
  def setSchema(schemaName: String): Unit = {
    sessionCatalog.setSchema(schemaName)
  }

  /**
   * Create an index on a table.
   *
   * @param indexName    Index name which goes in the catalog
   * @param baseTable    Fully qualified name of table on which the index is created.
   * @param indexColumns Columns on which the index has to be created along with the
   *                     sorting direction.The direction of index will be ascending
   *                     if value is true and descending when value is false.
   *                     Direction can be specified as null
   * @param options      Options for indexes. For e.g.
   *                     column table index - ("COLOCATE_WITH"->"CUSTOMER").
   *                     row table index - ("INDEX_TYPE"->"GLOBAL HASH") or ("INDEX_TYPE"->"UNIQUE")
   */
  def createIndex(indexName: String,
      baseTable: String,
      indexColumns: java.util.Map[String, java.lang.Boolean],
      options: java.util.Map[String, String]): Unit = {


    val indexCol = indexColumns.asScala.mapValues {
      case null => None
      case java.lang.Boolean.TRUE => Some(Ascending)
      case java.lang.Boolean.FALSE => Some(Descending)
    }

    createIndex(indexName, baseTable, indexCol.toMap, options.asScala.toMap)
  }

  /**
   * Create an index on a table.
   *
   * @param indexName    Index name which goes in the catalog
   * @param baseTable    Fully qualified name of table on which the index is created.
   * @param indexColumns Columns on which the index has to be created with the
   *                     direction of sorting. Direction can be specified as None.
   * @param options      Options for indexes. For e.g.
   *                     column table index - ("COLOCATE_WITH"->"CUSTOMER").
   *                     row table index - ("INDEX_TYPE"->"GLOBAL HASH") or ("INDEX_TYPE"->"UNIQUE")
   */
  def createIndex(indexName: String,
      baseTable: String,
      indexColumns: Map[String, Option[SortDirection]],
      options: Map[String, String]): Unit = {

    val tableIdent = sessionCatalog.newQualifiedTableName(baseTable)
    val indexIdent = sessionCatalog.newQualifiedTableName(indexName)
    createIndex(indexIdent, tableIdent, indexColumns, options)
  }

  /**
   * Create an index on a table.
   */
  private[sql] def createIndex(indexIdent: QualifiedTableName,
      tableIdent: QualifiedTableName,
      indexColumns: Map[String, Option[SortDirection]],
      options: Map[String, String]): Unit = {

    SnappyContext.getClusterMode(sc) match {
      case ThinClientConnectorMode(_, _) =>
        sessionCatalog.asInstanceOf[ConnectorCatalog].connectorHelper.
            createIndex(indexIdent, tableIdent, indexColumns, options)
        return
      case _ =>
    }

    if (indexIdent.database != tableIdent.database) {
      throw new AnalysisException(
        s"Index and table have different databases " +
            s"specified ${indexIdent.database} and ${tableIdent.database}")
    }
    if (!sessionCatalog.tableExists(tableIdent)) {
      throw new AnalysisException(
        s"Could not find $tableIdent in catalog")
    }
    sessionCatalog.lookupRelation(tableIdent) match {
      case LogicalRelation(ir: IndexableRelation, _, _) =>
        ir.createIndex(indexIdent,
          tableIdent,
          indexColumns,
          options)

      case _ => throw new AnalysisException(
        s"$tableIdent is not an indexable table")
    }
    SnappySession.clearAllCache()
  }

  private[sql] def getIndexTable(
      indexIdent: QualifiedTableName): QualifiedTableName = {
    // TODO: SW: proper schema handling required here
    new QualifiedTableName(indexIdent.schemaName, Constant.SHADOW_SCHEMA_NAME_WITH_SEPARATOR +
<<<<<<< HEAD
        indexIdent.table)
=======
      indexIdent.table)
>>>>>>> 91805aa1
  }

  private def constructDropSQL(indexName: String,
      ifExists: Boolean): String = {

    val ifExistsClause = if (ifExists) "IF EXISTS" else ""

    s"DROP INDEX $ifExistsClause $indexName"
  }

  /**
   * Drops an index on a table
   *
   * @param indexName Index name which goes in catalog
   * @param ifExists  Drop if exists, else exit gracefully
   */
  def dropIndex(indexName: String, ifExists: Boolean): Unit = {
    dropIndex(sessionCatalog.newQualifiedTableName(indexName), ifExists)
  }

  /**
   * Drops an index on a table
   */
  def dropIndex(indexName: QualifiedTableName, ifExists: Boolean): Unit = {

    SnappyContext.getClusterMode(sc) match {
      case ThinClientConnectorMode(_, _) =>
        sessionCatalog.asInstanceOf[ConnectorCatalog].connectorHelper
            .dropIndex(indexName, ifExists)
        return
      case _ =>
    }

    val indexIdent = getIndexTable(indexName)

    // Since the index does not exist in catalog, it may be a row table index.
    if (!sessionCatalog.tableExists(indexIdent)) {
      dropRowStoreIndex(indexName.toString(), ifExists)
    } else {
      sessionCatalog.lookupRelation(indexIdent) match {
        case LogicalRelation(dr: DependentRelation, _, _) =>
          // Remove the index from the bse table props
          val baseTableIdent = sessionCatalog.newQualifiedTableName(dr.baseTable.get)
          sessionCatalog.lookupRelation(baseTableIdent) match {
            case LogicalRelation(cr: ColumnFormatRelation, _, _) =>
              cr.removeDependent(dr, sessionCatalog)
              cr.dropIndex(indexIdent, baseTableIdent, ifExists)
          }

        case _ => if (!ifExists) throw new AnalysisException(
          s"No index found for $indexName")
      }
    }
    SnappySession.clearAllCache()
  }

  private def dropRowStoreIndex(indexName: String, ifExists: Boolean): Unit = {
    val connProperties = ExternalStoreUtils.validateAndGetAllProps(
      Some(this), new mutable.HashMap[String, String])
    val jdbcOptions = new JDBCOptions(connProperties.url, "",
      connProperties.connProps.asScala.toMap)
    val conn = JdbcUtils.createConnectionFactory(jdbcOptions)()
    try {
      val sql = constructDropSQL(indexName, ifExists)
      JdbcExtendedUtils.executeUpdate(sql, conn)
    } catch {
      case sqle: SQLException =>
        if (sqle.getMessage.contains("No suitable driver found")) {
          throw new AnalysisException(s"${sqle.getMessage}\n" +
              "Ensure that the 'driver' option is set appropriately and " +
              "the driver jars available (--jars option in spark-submit).")
        } else {
          throw sqle
        }
    } finally {
      conn.commit()
      conn.close()
    }
  }

  /**
   * Insert one or more [[org.apache.spark.sql.Row]] into an existing table
   * {{{
   *        snSession.insert(tableName, dataDF.collect(): _*)
   * }}}
   * If insert is on a column table then a row insert can trigger an overflow
   * to column store form row buffer. If the overflow fails due to some condition like
   * low memory , then the overflow fails and exception is thrown,
   * but row buffer values are kept as it is. Any user level counter of number of rows inserted
   * might be invalid in such a case.
   * @param tableName table name for the insert operation
   * @param rows      list of rows to be inserted into the table
   * @return number of rows inserted
   */
  @DeveloperApi
  def insert(tableName: String, rows: Row*): Int = {
    sessionCatalog.lookupRelation(sessionCatalog.newQualifiedTableName(tableName)) match {
      case LogicalRelation(r: RowInsertableRelation, _, _) => r.insert(rows)
      case _ => throw new AnalysisException(
        s"$tableName is not a row insertable table")
    }
  }

  /**
   * Insert one or more [[org.apache.spark.sql.Row]] into an existing table
   * {{{
   *        java.util.ArrayList[java.util.ArrayList[_] rows = ...    *
   *         snSession.insert(tableName, rows)
   * }}}
   *
   * @param tableName table name for the insert operation
   * @param rows      list of rows to be inserted into the table
   * @return number of rows successfully put
   * @return number of rows inserted
   */
  @Experimental
  def insert(tableName: String, rows: java.util.ArrayList[java.util.ArrayList[_]]): Int = {
    val convertedRowSeq: Seq[Row] = rows.asScala.map(row => convertListToRow(row))
    sessionCatalog.lookupRelation(sessionCatalog.newQualifiedTableName(tableName)) match {
      case LogicalRelation(r: RowInsertableRelation, _, _) => r.insert(convertedRowSeq)
      case _ => throw new AnalysisException(
        s"$tableName is not a row insertable table")
    }
  }

  /**
   * Upsert one or more [[org.apache.spark.sql.Row]] into an existing table
   * {{{
   *        snSession.put(tableName, dataDF.collect(): _*)
   * }}}
   *
   * @param tableName table name for the put operation
   * @param rows      list of rows to be put on the table
   * @return number of rows successfully put
   */
  @DeveloperApi
  def put(tableName: String, rows: Row*): Int = {
    sessionCatalog.lookupRelation(sessionCatalog.newQualifiedTableName(tableName)) match {
      case LogicalRelation(r: RowPutRelation, _, _) => r.put(rows)
      case _ => throw new AnalysisException(
        s"$tableName is not a row upsertable table")
    }
  }

  /**
   * Update all rows in table that match passed filter expression
   * {{{
   *   snappyContext.update("jdbcTable", "ITEMREF = 3" , Row(99) , "ITEMREF" )
   * }}}
   *
   * @param tableName        table name which needs to be updated
   * @param filterExpr       SQL WHERE criteria to select rows that will be updated
   * @param newColumnValues  A single Row containing all updated column
   *                         values. They MUST match the updateColumn list
   *                         passed
   * @param updateColumns    List of all column names being updated
   * @return
   */
  @DeveloperApi
  def update(tableName: String, filterExpr: String, newColumnValues: Row,
      updateColumns: String*): Int = {
    sessionCatalog.lookupRelation(sessionCatalog.newQualifiedTableName(tableName)) match {
      case LogicalRelation(u: UpdatableRelation, _, _) =>
        u.update(filterExpr, newColumnValues, updateColumns)
      case _ => throw new AnalysisException(
        s"$tableName is not an updatable table")
    }
  }

  /**
   * Update all rows in table that match passed filter expression
   * {{{
   *   snappyContext.update("jdbcTable", "ITEMREF = 3" , Row(99) , "ITEMREF" )
   * }}}
   *
   * @param tableName       table name which needs to be updated
   * @param filterExpr      SQL WHERE criteria to select rows that will be updated
   * @param newColumnValues A list containing all the updated column
   *                        values. They MUST match the updateColumn list
   *                        passed
   * @param updateColumns   List of all column names being updated
   * @return
   */
  @Experimental
  def update(tableName: String, filterExpr: String, newColumnValues: java.util.ArrayList[_],
      updateColumns: java.util.ArrayList[String]): Int = {
    sessionCatalog.lookupRelation(sessionCatalog.newQualifiedTableName(tableName)) match {
      case LogicalRelation(u: UpdatableRelation, _, _) =>
        u.update(filterExpr, convertListToRow(newColumnValues), updateColumns.asScala)
      case _ => throw new AnalysisException(
        s"$tableName is not an updatable table")
    }
  }

  /**
   * Upsert one or more [[org.apache.spark.sql.Row]] into an existing table
   * {{{
   *        java.util.ArrayList[java.util.ArrayList[_] rows = ...    *
   *         snSession.put(tableName, rows)
   * }}}
   *
   * @param tableName table name for the put operation
   * @param rows      list of rows to be put on the table
   * @return number of rows successfully put
   */
  @Experimental
  def put(tableName: String, rows: java.util.ArrayList[java.util.ArrayList[_]]): Int = {
    sessionCatalog.lookupRelation(sessionCatalog.newQualifiedTableName(tableName)) match {
      case LogicalRelation(r: RowPutRelation, _, _) =>
        r.put(rows.asScala.map(row => convertListToRow(row)))
      case _ => throw new AnalysisException(
        s"$tableName is not a row upsertable table")
    }
  }


  /**
   * Delete all rows in table that match passed filter expression
   *
   * @param tableName  table name
   * @param filterExpr SQL WHERE criteria to select rows that will be updated
   * @return number of rows deleted
   */
  @DeveloperApi
  def delete(tableName: String, filterExpr: String): Int = {
    sessionCatalog.lookupRelation(sessionCatalog.newQualifiedTableName(tableName)) match {
      case LogicalRelation(d: DeletableRelation, _, _) => d.delete(filterExpr)
      case _ => throw new AnalysisException(
        s"$tableName is not a deletable table")
    }
  }

  private def convertListToRow(row: java.util.ArrayList[_]): Row = {
    val rowAsArray: Array[Any] = row.asScala.toArray
    new GenericRow(rowAsArray)
  }


  /**
   * Fetch the topK entries in the Approx TopK synopsis for the specified
   * time interval. See _createTopK_ for how to create this data structure
   * and associate this to a base table (i.e. the full data set). The time
   * interval specified here should not be less than the minimum time interval
   * used when creating the TopK synopsis.
   *
   * @todo provide an example and explain the returned DataFrame. Key is the
   *       attribute stored but the value is a struct containing
   *       count_estimate, and lower, upper bounds? How many elements are
   *       returned if K is not specified?
   * @param topKName  - The topK structure that is to be queried.
   * @param startTime start time as string of the format "yyyy-mm-dd hh:mm:ss".
   *                  If passed as null, oldest interval is considered as the start interval.
   * @param endTime   end time as string of the format "yyyy-mm-dd hh:mm:ss".
   *                  If passed as null, newest interval is considered as the last interval.
   * @param k         Optional. Number of elements to be queried.
   *                  This is to be passed only for stream summary
   * @return returns the top K elements with their respective frequencies between two time
   */
  def queryApproxTSTopK(topKName: String,
      startTime: String = null, endTime: String = null,
      k: Int = -1): DataFrame =
    snappyContextFunctions.queryTopK(this, topKName,
      startTime, endTime, k)

  /**
   * @todo why do we need this method? K is optional in the above method
   */
  def queryApproxTSTopK(topKName: String,
      startTime: Long, endTime: Long): DataFrame =
    queryApproxTSTopK(topKName, startTime, endTime, -1)

  def queryApproxTSTopK(topK: String,
      startTime: Long, endTime: Long, k: Int): DataFrame =
    snappyContextFunctions.queryTopK(this, topK, startTime, endTime, k)

  def setPreparedQuery(preparePhase: Boolean, paramSet: Option[ParameterValueSet]): Unit =
    sessionState.setPreparedQuery(preparePhase, paramSet)

  def withCredentials(user: String, pass: String): SnappySession = {
    if (user == null || pass == null || user.isEmpty || pass.isEmpty) {
      throw new IllegalArgumentException("empty user credentials provided.")
    }
    conf.set(Attribute.USERNAME_ATTR, user)
    conf.set(Attribute.PASSWORD_ATTR, pass)
    this
  }
}

private class FinalizeSession(session: SnappySession)
    extends FinalizeObject(session, true) {

  private var sessionId = session.id

  override def getHolder: FinalizeHolder = FinalizeObject.getServerHolder

  override protected def doFinalize(): Boolean = {
    if (sessionId != SnappySession.INVALID_ID) {
      SnappySession.clearSessionCache(sessionId)
      sessionId = SnappySession.INVALID_ID
    }
    true
  }

  override protected def clearThis(): Unit = {
    sessionId = SnappySession.INVALID_ID
  }
}

object SnappySession extends Logging {

  private[spark] val INVALID_ID = -1
  private[this] val ID = new AtomicInteger(0)
  private[sql] val ExecutionKey = "EXECUTION"

  private[this] val bucketProfileListener = new ProfileListener {

    override def profileCreated(profile: Profile): Unit = {
      // clear all plans pessimistically for now
      clearAllCache(onlyQueryPlanCache = true)
    }

    override def profileUpdated(profile: Profile): Unit = {}

    override def profileRemoved(profile: Profile, destroyed: Boolean): Unit = {
      // clear all plans pessimistically for now
      clearAllCache(onlyQueryPlanCache = true)
    }
  }

  private def findShuffleDependencies(rdd: RDD[_]): Seq[Int] = {
    rdd.dependencies.flatMap {
      case s: ShuffleDependency[_, _, _] => if (s.rdd ne rdd) {
        s.shuffleId +: findShuffleDependencies(s.rdd)
      } else s.shuffleId :: Nil

      case d => if (d.rdd ne rdd) findShuffleDependencies(d.rdd) else Nil
    }
  }

  private def getAllParamLiterals(queryplan: QueryPlan[_]): Array[ParamLiteral] = {
    val res = new ArrayBuffer[ParamLiteral]()
    queryplan transformAllExpressions {
      case p: ParamLiteral =>
        res += p
        p
    }
    res.toSet[ParamLiteral].toArray.sortBy(_.pos)
  }

  private def evaluatePlan(df: DataFrame,
      session: SnappySession, sqlText: String,
      key: CachedKey = null): CachedDataFrame = {
    var withFallback: CodegenSparkFallback = null
    val executedPlan = df.queryExecution.executedPlan match {
      case CodegenSparkFallback(WholeStageCodegenExec(CachedPlanHelperExec(plan))) =>
        withFallback = CodegenSparkFallback(plan); plan
      case cg@CodegenSparkFallback(plan) => withFallback = cg; plan
      case WholeStageCodegenExec(CachedPlanHelperExec(plan)) => plan
      case plan => plan
    }

    if (key ne null) {
      val noCaching = session.getContextObject[Boolean](
        CachedPlanHelperExec.NOCACHING_KEY).getOrElse(false)
      if (noCaching) {
        key.invalidatePlan()
      }
      else {
        val params1 = getAllParamLiterals(executedPlan)
        if (!params1.sameElements(key.pls)) {
          key.invalidatePlan()
        }
      }
    }
    // keep the broadcast hash join plans and their references as well
    val allBroadcastPlans = session.getContextObject[mutable.Map[BroadcastHashJoinExec,
        ArrayBuffer[Any]]](CachedPlanHelperExec.BROADCASTS_KEY).getOrElse(
      mutable.Map.empty[BroadcastHashJoinExec, ArrayBuffer[Any]])

    val (cachedRDD, shuffleDeps, rddId, localCollect) = executedPlan match {
      case _: ExecutedCommandExec | _: ExecutedCommand | _: ExecutePlan =>
        throw new EntryExistsException("uncached plan", df) // don't cache
      case plan: CollectAggregateExec =>
        val childRDD = if (withFallback ne null) withFallback.execute(plan.child)
        else plan.childRDD
        (null, findShuffleDependencies(childRDD).toArray, childRDD.id, true)
      case _: LocalTableScanExec =>
        (null, Array.empty[Int], -1, false) // cache plan but no cached RDD
      // case _ if allbroadcastplans.nonEmpty =>
        // (null, Array.empty[Int], -1, false) // cache plan but no cached RDD
      case _ =>
        val rdd = executedPlan match {
          case plan: CollectLimitExec =>
            if (withFallback ne null) withFallback.execute(plan.child)
            else plan.child.execute()
          case _ => df.queryExecution.executedPlan.execute()
        }

        // TODO: Skipping the adding of profile listener in case of
        // ThinClientConnectorMode, confirm with Sumedh whether something
        // more needs to be done
        SnappyContext.getClusterMode(session.sparkContext) match {
          case ThinClientConnectorMode(_, _) =>
          case _ =>
            // add profile listener for all regions that are using cached
            // partitions of their "leader" region
            if (rdd.getNumPartitions > 0) {
              session.sessionState.leaderPartitions.keysIterator.foreach(
                addBucketProfileListener)
            }
        }
        (rdd, findShuffleDependencies(rdd).toArray, rdd.id, false)
    }

    /*
    val allAllBroadcastPlans = session.getContextObject[mutable.Map[BroadcastHashJoinExec,
        ArrayBuffer[Any]]](CachedPlanHelperExec.BROADCASTS_KEY).getOrElse(
      mutable.Map.empty[BroadcastHashJoinExec, ArrayBuffer[Any]])
    */

    // keep references as well
    // filter unvisited literals. If the query is on a view for example the
    // modified tpch query no 15, It even picks those literal which we don't want.
    val allLiterals = session.getAllLiterals(key)

    logDebug(s"qe.executedPlan = ${df.queryExecution.executedPlan}")

    // This part is the defensive coding for all those cases where Tokenization
    // support is not smart enough to deal with cases where the execution plan
    // is modified in such a way that we cannot track those constants which
    // need to be replaced in the subsequent execution
    if (key != null) {
      val nocaching = session.getContextObject[Boolean](
        CachedPlanHelperExec.NOCACHING_KEY).getOrElse(false)
      if (nocaching /* || allallbroadcastplans.nonEmpty */) {
        logDebug(s"Invalidating the key because explicit nocaching")
        key.invalidatePlan()
      }
      else {
        val params1 = getAllParamLiterals(executedPlan)
        if (allLiterals.length != params1.length || !params1.sameElements(key.pls)) {
          logDebug(s"Invalidating the key because nocaching " +
              s"allLiterals.length = ${allLiterals.length}," +
              s" params1.length = ${params1.length} and key.pls = ${key.pls.length}")
          key.invalidatePlan()
        }
        else if (params1.length != 0 ) {
          params1.foreach(p => {
            if (!allLiterals.exists(_.position == p.pos)) {
              logDebug(s"No plan caching for sql ${key.sqlText} as " +
                  s"literals and expected parameters are not having the same positions")
              key.invalidatePlan()
            }
          })
        }
      }
    }

    if (key != null && key.valid) {
      logDebug(s"Plan caching will be used for sql ${key.sqlText}")
    }

    // collect the query hints
    val queryHints = session.synchronized {
      val hints = session.queryHints.toMap
      session.clearQueryData()
      hints
    }

    val cdf = new CachedDataFrame(df, sqlText, cachedRDD, shuffleDeps, rddId,
      localCollect, allLiterals, allBroadcastPlans, queryHints)

    // if this has in-memory caching then don't cache since plan can change
    // dynamically after caching due to unpersist etc
    if (executedPlan.find(_.isInstanceOf[InMemoryTableScanExec]).isDefined) {
      throw new EntryExistsException("uncached plan", cdf)
    }
    cdf
  }

  private[this] val planCache = {
    val loader = new CacheLoader[CachedKey, CachedDataFrame] {
      override def load(key: CachedKey): CachedDataFrame = {
        val session = key.session
        session.currentKey = key
        var df: DataFrame = null
        try {
          df = session.executeSQL(key.sqlText)
        } finally {
          session.currentKey = null
        }
        evaluatePlan(df, session, key.sqlText, key)
      }
    }
    CacheBuilder.newBuilder().maximumSize(300).build(loader)
  }

  def getPlanCache: LoadingCache[CachedKey, CachedDataFrame] = planCache

  private[spark] def addBucketProfileListener(pr: PartitionedRegion): Unit = {
    val advisers = pr.getRegionAdvisor.getAllBucketAdvisorsHostedAndProxies
        .values().iterator()
    while (advisers.hasNext) {
      advisers.next().addProfileChangeListener(bucketProfileListener)
    }
  }

  class CachedKey(
      val session: SnappySession, val lp: LogicalPlan,
      val sqlText: String, val hintHashcode: Int, val pls: Array[ParamLiteral]) {

    override def hashCode(): Int = {
      (session, lp, hintHashcode).hashCode()
    }

    override def equals(obj: Any): Boolean = {
      obj match {
        case x: CachedKey =>
          (x.session, x.lp, x.hintHashcode).equals(session, lp, hintHashcode)
        case _ => false
      }
    }

    private[sql] var valid = true
    def invalidatePlan(): Unit = valid = false
  }

  object CachedKey {
    def apply(session: SnappySession, lp: LogicalPlan, sqlText: String, pls:
    ArrayBuffer[ParamLiteral]): CachedKey = {

      var invalidate = false

      def normalizeExprIds: PartialFunction[Expression, Expression] = {
        /*
         Fix for SNAP-1642. Not changing the exprId should have been enough
         to not let it tokenize. But invalidating it explicitly so by chance
         also we do not cache it. Will revisit this soon after 0.9
         */
        case s: ScalarSubquery =>
          invalidate = true
          // s.copy(exprId = ExprId(0))
          s
        case e: Exists =>
          e.copy(exprId = ExprId(0))
        case p: PredicateSubquery =>
          p.copy(exprId = ExprId(0))
        case a: AttributeReference =>
          AttributeReference(a.name, a.dataType, a.nullable)(exprId = ExprId(0))
        case a: Alias =>
          Alias(a.child, a.name)(exprId = ExprId(0))
        case l@ListQuery(plan, _) =>
          l.copy(plan = plan.transformAllExpressions(normalizeExprIds),
            exprId = ExprId(0))
        case ae: AggregateExpression =>
          ae.copy(resultId = ExprId(0))
      }

      def transformExprID: PartialFunction[LogicalPlan, LogicalPlan] = {
        case f@Filter(condition, child) => f.copy(
          condition = condition.transform(normalizeExprIds),
          child = child.transformAllExpressions(normalizeExprIds))
        case q: LogicalPlan => q.transformAllExpressions(normalizeExprIds)
      }

      // normalize lp so that two queries can be determined to be equal
      val tlp = lp.transform(transformExprID)
      val key = new CachedKey(session, tlp,
        sqlText, session.queryHints.hashCode(), pls.sortBy(_.pos).toArray)
      if (invalidate) {
        key.invalidatePlan()
      }
      key
    }
  }

  def getPlan(session: SnappySession, sqlText: String): CachedDataFrame = {
    val lp = session.onlyParseSQL(sqlText)
    val currentWrappedConstants = session.getContextObject[mutable.ArrayBuffer[ParamLiteral]](
      CachedPlanHelperExec.WRAPPED_CONSTANTS) match {
      case Some(list) => list
      case None => mutable.ArrayBuffer.empty[ParamLiteral]
    }
    val key = CachedKey(session, lp, sqlText, currentWrappedConstants)
    try {
      var cachedDF = planCache.getUnchecked(key)
      if (!key.valid) {
        logDebug(s"Invalidating cached plan for sql: ${key.sqlText}")
        planCache.invalidate(key)
      }
      // if null has been returned, then evaluate
      if (cachedDF eq null) {
        val df = session.executeSQL(sqlText)
        cachedDF = evaluatePlan(df, session, sqlText)
        // default is enable caching
        if (!java.lang.Boolean.getBoolean("DISABLE_PLAN_CACHING")) {
          planCache.put(key, cachedDF)
        }
      }
      handleCachedDataFrame(cachedDF, key, lp, currentWrappedConstants, session, sqlText)
    } catch {
      case e: UncheckedExecutionException => e.getCause match {
        case ee: EntryExistsException => ee.getOldValue match {
          case cdf: CachedDataFrame =>
            handleCachedDataFrame(cdf, key, lp, currentWrappedConstants, session, sqlText)
          case _ => new CachedDataFrame(ee.getOldValue.asInstanceOf[DataFrame],
            sqlText, null, Array.empty, -1, false)
        }
        case t => throw t
      }
      case ee: EntryExistsException => ee.getOldValue match {
        case cdf: CachedDataFrame =>
          handleCachedDataFrame(cdf, key, lp, currentWrappedConstants, session, sqlText)
        case _ => new CachedDataFrame(ee.getOldValue.asInstanceOf[DataFrame],
          sqlText, null, Array.empty, -1, false)
      }
    }
  }

  private def handleCachedDataFrame(cachedDF: CachedDataFrame, key: CachedKey,
      plan: LogicalPlan, currentWrappedConstants: ArrayBuffer[ParamLiteral],
      session: SnappySession, sqlText: String): CachedDataFrame = {
    cachedDF.waitForLastShuffleCleanup()
    cachedDF.reset()
    cachedDF.queryString = sqlText
    if (key.valid) {
      // logDebug(s"calling reprepare broadcast with new constants ${currentWrappedConstants}")
      // cachedDF.reprepareBroadcast(lp, currentWrappedConstants)
      logDebug(s"calling replace constants with new constants $currentWrappedConstants" +
          s" in Literal values = ${cachedDF.allLiterals.toSet}")
      CachedPlanHelperExec.replaceConstants(cachedDF.allLiterals, plan, currentWrappedConstants)
    }
    // set the query hints as would be set at the end of un-cached sql()
    session.synchronized {
      session.queryHints.clear()
      session.queryHints ++= cachedDF.queryHints
    }
    cachedDF
  }

  private def newId(): Int = {
    val id = ID.incrementAndGet()
    if (id != INVALID_ID) id
    else ID.incrementAndGet()
  }

  private[spark] def clearSessionCache(sessionId: Long): Unit = {
    val iter = planCache.asMap().keySet().iterator()
    while (iter.hasNext) {
      val item = iter.next()
      val session = item.asInstanceOf[CachedKey].session
      if (session.id == sessionId) {
        iter.remove()
      }
    }
  }

  def clearAllCache(onlyQueryPlanCache: Boolean = false): Unit = {
    if (!SnappyTableStatsProviderService.suspendCacheInvalidation) {
      planCache.invalidateAll()
      if (!onlyQueryPlanCache) {
        CodeGeneration.clearAllCache()
        val sc = SnappyContext.globalSparkContext
        if (sc ne null) {
          Utils.mapExecutors(sc, (_, _) => {
            CodeGeneration.clearAllCache()
            Iterator.empty
          })
        }
      }
    }
  }

  // TODO: hemant : Its clumsy design to use where SnappySession.Builder
  // is using the SparkSession object's functions. This needs to be revisited
  // once we decide on how our Builder API should be.
  def getOrCreate(sc: SparkContext): SnappySession = {
    // TODO: hemant - Is this needed for Snappy. Snappy should always use newSession.
    // Get the session from current thread's active session.
    var session = SparkSession.getActiveSession.orNull
    if ((session ne null) && !session.sparkContext.isStopped) {
      return session.asInstanceOf[SnappySession]
    }

    // Global synchronization so we will only set the default session once.
    SparkSession.synchronized {
      // If the current thread does not have an active session, get it from the global session.
      session = SparkSession.getDefaultSession.orNull
      if ((session ne null) && !session.sparkContext.isStopped) {
        return session.asInstanceOf[SnappySession]
      }

      session = new SnappySession(sc, None)
      SparkSession.setDefaultSession(session)

      // Register a successfully instantiated context to the singleton.
      // This should be at the end of the class definition so that the
      // singleton is updated only if there is no exception in the
      // construction of the instance.
      sc.addSparkListener(new SparkListener {
        override def onApplicationEnd(
            applicationEnd: SparkListenerApplicationEnd): Unit = {
          SparkSession.setDefaultSession(null)
          SparkSession.sqlListener.set(null)
        }
      })
    }

    session.asInstanceOf[SnappySession]
  }

  // One-to-One Mapping with SparkSQLPrepareImpl.getSQLType
  def getDataType(storeType: Int, precision: Int, scale: Int): DataType = storeType match {
    case StoredFormatIds.SQL_INTEGER_ID => IntegerType
    case StoredFormatIds.SQL_CLOB_ID => StringType
    case StoredFormatIds.SQL_LONGINT_ID => LongType
    case StoredFormatIds.SQL_TIMESTAMP_ID => TimestampType
    case StoredFormatIds.SQL_DATE_ID => DateType
    case StoredFormatIds.SQL_DOUBLE_ID => DoubleType
    case StoredFormatIds.SQL_DECIMAL_ID => DecimalType(precision, scale)
    case StoredFormatIds.SQL_REAL_ID => FloatType
    case StoredFormatIds.SQL_BOOLEAN_ID => BooleanType
    case StoredFormatIds.SQL_SMALLINT_ID => ShortType
    case StoredFormatIds.SQL_TINYINT_ID => ByteType
    case StoredFormatIds.SQL_BLOB_ID => BinaryType
    case _ => StringType
  }
}

private final class Expr(val name: String, val e: Expression) {
  override def equals(o: Any): Boolean = o match {
    case other: Expr => name == other.name && e.semanticEquals(other.e)
    case _ => false
  }

  override def hashCode: Int = ClientResolverUtils.fastHashLong(
    name.hashCode.toLong << 32L | (e.semanticHash() & 0xffffffffL))
}<|MERGE_RESOLUTION|>--- conflicted
+++ resolved
@@ -19,15 +19,8 @@
 import java.sql.SQLException
 import java.util.concurrent.atomic.AtomicInteger
 
-<<<<<<< HEAD
-import scala.collection.JavaConverters._
-import scala.collection.mutable
-import scala.collection.mutable.ArrayBuffer
 import scala.language.implicitConversions
-import scala.reflect.runtime.{universe => u}
-import scala.util.control.NonFatal
-=======
->>>>>>> 91805aa1
+
 import com.gemstone.gemfire.cache.EntryExistsException
 import com.gemstone.gemfire.distributed.internal.DistributionAdvisor.Profile
 import com.gemstone.gemfire.distributed.internal.ProfileListener
@@ -1421,11 +1414,7 @@
       indexIdent: QualifiedTableName): QualifiedTableName = {
     // TODO: SW: proper schema handling required here
     new QualifiedTableName(indexIdent.schemaName, Constant.SHADOW_SCHEMA_NAME_WITH_SEPARATOR +
-<<<<<<< HEAD
-        indexIdent.table)
-=======
       indexIdent.table)
->>>>>>> 91805aa1
   }
 
   private def constructDropSQL(indexName: String,
