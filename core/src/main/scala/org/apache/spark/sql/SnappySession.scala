--- conflicted
+++ resolved
@@ -16,12 +16,7 @@
  */
 package org.apache.spark.sql
 
-<<<<<<< HEAD
-import java.sql.{SQLException, SQLWarning}
-=======
 import java.sql.{Connection, SQLException, SQLWarning}
-import java.math.{MathContext, RoundingMode}
->>>>>>> a2cf8568
 import java.util.concurrent.ConcurrentHashMap
 import java.util.concurrent.atomic.AtomicInteger
 import java.util.{Calendar, Properties}
@@ -31,6 +26,7 @@
 import scala.language.implicitConversions
 import scala.reflect.runtime.universe.{TypeTag, typeOf}
 import scala.util.control.NonFatal
+
 import com.gemstone.gemfire.internal.GemFireVersion
 import com.gemstone.gemfire.internal.cache.PartitionedRegion.RegionLock
 import com.gemstone.gemfire.internal.cache.{GemFireCacheImpl, PartitionedRegion}
@@ -44,6 +40,7 @@
 import io.snappydata.sql.catalog.{CatalogObjectType, SnappyExternalCatalog}
 import io.snappydata.{Constant, Property, SnappyDataFunctions, SnappyTableStatsProviderService}
 import org.eclipse.collections.impl.map.mutable.UnifiedMap
+
 import org.apache.spark.annotation.{DeveloperApi, Experimental}
 import org.apache.spark.jdbc.{ConnectionConf, ConnectionUtil}
 import org.apache.spark.rdd.RDD
@@ -494,7 +491,10 @@
       JdbcExtendedUtils.getTableWithSchema(table, conn = null, Some(sqlContext.sparkSession))
     val lock = grabLock(table, schemaName, defaultConnectionProps)
 
-    if (lock.isInstanceOf[RegionLock]) lock.asInstanceOf[RegionLock].lock()
+    lock match {
+      case l: RegionLock => l.lock()
+      case _ =>
+    }
     var newUpdateSubQuery: Option[LogicalPlan] = None
     try {
       val cachedTable = if (doCache) {
@@ -536,11 +536,10 @@
     }
     contextObjects.remove(SnappySession.CACHED_PUTINTO_LOGICAL_PLAN) match {
       case null =>
-      case (cachedTable: Option[_]) => {
+      case cachedTable: Option[_] =>
         if (cachedTable.isDefined) {
           dropPutIntoCacheTable(cachedTable.get.asInstanceOf[TableIdentifier])
         }
-      }
     }
   }
 
@@ -552,17 +551,17 @@
   }
 
   private[sql] def grabLock(table: String, schemaName: String,
-                            connProperties: ConnectionProperties): Any = {
+      connProperties: ConnectionProperties): Any = {
     SnappyContext.getClusterMode(sparkContext) match {
-      case _: ThinClientConnectorMode => {
+      case _: ThinClientConnectorMode =>
         val conn = ConnectionPool.getPoolConnection(table, connProperties.dialect,
           connProperties.poolProps, connProperties.connProps, connProperties.hikariCP)
         var locked = false
         var retrycount = 0
         do {
           try {
-            logDebug(s" Going to take lock on server for table ${table}," +
-              s" current Thread ${Thread.currentThread().getId}")
+            logDebug(s" Going to take lock on server for table $table," +
+                s" current Thread ${Thread.currentThread().getId}")
             val ps = conn.prepareCall(s"VALUES sys.ACQUIRE_REGION_LOCK(?)")
             ps.setString(1, "BULKWRITE_" + table)
             val rs = ps.executeQuery()
@@ -572,12 +571,11 @@
             logDebug("Took lock on server. ")
           }
           catch {
-            case e: Throwable => {
+            case e: Throwable =>
               logWarning("Got exception while taking lock", e)
               if (retrycount == 2) {
                 throw e
               }
-            }
           }
           finally {
             retrycount = retrycount + 1
@@ -585,25 +583,22 @@
           }
         } while (!locked)
         (conn, new TableIdentifier(table, Some(schemaName)))
-      }
-      case _ => {
+      case _ =>
         logDebug(s"Taking lock in " +
-          s" ${Thread.currentThread().getId} ")
+            s" ${Thread.currentThread().getId} ")
         PartitionedRegion.getRegionLock("BULKWRITE_" + table,
           GemFireCacheImpl.getExisting)
-      }
     }
   }
 
   private[sql] def releaseLock(lock: Any): Unit = {
     lock match {
-      case lock: RegionLock => {
+      case lock: RegionLock =>
         if (lock != null) {
-          logInfo(s"Going to unlock the lock object bulkOp ${lock} ")
+          logInfo(s"Going to unlock the lock object bulkOp $lock ")
           lock.asInstanceOf[PartitionedRegion.RegionLock].unlock()
         }
-      }
-      case (conn: Connection, id: TableIdentifier) => {
+      case (conn: Connection, id: TableIdentifier) =>
         var unlocked = false
         try {
           logDebug(s"releasing lock on the server. ${id.table}")
@@ -617,7 +612,6 @@
         finally {
           conn.close()
         }
-      }
     }
   }
 
@@ -668,7 +662,7 @@
   @DeveloperApi
   def saveStream[T](stream: DStream[T],
       aqpTables: Seq[String],
-      transformer: Option[(RDD[T]) => RDD[Row]])(implicit v: TypeTag[T]) {
+      transformer: Option[RDD[T] => RDD[Row]])(implicit v: TypeTag[T]): Unit = {
     val transform = transformer match {
       case Some(x) => x
       case None => if (!(v.tpe =:= typeOf[Row])) {
@@ -1909,8 +1903,6 @@
     ConnectionUtil.getPooledConnection(name, new ConnectionConf(defaultConnectionProps))
   }
 
-
-
   /**
    * Fetch the topK entries in the Approx TopK synopsis for the specified
    * time interval. See _createTopK_ for how to create this data structure
@@ -1959,7 +1951,7 @@
     var scalaTypeVal = SnappySession.getValue(dvd)
     val storeType = dvd.getTypeFormatId
     val (storePrecision, storeScale) = dvd match {
-      case d: stypes.SQLDecimal =>
+      case _: stypes.SQLDecimal =>
         // try to normalize parameter value into target column's scale/precision
         val index = (questionMarkCounter - 1) * 4 + 1
         // actual scale of the target column
