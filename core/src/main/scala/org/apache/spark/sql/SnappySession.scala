/*
 * Copyright (c) 2018 SnappyData, Inc. All rights reserved.
 *
 * Licensed under the Apache License, Version 2.0 (the "License"); you
 * may not use this file except in compliance with the License. You
 * may obtain a copy of the License at
 *
 * http://www.apache.org/licenses/LICENSE-2.0
 *
 * Unless required by applicable law or agreed to in writing, software
 * distributed under the License is distributed on an "AS IS" BASIS,
 * WITHOUT WARRANTIES OR CONDITIONS OF ANY KIND, either express or
 * implied. See the License for the specific language governing
 * permissions and limitations under the License. See accompanying
 * LICENSE file.
 */
package org.apache.spark.sql

import java.sql.{DriverManager, SQLException, SQLWarning}
import java.util.Calendar
import java.util.concurrent.ConcurrentHashMap
import java.util.concurrent.atomic.AtomicInteger

import scala.collection.JavaConverters._
import scala.collection.mutable
import scala.concurrent.Future
import scala.language.implicitConversions
import scala.reflect.runtime.universe.{TypeTag, typeOf}
import scala.util.control.NonFatal

import com.gemstone.gemfire.internal.GemFireVersion
import com.gemstone.gemfire.internal.cache.GemFireCacheImpl
import com.gemstone.gemfire.internal.shared.{ClientResolverUtils, FinalizeHolder, FinalizeObject}
import com.google.common.cache.{Cache, CacheBuilder}
import com.pivotal.gemfirexd.internal.GemFireXDVersion
import com.pivotal.gemfirexd.internal.iapi.sql.ParameterValueSet
import com.pivotal.gemfirexd.internal.iapi.util.IdUtil
import com.pivotal.gemfirexd.internal.iapi.{types => stypes}
import com.pivotal.gemfirexd.internal.shared.common.{SharedUtils, StoredFormatIds}
import io.snappydata.collection.ObjectObjectHashMap
import io.snappydata.{Constant, Property, SnappyTableStatsProviderService}

import org.apache.spark.annotation.{DeveloperApi, Experimental}
import org.apache.spark.jdbc.{ConnectionConf, ConnectionUtil}
import org.apache.spark.rdd.RDD
import org.apache.spark.scheduler.{SparkListener, SparkListenerApplicationEnd, SparkListenerEvent}
import org.apache.spark.sql.catalyst.analysis.{EliminateSubqueryAliases, NoSuchTableException}
import org.apache.spark.sql.catalyst.encoders._
import org.apache.spark.sql.catalyst.expressions.aggregate.AggregateExpression
import org.apache.spark.sql.catalyst.expressions.codegen.CodegenContext
import org.apache.spark.sql.catalyst.expressions.{Alias, Ascending, AttributeReference, Descending, Exists, ExprId, Expression, GenericRow, ListQuery, ParamLiteral, PlanExpression, ScalarSubquery, SortDirection, TokenLiteral}
import org.apache.spark.sql.catalyst.plans.logical.{Filter, LogicalPlan, Union}
import org.apache.spark.sql.catalyst.{DefinedByConstructorParams, InternalRow, ScalaReflection, TableIdentifier}
import org.apache.spark.sql.collection.{ToolsCallbackInit, Utils, WrappedInternalRow}
import org.apache.spark.sql.execution._
import org.apache.spark.sql.execution.aggregate.CollectAggregateExec
import org.apache.spark.sql.execution.columnar.impl.ColumnFormatRelation
import org.apache.spark.sql.execution.columnar.{ExternalStoreUtils, InMemoryTableScanExec}
import org.apache.spark.sql.execution.command.ExecutedCommandExec
import org.apache.spark.sql.execution.datasources.jdbc.{JDBCOptions, JdbcUtils}
import org.apache.spark.sql.execution.datasources.{DataSource, LogicalRelation}
import org.apache.spark.sql.execution.exchange.BroadcastExchangeExec
import org.apache.spark.sql.execution.joins.{BroadcastHashJoinExec, BroadcastNestedLoopJoinExec}
import org.apache.spark.sql.hive.{ConnectorCatalog, ExternalTableType, HiveClientUtil, QualifiedTableName, SnappySharedState, SnappyStoreHiveCatalog}
import org.apache.spark.sql.internal.{BypassRowLevelSecurity, PreprocessTableInsertOrPut, SnappySessionState}
import org.apache.spark.sql.policy.PolicyProperties
import org.apache.spark.sql.row.SnappyStoreDialect
import org.apache.spark.sql.sources._
import org.apache.spark.sql.store.StoreUtils
import org.apache.spark.sql.types._
import org.apache.spark.storage.StorageLevel
import org.apache.spark.streaming.Time
import org.apache.spark.streaming.dstream.DStream
import org.apache.spark.unsafe.types.UTF8String
import org.apache.spark.{Logging, ShuffleDependency, SparkContext, SparkEnv}

class SnappySession(_sc: SparkContext) extends SparkSession(_sc) with SparkSupport {

  self =>

  // initialize SnappyStoreDialect so that it gets registered

  SnappyStoreDialect.init()

  /* ----------------------- *
   |  Session-related state  |
   * ----------------------- */

  private[spark] val id = SnappySession.newId()

  new FinalizeSession(this)

  private def sc: SparkContext = sparkContext

  /**
   * State shared across sessions, including the [[SparkContext]], cached data, listener,
   * and a catalog that interacts with external systems.
   */
  @transient
  override lazy val sharedState: SnappySharedState = {
    val sharedState = SnappyContext.sharedState(sparkContext)
    // replay global sql commands
    SnappyContext.getClusterMode(sparkContext) match {
      case _: SnappyEmbeddedMode =>
        val deployCmds = ToolsCallbackInit.toolsCallback.getAllGlobalCmnds()
        logInfo(s"deployCmnds size = ${deployCmds.length}")
        logDebug(s"deployCmds = ${deployCmds.mkString(", ")}")
        deployCmds.foreach(d => {
          val cmdFields = d.split('|')
          if (cmdFields.length > 1) {
            val coordinate = cmdFields(0)
            val repos = if (cmdFields(1).isEmpty) None else Some(cmdFields(1))
            val cache = if (cmdFields(2).isEmpty) None else Some(cmdFields(2))
            DeployCommand(coordinate, null, repos, cache, restart = true).run(self)
          }
          else {
            // Jars we have
            DeployJarCommand(null, cmdFields(0), restart = true).run(self)
          }
        })
      case _ => // Nothing
    }
    sharedState
  }

  /**
   * State isolated across sessions, including SQL configurations, temporary tables, registered
   * functions, and everything else that accepts a [[org.apache.spark.sql.internal.SQLConf]].
   */
  @transient
  lazy override val sessionState: SnappySessionState = {
    SnappySession.aqpSessionStateClass match {
      case Some(aqpClass) => aqpClass.getConstructor(classOf[SnappySession]).
          newInstance(self).asInstanceOf[SnappySessionState]
      case None => new SnappySessionState(self)
    }
  }

  @transient
  lazy val sessionCatalog: SnappyStoreHiveCatalog = {
    SnappyContext.getClusterMode(sc) match {
      case ThinClientConnectorMode(_, _) => sessionState.catalog.asInstanceOf[ConnectorCatalog]
      case _ => sessionState.catalog.asInstanceOf[SnappyStoreHiveCatalog]
    }
  }

  def snappyParser: SnappyParser = sessionState.sqlParser.sqlParser

  private[spark] def snappyContextFunctions = sessionState.contextFunctions

  SnappyContext.initGlobalSnappyContext(sparkContext, this)
  snappyContextFunctions.registerSnappyFunctions(this)

  /**
   * A wrapped version of this session in the form of a [[SQLContext]],
   * for backward compatibility.
   */
  @transient
  private[spark] val snappyContext: SnappyContext = new SnappyContext(this)

  /**
   * A wrapped version of this session in the form of a [[SQLContext]],
   * for backward compatibility.
   *
   * @since 2.0.0
   */
  @transient
  override val sqlContext: SnappyContext = snappyContext

  /**
   * Start a new session with isolated SQL configurations, temporary tables, registered
   * functions are isolated, but sharing the underlying [[SparkContext]] and cached data.
   *
   * Note: Other than the [[SparkContext]], all shared state is initialized lazily.
   * This method will force the initialization of the shared state to ensure that parent
   * and child sessions are set up with the same shared state. If the underlying catalog
   * implementation is Hive, this will initialize the metastore, which may take some time.
   *
   * @group basic
   * @since 2.0.0
   */
  override def newSession(): SnappySession = {
    new SnappySession(sparkContext)
  }

 /**
  * :: Experimental ::
  * Creates a [[DataFrame]] from an RDD of Product (e.g. case classes, tuples).
  * This method handles generic array datatype like Array[Decimal]
  */
  def createDataFrameUsingRDD[A <: Product : TypeTag](rdd: RDD[A]): DataFrame = {
    SparkSession.setActiveSession(this)
    val schema = ScalaReflection.schemaFor[A].dataType.asInstanceOf[StructType]
    val attributeSeq = schema.toAttributes
    val rowRDD = RDDConversions.productToRowRdd(rdd, schema.map(_.dataType))
    Dataset.ofRows(self, LogicalRDD(attributeSeq, rowRDD)(self))
  }

  override def sql(sqlText: String): CachedDataFrame =
    snappyContextFunctions.sql(SnappySession.sqlPlan(this, sqlText))

  @DeveloperApi
  def sqlUncached(sqlText: String): DataFrame = {
    if (planCaching) {
      planCaching = false
      try {
        snappyContextFunctions.sql(super.sql(sqlText))
      } finally {
        planCaching = Property.PlanCaching.get(sessionState.conf)
      }
    } else {
      snappyContextFunctions.sql(super.sql(sqlText))
    }
  }

  final def prepareSQL(sqlText: String): LogicalPlan = {
    val logical = sessionState.sqlParser.parsePlan(sqlText, clearExecutionData = true)
    SparkSession.setActiveSession(this)
    sessionState.analyzerPrepare.execute(logical)
  }

  private[sql] final def executePlan(plan: LogicalPlan): QueryExecution = {
    try {
      val execution = sessionState.executePlan(plan)
      execution.assertAnalyzed()
      execution
    } catch {
      case e: AnalysisException =>
        // in case of connector mode, exception can be thrown if
        // table form is changed (altered) and we have old table
        // object in SnappyStoreHiveCatalog.cachedDataSourceTables
        SnappyContext.getClusterMode(sparkContext) match {
          case ThinClientConnectorMode(_, _) =>
            sessionCatalog.invalidateAll()
            throw e
          case _ =>
            throw e
        }
    }
  }

  @transient
  private[sql] val queryHints = new ConcurrentHashMap[String, String](4, 0.7f, 1)

  @transient
  private val contextObjects = new ConcurrentHashMap[Any, Any](16, 0.7f, 1)

  @transient
  private[sql] var currentKey: CachedKey = _

  @transient
  private[sql] var planCaching: Boolean = Property.PlanCaching.get(sessionState.conf)

  @transient
  private[sql] var partitionPruning: Boolean = Property.PartitionPruning.get(sessionState.conf)

  @transient
  private[sql] var disableHashJoin: Boolean = Property.DisableHashJoin.get(sessionState.conf)

  @transient
  private var sqlWarnings: SQLWarning = _

  def getPreviousQueryHints: java.util.Map[String, String] =
    java.util.Collections.unmodifiableMap(queryHints)

  def getWarnings: SQLWarning = sqlWarnings

  private[sql] def addWarning(warning: SQLWarning): Unit = {
    val warnings = sqlWarnings
    if (warnings eq null) sqlWarnings = warning
    else warnings.setNextWarning(warning)
  }

  /**
   * Get a previously registered context object using [[addContextObject]].
   */
  private[sql] def getContextObject[T](key: Any): Option[T] = {
    Option(contextObjects.get(key).asInstanceOf[T])
  }

  /**
   * Get a previously registered CodegenSupport context object
   * by [[addContextObject]].
   */
  private[sql] def getContextObject[T](ctx: CodegenContext, objectType: String,
      key: Any): Option[T] = {
    getContextObject[T](ctx -> (objectType -> key))
  }

  /**
   * Register a new context object for this query.
   */
  private[sql] def addContextObject[T](key: Any, value: T): Unit = {
    contextObjects.put(key, value)
  }

  /**
   * Register a new context object for <code>CodegenSupport</code>.
   */
  private[sql] def addContextObject[T](ctx: CodegenContext, objectType: String,
      key: Any, value: T): Unit = {
    addContextObject(ctx -> (objectType -> key), value)
  }

  /**
   * Remove a context object registered using [[addContextObject]].
   */
  private[sql] def removeContextObject(key: Any): Unit = {
    contextObjects.remove(key)
  }

  /**
   * Remove a CodegenSupport context object registered by [[addContextObject]].
   */
  private[sql] def removeContextObject(ctx: CodegenContext, objectType: String,
      key: Any): Unit = {
    removeContextObject(ctx -> (objectType -> key))
  }

  private[sql] def linkPartitionsToBuckets(flag: Boolean): Unit = {
    addContextObject(StoreUtils.PROPERTY_PARTITION_BUCKET_LINKED, flag)
  }

  private[sql] def hasLinkPartitionsToBuckets: Boolean = {
    getContextObject[Boolean](StoreUtils.PROPERTY_PARTITION_BUCKET_LINKED) match {
      case Some(b) => b
      case None => false
    }
  }

  private[sql] def preferPrimaries: Boolean =
    Property.PreferPrimariesInQuery.get(sessionState.conf)

  private[sql] def addFinallyCode(ctx: CodegenContext, code: String): Int = {
    val depth = getContextObject[Int](ctx, "D", "depth").getOrElse(0) + 1
    addContextObject(ctx, "D", "depth", depth)
    addContextObject(ctx, "F", "finally" -> depth, code)
    depth
  }

  private[sql] def evaluateFinallyCode(ctx: CodegenContext,
      body: String = "", depth: Int = -1): String = {
    // if no depth given then use the most recent one
    val d = if (depth == -1) {
      getContextObject[Int](ctx, "D", "depth").getOrElse(0)
    } else depth
    if (d <= 1) removeContextObject(ctx, "D", "depth")
    else addContextObject(ctx, "D", "depth", d - 1)

    val key = "finally" -> d
    getContextObject[String](ctx, "F", key) match {
      case Some(finallyCode) => removeContextObject(ctx, "F", key)
        if (body.isEmpty) finallyCode
        else {
          s"""
             |try {
             |  $body
             |} finally {
             |   $finallyCode
             |}
          """.stripMargin
        }
      case None => body
    }
  }

  /**
   * Get name of a previously registered class using [[addClass]].
   */
  def getClass(ctx: CodegenContext, baseTypes: Seq[(DataType, Boolean)],
      keyTypes: Seq[(DataType, Boolean)],
      types: Seq[(DataType, Boolean)], multimap: Boolean): Option[(String, String)] = {
    getContextObject[(String, String)](ctx, "C", (baseTypes, keyTypes, types, multimap))
  }
  /**
   * Register code generated for a new class (for <code>CodegenSupport</code>).
   */
  private[sql] def addClass(ctx: CodegenContext,
      baseTypes: Seq[(DataType, Boolean)], keyTypes: Seq[(DataType, Boolean)],
      types: Seq[(DataType, Boolean)], baseClassName: String,
      className: String, multiMap: Boolean): Unit = {
    addContextObject(ctx, "C", (baseTypes, keyTypes, types, multiMap),
      baseClassName -> className)
  }

  /**
   * Register additional [[DictionaryCode]] for a variable in ExprCode.
   */
  private[sql] def addDictionaryCode(ctx: CodegenContext, keyVar: String,
      dictCode: DictionaryCode): Unit =
    addContextObject(ctx, "D", keyVar, dictCode)

  /**
   * Get [[DictionaryCode]] for a previously registered variable in ExprCode
   * using [[addDictionaryCode]].
   */
  def getDictionaryCode(ctx: CodegenContext,
      keyVar: String): Option[DictionaryCode] =
    getContextObject[DictionaryCode](ctx, "D", keyVar)

  /**
   * Register hash variable holding the evaluated hashCode for some variables.
   */
  private[sql] def addHashVar(ctx: CodegenContext, keyVars: Seq[String],
      hashVar: String): Unit = addContextObject(ctx, "H", keyVars, hashVar)

  /**
   * Get hash variable for previously registered variables using [[addHashVar]].
   */
  private[sql] def getHashVar(ctx: CodegenContext,
      keyVars: Seq[String]): Option[String] = getContextObject(ctx, "H", keyVars)

  private[sql] def clearContext(): Unit = synchronized {
    getContextObject[LogicalPlan](SnappySession.CACHED_PUTINTO_UPDATE_PLAN).foreach { cached =>
      internals.uncacheQuery(this, cached, blocking = true)
    }
    contextObjects.clear()
    planCaching = Property.PlanCaching.get(sessionState.conf)
    sqlWarnings = null
  }

  private[sql] def clearQueryData(): Unit = synchronized {
    queryHints.clear()
  }

  def clearPlanCache(): Unit = synchronized {
    SnappySession.clearSessionCache(id)
  }


  def clear(): Unit = synchronized {
    clearContext()
    clearQueryData()
    clearPlanCache()
    snappyContextFunctions.clear()
  }

  /** Close the session which will be unusable after this call. */
  override def close(): Unit = synchronized {
    clear()
    sessionCatalog.close()
  }

  /**
   * :: DeveloperApi ::
   *
   * @todo do we need this anymore? If useful functionality, make this
   *       private to sql package ... SchemaDStream should use the data source
   *       API?
   *       Tagging as developer API, for now
   * @param stream
   * @param aqpTables
   * @param transformer
   * @param v
   * @tparam T
   * @return
   */
  @DeveloperApi
  def saveStream[T](stream: DStream[T],
      aqpTables: Seq[String],
      transformer: Option[(RDD[T]) => RDD[Row]])(implicit v: TypeTag[T]) {
    val transform = transformer match {
      case Some(x) => x
      case None => if (!(v.tpe =:= typeOf[Row])) {
        // check if the stream type is already a Row
        throw new IllegalStateException(" Transformation to Row type needs to be supplied")
      } else {
        null
      }
    }
    stream.foreachRDD((rdd: RDD[T], time: Time) => {

      val rddRows = if (transform != null) {
        transform(rdd)
      } else {
        rdd.asInstanceOf[RDD[Row]]
      }
      snappyContextFunctions.collectSamples(this, rddRows, aqpTables,
        time.milliseconds)
    })
  }

  /**
   * Append dataframe to cache table in Spark.
   *
   * @param df
   * @param table
   * @param storageLevel default storage level is MEMORY_AND_DISK
   * @return @todo -> return type?
   */
  @DeveloperApi
  def appendToTempTableCache(df: DataFrame, table: String,
      storageLevel: StorageLevel = StorageLevel.MEMORY_AND_DISK): Unit = {
    val tableIdent = sessionCatalog.newQualifiedTableName(table)
    val plan = sessionCatalog.lookupRelation(tableIdent, None)
    // cache the new DataFrame
    df.persist(storageLevel)
    // trigger an Action to materialize 'cached' batch
    if (df.count() > 0) {
      // create a union of the two plans and store that in catalog
      val union = Union(plan, df.logicalPlan)
      sessionCatalog.unregisterTable(tableIdent)
      sessionCatalog.registerTable(tableIdent, union)
    }
  }

  /**
   * Empties the contents of the table without deleting the catalog entry.
   *
   * @param tableName full table name to be truncated
   * @param ifExists  attempt truncate only if the table exists
   */
  def truncateTable(tableName: String, ifExists: Boolean = false): Unit = {
    truncateTable(sessionCatalog.newQualifiedTableName(tableName), ifExists,
      ignoreIfUnsupported = false)
  }

  /**
   * Empties the contents of the table without deleting the catalog entry.
   *
   * @param tableIdent qualified name of table to be truncated
   * @param ifExists   attempt truncate only if the table exists
   */
  private[sql] def truncateTable(tableIdent: QualifiedTableName,
      ifExists: Boolean, ignoreIfUnsupported: Boolean): Unit = {
    val plan = try {
      sessionCatalog.lookupRelation(tableIdent)
    } catch {
      case tnfe: TableNotFoundException =>
        if (ifExists) return else throw tnfe
    }
    Dataset.ofRows(this, plan).unpersist(blocking = true)
    plan match {
      case lr: LogicalRelation =>
        lr.relation match {
          case d: DestroyRelation => d.truncate()
          case _ => if (!ignoreIfUnsupported) {
            throw new AnalysisException(s"Table $tableIdent cannot be truncated")
          }
        }
      case _ => if (!ignoreIfUnsupported) {
        throw new AnalysisException(s"Table $tableIdent cannot be truncated")
      }
    }
  }

  override def createDataset[T: Encoder](data: RDD[T]): Dataset[T] = {
    val encoder = encoderFor[T]
    val output = normalizeSchema(encoder.schema).toAttributes
    val c = encoder.clsTag.runtimeClass
    val isFlat = !(classOf[Product].isAssignableFrom(c) ||
        classOf[DefinedByConstructorParams].isAssignableFrom(c))
    val plan = new EncoderPlan[T](data, encoder, isFlat, output, self)
    Dataset[T](self, plan)
  }

  /**
   * Creates a [[DataFrame]] from an RDD[Row]. User can specify whether
   * the input rows should be converted to Catalyst rows.
   */
  override private[sql] def createDataFrame(
      rowRDD: RDD[Row],
      schema: StructType,
      needsConversion: Boolean) = {
    // TODO: use MutableProjection when rowRDD is another DataFrame and the applied
    // schema differs from the existing schema on any field data type.
    val catalystRows = if (needsConversion) {
      val encoder = RowEncoder(schema)
      rowRDD.map {
        case r: WrappedInternalRow => r.internalRow
        case r => encoder.toRow(r)
      }
    } else {
      rowRDD.map(r => InternalRow.fromSeq(r.toSeq))
    }
    val logicalPlan = LogicalRDD(schema.toAttributes, catalystRows)(self)
    Dataset.ofRows(self, logicalPlan)
  }

  override def internalCreateDataFrame(catalystRows: RDD[InternalRow],
      schema: StructType): DataFrame = super.internalCreateDataFrame(catalystRows, schema)

  /**
   * Create a stratified sample table.
   *
   * @todo provide lot more details and examples to explain creating and
   *       using sample tables with time series and otherwise
   * @param tableName       the qualified name of the table
   * @param baseTable       the base table of the sample table, if any
   * @param samplingOptions sampling options like QCS, reservoir size etc.
   * @param allowExisting   When set to true it will ignore if a table with the same
   *                        name is present, else it will throw table exist exception
   */
  def createSampleTable(tableName: String,
      baseTable: Option[String],
      samplingOptions: Map[String, String],
      allowExisting: Boolean): DataFrame = {
    val plan = createTable(sessionCatalog.newQualifiedTableName(tableName),
      SnappyContext.SAMPLE_SOURCE, userSpecifiedSchema = None, schemaDDL = None,
      if (allowExisting) SaveMode.Ignore else SaveMode.ErrorIfExists,
      addBaseTableOption(baseTable, samplingOptions), isBuiltIn = true)
    Dataset.ofRows(this, plan)
  }

  /**
   * Create a stratified sample table. Java friendly version.
   *
   * @todo provide lot more details and examples to explain creating and
   *       using sample tables with time series and otherwise
   * @param tableName       the qualified name of the table
   * @param baseTable       the base table of the sample table, if any, or null
   * @param samplingOptions sampling options like QCS, reservoir size etc.
   * @param allowExisting   When set to true it will ignore if a table with the same
   *                        name is present, else it will throw table exist exception
   */
  def createSampleTable(tableName: String,
      baseTable: String, samplingOptions: java.util.Map[String, String],
      allowExisting: Boolean): DataFrame = {
    createSampleTable(tableName, Option(baseTable),
      samplingOptions.asScala.toMap, allowExisting)
  }


  /**
   * Create a stratified sample table.
   *
   * @todo provide lot more details and examples to explain creating and
   *       using sample tables with time series and otherwise
   * @param tableName       the qualified name of the table
   * @param baseTable       the base table of the sample table, if any
   * @param schema          schema of the table
   * @param samplingOptions sampling options like QCS, reservoir size etc.
   * @param allowExisting   When set to true it will ignore if a table with the same
   *                        name is present, else it will throw table exist exception
   */
  def createSampleTable(tableName: String,
      baseTable: Option[String],
      schema: StructType,
      samplingOptions: Map[String, String],
      allowExisting: Boolean = false): DataFrame = {
    val plan = createTable(sessionCatalog.newQualifiedTableName(tableName),
      SnappyContext.SAMPLE_SOURCE, Some(normalizeSchema(schema)), schemaDDL = None,
      if (allowExisting) SaveMode.Ignore else SaveMode.ErrorIfExists,
      addBaseTableOption(baseTable, samplingOptions), isBuiltIn = true)
    Dataset.ofRows(this, plan)
  }

  /**
   * Create a stratified sample table. Java friendly version.
   *
   * @todo provide lot more details and examples to explain creating and
   *       using sample tables with time series and otherwise
   * @param tableName       the qualified name of the table
   * @param baseTable       the base table of the sample table, if any, or null
   * @param schema          schema of the table
   * @param samplingOptions sampling options like QCS, reservoir size etc.
   * @param allowExisting   When set to true it will ignore if a table with the same
   *                        name is present, else it will throw table exist exception
   */
  def createSampleTable(tableName: String,
      baseTable: String, schema: StructType,
      samplingOptions: java.util.Map[String, String],
      allowExisting: Boolean): DataFrame = {
    createSampleTable(tableName, Option(baseTable), schema,
      samplingOptions.asScala.toMap, allowExisting)
  }


  /**
   * Create approximate structure to query top-K with time series support.
   *
   * @todo provide lot more details and examples to explain creating and
   *       using TopK with time series
   * @param topKName      the qualified name of the top-K structure
   * @param baseTable     the base table of the top-K structure, if any
   * @param keyColumnName
   * @param inputDataSchema
   * @param topkOptions
   * @param allowExisting When set to true it will ignore if a table with the same
   *                      name is present, else it will throw table exist exception
   */
  def createApproxTSTopK(topKName: String, baseTable: Option[String],
      keyColumnName: String, inputDataSchema: StructType,
      topkOptions: Map[String, String],
      allowExisting: Boolean = false): DataFrame = {
    val plan = createTable(sessionCatalog.newQualifiedTableName(topKName),
      SnappyContext.TOPK_SOURCE, Some(normalizeSchema(inputDataSchema)), schemaDDL = None,
      if (allowExisting) SaveMode.Ignore else SaveMode.ErrorIfExists,
      addBaseTableOption(baseTable, topkOptions) + ("key" -> keyColumnName),
      isBuiltIn = true)
    Dataset.ofRows(this, plan)
  }

  /**
   * Create approximate structure to query top-K with time series support.
   * Java friendly api.
   *
   * @todo provide lot more details and examples to explain creating and
   *       using TopK with time series
   * @param topKName      the qualified name of the top-K structure
   * @param baseTable     the base table of the top-K structure, if any, or null
   * @param keyColumnName
   * @param inputDataSchema
   * @param topkOptions
   * @param allowExisting When set to true it will ignore if a table with the same
   *                      name is present, else it will throw table exist exception
   */
  def createApproxTSTopK(topKName: String, baseTable: String,
      keyColumnName: String, inputDataSchema: StructType,
      topkOptions: java.util.Map[String, String],
      allowExisting: Boolean): DataFrame = {
    createApproxTSTopK(topKName, Option(baseTable), keyColumnName,
      inputDataSchema, topkOptions.asScala.toMap, allowExisting)
  }

  /**
   * Create approximate structure to query top-K with time series support.
   *
   * @todo provide lot more details and examples to explain creating and
   *       using TopK with time series
   * @param topKName      the qualified name of the top-K structure
   * @param baseTable     the base table of the top-K structure, if any
   * @param keyColumnName
   * @param topkOptions
   * @param allowExisting When set to true it will ignore if a table with the same
   *                      name is present, else it will throw table exist exception
   */
  def createApproxTSTopK(topKName: String, baseTable: Option[String],
      keyColumnName: String, topkOptions: Map[String, String],
      allowExisting: Boolean): DataFrame = {
    val plan = createTable(sessionCatalog.newQualifiedTableName(topKName),
      SnappyContext.TOPK_SOURCE, userSpecifiedSchema = None, schemaDDL = None,
      if (allowExisting) SaveMode.Ignore else SaveMode.ErrorIfExists,
      addBaseTableOption(baseTable, topkOptions) + ("key" -> keyColumnName),
      isBuiltIn = true)
    Dataset.ofRows(this, plan)
  }

  /**
   * Create approximate structure to query top-K with time series support. Java
   * friendly api.
   *
   * @todo provide lot more details and examples to explain creating and
   *       using TopK with time series
   * @param topKName      the qualified name of the top-K structure
   * @param baseTable     the base table of the top-K structure, if any, or null
   * @param keyColumnName
   * @param topkOptions
   * @param allowExisting When set to true it will ignore if a table with the same
   *                      name is present, else it will throw table exist exception
   */
  def createApproxTSTopK(topKName: String, baseTable: String,
      keyColumnName: String, topkOptions: java.util.Map[String, String],
      allowExisting: Boolean): DataFrame = {
    createApproxTSTopK(topKName, Option(baseTable), keyColumnName,
      topkOptions.asScala.toMap, allowExisting)
  }

  /**
   * Creates a SnappyData managed table. Any relation providers
   * (e.g. row, column etc) supported by SnappyData can be created here.
   *
   * {{{
   *
   * val airlineDF = snappyContext.createTable(stagingAirline,
   *   "column", Map("buckets" -> "29"))
   *
   * }}}
   *
   * <p>
   * For other external relation providers, use createExternalTable.
   * <p>
   *
   * @param tableName     Name of the table
   * @param provider      Provider name such as 'COLUMN', 'ROW', 'JDBC' etc.
   * @param options       Properties for table creation
   * @param allowExisting When set to true it will ignore if a table with the same
   *                      name is present, else it will throw table exist exception
   * @return DataFrame for the table
   */
  def createTable(
      tableName: String,
      provider: String,
      options: Map[String, String],
      allowExisting: Boolean): DataFrame = {
    val plan = createTable(sessionCatalog.newQualifiedTableName(tableName),
      provider, userSpecifiedSchema = None, schemaDDL = None,
      if (allowExisting) SaveMode.Ignore else SaveMode.ErrorIfExists,
      options, isBuiltIn = true)
    Dataset.ofRows(this, plan)
  }

  /**
   * Creates a SnappyData managed table. Any relation providers
   * (e.g. row, column etc) supported by SnappyData can be created here.
   *
   * {{{
   *
   * val airlineDF = snappyContext.createTable(stagingAirline,
   *   "column", Map("buckets" -> "29"))
   *
   * }}}
   *
   * <p>
   * For other external relation providers, use createExternalTable.
   * <p>
   *
   * @param tableName     Name of the table
   * @param provider      Provider name such as 'COLUMN', 'ROW', 'JDBC' etc.
   * @param options       Properties for table creation
   * @param allowExisting When set to true it will ignore if a table with the same
   *                      name is present, else it will throw table exist exception
   * @return DataFrame for the table
   */
  @Experimental
  def createTable(
      tableName: String,
      provider: String,
      options: java.util.Map[String, String],
      allowExisting: Boolean): DataFrame = {
    createTable(tableName, provider, options.asScala.toMap, allowExisting)
  }

  /**
   * Creates a SnappyData managed table. Any relation providers
   * (e.g. row, column etc) supported by SnappyData can be created here.
   *
   * {{{
   *
   * case class Data(col1: Int, col2: Int, col3: Int)
   * val props = Map.empty[String, String]
   * val data = Seq(Seq(1, 2, 3), Seq(7, 8, 9), Seq(9, 2, 3), Seq(4, 2, 3), Seq(5, 6, 7))
   * val rdd = sc.parallelize(data, data.length).map(s => new Data(s(0), s(1), s(2)))
   * val dataDF = snc.createDataFrame(rdd)
   * snappyContext.createTable(tableName, "column", dataDF.schema, props)
   *
   * }}}
   *
   * <p>
   * For other external relation providers, use createExternalTable.
   * <p>
   *
   * @param tableName     Name of the table
   * @param provider      Provider name such as 'COLUMN', 'ROW', 'JDBC' etc.
   * @param schema        Table schema
   * @param options       Properties for table creation. See options list for different tables.
   *                      https://github
   *                      .com/SnappyDataInc/snappydata/blob/master/docs/rowAndColumnTables.md
   * @param allowExisting When set to true it will ignore if a table with the same
   *                      name is present, else it will throw table exist exception
   * @return DataFrame for the table
   */
  def createTable(
      tableName: String,
      provider: String,
      schema: StructType,
      options: Map[String, String],
      allowExisting: Boolean = false): DataFrame = {
    val plan = createTable(sessionCatalog.newQualifiedTableName(tableName),
      provider, Some(normalizeSchema(schema)), schemaDDL = None,
      if (allowExisting) SaveMode.Ignore else SaveMode.ErrorIfExists,
      options, isBuiltIn = true)
    Dataset.ofRows(this, plan)
  }

  /**
   * Creates a SnappyData managed table. Any relation providers
   * (e.g. row, column etc) supported by SnappyData can be created here.
   *
   * {{{
   *
   *    case class Data(col1: Int, col2: Int, col3: Int)
   *    val props = Map.empty[String, String]
   *    val data = Seq(Seq(1, 2, 3), Seq(7, 8, 9), Seq(9, 2, 3), Seq(4, 2, 3), Seq(5, 6, 7))
   *    val rdd = sc.parallelize(data, data.length).map(s => new Data(s(0), s(1), s(2)))
   *    val dataDF = snc.createDataFrame(rdd)
   *    snappyContext.createTable(tableName, "column", dataDF.schema, props)
   *
   * }}}
   *
   * <p>
   * For other external relation providers, use createExternalTable.
   * <p>
   *
   * @param tableName     Name of the table
   * @param provider      Provider name such as 'COLUMN', 'ROW', 'JDBC' etc.
   * @param schema        Table schema
   * @param options       Properties for table creation. See options list for different tables.
   *                      https://github
   *                      .com/SnappyDataInc/snappydata/blob/master/docs/rowAndColumnTables.md
   * @param allowExisting When set to true it will ignore if a table with the same
   *                      name is present, else it will throw table exist exception
   * @return DataFrame for the table
   */
  @Experimental
  def createTable(
      tableName: String,
      provider: String,
      schema: StructType,
      options: java.util.Map[String, String],
      allowExisting: Boolean): DataFrame = {
    createTable(tableName, provider, schema, options.asScala.toMap, allowExisting)
  }

  /**
   * Creates a SnappyData managed JDBC table which takes a free format ddl
   * string. The ddl string should adhere to syntax of underlying JDBC store.
   * SnappyData ships with inbuilt JDBC store, which can be accessed by
   * Row format data store. The option parameter can take connection details.
   *
   * {{{
   *    val props = Map(
   *      "url" -> s"jdbc:derby:$path",
   *      "driver" -> "org.apache.derby.jdbc.EmbeddedDriver",
   *      "poolImpl" -> "tomcat",
   *      "user" -> "app",
   *      "password" -> "app"
   *    )
   *
   * val schemaDDL = "(OrderId INT NOT NULL PRIMARY KEY,ItemId INT, ITEMREF INT)"
   * snappyContext.createTable("jdbcTable", "jdbc", schemaDDL, props)
   *
   * }}}
   *
   * Any DataFrame of the same schema can be inserted into the JDBC table using
   * DataFrameWriter API.
   *
   * e.g.
   *
   * {{{
   *
   * case class Data(col1: Int, col2: Int, col3: Int)
   *
   * val data = Seq(Seq(1, 2, 3), Seq(7, 8, 9), Seq(9, 2, 3), Seq(4, 2, 3), Seq(5, 6, 7))
   * val rdd = sc.parallelize(data, data.length).map(s => new Data(s(0), s(1), s(2)))
   * val dataDF = snc.createDataFrame(rdd)
   * dataDF.write.insertInto("jdbcTable")
   *
   * }}}
   *
   * @param tableName     Name of the table
   * @param provider      Provider name 'ROW' or 'JDBC'.
   * @param schemaDDL     Table schema as a string interpreted by provider
   * @param options       Properties for table creation. See options list for different tables.
   *                      https://github
   *                      .com/SnappyDataInc/snappydata/blob/master/docs/rowAndColumnTables.md
   * @param allowExisting When set to true it will ignore if a table with the same
   *                      name is present, else it will throw table exist exception
   * @return DataFrame for the table
   */
  def createTable(
      tableName: String,
      provider: String,
      schemaDDL: String,
      options: Map[String, String],
      allowExisting: Boolean): DataFrame = {
    var schemaStr = schemaDDL.trim
    if (schemaStr.charAt(0) != '(') {
      schemaStr = "(" + schemaStr + ")"
    }
    val plan = createTable(sessionCatalog.newQualifiedTableName(tableName),
      provider, userSpecifiedSchema = None, Some(schemaStr),
      if (allowExisting) SaveMode.Ignore else SaveMode.ErrorIfExists,
      options, isBuiltIn = true)
    Dataset.ofRows(this, plan)
  }

  /**
   * Creates a SnappyData managed JDBC table which takes a free format ddl
   * string. The ddl string should adhere to syntax of underlying JDBC store.
   * SnappyData ships with inbuilt JDBC store, which can be accessed by
   * Row format data store. The option parameter can take connection details.
   *
   * {{{
   *    val props = Map(
   *      "url" -> s"jdbc:derby:$path",
   *      "driver" -> "org.apache.derby.jdbc.EmbeddedDriver",
   *      "poolImpl" -> "tomcat",
   *      "user" -> "app",
   *      "password" -> "app"
   *    )
   *
   * val schemaDDL = "(OrderId INT NOT NULL PRIMARY KEY,ItemId INT, ITEMREF INT)"
   * snappyContext.createTable("jdbcTable", "jdbc", schemaDDL, props)
   *
   * }}}
   *
   * Any DataFrame of the same schema can be inserted into the JDBC table using
   * DataFrameWriter API.
   *
   * e.g.
   *
   * {{{
   *
   * case class Data(col1: Int, col2: Int, col3: Int)
   *
   * val data = Seq(Seq(1, 2, 3), Seq(7, 8, 9), Seq(9, 2, 3), Seq(4, 2, 3), Seq(5, 6, 7))
   * val rdd = sc.parallelize(data, data.length).map(s => new Data(s(0), s(1), s(2)))
   * val dataDF = snc.createDataFrame(rdd)
   * dataDF.write.insertInto("jdbcTable")
   *
   * }}}
   *
   * @param tableName     Name of the table
   * @param provider      Provider name 'ROW' or 'JDBC'.
   * @param schemaDDL     Table schema as a string interpreted by provider
   * @param options       Properties for table creation. See options list for different tables.
   *                      https://github
   *                      .com/SnappyDataInc/snappydata/blob/master/docs/rowAndColumnTables.md
   * @param allowExisting When set to true it will ignore if a table with the same
   *                      name is present, else it will throw table exist exception
   * @return DataFrame for the table
   */
  @Experimental
  def createTable(
      tableName: String,
      provider: String,
      schemaDDL: String,
      options: java.util.Map[String, String],
      allowExisting: Boolean): DataFrame = {
    createTable(tableName, provider, schemaDDL, options.asScala.toMap,
      allowExisting)
  }

  private[sql] def normalizeSchema(schema: StructType): StructType =
    sessionCatalog.normalizeSchema(schema)

  /**
   * Create a table with given options.
   */
  private[sql] def createTable(
      tableIdent: QualifiedTableName,
      provider: String,
      userSpecifiedSchema: Option[StructType],
      schemaDDL: Option[String],
      mode: SaveMode,
      options: Map[String, String],
      isBuiltIn: Boolean): LogicalPlan = {
    createTable(tableIdent, provider, userSpecifiedSchema, schemaDDL, mode, options,
      isBuiltIn, resolveRelation = true)
  }

  private[sql] def createTable(
      tableIdent: QualifiedTableName,
      provider: String,
      userSpecifiedSchema: Option[StructType],
      schemaDDL: Option[String],
      mode: SaveMode,
      options: Map[String, String],
      isBuiltIn: Boolean,
      resolveRelation: Boolean): LogicalPlan = {

    if (sessionCatalog.tableExists(tableIdent)) {
      mode match {
        case SaveMode.ErrorIfExists =>
          throw new AnalysisException(
            s"createTable: Table $tableIdent already exists.")
        case _ =>
          return sessionCatalog.lookupRelation(tableIdent, None)
      }
    }

    SnappyContext.getClusterMode(sc) match {
      case ThinClientConnectorMode(_, _) =>
        // resolve schema at source for external tables since the required
        // classes to resolve may not be available in embedded cluster
        val userSchema = userSpecifiedSchema match {
          case None if !isBuiltIn && resolveRelation && schemaDDL.isEmpty =>
            Some(DataSource(self,
              userSpecifiedSchema = userSpecifiedSchema,
              className = provider, options = options).resolveRelation().schema)
          case s => s
        }
        return sessionCatalog.asInstanceOf[ConnectorCatalog].connectorHelper.createTable(
          tableIdent, provider, userSchema, schemaDDL, mode, options, isBuiltIn)
      case _ =>
    }

    // add tableName in properties if not already present
    val dbtableProp = JdbcExtendedUtils.DBTABLE_PROPERTY
    val params = if (options.keysIterator.exists(_.equalsIgnoreCase(
      dbtableProp))) {
      options
    }
    else {
      options + (dbtableProp -> tableIdent.toString)
    }
    val source = if (isBuiltIn) SnappyContext.getProvider(provider,
      onlyBuiltIn = true) else provider

    val relation = schemaDDL match {
      case Some(cols) => Some(ExternalStoreUtils.externalResolvedDataSource(self,
        cols, source, mode, params))

      case None if resolveRelation =>
        // add allowExisting in properties used by some implementations
        Some(DataSource(
          self,
          userSpecifiedSchema = userSpecifiedSchema,
          className = source,
          options = params + (JdbcExtendedUtils.ALLOW_EXISTING_PROPERTY ->
              (mode != SaveMode.ErrorIfExists).toString)).resolveRelation())

      case _ => None
    }

    val plan = relation match {
      case None => null
      case Some(r) => internals.newLogicalRelation(r, None, None,
        isStreaming = false)
    }

    if (!SnappyContext.internalTableSources.exists(_.equals(source))) {
      sessionCatalog.registerDataSourceTable(tableIdent, userSpecifiedSchema,
        Array.empty[String], source, params, relation)
    }
    snappyContextFunctions.postRelationCreation(relation, this)
    plan
  }

  private[sql] def createTable(
      tableIdent: QualifiedTableName,
      provider: String,
      userSpecifiedSchema: Option[StructType],
      schemaDDL: Option[String],
      partitionColumns: Array[String],
      mode: SaveMode,
      options: Map[String, String],
      query: LogicalPlan,
      isBuiltIn: Boolean): LogicalPlan = {

    if (sessionCatalog.tableExists(tableIdent)) {
      mode match {
        case SaveMode.ErrorIfExists =>
          throw new AnalysisException(s"Table $tableIdent already exists. " +
              "If using SQL CREATE TABLE, you need to use the " +
              s"APPEND or OVERWRITE mode, or drop $tableIdent first.")
        case SaveMode.Ignore =>
          return sessionCatalog.lookupRelation(tableIdent, None)
        case _ =>
      }
    }

    val clusterMode = SnappyContext.getClusterMode(sc)
    val schema = userSpecifiedSchema.getOrElse(
      normalizeSchema(sessionState.executePlan(query).analyzed.schema))
    val userSchema = Some(schema)
    val plan = clusterMode match {
      // for smart connector mode create the table here and allow
      // further processing to load the data
      case ThinClientConnectorMode(_, _) =>
        sessionCatalog.asInstanceOf[ConnectorCatalog].connectorHelper.createTable(tableIdent,
          provider, userSchema, schemaDDL, mode, options, isBuiltIn)
        createTableAsSelect(tableIdent, provider, userSchema, schemaDDL,
          partitionColumns, SaveMode.Append, options, query, isBuiltIn)
      case _ =>
        createTableAsSelect(tableIdent, provider, userSchema, schemaDDL,
          partitionColumns, mode, options, query, isBuiltIn)
    }

    plan
  }

  /**
   * Create an external/builtin table with given options.
   */
  private[sql] def createTableAsSelect(
      tableIdent: QualifiedTableName,
      provider: String,
      userSpecifiedSchema: Option[StructType],
      schemaDDL: Option[String],
      partitionColumns: Array[String],
      mode: SaveMode,
      options: Map[String, String],
      query: LogicalPlan,
      isBuiltIn: Boolean): LogicalPlan = {

    // add tableName in properties if not already present
    // add allowExisting in properties used by some implementations
    val dbtableProp = JdbcExtendedUtils.DBTABLE_PROPERTY
    val params = if (options.keysIterator.exists(_.equalsIgnoreCase(
      dbtableProp))) {
      options
    }
    else {
      options + (dbtableProp -> tableIdent.toString)
    } + (JdbcExtendedUtils.ALLOW_EXISTING_PROPERTY ->
        (mode != SaveMode.ErrorIfExists).toString)

    val source = if (isBuiltIn) SnappyContext.getProvider(provider,
      onlyBuiltIn = true)
    else provider
    val overwrite = mode == SaveMode.Overwrite

    val insertRelation = if (sessionCatalog.tableExists(tableIdent)) {
      mode match {
        case SaveMode.ErrorIfExists =>
          throw new AnalysisException(s"Table $tableIdent already exists. " +
              "If using SQL CREATE TABLE, you need to use the " +
              s"APPEND or OVERWRITE mode, or drop $tableIdent first.")
        case SaveMode.Ignore =>
          return sessionCatalog.lookupRelation(tableIdent, None)
        case _ =>
          // Check if the specified data source match the data source
          // of the existing table.
          val plan = new PreprocessTableInsertOrPut(sessionState.conf).apply(
            sessionState.catalog.lookupRelation(tableIdent))
          EliminateSubqueryAliases(plan) match {
            case lr: LogicalRelation if lr.relation.isInstanceOf[InsertableRelation] =>
              Some(lr.relation.asInstanceOf[InsertableRelation])
            case o => throw new AnalysisException(
              s"Saving data in ${o.toString} is not supported.")
          }
      }
    } else None

    val relation = schemaDDL match {
      case Some(cols) => ExternalStoreUtils.externalResolvedDataSource(self,
        cols, source, mode, params, Some(query))

      case None =>
        val data = Dataset.ofRows(this, query)
        val df = userSpecifiedSchema match {
          // If we are inserting into an existing table, just use the existing schema.
          case Some(s) =>
            if (s.size != data.schema.size) {
              throw new AnalysisException(s"The column number " +
                  s"of the specified schema[$s] "
                  + s"doesn't match the data schema[${data.schema}]'s")
            }
            s.zip(data.schema).
              find(x => !compareDataTypeIgnoreNameAndNullability(x._1.dataType, x._2.dataType))
            match {
              case Some(_) => throw new AnalysisException(s"The column types " +
                  s"of the specified schema[$s] " +
                  s"doesn't match the data schema[${data.schema}]'s")
              case None => // do nothing
            }
            data.toDF(s.fieldNames: _*)
          case None => data
        }

        insertRelation match {
          case Some(ir) =>
            var success = false
            try {
              ir.insert(data, overwrite)
              success = true
              ir.asInstanceOf[BaseRelation]
            } finally {
              if (!success) ir match {
                case dr: DestroyRelation =>
                  if (!dr.tableExists) dr.destroy(ifExists = false)
                case _ =>
              }
            }
          case None =>
            val properties = if (isBuiltIn) params
            else {
              val storage = DataSource.buildStorageFormatFromOptions(params)
              val tableLocation = storage.locationUri match {
                case None => sessionState.catalog.defaultTablePath(tableIdent)
                case Some(l) => l
              }
              storage.properties + ("path" -> tableLocation)
            }
            val ds = DataSource(self,
              className = source,
              userSpecifiedSchema = userSpecifiedSchema,
              partitionColumns = partitionColumns,
<<<<<<< HEAD
              options = params)
            internals.writeToDataSource(ds, mode, df)
=======
              options = properties)
            ds.write(mode, df)
            ds.copy(userSpecifiedSchema = Some(df.schema.asNullable)).resolveRelation()
>>>>>>> d0348a38
        }
    }

    // need to register if not existing in catalog
    if (insertRelation.isEmpty || overwrite) {
      val relationOpt = Some(relation)
      if (!SnappyContext.internalTableSources.exists(_.equals(source))) {
        sessionCatalog.registerDataSourceTable(tableIdent, userSpecifiedSchema,
          partitionColumns, source, params, relationOpt)
      }
      snappyContextFunctions.postRelationCreation(relationOpt, this)
    }
    internals.newLogicalRelation(relation, None, Some(tableIdent.getTable(this.sessionCatalog)),
      isStreaming = false)
  }

  /**
   * Compares two types, ignoring nullability of ArrayType, MapType, StructType, and ignoring
   * field names
   */
  private[sql] def compareDataTypeIgnoreNameAndNullability(from: DataType, to: DataType):
  Boolean = {
    (from, to) match {
      case (ArrayType(fromElement, _), ArrayType(toElement, _)) =>
        compareDataTypeIgnoreNameAndNullability(fromElement, toElement)

      case (MapType(fromKey, fromValue, _), MapType(toKey, toValue, _)) =>
        compareDataTypeIgnoreNameAndNullability(fromKey, toKey) &&
          compareDataTypeIgnoreNameAndNullability(fromValue, toValue)

      case (StructType(fromFields), StructType(toFields)) =>
        fromFields.length == toFields.length &&
          fromFields.zip(toFields).forall { case (l, r) =>
              compareDataTypeIgnoreNameAndNullability(l.dataType, r.dataType)
          }

      case (fromDataType, toDataType) => fromDataType == toDataType
    }
  }

  private[sql] def addBaseTableOption(baseTable: Option[_],
      options: Map[String, String]): Map[String, String] = baseTable match {
    case Some(t: TableIdentifier) => options + (JdbcExtendedUtils
        .BASETABLE_PROPERTY -> sessionCatalog.formatTableName(t.table))
    case Some(s: String) => options + (JdbcExtendedUtils
        .BASETABLE_PROPERTY -> sessionCatalog.formatTableName(s).toString)
    case _ => options
  }

  /**
   * Drop a SnappyData table created by a call to SnappySession.createTable,
   * Catalog.createExternalTable or Dataset.createOrReplaceTempView.
   *
   * @param tableName table to be dropped
   * @param ifExists  attempt drop only if the table exists
   */
  def dropTable(tableName: String, ifExists: Boolean = false): Unit =
    dropTable(sessionCatalog.newQualifiedTableName(tableName), ifExists)

  /**
   * Drop a SnappyData table created by a call to SnappySession.createTable,
   * Catalog.createExternalTable or Dataset.createOrReplaceTempView.
   *
   * @param tableIdent table to be dropped
   * @param ifExists   attempt drop only if the table exists
   */
  private[sql] def dropTable(tableIdent: QualifiedTableName,
      ifExists: Boolean): Unit = {
    dropTable(tableIdent, ifExists, resolveRelation = true)
  }

  /**
   * Drop a SnappyData table created by a call to SnappySession.createTable,
   * Catalog.createExternalTable or Dataset.createOrReplaceTempView.
   *
   * @param tableIdent      table to be dropped
   * @param ifExists        attempt drop only if the table exists
   * @param resolveRelation if true then attempt to create BaseRelation for any
   *                        additional actions (like DestroyRelation.destroy)
   *                        else skip resolution of relation and
   *                        only drop from catalog
   */
  private[sql] def dropTable(tableIdent: QualifiedTableName,
      ifExists: Boolean, resolveRelation: Boolean): Unit = {

    val planOpt = try {
      Some(sessionCatalog.lookupRelation(tableIdent))
    } catch {
      case e@(_: TableNotFoundException | _: SQLException | _: NoSuchTableException) =>
        if (ifExists) return else throw e
      case NonFatal(_) if !resolveRelation => None
    }
    val isLocalTempView = sessionCatalog.isLocalTemporaryView(tableIdent)

    SnappyContext.getClusterMode(sc) match {
      case ThinClientConnectorMode(_, _) =>
        if (!isLocalTempView) {
          // resolve whether table is external or not at source since the required
          // classes to resolve may not be available in embedded cluster
          val isExternal = planOpt match {
            case Some(lr: LogicalRelation) =>
              sessionCatalog.getTableType(lr.relation) == ExternalTableType.External
            case _ => false
          }
          sessionCatalog.asInstanceOf[ConnectorCatalog].connectorHelper
              .dropTable(tableIdent, ifExists, isExternal)
          return
        }
      case _ =>
    }

    // additional cleanup for external and temp tables, if required
    planOpt match {
      case Some(plan: LogicalRelation) =>
        val br = plan.relation
        br match {
          case p: ParentRelation =>
            // fail if any existing dependents
            val dependents = p.getDependents(sessionCatalog)
            if (dependents.nonEmpty) {
              throw new AnalysisException(s"Object $tableIdent cannot be " +
                  "dropped because of dependent objects: " +
                  s"${dependents.mkString(",")}")
            }
          case _ => // ignore
        }
        Dataset.ofRows(this, plan).unpersist(blocking = true)
        if (isLocalTempView) {
          // This is due to temp table
          // can be made from a backing relation like Parquet or Hadoop
          sessionCatalog.unregisterTable(tableIdent)
        }
        br match {
          case d: DestroyRelation => d.destroy(ifExists)
            sessionCatalog.unregisterDataSourceTable(tableIdent, Some(br))
          case _ => if (!isLocalTempView && !sessionCatalog.unregisterGlobalView(tableIdent)) {
            sessionCatalog.unregisterDataSourceTable(tableIdent, Some(br))
          }
        }
      case _ if isLocalTempView => // This is a temp table with no relation as source
        planOpt.foreach(Dataset.ofRows(this, _).unpersist(blocking = true))
        sessionCatalog.unregisterTable(tableIdent)
      case _ =>
        // this is a table in smart connector remote call or a view
        if (!sessionCatalog.unregisterGlobalView(tableIdent)) {
          sessionCatalog.unregisterDataSourceTable(tableIdent, None)
        }
    }
  }

  /**
   * Drop a SnappyData Policy created by a call to SnappySession.createPolicy
   *
   *
   * @param policyIdent      Policy to be dropped
   * @param ifExists        attempt drop only if the Policy exists
   *
   */
  private[sql] def dropPolicy(policyIdent: QualifiedTableName,
      ifExists: Boolean): Unit = {

      sessionCatalog.getTableOption(policyIdent) match {
        case Some(ct) =>
          var currentUser = this.conf.get(com.pivotal.gemfirexd.Attribute.USERNAME_ATTR, "")
          currentUser = IdUtil.getUserAuthorizationId(
            if (currentUser.isEmpty) Constant.DEFAULT_SCHEMA
            else this.sessionState.catalog.formatDatabaseName(currentUser))
          val callbacks = ToolsCallbackInit.toolsCallback
          if (callbacks != null) {
            callbacks.checkSchemaPermission(this.sessionCatalog.
                newQualifiedTableName(ct.properties.getOrElse(
                  PolicyProperties.targetTable, "")).schemaName, currentUser)
          }
          sessionCatalog.unregisterPolicy(policyIdent, ct)
        case None => throw new PolicyNotFoundException(policyIdent.toString, None)
      }

  }

  private[sql] def alterTable(tableName: String, isAddColumn: Boolean,
      column: StructField): Unit = {
    val qualifiedTable = sessionCatalog.newQualifiedTableName(tableName)
    if (sessionCatalog.caseSensitiveAnalysis) {
      alterTable(qualifiedTable, isAddColumn, column)
    } else {
      val colName = Utils.fieldName(column)
      alterTable(qualifiedTable, isAddColumn,
        if (Utils.hasLowerCase(colName)) sessionCatalog.normalizeField(column, colName) else column)
    }
  }

  private[sql] def alterTableToggleRLS(tableIdent: QualifiedTableName, enableRls: Boolean): Unit = {
    val plan = try {
      sessionCatalog.lookupRelation(tableIdent)
    } catch {
      case tnfe: TableNotFoundException => throw tnfe
    }

    if (sessionCatalog.isTemporaryTable(tableIdent)) {
      throw new AnalysisException("alter table not supported for temp tables")
    }

    SnappyContext.getClusterMode(sc) match {
      case ThinClientConnectorMode(_, _) =>
        throw new AnalysisException("alter table enable/disable Row Level Security not supported " +
            "for smart connector mode")
      case _ =>
    }

    plan match {
      case lr: LogicalRelation if lr.relation.isInstanceOf[RowLevelSecurityRelation] =>
        lr.relation.asInstanceOf[RowLevelSecurityRelation].enableOrDisableRowLevelSecurity(
          tableIdent, enableRls)
        sessionCatalog.invalidateAll()
        tableIdent.invalidate()
        SnappyStoreHiveCatalog.registerRelationDestroy(Some(tableIdent))
        SnappySession.clearAllCache()
      case _ =>
        throw new AnalysisException("alter table not supported for external tables")
    }
  }

  private[sql] def alterTable(tableIdent: QualifiedTableName, isAddColumn: Boolean,
      column: StructField): Unit = {
    val plan = try {
      sessionCatalog.lookupRelation(tableIdent)
    } catch {
      case tnfe: TableNotFoundException => throw tnfe
    }

    if(sessionCatalog.isTemporaryTable(tableIdent)) {
      throw new AnalysisException("alter table not supported for temp tables")
    }
    plan match {
      case lr: LogicalRelation if lr.relation.isInstanceOf[ColumnFormatRelation] =>
        throw new AnalysisException("alter table not supported for column tables")
      case _ =>
    }

    SnappyContext.getClusterMode(sc) match {
      case ThinClientConnectorMode(_, _) =>
          sessionCatalog.invalidateTable(tableIdent)
          sessionCatalog.asInstanceOf[ConnectorCatalog].connectorHelper
            .alterTable(tableIdent, isAddColumn, column)
          SnappyStoreHiveCatalog.registerRelationDestroy(Some(tableIdent))
          return
      case _ =>
    }

    plan match {
      case lr: LogicalRelation if lr.relation.isInstanceOf[AlterableRelation] =>
        sessionCatalog.invalidateTable(tableIdent)
<<<<<<< HEAD
        lr.relation.asInstanceOf[AlterableRelation].alterTable(tableIdent, isAddColumn, column)
        SnappyStoreHiveCatalog.registerRelationDestroy()
=======
        ar.alterTable(tableIdent, isAddColumn, column)
        SnappyStoreHiveCatalog.registerRelationDestroy(Some(tableIdent))
>>>>>>> d0348a38
        SnappySession.clearAllCache()
      case _ =>
        throw new AnalysisException("alter table not supported for external tables")
    }
  }

  /**
   * Set current database/schema.
   *
   * @param schemaName schema name which goes in the catalog
   */
  def setSchema(schemaName: String): Unit = {
    sessionCatalog.setSchema(schemaName)
  }

  def getCurrentSchema: String = sessionCatalog.currentSchema

  /**
   * Create an index on a table.
   *
   * @param indexName    Index name which goes in the catalog
   * @param baseTable    Fully qualified name of table on which the index is created.
   * @param indexColumns Columns on which the index has to be created along with the
   *                     sorting direction.The direction of index will be ascending
   *                     if value is true and descending when value is false.
   *                     Direction can be specified as null
   * @param options      Options for indexes. For e.g.
   *                     column table index - ("COLOCATE_WITH"->"CUSTOMER").
   *                     row table index - ("INDEX_TYPE"->"GLOBAL HASH") or ("INDEX_TYPE"->"UNIQUE")
   */
  def createIndex(indexName: String,
      baseTable: String,
      indexColumns: java.util.Map[String, java.lang.Boolean],
      options: java.util.Map[String, String]): Unit = {


    val indexCol = indexColumns.asScala.mapValues {
      case null => None
      case java.lang.Boolean.TRUE => Some(Ascending)
      case java.lang.Boolean.FALSE => Some(Descending)
    }

    createIndex(indexName, baseTable, indexCol.toMap, options.asScala.toMap)
  }

  /**
   * Create an index on a table.
   *
   * @param indexName    Index name which goes in the catalog
   * @param baseTable    Fully qualified name of table on which the index is created.
   * @param indexColumns Columns on which the index has to be created with the
   *                     direction of sorting. Direction can be specified as None.
   * @param options      Options for indexes. For e.g.
   *                     column table index - ("COLOCATE_WITH"->"CUSTOMER").
   *                     row table index - ("INDEX_TYPE"->"GLOBAL HASH") or ("INDEX_TYPE"->"UNIQUE")
   */
  def createIndex(indexName: String,
      baseTable: String,
      indexColumns: Map[String, Option[SortDirection]],
      options: Map[String, String]): Unit = {

    val tableIdent = sessionCatalog.newQualifiedTableName(baseTable)
    val indexIdent = sessionCatalog.newQualifiedTableName(indexName)
    // normalize index column names for API calls
    val columnsWithDirection = indexColumns.map(p => sessionCatalog.formatName(p._1) -> p._2)
    createIndex(indexIdent, tableIdent, columnsWithDirection, options)
  }

  private[sql] def createPolicy(policyName: TableIdentifier, tableName: QualifiedTableName,
      policyFor: String, applyTo: Seq[String], expandedPolicyApplyTo: Seq[String],
      currentUser: String, filterStr: String, filter: BypassRowLevelSecurity): Unit = {

    /*
    if (!SecurityUtils.allowPolicyOp(currentUser, tableName, this)) {
      throw new SQLException("Only Table Owner can create the policy", "01548", null)
    }
    */
    val callbacks = ToolsCallbackInit.toolsCallback
    val owner = if (callbacks != null) {
      // TODO: the authorizationID should be correctly set in SparkSQLExecuteImpl
      // using LCC.getAuthorizationId() itself rather than getUserName()
        callbacks.checkSchemaPermission(tableName.schemaName, currentUser)
    } else {
      currentUser
    }

    if (!policyFor.equalsIgnoreCase(SnappyParserConsts.SELECT.upper)) {
      throw new AnalysisException("Currently Policy only For Select is supported")
    }

    /*
    if (isTargetExternalRelation) {
      val targetAttributes = this.sessionState.catalog.lookupRelation(tableName).output
      def checkForValidFilter(filter: BypassRowLevelSecurity): Unit = {
        def checkExpression(expression: Expression): Unit = {
          expression match {
            case _: Attribute =>  // ok
            case _: Literal =>  // ok
            case _: TokenizedLiteral => // ok
            case br: BinaryComparison => {
              checkExpression(br.left)
              checkExpression(br.right)
            }
            case logicalOr(left, right) => {
              checkExpression(left)
              checkExpression(right)
            }
            case logicalAnd(left, right) => {
              checkExpression(left)
              checkExpression(right)
            }
            case logicalIn(value, list) => {
              checkExpression(value)
              list.foreach(checkExpression(_))
            }
            case _ => // for any other type of expression
              // it should not contain any attribute of target external relation
              expression.foreach(x => x match {
                case ne: NamedExpression => targetAttributes.find(_.exprId == ne.exprId).
                    foreach( _ => throw new AnalysisException("Filter for external " +
                        "relation cannot have functions " +
                        "or dependent subquery involving external table's attribute") )
              })

          }
        }
        checkExpression(filter.child.condition)

      }
      checkForValidFilter(filter)

    }
    */

    sessionCatalog.registerPolicy(policyName, tableName, policyFor, applyTo, expandedPolicyApplyTo,
      owner, filterStr, filter)
  }
  /**
   * Create an index on a table.
   */
  private[sql] def createIndex(indexIdent: QualifiedTableName,
      tableIdent: QualifiedTableName,
      indexColumns: Map[String, Option[SortDirection]],
      options: Map[String, String]): Unit = {

    SnappyContext.getClusterMode(sc) match {
      case ThinClientConnectorMode(_, _) =>
        sessionCatalog.asInstanceOf[ConnectorCatalog].connectorHelper.
            createIndex(indexIdent, tableIdent, indexColumns, options)
        return
      case _ =>
    }

    if (indexIdent.database != tableIdent.database) {
      throw new AnalysisException(
        s"Index and table have different schemas " +
            s"specified ${indexIdent.database} and ${tableIdent.database}")
    }
    if (!sessionCatalog.tableExists(tableIdent)) {
      throw new AnalysisException(
        s"Could not find $tableIdent in catalog")
    }
    sessionCatalog.lookupRelation(tableIdent) match {
      case lr: LogicalRelation if lr.relation.isInstanceOf[IndexableRelation] =>
        lr.relation.asInstanceOf[IndexableRelation].createIndex(indexIdent,
          tableIdent,
          indexColumns,
          options)

      case _ => throw new AnalysisException(
        s"$tableIdent is not an indexable table")
    }
    SnappySession.clearAllCache()
  }

  private[sql] def getIndexTable(
      indexIdent: QualifiedTableName): QualifiedTableName = {
    new QualifiedTableName(indexIdent.schemaName,
      Constant.COLUMN_TABLE_INDEX_PREFIX + indexIdent.table)
  }

  private def constructDropSQL(indexName: String,
      ifExists: Boolean): String = {

    val ifExistsClause = if (ifExists) "IF EXISTS" else ""

    s"DROP INDEX $ifExistsClause $indexName"
  }

  /**
   * Drops an index on a table
   *
   * @param indexName Index name which goes in catalog
   * @param ifExists  Drop if exists, else exit gracefully
   */
  def dropIndex(indexName: String, ifExists: Boolean): Unit = {
    dropIndex(sessionCatalog.newQualifiedTableName(indexName), ifExists)
  }

  /**
   * Drops an index on a table
   */
  def dropIndex(indexName: QualifiedTableName, ifExists: Boolean): Unit = {

    SnappyContext.getClusterMode(sc) match {
      case ThinClientConnectorMode(_, _) =>
        sessionCatalog.asInstanceOf[ConnectorCatalog].connectorHelper
            .dropIndex(indexName, ifExists)
        return
      case _ =>
    }

    val indexIdent = getIndexTable(indexName)

    // Since the index does not exist in catalog, it may be a row table index.
    if (!sessionCatalog.tableExists(indexIdent)) {
      dropRowStoreIndex(indexName.toString(), ifExists)
    } else {
      sessionCatalog.lookupRelation(indexIdent) match {
        case lr: LogicalRelation if lr.relation.isInstanceOf[DependentRelation] =>
          // Remove the index from the bse table props
          val dr = lr.relation.asInstanceOf[DependentRelation]
          val baseTableIdent = sessionCatalog.newQualifiedTableName(dr.baseTable.get)
          sessionCatalog.lookupRelation(baseTableIdent) match {
            case lr: LogicalRelation if lr.relation.isInstanceOf[ColumnFormatRelation] =>
              val cr = lr.relation.asInstanceOf[ColumnFormatRelation]
              cr.removeDependent(dr, sessionCatalog)
              cr.dropIndex(indexIdent, baseTableIdent, ifExists)
          }

        case _ => if (!ifExists) throw new AnalysisException(
          s"No index found for $indexName")
      }
    }
    SnappySession.clearAllCache()
  }

  private def dropRowStoreIndex(indexName: String, ifExists: Boolean): Unit = {
    val connProperties = ExternalStoreUtils.validateAndGetAllProps(
      Some(this), mutable.Map.empty[String, String])
    val jdbcOptions = new JDBCOptions(connProperties.url, "",
      connProperties.connProps.asScala.toMap)
    val conn = JdbcUtils.createConnectionFactory(jdbcOptions)()
    try {
      val sql = constructDropSQL(indexName, ifExists)
      JdbcExtendedUtils.executeUpdate(sql, conn)
    } catch {
      case sqle: SQLException =>
        if (sqle.getMessage.contains("No suitable driver found")) {
          throw new AnalysisException(s"${sqle.getMessage}\n" +
              "Ensure that the 'driver' option is set appropriately and " +
              "the driver jars available (--jars option in spark-submit).")
        } else {
          throw sqle
        }
    } finally {
      conn.commit()
      conn.close()
    }
  }

  /**
   * Insert one or more [[org.apache.spark.sql.Row]] into an existing table
   * {{{
   *        snSession.insert(tableName, dataDF.collect(): _*)
   * }}}
   * If insert is on a column table then a row insert can trigger an overflow
   * to column store form row buffer. If the overflow fails due to some condition like
   * low memory , then the overflow fails and exception is thrown,
   * but row buffer values are kept as it is. Any user level counter of number of rows inserted
   * might be invalid in such a case.
   * @param tableName table name for the insert operation
   * @param rows      list of rows to be inserted into the table
   * @return number of rows inserted
   */
  @DeveloperApi
  def insert(tableName: String, rows: Row*): Int = {
    sessionCatalog.lookupRelation(sessionCatalog.newQualifiedTableName(tableName)) match {
      case lr: LogicalRelation if lr.relation.isInstanceOf[RowInsertableRelation] =>
        lr.relation.asInstanceOf[RowInsertableRelation].insert(rows)
      case _ => throw new AnalysisException(
        s"$tableName is not a row insertable table")
    }
  }

  /**
   * Insert one or more [[org.apache.spark.sql.Row]] into an existing table
   * {{{
   *        java.util.ArrayList[java.util.ArrayList[_] rows = ...    *
   *         snSession.insert(tableName, rows)
   * }}}
   *
   * @param tableName table name for the insert operation
   * @param rows      list of rows to be inserted into the table
   * @return number of rows successfully put
   * @return number of rows inserted
   */
  @Experimental
  def insert(tableName: String, rows: java.util.ArrayList[java.util.ArrayList[_]]): Int = {
    val convertedRowSeq: Seq[Row] = rows.asScala.map(row => convertListToRow(row))
    sessionCatalog.lookupRelation(sessionCatalog.newQualifiedTableName(tableName)) match {
      case lr: LogicalRelation if lr.relation.isInstanceOf[RowInsertableRelation] =>
        lr.relation.asInstanceOf[RowInsertableRelation].insert(convertedRowSeq)
      case _ => throw new AnalysisException(
        s"$tableName is not a row insertable table")
    }
  }

  /**
   * Upsert one or more [[org.apache.spark.sql.Row]] into an existing table
   * {{{
   *        snSession.put(tableName, dataDF.collect(): _*)
   * }}}
   *
   * @param tableName table name for the put operation
   * @param rows      list of rows to be put on the table
   * @return number of rows successfully put
   */
  @DeveloperApi
  def put(tableName: String, rows: Row*): Int = {
    sessionCatalog.lookupRelation(sessionCatalog.newQualifiedTableName(tableName)) match {
      case lr: LogicalRelation if lr.relation.isInstanceOf[RowPutRelation] =>
        lr.relation.asInstanceOf[RowPutRelation].put(rows)
        case _ => throw new AnalysisException(
        s"$tableName is not a row upsertable table")
    }
  }

  /**
   * Update all rows in table that match passed filter expression
   * {{{
   *   snappyContext.update("jdbcTable", "ITEMREF = 3" , Row(99) , "ITEMREF" )
   * }}}
   *
   * @param tableName        table name which needs to be updated
   * @param filterExpr       SQL WHERE criteria to select rows that will be updated
   * @param newColumnValues  A single Row containing all updated column
   *                         values. They MUST match the updateColumn list
   *                         passed
   * @param updateColumns    List of all column names being updated
   * @return
   */
  @DeveloperApi
  def update(tableName: String, filterExpr: String, newColumnValues: Row,
      updateColumns: String*): Int = {
    sessionCatalog.lookupRelation(sessionCatalog.newQualifiedTableName(tableName)) match {
      case lr: LogicalRelation if lr.relation.isInstanceOf[UpdatableRelation] =>
        lr.relation.asInstanceOf[UpdatableRelation].update(filterExpr,
          newColumnValues, updateColumns)
      case _ => throw new AnalysisException(
        s"$tableName is not an updatable table")
    }
  }

  /**
   * Update all rows in table that match passed filter expression
   * {{{
   *   snappyContext.update("jdbcTable", "ITEMREF = 3" , Row(99) , "ITEMREF" )
   * }}}
   *
   * @param tableName       table name which needs to be updated
   * @param filterExpr      SQL WHERE criteria to select rows that will be updated
   * @param newColumnValues A list containing all the updated column
   *                        values. They MUST match the updateColumn list
   *                        passed
   * @param updateColumns   List of all column names being updated
   * @return
   */
  @Experimental
  def update(tableName: String, filterExpr: String, newColumnValues: java.util.ArrayList[_],
      updateColumns: java.util.ArrayList[String]): Int = {
    sessionCatalog.lookupRelation(sessionCatalog.newQualifiedTableName(tableName)) match {
      case lr: LogicalRelation if lr.relation.isInstanceOf[UpdatableRelation] =>
        lr.relation.asInstanceOf[UpdatableRelation].update(filterExpr,
          convertListToRow(newColumnValues), updateColumns.asScala)
      case _ => throw new AnalysisException(
        s"$tableName is not an updatable table")
    }
  }

  /**
   * Upsert one or more [[org.apache.spark.sql.Row]] into an existing table
   * {{{
   *        java.util.ArrayList[java.util.ArrayList[_] rows = ...    *
   *         snSession.put(tableName, rows)
   * }}}
   *
   * @param tableName table name for the put operation
   * @param rows      list of rows to be put on the table
   * @return number of rows successfully put
   */
  @Experimental
  def put(tableName: String, rows: java.util.ArrayList[java.util.ArrayList[_]]): Int = {
    sessionCatalog.lookupRelation(sessionCatalog.newQualifiedTableName(tableName)) match {
      case lr: LogicalRelation if lr.relation.isInstanceOf[RowPutRelation] =>
        lr.relation.asInstanceOf[RowPutRelation].put(
          rows.asScala.map(row => convertListToRow(row)))
      case _ => throw new AnalysisException(
        s"$tableName is not a row upsertable table")
    }
  }


  /**
   * Delete all rows in table that match passed filter expression
   *
   * @param tableName  table name
   * @param filterExpr SQL WHERE criteria to select rows that will be updated
   * @return number of rows deleted
   */
  @DeveloperApi
  def delete(tableName: String, filterExpr: String): Int = {
    sessionCatalog.lookupRelation(sessionCatalog.newQualifiedTableName(tableName)) match {
      case lr: LogicalRelation if lr.relation.isInstanceOf[DeletableRelation] =>
        lr.relation.asInstanceOf[DeletableRelation].delete(filterExpr)
      case _ => throw new AnalysisException(
        s"$tableName is not a deletable table")
    }
  }

  private def convertListToRow(row: java.util.ArrayList[_]): Row = {
    val rowAsArray: Array[Any] = row.asScala.toArray
    new GenericRow(rowAsArray)
  }

  private[sql] def defaultConnectionProps: ConnectionProperties =
    ExternalStoreUtils.validateAndGetAllProps(Some(this), mutable.Map.empty[String, String])

  private[sql] def defaultPooledConnection(name: String): java.sql.Connection =
    ConnectionUtil.getPooledConnection(name, new ConnectionConf(defaultConnectionProps))

  private[sql] def defaultPooledOrConnectorConnection(name: String): java.sql.Connection = {
    // for smart connector use a normal connection with route-query=true
    SnappyContext.getClusterMode(sparkContext) match {
      case ThinClientConnectorMode(_, url) =>
        DriverManager.getConnection(url + ";route-query=true", defaultConnectionProps.connProps)
      case _ => defaultPooledConnection(name)
    }
  }

  /**
   * Fetch the topK entries in the Approx TopK synopsis for the specified
   * time interval. See _createTopK_ for how to create this data structure
   * and associate this to a base table (i.e. the full data set). The time
   * interval specified here should not be less than the minimum time interval
   * used when creating the TopK synopsis.
   *
   * @todo provide an example and explain the returned DataFrame. Key is the
   *       attribute stored but the value is a struct containing
   *       count_estimate, and lower, upper bounds? How many elements are
   *       returned if K is not specified?
   * @param topKName  - The topK structure that is to be queried.
   * @param startTime start time as string of the format "yyyy-mm-dd hh:mm:ss".
   *                  If passed as null, oldest interval is considered as the start interval.
   * @param endTime   end time as string of the format "yyyy-mm-dd hh:mm:ss".
   *                  If passed as null, newest interval is considered as the last interval.
   * @param k         Optional. Number of elements to be queried.
   *                  This is to be passed only for stream summary
   * @return returns the top K elements with their respective frequencies between two time
   */
  def queryApproxTSTopK(topKName: String,
      startTime: String = null, endTime: String = null,
      k: Int = -1): DataFrame =
    snappyContextFunctions.queryTopK(this, topKName,
      startTime, endTime, k)

  /**
   * @todo why do we need this method? K is optional in the above method
   */
  def queryApproxTSTopK(topKName: String,
      startTime: Long, endTime: Long): DataFrame =
    queryApproxTSTopK(topKName, startTime, endTime, -1)

  def queryApproxTSTopK(topK: String,
      startTime: Long, endTime: Long, k: Int): DataFrame =
    snappyContextFunctions.queryTopK(this, topK, startTime, endTime, k)

  def setPreparedQuery(preparePhase: Boolean, paramSet: Option[ParameterValueSet]): Unit =
    snappyParser.setPreparedQuery(preparePhase, paramSet)

  private[sql] def getParameterValue(questionMarkCounter: Int, pvs: Any): (Any, DataType) = {
    val parameterValueSet = pvs.asInstanceOf[ParameterValueSet]
    if (questionMarkCounter > parameterValueSet.getParameterCount) {
      assert(assertion = false, s"For Prepared Statement, Got more number of" +
          s" placeholders = $questionMarkCounter" +
          s" than given number of parameter" +
          s" constants = ${parameterValueSet.getParameterCount}")
    }
    val dvd = parameterValueSet.getParameter(questionMarkCounter - 1)
    val scalaTypeVal = SnappySession.getValue(dvd)
    val storeType = dvd.getTypeFormatId
    val storePrecision = dvd match {
      case d: stypes.SQLDecimal => d.getDecimalValuePrecision
      case _ => -1
    }
    val storeScale = dvd match {
      case d: stypes.SQLDecimal => d.getDecimalValueScale
      case _ => -1
    }
    (scalaTypeVal, SnappySession.getDataType(storeType, storePrecision, storeScale))
  }
}

private class FinalizeSession(session: SnappySession)
    extends FinalizeObject(session, true) {

  private var sessionId = session.id

  override def getHolder: FinalizeHolder = FinalizeObject.getServerHolder

  override protected def doFinalize(): Boolean = {
    if (sessionId != SnappySession.INVALID_ID) {
      val session = SnappySession.clearSessionCache(sessionId)
      sessionId = SnappySession.INVALID_ID
      if (session ne null) {
        session.sessionCatalog.close()
      }
    }
    true
  }

  override protected def clearThis(): Unit = {
    sessionId = SnappySession.INVALID_ID
  }
}

object SnappySession extends Logging {

  private[spark] val INVALID_ID = -1
  private[this] val ID = new AtomicInteger(0)
  private[sql] val ExecutionKey = "EXECUTION"
  private[sql] val CACHED_PUTINTO_UPDATE_PLAN = "cached_putinto_logical_plan"

  // TODO: SW: global property? should be only session one
  private[sql] var tokenize: Boolean = _

  lazy val isEnterpriseEdition: Boolean = {
    GemFireCacheImpl.setGFXDSystem(true)
    GemFireVersion.getInstance(classOf[GemFireXDVersion], SharedUtils.GFXD_VERSION_PROPERTIES)
    GemFireVersion.isEnterpriseEdition
  }

  private lazy val aqpSessionStateClass: Option[Class[_]] = {
    if (isEnterpriseEdition) {
      try {
        Some(org.apache.spark.util.Utils.classForName(
          "org.apache.spark.sql.internal.SnappyAQPSessionState"))
      } catch {
        case NonFatal(e) =>
          // Let the user know if it failed to load AQP classes.
          logWarning(s"Failed to load AQP classes in Enterprise edition: $e")
          None
      }
    } else None
  }

  private[sql] def findShuffleDependencies(rdd: RDD[_]): List[Int] = {
    rdd.dependencies.toList.flatMap {
      case s: ShuffleDependency[_, _, _] => if (s.rdd ne rdd) {
        s.shuffleId :: findShuffleDependencies(s.rdd)
      } else s.shuffleId :: Nil

      case d => if (d.rdd ne rdd) findShuffleDependencies(d.rdd) else Nil
    }
  }

  def getExecutedPlan(plan: SparkPlan): (SparkPlan, CodegenSparkFallback) = plan match {
    case cg@CodegenSparkFallback(WholeStageCodegenExec(p)) => (p, cg)
    case cg@CodegenSparkFallback(p) => (p, cg)
    case WholeStageCodegenExec(p) => (p, null)
    case _ => (plan, null)
  }

  /**
   * Snappy's execution happens in two phases. First phase the plan is executed
   * to create a rdd which is then used to create a CachedDataFrame.
   * In second phase, the CachedDataFrame is then used for further actions.
   * For accumulating the metrics for first phase,
   * SparkListenerSQLPlanExecutionStart is fired. This keeps the current
   * executionID in _executionIdToData but does not add it to the active
   * executions. This ensures that query is not shown in the UI but the
   * new jobs that are run while the plan is being executed are tracked
   * against this executionID. In the second phase, when the query is
   * actually executed, SparkListenerSQLPlanExecutionStart adds the execution
   * data to the active executions. SparkListenerSQLPlanExecutionEnd is
   * then sent with the accumulated time of both the phases.
   */
  private def planExecution(qe: QueryExecution, session: SnappySession, sqlText: String,
      executedPlan: SparkPlan, paramLiterals: Array[ParamLiteral], paramsId: Int)
      (f: => RDD[InternalRow]): (RDD[InternalRow], String, SparkPlanInfo,
      String, SparkPlanInfo, Long, Long, Long) = {
    // Right now the CachedDataFrame is not getting used across SnappySessions
    val executionId = CachedDataFrame.nextExecutionIdMethod.
      invoke(SQLExecution).asInstanceOf[Long]
    session.sparkContext.setLocalProperty(SQLExecution.EXECUTION_ID_KEY, executionId.toString)
    val start = System.currentTimeMillis()
    try {
      // get below two with original "ParamLiteral(" tokens that will be replaced
      // by actual values before every execution
      val queryExecutionStr = qe.toString
      val queryPlanInfo = PartitionedPhysicalScan.getSparkPlanInfo(executedPlan)
      // post with proper values in event which will show up in GUI
      val postQueryExecutionStr = replaceParamLiterals(queryExecutionStr, paramLiterals, paramsId)
      val postQueryPlanInfo = PartitionedPhysicalScan.updatePlanInfo(queryPlanInfo,
        paramLiterals, paramsId)
      session.sparkContext.listenerBus.post(SparkListenerSQLPlanExecutionStart(
        executionId, CachedDataFrame.queryStringShortForm(sqlText),
        sqlText, postQueryExecutionStr, postQueryPlanInfo, start))
      val rdd = f
      (rdd, queryExecutionStr, queryPlanInfo, postQueryExecutionStr, postQueryPlanInfo,
          executionId, start, System.currentTimeMillis())
    } finally {
      session.sparkContext.setLocalProperty(SQLExecution.EXECUTION_ID_KEY, null)
    }
  }

  private def evaluatePlan(qe: QueryExecution, session: SnappySession, sqlText: String,
      paramLiterals: Array[ParamLiteral], paramsId: Int): CachedDataFrame = {
    val (executedPlan, withFallback) = getExecutedPlan(qe.executedPlan)
    var planCaching = session.planCaching

    val (cachedRDD, execution, origExecutionString, origPlanInfo, executionString, planInfo,
    rddId, noSideEffects, executionId, planStartTime, planEndTime) = executedPlan match {
      case _: ExecutedCommandExec | _: ExecutePlan =>
        // TODO add caching for point updates/deletes; a bit of complication
        // because getPlan will have to do execution with all waits/cleanups
        // normally done in CachedDataFrame.collectWithHandler/withCallback
        /*
        val cachedRDD = plan match {
          case p: ExecutePlan => p.child.execute()
          case _ => null
        }
        */
        // post with proper values in event which will show up in GUI
        val origExecutionStr = qe.toString
        val origPlanInfo = PartitionedPhysicalScan.getSparkPlanInfo(executedPlan)
        val executionStr = replaceParamLiterals(origExecutionStr, paramLiterals, paramsId)
        val planInfo = PartitionedPhysicalScan.updatePlanInfo(origPlanInfo,
          paramLiterals, paramsId)
        // different Command types will post their own plans in toRdd evaluation
        val isCommand = executedPlan.isInstanceOf[ExecutedCommandExec]
        var rdd = if (isCommand) qe.toRdd else null
        // post final execution immediately (collect for these plans will post nothing)
        CachedDataFrame.withNewExecutionId(session, sqlText, sqlText, executionStr, planInfo) {
          // create new LogicalRDD plan so that plan does not get re-executed
          // (e.g. just toRdd is not enough since further operators like show will pass
          //   around the LogicalPlan and not the executedPlan; it works for plans using
          //   ExecutedCommandExec though because Spark layer has special check for it in
          //   Dataset hasSideEffects)
          if (!isCommand) rdd = qe.toRdd
          val newPlan = LogicalRDD(qe.analyzed.output, rdd)(session)
          val execution = session.sessionState.executePlan(newPlan)
          (null, execution, origExecutionStr, origPlanInfo, executionStr, planInfo,
              rdd.id, false, -1L, 0L, -1L)
        }._1

      case plan: CollectAggregateExec =>
        val (childRDD, origExecutionStr, origPlanInfo, executionStr, planInfo, executionId,
        planStartTime, planEndTime) = planExecution(qe, session, sqlText, plan, paramLiterals,
          paramsId)(if (withFallback ne null) withFallback.execute(plan.child) else plan.childRDD)
        (childRDD, qe, origExecutionStr, origPlanInfo, executionStr, planInfo,
            childRDD.id, true, executionId, planStartTime, planEndTime)

      case plan =>
        val (rdd, origExecutionStr, origPlanInfo, executionStr, planInfo, executionId,
        planStartTime, planEndTime) = planExecution(qe, session, sqlText, plan,
          paramLiterals, paramsId) {
          plan match {
            case p: CollectLimitExec =>
              if (withFallback ne null) withFallback.execute(p.child) else p.child.execute()
            case _ => qe.executedPlan.execute()
          }
        }
        (rdd, qe, origExecutionStr, origPlanInfo, executionStr, planInfo,
            rdd.id, true, executionId, planStartTime, planEndTime)
    }

    logDebug(s"qe.executedPlan = ${qe.executedPlan}")

    // If this has in-memory caching then don't cache since plan can change
    // dynamically after caching due to unpersist etc. Disable for broadcasts
    // too since the RDDs cache broadcast result which can change in subsequent
    // execution with different ParamLiteral values. Also do not cache
    // if snappy tables are not there since the plans may be dependent on constant
    // literals in push down filters etc
    planCaching &&= (cachedRDD ne null) && executedPlan.find {
      case _: BroadcastHashJoinExec | _: BroadcastNestedLoopJoinExec |
           _: BroadcastExchangeExec | _: InMemoryTableScanExec | _: RangeExec => true
      case p if HiveClientUtil.isHiveExecPlan(p) => true
      case dsc: DataSourceScanExec => !dsc.relation.isInstanceOf[DependentRelation]
      case _ => false
    }.isEmpty

    // collect the query hints
    val queryHints = session.synchronized {
      val numHints = session.queryHints.size()
      val hints = if (numHints == 0) java.util.Collections.emptyMap[String, String]()
      else {
        val m = ObjectObjectHashMap.withExpectedSize[String, String](numHints)
        m.putAll(session.queryHints)
        m
      }
      hints
    }

    val (rdd, shuffleDependencies, shuffleCleanups) = if (planCaching) {
      val shuffleDeps = findShuffleDependencies(cachedRDD).toArray
      val cleanups = new Array[Future[Unit]](shuffleDeps.length)
      (cachedRDD, shuffleDeps, cleanups)
    } else (null, Array.emptyIntArray, Array.empty[Future[Unit]])
    new CachedDataFrame(session, execution, origExecutionString, origPlanInfo,
      executionString, planInfo, rdd, shuffleDependencies, RowEncoder(qe.analyzed.schema),
      shuffleCleanups, rddId, noSideEffects, queryHints,
      executionId, planStartTime, planEndTime, session.hasLinkPartitionsToBuckets)
  }

  private[this] lazy val planCache = {
    val env = SparkEnv.get
    val cacheSize = if (env ne null) {
      Property.PlanCacheSize.get(env.conf)
    } else Property.PlanCacheSize.defaultValue.get
    CacheBuilder.newBuilder().maximumSize(cacheSize).build[CachedKey, CachedDataFrame]()
  }

  def getPlanCache: Cache[CachedKey, CachedDataFrame] = planCache

  def sqlPlan(session: SnappySession, sqlText: String): CachedDataFrame = {
    val parser = session.sessionState.sqlParser
    val parsed = parser.parsePlan(sqlText, clearExecutionData = true)
    val planCaching = session.planCaching
    val plan = if (planCaching) session.sessionState.preCacheRules.execute(parsed) else parsed
    val paramLiterals = parser.sqlParser.getAllLiterals
    val paramsId = parser.sqlParser.getCurrentParamsId
    val key = CachedKey(session, session.getCurrentSchema,
      plan, sqlText, paramLiterals, planCaching)
    var cachedDF: CachedDataFrame = if (planCaching) planCache.getIfPresent(key) else null
    if (cachedDF eq null) {
      // evaluate the plan and cache it if required
      key.currentLiterals = paramLiterals
      key.currentParamsId = paramsId
      session.currentKey = key
      try {
        val execution = session.executePlan(plan)
        cachedDF = evaluatePlan(execution, session, sqlText, paramLiterals, paramsId)
        // put in cache if the DF has to be cached
        if (planCaching && cachedDF.isCached) {
          if (isTraceEnabled) {
            logTrace(s"Caching the plan for: $sqlText :: ${cachedDF.queryExecutionString}")
          } else if (isDebugEnabled) {
            logDebug(s"Caching the plan for: $sqlText")
          }
          key.currentLiterals = null
          key.currentParamsId = -1
          planCache.put(key, cachedDF)
        }
      } finally {
        session.currentKey = null
      }
    } else {
      logDebug(s"Using cached plan for: $sqlText (existing: ${cachedDF.queryString})")
      cachedDF = cachedDF.duplicate()
    }
    handleCachedDataFrame(cachedDF, plan, session, sqlText, paramLiterals, paramsId)
  }

  private def handleCachedDataFrame(cachedDF: CachedDataFrame, plan: LogicalPlan,
      session: SnappySession, sqlText: String, paramLiterals: Array[ParamLiteral],
      paramsId: Int): CachedDataFrame = {
    cachedDF.queryString = sqlText
    if (cachedDF.isCached && (cachedDF.paramLiterals eq null)) {
      cachedDF.paramLiterals = paramLiterals
      cachedDF.paramsId = paramsId
    }
    // store the current tokenized constant values which will be replaced
    // before execution in CachedDataFrame
    cachedDF.currentLiterals = paramLiterals
    cachedDF
  }

  /**
   * Replace any ParamLiterals in a string with current values.
   */
  private[sql] def replaceParamLiterals(text: String,
      currentParamConstants: Array[ParamLiteral], paramsId: Int): String = {

    if ((currentParamConstants eq null) || currentParamConstants.length == 0) return text
    val paramStart = TokenLiteral.PARAMLITERAL_START
    var nextIndex = text.indexOf(paramStart)
    if (nextIndex != -1) {
      var lastIndex = 0
      val sb = new java.lang.StringBuilder(text.length)
      while (nextIndex != -1) {
        sb.append(text, lastIndex, nextIndex)
        nextIndex += paramStart.length
        val posEnd = text.indexOf(',', nextIndex)
        val pos = Integer.parseInt(text.substring(nextIndex, posEnd))
        // get the ID which created this ParamLiteral (e.g. a query on temporary table
        // for a previously cached table will have its own literals and cannot replace former)
        val idEnd = text.indexOf('#', posEnd + 1)
        val id = Integer.parseInt(text.substring(posEnd + 1, idEnd))
        val lenEnd = text.indexOf(',', idEnd + 1)
        val len = Integer.parseInt(text.substring(idEnd + 1, lenEnd))
        lastIndex = lenEnd + 1 + len
        // append the new value if matching ID else replace with embedded value
        if (paramsId == id) {
          sb.append(currentParamConstants(pos).valueString)
          // skip to end of value and continue searching
        } else {
          sb.append(text.substring(lenEnd + 1, lastIndex))
        }
        nextIndex = text.indexOf(paramStart, lastIndex)
      }
      // append any remaining
      if (lastIndex < text.length) {
        sb.append(text, lastIndex, text.length)
      }
      sb.toString
    } else text
  }

  private def newId(): Int = {
    val id = ID.incrementAndGet()
    if (id != INVALID_ID) id
    else ID.incrementAndGet()
  }

  private[spark] def clearSessionCache(sessionId: Long): SnappySession = {
    var foundSession: SnappySession = null
    val iter = planCache.asMap().keySet().iterator()
    while (iter.hasNext) {
      val session = iter.next().session
      if (session.id == sessionId) {
        foundSession = session
        iter.remove()
      }
    }
    foundSession
  }

  def clearAllCache(onlyQueryPlanCache: Boolean = false): Unit = {
    val sc = SnappyContext.globalSparkContext
    if (!SnappyTableStatsProviderService.TEST_SUSPEND_CACHE_INVALIDATION &&
        (sc ne null) && !sc.isStopped) {
      planCache.invalidateAll()
      if (!onlyQueryPlanCache) {
        RefreshMetadata.executeOnAll(sc, RefreshMetadata.CLEAR_CODEGEN_CACHE, args = null)
      }
    }
  }

  // TODO: hemant : Its clumsy design to use where SnappySession.Builder
  // is using the SparkSession object's functions. This needs to be revisited
  // once we decide on how our Builder API should be.
  def getOrCreate(sc: SparkContext): SnappySession = {
    // TODO: hemant - Is this needed for Snappy. Snappy should always use newSession.
    // Get the session from current thread's active session.
    var session = SparkSession.getActiveSession.orNull
    if ((session ne null) && !session.sparkContext.isStopped) {
      return session.asInstanceOf[SnappySession]
    }

    // Global synchronization so we will only set the default session once.
    SparkSession.synchronized {
      // If the current thread does not have an active session, get it from the global session.
      session = SparkSession.getDefaultSession.orNull
      if ((session ne null) && !session.sparkContext.isStopped) {
        return session.asInstanceOf[SnappySession]
      }

      session = new SnappySession(sc)
      SparkSession.setDefaultSession(session)

      // Register a successfully instantiated context to the singleton.
      // This should be at the end of the class definition so that the
      // singleton is updated only if there is no exception in the
      // construction of the instance.
      sc.addSparkListener(new SparkListener {
        override def onApplicationEnd(
            applicationEnd: SparkListenerApplicationEnd): Unit = {
          SparkSession.setDefaultSession(null)
          SparkSupport.clear(sc)
        }
      })
    }

    session.asInstanceOf[SnappySession]
  }

  // One-to-One Mapping with SparkSQLPrepareImpl.getSQLType
  def getDataType(storeType: Int, precision: Int, scale: Int): DataType = storeType match {
    case StoredFormatIds.SQL_INTEGER_ID => IntegerType
    case StoredFormatIds.SQL_CLOB_ID => StringType
    case StoredFormatIds.SQL_LONGINT_ID => LongType
    case StoredFormatIds.SQL_TIMESTAMP_ID => TimestampType
    case StoredFormatIds.SQL_DATE_ID => DateType
    case StoredFormatIds.SQL_DOUBLE_ID => DoubleType
    case StoredFormatIds.SQL_DECIMAL_ID => DecimalType(precision, scale)
    case StoredFormatIds.SQL_REAL_ID => FloatType
    case StoredFormatIds.SQL_BOOLEAN_ID => BooleanType
    case StoredFormatIds.SQL_SMALLINT_ID => ShortType
    case StoredFormatIds.SQL_TINYINT_ID => ByteType
    case StoredFormatIds.SQL_BLOB_ID => BinaryType
    case _ => StringType
  }

  def getValue(dvd: stypes.DataValueDescriptor): Any = dvd match {
    case i: stypes.SQLInteger => i.getInt
    case si: stypes.SQLSmallint => si.getShort
    case ti: stypes.SQLTinyint => ti.getByte
    case d: stypes.SQLDouble => d.getDouble
    case li: stypes.SQLLongint => li.getLong
    case bid: stypes.BigIntegerDecimal => bid.getDouble
    case de: stypes.SQLDecimal => de.getBigDecimal
    case r: stypes.SQLReal => r.getFloat
    case b: stypes.SQLBoolean => b.getBoolean
    case cl: stypes.SQLClob =>
      val charArray = cl.getCharArray()
      if (charArray != null) {
        val str = String.valueOf(charArray)
        UTF8String.fromString(str)
      } else null
    case lvc: stypes.SQLLongvarchar => UTF8String.fromString(lvc.getString)
    case vc: stypes.SQLVarchar => UTF8String.fromString(vc.getString)
    case c: stypes.SQLChar => UTF8String.fromString(c.getString)
    case ts: stypes.SQLTimestamp => ts.getTimestamp(null)
    case t: stypes.SQLTime => t.getTime(null)
    case d: stypes.SQLDate =>
      val c: Calendar = null
      d.getDate(c)
    case _ => dvd.getObject
  }

  var jarServerFiles: Array[String] = Array.empty

  def getJarURIs: Array[String] = {
    SnappySession.synchronized({
      jarServerFiles
    })
  }
  def addJarURIs(uris: Array[String]): Unit = {
    SnappySession.synchronized({
      jarServerFiles = jarServerFiles ++ uris
    })
  }
}

final class CachedKey(val session: SnappySession,
   val currSchema: String, private val lp: LogicalPlan,
   val sqlText: String, val hintHashcode: Int) {

  private[sql] var currentLiterals: Array[ParamLiteral] = _
  private[sql] var currentParamsId: Int = -1

  override val hashCode: Int = {
    var h = ClientResolverUtils.addIntToHashOpt(session.hashCode(), 42)
    h = ClientResolverUtils.addIntToHashOpt(currSchema.hashCode, h)
    h = ClientResolverUtils.addIntToHashOpt(lp.hashCode(), h)
    ClientResolverUtils.addIntToHashOpt(hintHashcode, h)
  }

  override def equals(obj: Any): Boolean = {
    obj match {
      case x: CachedKey =>
        x.hintHashcode == hintHashcode && (x.session eq session) &&
          (x.currSchema == currSchema) && x.lp == lp
      case _ => false
    }
  }
}

object CachedKey extends SparkSupport {
  def apply(session: SnappySession, currschema: String, plan: LogicalPlan, sqlText: String,
      paramLiterals: Array[ParamLiteral], forCaching: Boolean): CachedKey = {

    def normalizeExprIds: PartialFunction[Expression, Expression] = {
      case a: AttributeReference =>
        AttributeReference(a.name, a.dataType, a.nullable)(exprId = ExprId(-1))
      case a: Alias =>
        val name = if (a.name == Utils.WEIGHTAGE_COLUMN_NAME ||
            a.name.startsWith(Utils.SKIP_ANALYSIS_PREFIX)) {
          a.name
        } else "none"
        Alias(a.child, name)(exprId = ExprId(-1))
      case ae: AggregateExpression => ae.copy(resultId = ExprId(-1))
      case _: ScalarSubquery =>
        throw new IllegalStateException("scalar subquery should not have been present")
      case e: Exists =>
        e.copy(plan = e.plan.transformAllExpressions(normalizeExprIds), exprId = ExprId(-1))
      case p if internals.isPredicateSubquery(p) =>
        internals.copyPredicateSubquery(p, p.asInstanceOf[PlanExpression[LogicalPlan]].plan
            .transformAllExpressions(normalizeExprIds), ExprId(-1))
      case l: ListQuery =>
        l.copy(plan = l.plan.transformAllExpressions(normalizeExprIds), exprId = ExprId(-1))
    }

    def transformExprID: PartialFunction[LogicalPlan, LogicalPlan] = {
      case f@Filter(condition, child) => f.copy(
        condition = condition.transform(normalizeExprIds),
        child = child.transformAllExpressions(normalizeExprIds))
      case q: LogicalPlan => q.transformAllExpressions(normalizeExprIds)
    }

    // normalize lp so that two queries can be determined to be equal
    val normalizedPlan = if (forCaching) {
      // mark ParamLiterals as "tokenized" at this point so that comparison
      // in the plan is based on position rather than value
      for (l <- paramLiterals) l.tokenized = true
      plan.transform(transformExprID)
    } else plan
    new CachedKey(session, currschema, normalizedPlan, sqlText, session.queryHints.hashCode())
  }
}

/**
 * A new event that is fired when a plan is executed to get an RDD.
 */
case class SparkListenerSQLPlanExecutionStart(
    executionId: Long,
    description: String,
    details: String,
    physicalPlanDescription: String,
    sparkPlanInfo: SparkPlanInfo,
    time: Long)
    extends SparkListenerEvent<|MERGE_RESOLUTION|>--- conflicted
+++ resolved
@@ -1268,14 +1268,8 @@
               className = source,
               userSpecifiedSchema = userSpecifiedSchema,
               partitionColumns = partitionColumns,
-<<<<<<< HEAD
-              options = params)
+              options = properties)
             internals.writeToDataSource(ds, mode, df)
-=======
-              options = properties)
-            ds.write(mode, df)
-            ds.copy(userSpecifiedSchema = Some(df.schema.asNullable)).resolveRelation()
->>>>>>> d0348a38
         }
     }
 
@@ -1528,14 +1522,8 @@
     plan match {
       case lr: LogicalRelation if lr.relation.isInstanceOf[AlterableRelation] =>
         sessionCatalog.invalidateTable(tableIdent)
-<<<<<<< HEAD
         lr.relation.asInstanceOf[AlterableRelation].alterTable(tableIdent, isAddColumn, column)
-        SnappyStoreHiveCatalog.registerRelationDestroy()
-=======
-        ar.alterTable(tableIdent, isAddColumn, column)
         SnappyStoreHiveCatalog.registerRelationDestroy(Some(tableIdent))
->>>>>>> d0348a38
-        SnappySession.clearAllCache()
       case _ =>
         throw new AnalysisException("alter table not supported for external tables")
     }
