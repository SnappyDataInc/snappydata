/*
 * Copyright (c) 2018 SnappyData, Inc. All rights reserved.
 *
 * Licensed under the Apache License, Version 2.0 (the "License"); you
 * may not use this file except in compliance with the License. You
 * may obtain a copy of the License at
 *
 * http://www.apache.org/licenses/LICENSE-2.0
 *
 * Unless required by applicable law or agreed to in writing, software
 * distributed under the License is distributed on an "AS IS" BASIS,
 * WITHOUT WARRANTIES OR CONDITIONS OF ANY KIND, either express or
 * implied. See the License for the specific language governing
 * permissions and limitations under the License. See accompanying
 * LICENSE file.
 */
package org.apache.spark.sql

import java.sql.{DriverManager, SQLException, SQLWarning}
import java.util.Calendar
import java.util.concurrent.ConcurrentHashMap
import java.util.concurrent.atomic.AtomicInteger

import scala.collection.JavaConverters._
import scala.collection.mutable
import scala.concurrent.Future
import scala.language.implicitConversions
import scala.reflect.runtime.universe.{TypeTag, typeOf}
import scala.util.control.NonFatal

import com.gemstone.gemfire.internal.GemFireVersion
import com.gemstone.gemfire.internal.cache.GemFireCacheImpl
import com.gemstone.gemfire.internal.shared.{ClientResolverUtils, FinalizeHolder, FinalizeObject}
import com.google.common.cache.{Cache, CacheBuilder}
import com.pivotal.gemfirexd.internal.GemFireXDVersion
import com.pivotal.gemfirexd.internal.iapi.sql.ParameterValueSet
import com.pivotal.gemfirexd.internal.iapi.util.IdUtil
import com.pivotal.gemfirexd.internal.iapi.{types => stypes}
import com.pivotal.gemfirexd.internal.shared.common.{SharedUtils, StoredFormatIds}
import io.snappydata.collection.ObjectObjectHashMap
import io.snappydata.{Constant, Property, SnappyDataFunctions, SnappyTableStatsProviderService}

import org.apache.spark.annotation.{DeveloperApi, Experimental}
import org.apache.spark.jdbc.{ConnectionConf, ConnectionUtil}
import org.apache.spark.rdd.RDD
import org.apache.spark.scheduler.{SparkListener, SparkListenerApplicationEnd}
import org.apache.spark.sql.catalyst.analysis.{EliminateSubqueryAliases, NoSuchTableException}
import org.apache.spark.sql.catalyst.encoders._
import org.apache.spark.sql.catalyst.expressions.aggregate.AggregateExpression
import org.apache.spark.sql.catalyst.expressions.codegen.CodegenContext
import org.apache.spark.sql.catalyst.expressions.{Alias, Ascending, AttributeReference, Descending, Exists, ExprId, Expression, GenericRow, ListQuery, ParamLiteral, PredicateSubquery, ScalarSubquery, SortDirection, TokenLiteral}
import org.apache.spark.sql.catalyst.plans.logical.{Filter, LogicalPlan, Union}
import org.apache.spark.sql.catalyst.{DefinedByConstructorParams, InternalRow, ScalaReflection, TableIdentifier}
import org.apache.spark.sql.collection.{ToolsCallbackInit, Utils, WrappedInternalRow}
import org.apache.spark.sql.execution._
import org.apache.spark.sql.execution.aggregate.CollectAggregateExec
import org.apache.spark.sql.execution.columnar.impl.ColumnFormatRelation
import org.apache.spark.sql.execution.columnar.{ExternalStoreUtils, InMemoryTableScanExec}
import org.apache.spark.sql.execution.command.ExecutedCommandExec
import org.apache.spark.sql.execution.datasources.jdbc.{JDBCOptions, JdbcUtils}
import org.apache.spark.sql.execution.datasources.{DataSource, LogicalRelation}
import org.apache.spark.sql.execution.exchange.BroadcastExchangeExec
import org.apache.spark.sql.execution.joins.{BroadcastHashJoinExec, BroadcastNestedLoopJoinExec}
import org.apache.spark.sql.execution.ui.SparkListenerSQLPlanExecutionStart
import org.apache.spark.sql.hive.{ConnectorCatalog, ExternalTableType, HiveClientUtil, QualifiedTableName, SnappySharedState, SnappyStoreHiveCatalog}
import org.apache.spark.sql.internal.{BypassRowLevelSecurity, PreprocessTableInsertOrPut, SnappySessionState}
import org.apache.spark.sql.policy.PolicyProperties
import org.apache.spark.sql.row.SnappyStoreDialect
import org.apache.spark.sql.sources._
import org.apache.spark.sql.store.StoreUtils
import org.apache.spark.sql.types._
import org.apache.spark.storage.StorageLevel
import org.apache.spark.streaming.Time
import org.apache.spark.streaming.dstream.DStream
import org.apache.spark.unsafe.types.UTF8String
import org.apache.spark.{Logging, ShuffleDependency, SparkContext, SparkEnv}


class SnappySession(_sc: SparkContext) extends SparkSession(_sc) {

  self =>

  // initialize SnappyStoreDialect so that it gets registered

  SnappyStoreDialect.init()

  /* ----------------------- *
   |  Session-related state  |
   * ----------------------- */

  private[spark] val id = SnappySession.newId()

  new FinalizeSession(this)

  private def sc: SparkContext = sparkContext

  /**
   * State shared across sessions, including the [[SparkContext]], cached data, listener,
   * and a catalog that interacts with external systems.
   */
  @transient
  override lazy val sharedState: SnappySharedState = {
    val sharedState = SnappyContext.sharedState(sparkContext)
    // replay global sql commands
    SnappyContext.getClusterMode(sparkContext) match {
      case _: SnappyEmbeddedMode =>
        val deployCmds = ToolsCallbackInit.toolsCallback.getAllGlobalCmnds()
        logInfo(s"deployCmnds size = ${deployCmds.length}")
        logDebug(s"deployCmds = ${deployCmds.mkString(", ")}")
        deployCmds.foreach(d => {
          val cmdFields = d.split('|')
          if (cmdFields.length > 1) {
            val coordinate = cmdFields(0)
            val repos = if (cmdFields(1).isEmpty) None else Some(cmdFields(1))
            val cache = if (cmdFields(2).isEmpty) None else Some(cmdFields(2))
            DeployCommand(coordinate, null, repos, cache, restart = true).run(self)
          }
          else {
            // Jars we have
            DeployJarCommand(null, cmdFields(0), restart = true).run(self)
          }
        })
      case _ => // Nothing
    }
    sharedState
  }

  /**
   * State isolated across sessions, including SQL configurations, temporary tables, registered
   * functions, and everything else that accepts a [[org.apache.spark.sql.internal.SQLConf]].
   */
  @transient
  lazy override val sessionState: SnappySessionState = {
    SnappySession.aqpSessionStateClass match {
      case Some(aqpClass) => aqpClass.getConstructor(classOf[SnappySession]).
          newInstance(self).asInstanceOf[SnappySessionState]
      case None => new SnappySessionState(self)
    }
  }

  @transient
  lazy val sessionCatalog: SnappyStoreHiveCatalog = {
    SnappyContext.getClusterMode(sc) match {
      case ThinClientConnectorMode(_, _) => sessionState.catalog.asInstanceOf[ConnectorCatalog]
      case _ => sessionState.catalog.asInstanceOf[SnappyStoreHiveCatalog]
    }
  }

  def snappyParser: SnappyParser = sessionState.sqlParser.sqlParser

  private[spark] def snappyContextFunctions = sessionState.contextFunctions

  SnappyContext.initGlobalSnappyContext(sparkContext, this)
  SnappyDataFunctions.registerSnappyFunctions(sessionState.functionRegistry)
  snappyContextFunctions.registerSnappyFunctions(this)

  /**
   * A wrapped version of this session in the form of a [[SQLContext]],
   * for backward compatibility.
   */
  @transient
  private[spark] val snappyContext: SnappyContext = new SnappyContext(this)

  /**
   * A wrapped version of this session in the form of a [[SQLContext]],
   * for backward compatibility.
   *
   * @since 2.0.0
   */
  @transient
  override val sqlContext: SnappyContext = snappyContext

  /**
   * Start a new session with isolated SQL configurations, temporary tables, registered
   * functions are isolated, but sharing the underlying [[SparkContext]] and cached data.
   *
   * Note: Other than the [[SparkContext]], all shared state is initialized lazily.
   * This method will force the initialization of the shared state to ensure that parent
   * and child sessions are set up with the same shared state. If the underlying catalog
   * implementation is Hive, this will initialize the metastore, which may take some time.
   *
   * @group basic
   * @since 2.0.0
   */
  override def newSession(): SnappySession = {
    new SnappySession(sparkContext)
  }

 /**
  * :: Experimental ::
  * Creates a [[DataFrame]] from an RDD of Product (e.g. case classes, tuples).
  * This method handles generic array datatype like Array[Decimal]
  */
  def createDataFrameUsingRDD[A <: Product : TypeTag](rdd: RDD[A]): DataFrame = {
    SparkSession.setActiveSession(this)
    val schema = ScalaReflection.schemaFor[A].dataType.asInstanceOf[StructType]
    val attributeSeq = schema.toAttributes
    val rowRDD = RDDConversions.productToRowRdd(rdd, schema.map(_.dataType))
    Dataset.ofRows(self, LogicalRDD(attributeSeq, rowRDD)(self))
  }

<<<<<<< HEAD
  override  def sql(sqlText: String): CachedDataFrame =
=======
  override def sql(sqlText: String): DataFrame = {
    try {
      sqInternal(sqlText)
    } catch {
      // fallback to uncached flow for streaming queries
      case ae: AnalysisException
        if ae.message.contains(
          "Queries with streaming sources must be executed with writeStream.start()"
        ) => sqlUncached(sqlText)
    }
  }

   private[sql] def sqInternal(sqlText: String): CachedDataFrame = {
>>>>>>> 3c310083
    snappyContextFunctions.sql(SnappySession.sqlPlan(this, sqlText))
  }

  @DeveloperApi
  def sqlUncached(sqlText: String): DataFrame = {
    if (planCaching) {
      planCaching = false
      try {
        snappyContextFunctions.sql(super.sql(sqlText))
      } finally {
        planCaching = Property.PlanCaching.get(sessionState.conf)
      }
    } else {
      snappyContextFunctions.sql(super.sql(sqlText))
    }
  }

  final def prepareSQL(sqlText: String): LogicalPlan = {
    val logical = sessionState.sqlParser.parsePlan(sqlText, clearExecutionData = true)
    SparkSession.setActiveSession(this)
    sessionState.analyzerPrepare.execute(logical)
  }

  private[sql] final def executePlan(plan: LogicalPlan): QueryExecution = {
    try {
      val execution = sessionState.executePlan(plan)
      execution.assertAnalyzed()
      execution
    } catch {
      case e: AnalysisException =>
        // in case of connector mode, exception can be thrown if
        // table form is changed (altered) and we have old table
        // object in SnappyStoreHiveCatalog.cachedDataSourceTables
        SnappyContext.getClusterMode(sparkContext) match {
          case ThinClientConnectorMode(_, _) =>
            sessionCatalog.invalidateAll()
            throw e
          case _ =>
            throw e
        }
    }
  }

  @transient
  private[sql] val queryHints = new ConcurrentHashMap[String, String](4, 0.7f, 1)

  @transient
  private val contextObjects = new ConcurrentHashMap[Any, Any](16, 0.7f, 1)

  @transient
  private[sql] var currentKey: CachedKey = _

  @transient
  private[sql] var planCaching: Boolean = Property.PlanCaching.get(sessionState.conf)

  @transient
  private[sql] var partitionPruning: Boolean = Property.PartitionPruning.get(sessionState.conf)

  @transient
  private[sql] var disableHashJoin: Boolean = Property.DisableHashJoin.get(sessionState.conf)

  @transient
  private var sqlWarnings: SQLWarning = _

  def getPreviousQueryHints: java.util.Map[String, String] =
    java.util.Collections.unmodifiableMap(queryHints)

  def getWarnings: SQLWarning = sqlWarnings

  private[sql] def addWarning(warning: SQLWarning): Unit = {
    val warnings = sqlWarnings
    if (warnings eq null) sqlWarnings = warning
    else warnings.setNextWarning(warning)
  }

  /**
   * Get a previously registered context object using [[addContextObject]].
   */
  private[sql] def getContextObject[T](key: Any): Option[T] = {
    Option(contextObjects.get(key).asInstanceOf[T])
  }

  /**
   * Get a previously registered CodegenSupport context object
   * by [[addContextObject]].
   */
  private[sql] def getContextObject[T](ctx: CodegenContext, objectType: String,
      key: Any): Option[T] = {
    getContextObject[T](ctx -> (objectType -> key))
  }

  /**
   * Register a new context object for this query.
   */
  private[sql] def addContextObject[T](key: Any, value: T): Unit = {
    contextObjects.put(key, value)
  }

  /**
   * Register a new context object for <code>CodegenSupport</code>.
   */
  private[sql] def addContextObject[T](ctx: CodegenContext, objectType: String,
      key: Any, value: T): Unit = {
    addContextObject(ctx -> (objectType -> key), value)
  }

  /**
   * Remove a context object registered using [[addContextObject]].
   */
  private[sql] def removeContextObject(key: Any): Unit = {
    contextObjects.remove(key)
  }

  /**
   * Remove a CodegenSupport context object registered by [[addContextObject]].
   */
  private[sql] def removeContextObject(ctx: CodegenContext, objectType: String,
      key: Any): Unit = {
    removeContextObject(ctx -> (objectType -> key))
  }

  private[sql] def linkPartitionsToBuckets(flag: Boolean): Unit = {
    addContextObject(StoreUtils.PROPERTY_PARTITION_BUCKET_LINKED, flag)
  }

  private[sql] def hasLinkPartitionsToBuckets: Boolean = {
    getContextObject[Boolean](StoreUtils.PROPERTY_PARTITION_BUCKET_LINKED) match {
      case Some(b) => b
      case None => false
    }
  }

  private[sql] def preferPrimaries: Boolean =
    Property.PreferPrimariesInQuery.get(sessionState.conf)

  private[sql] def addFinallyCode(ctx: CodegenContext, code: String): Int = {
    val depth = getContextObject[Int](ctx, "D", "depth").getOrElse(0) + 1
    addContextObject(ctx, "D", "depth", depth)
    addContextObject(ctx, "F", "finally" -> depth, code)
    depth
  }

  private[sql] def evaluateFinallyCode(ctx: CodegenContext,
      body: String = "", depth: Int = -1): String = {
    // if no depth given then use the most recent one
    val d = if (depth == -1) {
      getContextObject[Int](ctx, "D", "depth").getOrElse(0)
    } else depth
    if (d <= 1) removeContextObject(ctx, "D", "depth")
    else addContextObject(ctx, "D", "depth", d - 1)

    val key = "finally" -> d
    getContextObject[String](ctx, "F", key) match {
      case Some(finallyCode) => removeContextObject(ctx, "F", key)
        if (body.isEmpty) finallyCode
        else {
          s"""
             |try {
             |  $body
             |} finally {
             |   $finallyCode
             |}
          """.stripMargin
        }
      case None => body
    }
  }

  /**
   * Get name of a previously registered class using [[addClass]].
   */
  def getClass(ctx: CodegenContext, baseTypes: Seq[(DataType, Boolean)],
      keyTypes: Seq[(DataType, Boolean)],
      types: Seq[(DataType, Boolean)], multimap: Boolean): Option[(String, String)] = {
    getContextObject[(String, String)](ctx, "C", (baseTypes, keyTypes, types, multimap))
  }
  /**
   * Register code generated for a new class (for <code>CodegenSupport</code>).
   */
  private[sql] def addClass(ctx: CodegenContext,
      baseTypes: Seq[(DataType, Boolean)], keyTypes: Seq[(DataType, Boolean)],
      types: Seq[(DataType, Boolean)], baseClassName: String,
      className: String, multiMap: Boolean): Unit = {
    addContextObject(ctx, "C", (baseTypes, keyTypes, types, multiMap),
      baseClassName -> className)
  }

  /**
   * Register additional [[DictionaryCode]] for a variable in ExprCode.
   */
  private[sql] def addDictionaryCode(ctx: CodegenContext, keyVar: String,
      dictCode: DictionaryCode): Unit =
    addContextObject(ctx, "D", keyVar, dictCode)

  /**
   * Get [[DictionaryCode]] for a previously registered variable in ExprCode
   * using [[addDictionaryCode]].
   */
  def getDictionaryCode(ctx: CodegenContext,
      keyVar: String): Option[DictionaryCode] =
    getContextObject[DictionaryCode](ctx, "D", keyVar)

  /**
   * Register hash variable holding the evaluated hashCode for some variables.
   */
  private[sql] def addHashVar(ctx: CodegenContext, keyVars: Seq[String],
      hashVar: String): Unit = addContextObject(ctx, "H", keyVars, hashVar)

  /**
   * Get hash variable for previously registered variables using [[addHashVar]].
   */
  private[sql] def getHashVar(ctx: CodegenContext,
      keyVars: Seq[String]): Option[String] = getContextObject(ctx, "H", keyVars)

  private[sql] def clearContext(): Unit = synchronized {
    getContextObject[LogicalPlan](SnappySession.CACHED_PUTINTO_UPDATE_PLAN).
        foreach { cachedPlan =>
          sharedState.cacheManager.uncacheQuery(this, cachedPlan, blocking = true)
        }
    contextObjects.clear()
    planCaching = Property.PlanCaching.get(sessionState.conf)
    sqlWarnings = null
  }

  private[sql] def clearQueryData(): Unit = synchronized {
    queryHints.clear()
  }

  def clearPlanCache(): Unit = synchronized {
    SnappySession.clearSessionCache(id)
  }


  def clear(): Unit = synchronized {
    clearContext()
    clearQueryData()
    clearPlanCache()
    snappyContextFunctions.clear()
  }

  /** Close the session which will be unusable after this call. */
  override def close(): Unit = synchronized {
    clear()
    sessionCatalog.close()
  }

  /**
   * :: DeveloperApi ::
   *
   * @todo do we need this anymore? If useful functionality, make this
   *       private to sql package ... SchemaDStream should use the data source
   *       API?
   *       Tagging as developer API, for now
   * @param stream
   * @param aqpTables
   * @param transformer
   * @param v
   * @tparam T
   * @return
   */
  @DeveloperApi
  def saveStream[T](stream: DStream[T],
      aqpTables: Seq[String],
      transformer: Option[(RDD[T]) => RDD[Row]])(implicit v: TypeTag[T]) {
    val transform = transformer match {
      case Some(x) => x
      case None => if (!(v.tpe =:= typeOf[Row])) {
        // check if the stream type is already a Row
        throw new IllegalStateException(" Transformation to Row type needs to be supplied")
      } else {
        null
      }
    }
    stream.foreachRDD((rdd: RDD[T], time: Time) => {

      val rddRows = if (transform != null) {
        transform(rdd)
      } else {
        rdd.asInstanceOf[RDD[Row]]
      }
      snappyContextFunctions.collectSamples(this, rddRows, aqpTables,
        time.milliseconds)
    })
  }

  /**
   * Append dataframe to cache table in Spark.
   *
   * @param df
   * @param table
   * @param storageLevel default storage level is MEMORY_AND_DISK
   * @return @todo -> return type?
   */
  @DeveloperApi
  def appendToTempTableCache(df: DataFrame, table: String,
      storageLevel: StorageLevel = StorageLevel.MEMORY_AND_DISK): Unit = {
    val tableIdent = sessionCatalog.newQualifiedTableName(table)
    val plan = sessionCatalog.lookupRelation(tableIdent, None)
    // cache the new DataFrame
    df.persist(storageLevel)
    // trigger an Action to materialize 'cached' batch
    if (df.count() > 0) {
      // create a union of the two plans and store that in catalog
      val union = Union(plan, df.logicalPlan)
      sessionCatalog.unregisterTable(tableIdent)
      sessionCatalog.registerTable(tableIdent, union)
    }
  }

  /**
   * Empties the contents of the table without deleting the catalog entry.
   *
   * @param tableName full table name to be truncated
   * @param ifExists  attempt truncate only if the table exists
   */
  def truncateTable(tableName: String, ifExists: Boolean = false): Unit = {
    truncateTable(sessionCatalog.newQualifiedTableName(tableName), ifExists,
      ignoreIfUnsupported = false)
  }

  /**
   * Empties the contents of the table without deleting the catalog entry.
   *
   * @param tableIdent qualified name of table to be truncated
   * @param ifExists   attempt truncate only if the table exists
   */
  private[sql] def truncateTable(tableIdent: QualifiedTableName,
      ifExists: Boolean, ignoreIfUnsupported: Boolean): Unit = {
    val plan = try {
      sessionCatalog.lookupRelation(tableIdent)
    } catch {
      case tnfe: TableNotFoundException =>
        if (ifExists) return else throw tnfe
    }
    Dataset.ofRows(this, plan).unpersist(blocking = true)
    plan match {
      case LogicalRelation(br, _, _) =>
        br match {
          case d: DestroyRelation => d.truncate()
          case _ => if (!ignoreIfUnsupported) {
            throw new AnalysisException(s"Table $tableIdent cannot be truncated")
          }
        }
      case _ => if (!ignoreIfUnsupported) {
        throw new AnalysisException(s"Table $tableIdent cannot be truncated")
      }
    }
  }

  override def createDataset[T: Encoder](data: RDD[T]): Dataset[T] = {
    val encoder = encoderFor[T]
    val output = normalizeSchema(encoder.schema).toAttributes
    val c = encoder.clsTag.runtimeClass
    val isFlat = !(classOf[Product].isAssignableFrom(c) ||
        classOf[DefinedByConstructorParams].isAssignableFrom(c))
    val plan = new EncoderPlan[T](data, encoder, isFlat, output, self)
    Dataset[T](self, plan)
  }

  /**
   * Creates a [[DataFrame]] from an RDD[Row]. User can specify whether
   * the input rows should be converted to Catalyst rows.
   */
  override private[sql] def createDataFrame(
      rowRDD: RDD[Row],
      schema: StructType,
      needsConversion: Boolean) = {
    // TODO: use MutableProjection when rowRDD is another DataFrame and the applied
    // schema differs from the existing schema on any field data type.
    val catalystRows = if (needsConversion) {
      val encoder = RowEncoder(schema)
      rowRDD.map {
        case r: WrappedInternalRow => r.internalRow
        case r => encoder.toRow(r)
      }
    } else {
      rowRDD.map(r => InternalRow.fromSeq(r.toSeq))
    }
    val logicalPlan = LogicalRDD(schema.toAttributes, catalystRows)(self)
    Dataset.ofRows(self, logicalPlan)
  }

  override def internalCreateDataFrame(catalystRows: RDD[InternalRow],
      schema: StructType): DataFrame = super.internalCreateDataFrame(catalystRows, schema)

  /**
   * Create a stratified sample table.
   *
   * @todo provide lot more details and examples to explain creating and
   *       using sample tables with time series and otherwise
   * @param tableName       the qualified name of the table
   * @param baseTable       the base table of the sample table, if any
   * @param samplingOptions sampling options like QCS, reservoir size etc.
   * @param allowExisting   When set to true it will ignore if a table with the same
   *                        name is present, else it will throw table exist exception
   */
  def createSampleTable(tableName: String,
      baseTable: Option[String],
      samplingOptions: Map[String, String],
      allowExisting: Boolean): DataFrame = {
    val plan = createTable(sessionCatalog.newQualifiedTableName(tableName),
      SnappyContext.SAMPLE_SOURCE, userSpecifiedSchema = None, schemaDDL = None,
      if (allowExisting) SaveMode.Ignore else SaveMode.ErrorIfExists,
      addBaseTableOption(baseTable, samplingOptions), isBuiltIn = true)
    Dataset.ofRows(this, plan)
  }

  /**
   * Create a stratified sample table. Java friendly version.
   *
   * @todo provide lot more details and examples to explain creating and
   *       using sample tables with time series and otherwise
   * @param tableName       the qualified name of the table
   * @param baseTable       the base table of the sample table, if any, or null
   * @param samplingOptions sampling options like QCS, reservoir size etc.
   * @param allowExisting   When set to true it will ignore if a table with the same
   *                        name is present, else it will throw table exist exception
   */
  def createSampleTable(tableName: String,
      baseTable: String, samplingOptions: java.util.Map[String, String],
      allowExisting: Boolean): DataFrame = {
    createSampleTable(tableName, Option(baseTable),
      samplingOptions.asScala.toMap, allowExisting)
  }


  /**
   * Create a stratified sample table.
   *
   * @todo provide lot more details and examples to explain creating and
   *       using sample tables with time series and otherwise
   * @param tableName       the qualified name of the table
   * @param baseTable       the base table of the sample table, if any
   * @param schema          schema of the table
   * @param samplingOptions sampling options like QCS, reservoir size etc.
   * @param allowExisting   When set to true it will ignore if a table with the same
   *                        name is present, else it will throw table exist exception
   */
  def createSampleTable(tableName: String,
      baseTable: Option[String],
      schema: StructType,
      samplingOptions: Map[String, String],
      allowExisting: Boolean = false): DataFrame = {
    val plan = createTable(sessionCatalog.newQualifiedTableName(tableName),
      SnappyContext.SAMPLE_SOURCE, Some(normalizeSchema(schema)), schemaDDL = None,
      if (allowExisting) SaveMode.Ignore else SaveMode.ErrorIfExists,
      addBaseTableOption(baseTable, samplingOptions), isBuiltIn = true)
    Dataset.ofRows(this, plan)
  }

  /**
   * Create a stratified sample table. Java friendly version.
   *
   * @todo provide lot more details and examples to explain creating and
   *       using sample tables with time series and otherwise
   * @param tableName       the qualified name of the table
   * @param baseTable       the base table of the sample table, if any, or null
   * @param schema          schema of the table
   * @param samplingOptions sampling options like QCS, reservoir size etc.
   * @param allowExisting   When set to true it will ignore if a table with the same
   *                        name is present, else it will throw table exist exception
   */
  def createSampleTable(tableName: String,
      baseTable: String, schema: StructType,
      samplingOptions: java.util.Map[String, String],
      allowExisting: Boolean): DataFrame = {
    createSampleTable(tableName, Option(baseTable), schema,
      samplingOptions.asScala.toMap, allowExisting)
  }


  /**
   * Create approximate structure to query top-K with time series support.
   *
   * @todo provide lot more details and examples to explain creating and
   *       using TopK with time series
   * @param topKName      the qualified name of the top-K structure
   * @param baseTable     the base table of the top-K structure, if any
   * @param keyColumnName
   * @param inputDataSchema
   * @param topkOptions
   * @param allowExisting When set to true it will ignore if a table with the same
   *                      name is present, else it will throw table exist exception
   */
  def createApproxTSTopK(topKName: String, baseTable: Option[String],
      keyColumnName: String, inputDataSchema: StructType,
      topkOptions: Map[String, String],
      allowExisting: Boolean = false): DataFrame = {
    val plan = createTable(sessionCatalog.newQualifiedTableName(topKName),
      SnappyContext.TOPK_SOURCE, Some(normalizeSchema(inputDataSchema)), schemaDDL = None,
      if (allowExisting) SaveMode.Ignore else SaveMode.ErrorIfExists,
      addBaseTableOption(baseTable, topkOptions) + ("key" -> keyColumnName),
      isBuiltIn = true)
    Dataset.ofRows(this, plan)
  }

  /**
   * Create approximate structure to query top-K with time series support.
   * Java friendly api.
   *
   * @todo provide lot more details and examples to explain creating and
   *       using TopK with time series
   * @param topKName      the qualified name of the top-K structure
   * @param baseTable     the base table of the top-K structure, if any, or null
   * @param keyColumnName
   * @param inputDataSchema
   * @param topkOptions
   * @param allowExisting When set to true it will ignore if a table with the same
   *                      name is present, else it will throw table exist exception
   */
  def createApproxTSTopK(topKName: String, baseTable: String,
      keyColumnName: String, inputDataSchema: StructType,
      topkOptions: java.util.Map[String, String],
      allowExisting: Boolean): DataFrame = {
    createApproxTSTopK(topKName, Option(baseTable), keyColumnName,
      inputDataSchema, topkOptions.asScala.toMap, allowExisting)
  }

  /**
   * Create approximate structure to query top-K with time series support.
   *
   * @todo provide lot more details and examples to explain creating and
   *       using TopK with time series
   * @param topKName      the qualified name of the top-K structure
   * @param baseTable     the base table of the top-K structure, if any
   * @param keyColumnName
   * @param topkOptions
   * @param allowExisting When set to true it will ignore if a table with the same
   *                      name is present, else it will throw table exist exception
   */
  def createApproxTSTopK(topKName: String, baseTable: Option[String],
      keyColumnName: String, topkOptions: Map[String, String],
      allowExisting: Boolean): DataFrame = {
    val plan = createTable(sessionCatalog.newQualifiedTableName(topKName),
      SnappyContext.TOPK_SOURCE, userSpecifiedSchema = None, schemaDDL = None,
      if (allowExisting) SaveMode.Ignore else SaveMode.ErrorIfExists,
      addBaseTableOption(baseTable, topkOptions) + ("key" -> keyColumnName),
      isBuiltIn = true)
    Dataset.ofRows(this, plan)
  }

  /**
   * Create approximate structure to query top-K with time series support. Java
   * friendly api.
   *
   * @todo provide lot more details and examples to explain creating and
   *       using TopK with time series
   * @param topKName      the qualified name of the top-K structure
   * @param baseTable     the base table of the top-K structure, if any, or null
   * @param keyColumnName
   * @param topkOptions
   * @param allowExisting When set to true it will ignore if a table with the same
   *                      name is present, else it will throw table exist exception
   */
  def createApproxTSTopK(topKName: String, baseTable: String,
      keyColumnName: String, topkOptions: java.util.Map[String, String],
      allowExisting: Boolean): DataFrame = {
    createApproxTSTopK(topKName, Option(baseTable), keyColumnName,
      topkOptions.asScala.toMap, allowExisting)
  }

  /**
   * Creates a SnappyData managed table. Any relation providers
   * (e.g. row, column etc) supported by SnappyData can be created here.
   *
   * {{{
   *
   * val airlineDF = snappyContext.createTable(stagingAirline,
   *   "column", Map("buckets" -> "29"))
   *
   * }}}
   *
   * <p>
   * For other external relation providers, use createExternalTable.
   * <p>
   *
   * @param tableName     Name of the table
   * @param provider      Provider name such as 'COLUMN', 'ROW', 'JDBC' etc.
   * @param options       Properties for table creation
   * @param allowExisting When set to true it will ignore if a table with the same
   *                      name is present, else it will throw table exist exception
   * @return DataFrame for the table
   */
  def createTable(
      tableName: String,
      provider: String,
      options: Map[String, String],
      allowExisting: Boolean): DataFrame = {
    val plan = createTable(sessionCatalog.newQualifiedTableName(tableName),
      provider, userSpecifiedSchema = None, schemaDDL = None,
      if (allowExisting) SaveMode.Ignore else SaveMode.ErrorIfExists,
      options, isBuiltIn = true)
    Dataset.ofRows(this, plan)
  }

  /**
   * Creates a SnappyData managed table. Any relation providers
   * (e.g. row, column etc) supported by SnappyData can be created here.
   *
   * {{{
   *
   * val airlineDF = snappyContext.createTable(stagingAirline,
   *   "column", Map("buckets" -> "29"))
   *
   * }}}
   *
   * <p>
   * For other external relation providers, use createExternalTable.
   * <p>
   *
   * @param tableName     Name of the table
   * @param provider      Provider name such as 'COLUMN', 'ROW', 'JDBC' etc.
   * @param options       Properties for table creation
   * @param allowExisting When set to true it will ignore if a table with the same
   *                      name is present, else it will throw table exist exception
   * @return DataFrame for the table
   */
  @Experimental
  def createTable(
      tableName: String,
      provider: String,
      options: java.util.Map[String, String],
      allowExisting: Boolean): DataFrame = {
    createTable(tableName, provider, options.asScala.toMap, allowExisting)
  }

  /**
   * Creates a SnappyData managed table. Any relation providers
   * (e.g. row, column etc) supported by SnappyData can be created here.
   *
   * {{{
   *
   * case class Data(col1: Int, col2: Int, col3: Int)
   * val props = Map.empty[String, String]
   * val data = Seq(Seq(1, 2, 3), Seq(7, 8, 9), Seq(9, 2, 3), Seq(4, 2, 3), Seq(5, 6, 7))
   * val rdd = sc.parallelize(data, data.length).map(s => new Data(s(0), s(1), s(2)))
   * val dataDF = snc.createDataFrame(rdd)
   * snappyContext.createTable(tableName, "column", dataDF.schema, props)
   *
   * }}}
   *
   * <p>
   * For other external relation providers, use createExternalTable.
   * <p>
   *
   * @param tableName     Name of the table
   * @param provider      Provider name such as 'COLUMN', 'ROW', 'JDBC' etc.
   * @param schema        Table schema
   * @param options       Properties for table creation. See options list for different tables.
   *                      https://github
   *                      .com/SnappyDataInc/snappydata/blob/master/docs/rowAndColumnTables.md
   * @param allowExisting When set to true it will ignore if a table with the same
   *                      name is present, else it will throw table exist exception
   * @return DataFrame for the table
   */
  def createTable(
      tableName: String,
      provider: String,
      schema: StructType,
      options: Map[String, String],
      allowExisting: Boolean = false): DataFrame = {
    val plan = createTable(sessionCatalog.newQualifiedTableName(tableName),
      provider, Some(normalizeSchema(schema)), schemaDDL = None,
      if (allowExisting) SaveMode.Ignore else SaveMode.ErrorIfExists,
      options, isBuiltIn = true)
    Dataset.ofRows(this, plan)
  }

  /**
   * Creates a SnappyData managed table. Any relation providers
   * (e.g. row, column etc) supported by SnappyData can be created here.
   *
   * {{{
   *
   *    case class Data(col1: Int, col2: Int, col3: Int)
   *    val props = Map.empty[String, String]
   *    val data = Seq(Seq(1, 2, 3), Seq(7, 8, 9), Seq(9, 2, 3), Seq(4, 2, 3), Seq(5, 6, 7))
   *    val rdd = sc.parallelize(data, data.length).map(s => new Data(s(0), s(1), s(2)))
   *    val dataDF = snc.createDataFrame(rdd)
   *    snappyContext.createTable(tableName, "column", dataDF.schema, props)
   *
   * }}}
   *
   * <p>
   * For other external relation providers, use createExternalTable.
   * <p>
   *
   * @param tableName     Name of the table
   * @param provider      Provider name such as 'COLUMN', 'ROW', 'JDBC' etc.
   * @param schema        Table schema
   * @param options       Properties for table creation. See options list for different tables.
   *                      https://github
   *                      .com/SnappyDataInc/snappydata/blob/master/docs/rowAndColumnTables.md
   * @param allowExisting When set to true it will ignore if a table with the same
   *                      name is present, else it will throw table exist exception
   * @return DataFrame for the table
   */
  @Experimental
  def createTable(
      tableName: String,
      provider: String,
      schema: StructType,
      options: java.util.Map[String, String],
      allowExisting: Boolean): DataFrame = {
    createTable(tableName, provider, schema, options.asScala.toMap, allowExisting)
  }

  /**
   * Creates a SnappyData managed JDBC table which takes a free format ddl
   * string. The ddl string should adhere to syntax of underlying JDBC store.
   * SnappyData ships with inbuilt JDBC store, which can be accessed by
   * Row format data store. The option parameter can take connection details.
   *
   * {{{
   *    val props = Map(
   *      "url" -> s"jdbc:derby:$path",
   *      "driver" -> "org.apache.derby.jdbc.EmbeddedDriver",
   *      "poolImpl" -> "tomcat",
   *      "user" -> "app",
   *      "password" -> "app"
   *    )
   *
   * val schemaDDL = "(OrderId INT NOT NULL PRIMARY KEY,ItemId INT, ITEMREF INT)"
   * snappyContext.createTable("jdbcTable", "jdbc", schemaDDL, props)
   *
   * }}}
   *
   * Any DataFrame of the same schema can be inserted into the JDBC table using
   * DataFrameWriter API.
   *
   * e.g.
   *
   * {{{
   *
   * case class Data(col1: Int, col2: Int, col3: Int)
   *
   * val data = Seq(Seq(1, 2, 3), Seq(7, 8, 9), Seq(9, 2, 3), Seq(4, 2, 3), Seq(5, 6, 7))
   * val rdd = sc.parallelize(data, data.length).map(s => new Data(s(0), s(1), s(2)))
   * val dataDF = snc.createDataFrame(rdd)
   * dataDF.write.insertInto("jdbcTable")
   *
   * }}}
   *
   * @param tableName     Name of the table
   * @param provider      Provider name 'ROW' or 'JDBC'.
   * @param schemaDDL     Table schema as a string interpreted by provider
   * @param options       Properties for table creation. See options list for different tables.
   *                      https://github
   *                      .com/SnappyDataInc/snappydata/blob/master/docs/rowAndColumnTables.md
   * @param allowExisting When set to true it will ignore if a table with the same
   *                      name is present, else it will throw table exist exception
   * @return DataFrame for the table
   */
  def createTable(
      tableName: String,
      provider: String,
      schemaDDL: String,
      options: Map[String, String],
      allowExisting: Boolean): DataFrame = {
    var schemaStr = schemaDDL.trim
    if (schemaStr.charAt(0) != '(') {
      schemaStr = "(" + schemaStr + ")"
    }
    val plan = createTable(sessionCatalog.newQualifiedTableName(tableName),
      provider, userSpecifiedSchema = None, Some(schemaStr),
      if (allowExisting) SaveMode.Ignore else SaveMode.ErrorIfExists,
      options, isBuiltIn = true)
    Dataset.ofRows(this, plan)
  }

  /**
   * Creates a SnappyData managed JDBC table which takes a free format ddl
   * string. The ddl string should adhere to syntax of underlying JDBC store.
   * SnappyData ships with inbuilt JDBC store, which can be accessed by
   * Row format data store. The option parameter can take connection details.
   *
   * {{{
   *    val props = Map(
   *      "url" -> s"jdbc:derby:$path",
   *      "driver" -> "org.apache.derby.jdbc.EmbeddedDriver",
   *      "poolImpl" -> "tomcat",
   *      "user" -> "app",
   *      "password" -> "app"
   *    )
   *
   * val schemaDDL = "(OrderId INT NOT NULL PRIMARY KEY,ItemId INT, ITEMREF INT)"
   * snappyContext.createTable("jdbcTable", "jdbc", schemaDDL, props)
   *
   * }}}
   *
   * Any DataFrame of the same schema can be inserted into the JDBC table using
   * DataFrameWriter API.
   *
   * e.g.
   *
   * {{{
   *
   * case class Data(col1: Int, col2: Int, col3: Int)
   *
   * val data = Seq(Seq(1, 2, 3), Seq(7, 8, 9), Seq(9, 2, 3), Seq(4, 2, 3), Seq(5, 6, 7))
   * val rdd = sc.parallelize(data, data.length).map(s => new Data(s(0), s(1), s(2)))
   * val dataDF = snc.createDataFrame(rdd)
   * dataDF.write.insertInto("jdbcTable")
   *
   * }}}
   *
   * @param tableName     Name of the table
   * @param provider      Provider name 'ROW' or 'JDBC'.
   * @param schemaDDL     Table schema as a string interpreted by provider
   * @param options       Properties for table creation. See options list for different tables.
   *                      https://github
   *                      .com/SnappyDataInc/snappydata/blob/master/docs/rowAndColumnTables.md
   * @param allowExisting When set to true it will ignore if a table with the same
   *                      name is present, else it will throw table exist exception
   * @return DataFrame for the table
   */
  @Experimental
  def createTable(
      tableName: String,
      provider: String,
      schemaDDL: String,
      options: java.util.Map[String, String],
      allowExisting: Boolean): DataFrame = {
    createTable(tableName, provider, schemaDDL, options.asScala.toMap,
      allowExisting)
  }

  private[sql] def normalizeSchema(schema: StructType): StructType =
    sessionCatalog.normalizeSchema(schema)

  /**
   * Create a table with given options.
   */
  private[sql] def createTable(
      tableIdent: QualifiedTableName,
      provider: String,
      userSpecifiedSchema: Option[StructType],
      schemaDDL: Option[String],
      mode: SaveMode,
      options: Map[String, String],
      isBuiltIn: Boolean): LogicalPlan = {
    createTable(tableIdent, provider, userSpecifiedSchema, schemaDDL, mode, options,
      isBuiltIn, resolveRelation = true)
  }

  private[sql] def createTable(
      tableIdent: QualifiedTableName,
      provider: String,
      userSpecifiedSchema: Option[StructType],
      schemaDDL: Option[String],
      mode: SaveMode,
      options: Map[String, String],
      isBuiltIn: Boolean,
      resolveRelation: Boolean): LogicalPlan = {

    if (sessionCatalog.tableExists(tableIdent)) {
      mode match {
        case SaveMode.ErrorIfExists =>
          throw new AnalysisException(
            s"createTable: Table $tableIdent already exists.")
        case _ =>
          return sessionCatalog.lookupRelation(tableIdent, None)
      }
    }

    SnappyContext.getClusterMode(sc) match {
      case ThinClientConnectorMode(_, _) =>
        // resolve schema at source for external tables since the required
        // classes to resolve may not be available in embedded cluster
        val userSchema = userSpecifiedSchema match {
          case None if !isBuiltIn && resolveRelation && schemaDDL.isEmpty =>
            Some(DataSource(self,
              userSpecifiedSchema = userSpecifiedSchema,
              className = provider, options = options).resolveRelation().schema)
          case s => s
        }
        return sessionCatalog.asInstanceOf[ConnectorCatalog].connectorHelper.createTable(
          tableIdent, provider, userSchema, schemaDDL, mode, options, isBuiltIn)
      case _ =>
    }

    // add tableName in properties if not already present
    val dbtableProp = JdbcExtendedUtils.DBTABLE_PROPERTY
    val params = if (options.keysIterator.exists(_.equalsIgnoreCase(
      dbtableProp))) {
      options
    }
    else {
      options + (dbtableProp -> tableIdent.toString)
    }
    val source = if (isBuiltIn) SnappyContext.getProvider(provider,
      onlyBuiltIn = true) else provider

    val relation = schemaDDL match {
      case Some(cols) => Some(ExternalStoreUtils.externalResolvedDataSource(self,
        cols, source, mode, params))

      case None if resolveRelation =>
        // add allowExisting in properties used by some implementations
        Some(DataSource(
          self,
          userSpecifiedSchema = userSpecifiedSchema,
          className = source,
          options = params + (JdbcExtendedUtils.ALLOW_EXISTING_PROPERTY ->
              (mode != SaveMode.ErrorIfExists).toString)).resolveRelation())

      case _ => None
    }

    val plan = relation.map(LogicalRelation(_))

    if (!SnappyContext.internalTableSources.exists(_.equals(source))) {
      sessionCatalog.registerDataSourceTable(tableIdent, userSpecifiedSchema,
        Array.empty[String], source, params, relation)
    }
    snappyContextFunctions.postRelationCreation(relation, this)
    plan.orNull
  }

  private[sql] def createTable(
      tableIdent: QualifiedTableName,
      provider: String,
      userSpecifiedSchema: Option[StructType],
      schemaDDL: Option[String],
      partitionColumns: Array[String],
      mode: SaveMode,
      options: Map[String, String],
      query: LogicalPlan,
      isBuiltIn: Boolean): LogicalPlan = {

    if (sessionCatalog.tableExists(tableIdent)) {
      mode match {
        case SaveMode.ErrorIfExists =>
          throw new AnalysisException(s"Table $tableIdent already exists. " +
              "If using SQL CREATE TABLE, you need to use the " +
              s"APPEND or OVERWRITE mode, or drop $tableIdent first.")
        case SaveMode.Ignore =>
          return sessionCatalog.lookupRelation(tableIdent, None)
        case _ =>
      }
    }

    val clusterMode = SnappyContext.getClusterMode(sc)
    val schema = userSpecifiedSchema.getOrElse(
      normalizeSchema(sessionState.executePlan(query).analyzed.schema))
    val userSchema = Some(schema)
    val plan = clusterMode match {
      // for smart connector mode create the table here and allow
      // further processing to load the data
      case ThinClientConnectorMode(_, _) =>
        sessionCatalog.asInstanceOf[ConnectorCatalog].connectorHelper.createTable(tableIdent,
          provider, userSchema, schemaDDL, mode, options, isBuiltIn)
        createTableAsSelect(tableIdent, provider, userSchema, schemaDDL,
          partitionColumns, SaveMode.Append, options, query, isBuiltIn)
      case _ =>
        createTableAsSelect(tableIdent, provider, userSchema, schemaDDL,
          partitionColumns, mode, options, query, isBuiltIn)
    }

    plan
  }

  /**
   * Create an external/builtin table with given options.
   */
  private[sql] def createTableAsSelect(
      tableIdent: QualifiedTableName,
      provider: String,
      userSpecifiedSchema: Option[StructType],
      schemaDDL: Option[String],
      partitionColumns: Array[String],
      mode: SaveMode,
      options: Map[String, String],
      query: LogicalPlan,
      isBuiltIn: Boolean): LogicalPlan = {

    // add tableName in properties if not already present
    // add allowExisting in properties used by some implementations
    val dbtableProp = JdbcExtendedUtils.DBTABLE_PROPERTY
    val params = if (options.keysIterator.exists(_.equalsIgnoreCase(
      dbtableProp))) {
      options
    }
    else {
      options + (dbtableProp -> tableIdent.toString)
    } + (JdbcExtendedUtils.ALLOW_EXISTING_PROPERTY ->
        (mode != SaveMode.ErrorIfExists).toString)

    val source = if (isBuiltIn) SnappyContext.getProvider(provider,
      onlyBuiltIn = true)
    else provider
    val overwrite = mode == SaveMode.Overwrite

    val insertRelation = if (sessionCatalog.tableExists(tableIdent)) {
      mode match {
        case SaveMode.ErrorIfExists =>
          throw new AnalysisException(s"Table $tableIdent already exists. " +
              "If using SQL CREATE TABLE, you need to use the " +
              s"APPEND or OVERWRITE mode, or drop $tableIdent first.")
        case SaveMode.Ignore =>
          return sessionCatalog.lookupRelation(tableIdent, None)
        case _ =>
          // Check if the specified data source match the data source
          // of the existing table.
          val plan = new PreprocessTableInsertOrPut(sessionState.conf).apply(
            sessionState.catalog.lookupRelation(tableIdent))
          EliminateSubqueryAliases(plan) match {
            case LogicalRelation(ir: InsertableRelation, _, _) => Some(ir)
            case o => throw new AnalysisException(
              s"Saving data in ${o.toString} is not supported.")
          }
      }
    } else None

    val relation = schemaDDL match {
      case Some(cols) => ExternalStoreUtils.externalResolvedDataSource(self,
        cols, source, mode, params, Some(query))

      case None =>
        val data = Dataset.ofRows(this, query)
        val df = userSpecifiedSchema match {
          // If we are inserting into an existing table, just use the existing schema.
          case Some(s) =>
            if (s.size != data.schema.size) {
              throw new AnalysisException(s"The column number " +
                  s"of the specified schema[$s] "
                  + s"doesn't match the data schema[${data.schema}]'s")
            }
            s.zip(data.schema).
              find(x => !compareDataTypeIgnoreNameAndNullability(x._1.dataType, x._2.dataType))
            match {
              case Some(_) => throw new AnalysisException(s"The column types " +
                  s"of the specified schema[$s] " +
                  s"doesn't match the data schema[${data.schema}]'s")
              case None => // do nothing
            }
            data.toDF(s.fieldNames: _*)
          case None => data
        }

        insertRelation match {
          case Some(ir) =>
            var success = false
            try {
              ir.insert(data, overwrite)
              success = true
              ir
            } finally {
              if (!success) ir match {
                case dr: DestroyRelation =>
                  if (!dr.tableExists) dr.destroy(ifExists = false)
                case _ =>
              }
            }
          case None =>
            val properties = if (isBuiltIn) params
            else {
              val storage = DataSource.buildStorageFormatFromOptions(params)
              val tableLocation = storage.locationUri match {
                case None => sessionState.catalog.defaultTablePath(tableIdent)
                case Some(l) => l
              }
              storage.properties + ("path" -> tableLocation)
            }
            val ds = DataSource(self,
              className = source,
              userSpecifiedSchema = userSpecifiedSchema,
              partitionColumns = partitionColumns,
              options = properties)
            ds.write(mode, df)
            ds.copy(userSpecifiedSchema = Some(df.schema.asNullable)).resolveRelation()
        }
    }

    // need to register if not existing in catalog
    if (insertRelation.isEmpty || overwrite) {
      val relationOpt = Some(relation)
      if (!SnappyContext.internalTableSources.exists(_.equals(source))) {
        sessionCatalog.registerDataSourceTable(tableIdent, userSpecifiedSchema,
          partitionColumns, source, params, relationOpt)
      }
      snappyContextFunctions.postRelationCreation(relationOpt, this)
    }
    LogicalRelation(relation, catalogTable = Some(tableIdent.getTable(this.sessionCatalog)))
  }

  /**
   * Compares two types, ignoring nullability of ArrayType, MapType, StructType, and ignoring
   * field names
   */
  private[sql] def compareDataTypeIgnoreNameAndNullability(from: DataType, to: DataType):
  Boolean = {
    (from, to) match {
      case (ArrayType(fromElement, _), ArrayType(toElement, _)) =>
        compareDataTypeIgnoreNameAndNullability(fromElement, toElement)

      case (MapType(fromKey, fromValue, _), MapType(toKey, toValue, _)) =>
        compareDataTypeIgnoreNameAndNullability(fromKey, toKey) &&
          compareDataTypeIgnoreNameAndNullability(fromValue, toValue)

      case (StructType(fromFields), StructType(toFields)) =>
        fromFields.length == toFields.length &&
          fromFields.zip(toFields).forall { case (l, r) =>
              compareDataTypeIgnoreNameAndNullability(l.dataType, r.dataType)
          }

      case (fromDataType, toDataType) => fromDataType == toDataType
    }
  }

  private[sql] def addBaseTableOption(baseTable: Option[_],
      options: Map[String, String]): Map[String, String] = baseTable match {
    case Some(t: TableIdentifier) => options + (JdbcExtendedUtils
        .BASETABLE_PROPERTY -> sessionCatalog.formatTableName(t.table))
    case Some(s: String) => options + (JdbcExtendedUtils
        .BASETABLE_PROPERTY -> sessionCatalog.formatTableName(s).toString)
    case _ => options
  }

  /**
   * Drop a SnappyData table created by a call to SnappySession.createTable,
   * Catalog.createExternalTable or Dataset.createOrReplaceTempView.
   *
   * @param tableName table to be dropped
   * @param ifExists  attempt drop only if the table exists
   */
  def dropTable(tableName: String, ifExists: Boolean = false): Unit =
    dropTable(sessionCatalog.newQualifiedTableName(tableName), ifExists)

  /**
   * Drop a SnappyData table created by a call to SnappySession.createTable,
   * Catalog.createExternalTable or Dataset.createOrReplaceTempView.
   *
   * @param tableIdent table to be dropped
   * @param ifExists   attempt drop only if the table exists
   */
  private[sql] def dropTable(tableIdent: QualifiedTableName,
      ifExists: Boolean): Unit = {
    dropTable(tableIdent, ifExists, resolveRelation = true)
  }

  /**
   * Drop a SnappyData table created by a call to SnappySession.createTable,
   * Catalog.createExternalTable or Dataset.createOrReplaceTempView.
   *
   * @param tableIdent      table to be dropped
   * @param ifExists        attempt drop only if the table exists
   * @param resolveRelation if true then attempt to create BaseRelation for any
   *                        additional actions (like DestroyRelation.destroy)
   *                        else skip resolution of relation and
   *                        only drop from catalog
   */
  private[sql] def dropTable(tableIdent: QualifiedTableName,
      ifExists: Boolean, resolveRelation: Boolean): Unit = {

    val planOpt = try {
      Some(sessionCatalog.lookupRelation(tableIdent))
    } catch {
      case e@(_: TableNotFoundException | _: SQLException | _: NoSuchTableException) =>
        if (ifExists) return else throw e
      case NonFatal(_) if !resolveRelation => None
    }
    val isLocalTempView = sessionCatalog.isLocalTemporaryView(tableIdent)

    SnappyContext.getClusterMode(sc) match {
      case ThinClientConnectorMode(_, _) =>
        if (!isLocalTempView) {
          // resolve whether table is external or not at source since the required
          // classes to resolve may not be available in embedded cluster
          val isExternal = planOpt match {
            case Some(LogicalRelation(br, _, _)) =>
              sessionCatalog.getTableType(br) == ExternalTableType.External
            case _ => false
          }
          sessionCatalog.asInstanceOf[ConnectorCatalog].connectorHelper
              .dropTable(tableIdent, ifExists, isExternal)
          return
        }
      case _ =>
    }

    // additional cleanup for external and temp tables, if required
    planOpt match {
      case Some(plan@LogicalRelation(br, _, _)) =>
        br match {
          case p: ParentRelation =>
            // fail if any existing dependents
            val dependents = p.getDependents(sessionCatalog)
            if (dependents.nonEmpty) {
              throw new AnalysisException(s"Object $tableIdent cannot be " +
                  "dropped because of dependent objects: " +
                  s"${dependents.mkString(",")}")
            }
          case _ => // ignore
        }
        Dataset.ofRows(this, plan).unpersist(blocking = true)
        if (isLocalTempView) {
          // This is due to temp table
          // can be made from a backing relation like Parquet or Hadoop
          sessionCatalog.unregisterTable(tableIdent)
        }
        br match {
          case d: DestroyRelation => d.destroy(ifExists)
            sessionCatalog.unregisterDataSourceTable(tableIdent, Some(br))
          case _ => if (!isLocalTempView && !sessionCatalog.unregisterGlobalView(tableIdent)) {
            sessionCatalog.unregisterDataSourceTable(tableIdent, Some(br))
          }
        }
      case _ if isLocalTempView => // This is a temp table with no relation as source
        planOpt.foreach(Dataset.ofRows(this, _).unpersist(blocking = true))
        sessionCatalog.unregisterTable(tableIdent)
      case _ =>
        // this is a table in smart connector remote call or a view
        if (!sessionCatalog.unregisterGlobalView(tableIdent)) {
          sessionCatalog.unregisterDataSourceTable(tableIdent, None)
        }
    }
  }

  /**
   * Drop a SnappyData Policy created by a call to SnappySession.createPolicy
   *
   *
   * @param policyIdent      Policy to be dropped
   * @param ifExists        attempt drop only if the Policy exists
   *
   */
  private[sql] def dropPolicy(policyIdent: QualifiedTableName,
      ifExists: Boolean): Unit = {

      sessionCatalog.getTableOption(policyIdent) match {
        case Some(ct) =>
          var currentUser = this.conf.get(com.pivotal.gemfirexd.Attribute.USERNAME_ATTR, "")
          currentUser = IdUtil.getUserAuthorizationId(
            if (currentUser.isEmpty) Constant.DEFAULT_SCHEMA
            else this.sessionState.catalog.formatDatabaseName(currentUser))
          val callbacks = ToolsCallbackInit.toolsCallback
          if (callbacks != null) {
            callbacks.checkSchemaPermission(this.sessionCatalog.
                newQualifiedTableName(ct.properties.getOrElse(
                  PolicyProperties.targetTable, "")).schemaName, currentUser)
          }
          sessionCatalog.unregisterPolicy(policyIdent, ct)
        case None => throw new PolicyNotFoundException(policyIdent.toString, None)
      }

  }

  private[sql] def alterTable(tableName: String, isAddColumn: Boolean,
      column: StructField): Unit = {
    val qualifiedTable = sessionCatalog.newQualifiedTableName(tableName)
    if (sessionCatalog.caseSensitiveAnalysis) {
      alterTable(qualifiedTable, isAddColumn, column)
    } else {
      val colName = Utils.fieldName(column)
      alterTable(qualifiedTable, isAddColumn,
        if (Utils.hasLowerCase(colName)) sessionCatalog.normalizeField(column, colName) else column)
    }
  }

  private[sql] def alterTableToggleRLS(tableIdent: QualifiedTableName, enableRls: Boolean): Unit = {
    val plan = try {
      sessionCatalog.lookupRelation(tableIdent)
    } catch {
      case tnfe: TableNotFoundException => throw tnfe
    }

    if (sessionCatalog.isTemporaryTable(tableIdent)) {
      throw new AnalysisException("alter table not supported for temp tables")
    }

    SnappyContext.getClusterMode(sc) match {
      case ThinClientConnectorMode(_, _) =>
        throw new AnalysisException("alter table enable/disable Row Level Security not supported " +
            "for smart connector mode")
      case _ =>
    }

    plan match {
      case LogicalRelation(rls: RowLevelSecurityRelation, _, _) =>
        rls.enableOrDisableRowLevelSecurity(tableIdent, enableRls)
        sessionCatalog.invalidateAll()
        tableIdent.invalidate()
        SnappyStoreHiveCatalog.registerRelationDestroy(Some(tableIdent))
        SnappySession.clearAllCache()
      case _ =>
        throw new AnalysisException("alter table not supported for external tables")
    }
  }

  private[sql] def alterTable(tableIdent: QualifiedTableName, isAddColumn: Boolean,
      column: StructField): Unit = {
    val plan = try {
      sessionCatalog.lookupRelation(tableIdent)
    } catch {
      case tnfe: TableNotFoundException => throw tnfe
    }

    if(sessionCatalog.isTemporaryTable(tableIdent)) {
      throw new AnalysisException("alter table not supported for temp tables")
    }
    plan match {
      case LogicalRelation(_: ColumnFormatRelation, _, _) =>
        throw new AnalysisException("alter table not supported for column tables")
      case _ =>
    }

    SnappyContext.getClusterMode(sc) match {
      case ThinClientConnectorMode(_, _) =>
          sessionCatalog.invalidateTable(tableIdent)
          sessionCatalog.asInstanceOf[ConnectorCatalog].connectorHelper
            .alterTable(tableIdent, isAddColumn, column)
          SnappyStoreHiveCatalog.registerRelationDestroy(Some(tableIdent))
          return
      case _ =>
    }

    plan match {
      case LogicalRelation(ar: AlterableRelation, _, _) =>
        sessionCatalog.invalidateTable(tableIdent)
        ar.alterTable(tableIdent, isAddColumn, column)
        SnappyStoreHiveCatalog.registerRelationDestroy(Some(tableIdent))
        SnappySession.clearAllCache()
      case _ =>
        throw new AnalysisException("alter table not supported for external tables")
    }
  }

  /**
   * Set current database/schema.
   *
   * @param schemaName schema name which goes in the catalog
   */
  def setSchema(schemaName: String): Unit = {
    sessionCatalog.setSchema(schemaName)
  }

  def getCurrentSchema: String = sessionCatalog.currentSchema

  /**
   * Create an index on a table.
   *
   * @param indexName    Index name which goes in the catalog
   * @param baseTable    Fully qualified name of table on which the index is created.
   * @param indexColumns Columns on which the index has to be created along with the
   *                     sorting direction.The direction of index will be ascending
   *                     if value is true and descending when value is false.
   *                     Direction can be specified as null
   * @param options      Options for indexes. For e.g.
   *                     column table index - ("COLOCATE_WITH"->"CUSTOMER").
   *                     row table index - ("INDEX_TYPE"->"GLOBAL HASH") or ("INDEX_TYPE"->"UNIQUE")
   */
  def createIndex(indexName: String,
      baseTable: String,
      indexColumns: java.util.Map[String, java.lang.Boolean],
      options: java.util.Map[String, String]): Unit = {


    val indexCol = indexColumns.asScala.mapValues {
      case null => None
      case java.lang.Boolean.TRUE => Some(Ascending)
      case java.lang.Boolean.FALSE => Some(Descending)
    }

    createIndex(indexName, baseTable, indexCol.toMap, options.asScala.toMap)
  }

  /**
   * Create an index on a table.
   *
   * @param indexName    Index name which goes in the catalog
   * @param baseTable    Fully qualified name of table on which the index is created.
   * @param indexColumns Columns on which the index has to be created with the
   *                     direction of sorting. Direction can be specified as None.
   * @param options      Options for indexes. For e.g.
   *                     column table index - ("COLOCATE_WITH"->"CUSTOMER").
   *                     row table index - ("INDEX_TYPE"->"GLOBAL HASH") or ("INDEX_TYPE"->"UNIQUE")
   */
  def createIndex(indexName: String,
      baseTable: String,
      indexColumns: Map[String, Option[SortDirection]],
      options: Map[String, String]): Unit = {

    val tableIdent = sessionCatalog.newQualifiedTableName(baseTable)
    val indexIdent = sessionCatalog.newQualifiedTableName(indexName)
    // normalize index column names for API calls
    val columnsWithDirection = indexColumns.map(p => sessionCatalog.formatName(p._1) -> p._2)
    createIndex(indexIdent, tableIdent, columnsWithDirection, options)
  }

  private[sql] def createPolicy(policyName: TableIdentifier, tableName: QualifiedTableName,
      policyFor: String, applyTo: Seq[String], expandedPolicyApplyTo: Seq[String],
      currentUser: String, filterStr: String, filter: BypassRowLevelSecurity): Unit = {

    /*
    if (!SecurityUtils.allowPolicyOp(currentUser, tableName, this)) {
      throw new SQLException("Only Table Owner can create the policy", "01548", null)
    }
    */
    val callbacks = ToolsCallbackInit.toolsCallback
    val owner = if (callbacks != null) {
      // TODO: the authorizationID should be correctly set in SparkSQLExecuteImpl
      // using LCC.getAuthorizationId() itself rather than getUserName()
        callbacks.checkSchemaPermission(tableName.schemaName, currentUser)
    } else {
      currentUser
    }

    if (!policyFor.equalsIgnoreCase(SnappyParserConsts.SELECT.upper)) {
      throw new AnalysisException("Currently Policy only For Select is supported")
    }

    /*
    if (isTargetExternalRelation) {
      val targetAttributes = this.sessionState.catalog.lookupRelation(tableName).output
      def checkForValidFilter(filter: BypassRowLevelSecurity): Unit = {
        def checkExpression(expression: Expression): Unit = {
          expression match {
            case _: Attribute =>  // ok
            case _: Literal =>  // ok
            case _: TokenizedLiteral => // ok
            case br: BinaryComparison => {
              checkExpression(br.left)
              checkExpression(br.right)
            }
            case logicalOr(left, right) => {
              checkExpression(left)
              checkExpression(right)
            }
            case logicalAnd(left, right) => {
              checkExpression(left)
              checkExpression(right)
            }
            case logicalIn(value, list) => {
              checkExpression(value)
              list.foreach(checkExpression(_))
            }
            case _ => // for any other type of expression
              // it should not contain any attribute of target external relation
              expression.foreach(x => x match {
                case ne: NamedExpression => targetAttributes.find(_.exprId == ne.exprId).
                    foreach( _ => throw new AnalysisException("Filter for external " +
                        "relation cannot have functions " +
                        "or dependent subquery involving external table's attribute") )
              })

          }
        }
        checkExpression(filter.child.condition)

      }
      checkForValidFilter(filter)

    }
    */

    sessionCatalog.registerPolicy(policyName, tableName, policyFor, applyTo, expandedPolicyApplyTo,
      owner, filterStr, filter)
  }
  /**
   * Create an index on a table.
   */
  private[sql] def createIndex(indexIdent: QualifiedTableName,
      tableIdent: QualifiedTableName,
      indexColumns: Map[String, Option[SortDirection]],
      options: Map[String, String]): Unit = {

    SnappyContext.getClusterMode(sc) match {
      case ThinClientConnectorMode(_, _) =>
        sessionCatalog.asInstanceOf[ConnectorCatalog].connectorHelper.
            createIndex(indexIdent, tableIdent, indexColumns, options)
        return
      case _ =>
    }

    if (indexIdent.database != tableIdent.database) {
      throw new AnalysisException(
        s"Index and table have different schemas " +
            s"specified ${indexIdent.database} and ${tableIdent.database}")
    }
    if (!sessionCatalog.tableExists(tableIdent)) {
      throw new AnalysisException(
        s"Could not find $tableIdent in catalog")
    }
    sessionCatalog.lookupRelation(tableIdent) match {
      case LogicalRelation(ir: IndexableRelation, _, _) =>
        ir.createIndex(indexIdent,
          tableIdent,
          indexColumns,
          options)

      case _ => throw new AnalysisException(
        s"$tableIdent is not an indexable table")
    }
    SnappySession.clearAllCache()
  }

  private[sql] def getIndexTable(
      indexIdent: QualifiedTableName): QualifiedTableName = {
    new QualifiedTableName(indexIdent.schemaName,
      Constant.COLUMN_TABLE_INDEX_PREFIX + indexIdent.table)
  }

  private def constructDropSQL(indexName: String,
      ifExists: Boolean): String = {

    val ifExistsClause = if (ifExists) "IF EXISTS" else ""

    s"DROP INDEX $ifExistsClause $indexName"
  }

  /**
   * Drops an index on a table
   *
   * @param indexName Index name which goes in catalog
   * @param ifExists  Drop if exists, else exit gracefully
   */
  def dropIndex(indexName: String, ifExists: Boolean): Unit = {
    dropIndex(sessionCatalog.newQualifiedTableName(indexName), ifExists)
  }

  /**
   * Drops an index on a table
   */
  def dropIndex(indexName: QualifiedTableName, ifExists: Boolean): Unit = {

    SnappyContext.getClusterMode(sc) match {
      case ThinClientConnectorMode(_, _) =>
        sessionCatalog.asInstanceOf[ConnectorCatalog].connectorHelper
            .dropIndex(indexName, ifExists)
        return
      case _ =>
    }

    val indexIdent = getIndexTable(indexName)

    // Since the index does not exist in catalog, it may be a row table index.
    if (!sessionCatalog.tableExists(indexIdent)) {
      dropRowStoreIndex(indexName.toString(), ifExists)
    } else {
      sessionCatalog.lookupRelation(indexIdent) match {
        case LogicalRelation(dr: DependentRelation, _, _) =>
          // Remove the index from the bse table props
          val baseTableIdent = sessionCatalog.newQualifiedTableName(dr.baseTable.get)
          sessionCatalog.lookupRelation(baseTableIdent) match {
            case LogicalRelation(cr: ColumnFormatRelation, _, _) =>
              cr.removeDependent(dr, sessionCatalog)
              cr.dropIndex(indexIdent, baseTableIdent, ifExists)
          }

        case _ => if (!ifExists) throw new AnalysisException(
          s"No index found for $indexName")
      }
    }
    SnappySession.clearAllCache()
  }

  private def dropRowStoreIndex(indexName: String, ifExists: Boolean): Unit = {
    val connProperties = ExternalStoreUtils.validateAndGetAllProps(
      Some(this), mutable.Map.empty[String, String])
    val jdbcOptions = new JDBCOptions(connProperties.url, "",
      connProperties.connProps.asScala.toMap)
    val conn = JdbcUtils.createConnectionFactory(jdbcOptions)()
    try {
      val sql = constructDropSQL(indexName, ifExists)
      JdbcExtendedUtils.executeUpdate(sql, conn)
    } catch {
      case sqle: SQLException =>
        if (sqle.getMessage.contains("No suitable driver found")) {
          throw new AnalysisException(s"${sqle.getMessage}\n" +
              "Ensure that the 'driver' option is set appropriately and " +
              "the driver jars available (--jars option in spark-submit).")
        } else {
          throw sqle
        }
    } finally {
      conn.commit()
      conn.close()
    }
  }

  /**
   * Insert one or more [[org.apache.spark.sql.Row]] into an existing table
   * {{{
   *        snSession.insert(tableName, dataDF.collect(): _*)
   * }}}
   * If insert is on a column table then a row insert can trigger an overflow
   * to column store form row buffer. If the overflow fails due to some condition like
   * low memory , then the overflow fails and exception is thrown,
   * but row buffer values are kept as it is. Any user level counter of number of rows inserted
   * might be invalid in such a case.
   * @param tableName table name for the insert operation
   * @param rows      list of rows to be inserted into the table
   * @return number of rows inserted
   */
  @DeveloperApi
  def insert(tableName: String, rows: Row*): Int = {
    sessionCatalog.lookupRelation(sessionCatalog.newQualifiedTableName(tableName)) match {
      case LogicalRelation(r: RowInsertableRelation, _, _) => r.insert(rows)
      case _ => throw new AnalysisException(
        s"$tableName is not a row insertable table")
    }
  }

  /**
   * Insert one or more [[org.apache.spark.sql.Row]] into an existing table
   * {{{
   *        java.util.ArrayList[java.util.ArrayList[_] rows = ...    *
   *         snSession.insert(tableName, rows)
   * }}}
   *
   * @param tableName table name for the insert operation
   * @param rows      list of rows to be inserted into the table
   * @return number of rows successfully put
   * @return number of rows inserted
   */
  @Experimental
  def insert(tableName: String, rows: java.util.ArrayList[java.util.ArrayList[_]]): Int = {
    val convertedRowSeq: Seq[Row] = rows.asScala.map(row => convertListToRow(row))
    sessionCatalog.lookupRelation(sessionCatalog.newQualifiedTableName(tableName)) match {
      case LogicalRelation(r: RowInsertableRelation, _, _) => r.insert(convertedRowSeq)
      case _ => throw new AnalysisException(
        s"$tableName is not a row insertable table")
    }
  }

  /**
   * Upsert one or more [[org.apache.spark.sql.Row]] into an existing table
   * {{{
   *        snSession.put(tableName, dataDF.collect(): _*)
   * }}}
   *
   * @param tableName table name for the put operation
   * @param rows      list of rows to be put on the table
   * @return number of rows successfully put
   */
  @DeveloperApi
  def put(tableName: String, rows: Row*): Int = {
    sessionCatalog.lookupRelation(sessionCatalog.newQualifiedTableName(tableName)) match {
      case LogicalRelation(r: RowPutRelation, _, _) => r.put(rows)
      case _ => throw new AnalysisException(
        s"$tableName is not a row upsertable table")
    }
  }

  /**
   * Update all rows in table that match passed filter expression
   * {{{
   *   snappyContext.update("jdbcTable", "ITEMREF = 3" , Row(99) , "ITEMREF" )
   * }}}
   *
   * @param tableName        table name which needs to be updated
   * @param filterExpr       SQL WHERE criteria to select rows that will be updated
   * @param newColumnValues  A single Row containing all updated column
   *                         values. They MUST match the updateColumn list
   *                         passed
   * @param updateColumns    List of all column names being updated
   * @return
   */
  @DeveloperApi
  def update(tableName: String, filterExpr: String, newColumnValues: Row,
      updateColumns: String*): Int = {
    sessionCatalog.lookupRelation(sessionCatalog.newQualifiedTableName(tableName)) match {
      case LogicalRelation(u: UpdatableRelation, _, _) =>
        u.update(filterExpr, newColumnValues, updateColumns)
      case _ => throw new AnalysisException(
        s"$tableName is not an updatable table")
    }
  }

  /**
   * Update all rows in table that match passed filter expression
   * {{{
   *   snappyContext.update("jdbcTable", "ITEMREF = 3" , Row(99) , "ITEMREF" )
   * }}}
   *
   * @param tableName       table name which needs to be updated
   * @param filterExpr      SQL WHERE criteria to select rows that will be updated
   * @param newColumnValues A list containing all the updated column
   *                        values. They MUST match the updateColumn list
   *                        passed
   * @param updateColumns   List of all column names being updated
   * @return
   */
  @Experimental
  def update(tableName: String, filterExpr: String, newColumnValues: java.util.ArrayList[_],
      updateColumns: java.util.ArrayList[String]): Int = {
    sessionCatalog.lookupRelation(sessionCatalog.newQualifiedTableName(tableName)) match {
      case LogicalRelation(u: UpdatableRelation, _, _) =>
        u.update(filterExpr, convertListToRow(newColumnValues), updateColumns.asScala)
      case _ => throw new AnalysisException(
        s"$tableName is not an updatable table")
    }
  }

  /**
   * Upsert one or more [[org.apache.spark.sql.Row]] into an existing table
   * {{{
   *        java.util.ArrayList[java.util.ArrayList[_] rows = ...    *
   *         snSession.put(tableName, rows)
   * }}}
   *
   * @param tableName table name for the put operation
   * @param rows      list of rows to be put on the table
   * @return number of rows successfully put
   */
  @Experimental
  def put(tableName: String, rows: java.util.ArrayList[java.util.ArrayList[_]]): Int = {
    sessionCatalog.lookupRelation(sessionCatalog.newQualifiedTableName(tableName)) match {
      case LogicalRelation(r: RowPutRelation, _, _) =>
        r.put(rows.asScala.map(row => convertListToRow(row)))
      case _ => throw new AnalysisException(
        s"$tableName is not a row upsertable table")
    }
  }


  /**
   * Delete all rows in table that match passed filter expression
   *
   * @param tableName  table name
   * @param filterExpr SQL WHERE criteria to select rows that will be updated
   * @return number of rows deleted
   */
  @DeveloperApi
  def delete(tableName: String, filterExpr: String): Int = {
    sessionCatalog.lookupRelation(sessionCatalog.newQualifiedTableName(tableName)) match {
      case LogicalRelation(d: DeletableRelation, _, _) => d.delete(filterExpr)
      case _ => throw new AnalysisException(
        s"$tableName is not a deletable table")
    }
  }

  private def convertListToRow(row: java.util.ArrayList[_]): Row = {
    val rowAsArray: Array[Any] = row.asScala.toArray
    new GenericRow(rowAsArray)
  }

  private[sql] def defaultConnectionProps: ConnectionProperties =
    ExternalStoreUtils.validateAndGetAllProps(Some(this), mutable.Map.empty[String, String])

  private[sql] def defaultPooledConnection(name: String): java.sql.Connection =
    ConnectionUtil.getPooledConnection(name, new ConnectionConf(defaultConnectionProps))

  private[sql] def defaultPooledOrConnectorConnection(name: String): java.sql.Connection = {
    // for smart connector use a normal connection with route-query=true
    SnappyContext.getClusterMode(sparkContext) match {
      case ThinClientConnectorMode(_, url) =>
        DriverManager.getConnection(url + ";route-query=true", defaultConnectionProps.connProps)
      case _ => defaultPooledConnection(name)
    }
  }

  /**
   * Fetch the topK entries in the Approx TopK synopsis for the specified
   * time interval. See _createTopK_ for how to create this data structure
   * and associate this to a base table (i.e. the full data set). The time
   * interval specified here should not be less than the minimum time interval
   * used when creating the TopK synopsis.
   *
   * @todo provide an example and explain the returned DataFrame. Key is the
   *       attribute stored but the value is a struct containing
   *       count_estimate, and lower, upper bounds? How many elements are
   *       returned if K is not specified?
   * @param topKName  - The topK structure that is to be queried.
   * @param startTime start time as string of the format "yyyy-mm-dd hh:mm:ss".
   *                  If passed as null, oldest interval is considered as the start interval.
   * @param endTime   end time as string of the format "yyyy-mm-dd hh:mm:ss".
   *                  If passed as null, newest interval is considered as the last interval.
   * @param k         Optional. Number of elements to be queried.
   *                  This is to be passed only for stream summary
   * @return returns the top K elements with their respective frequencies between two time
   */
  def queryApproxTSTopK(topKName: String,
      startTime: String = null, endTime: String = null,
      k: Int = -1): DataFrame =
    snappyContextFunctions.queryTopK(this, topKName,
      startTime, endTime, k)

  /**
   * @todo why do we need this method? K is optional in the above method
   */
  def queryApproxTSTopK(topKName: String,
      startTime: Long, endTime: Long): DataFrame =
    queryApproxTSTopK(topKName, startTime, endTime, -1)

  def queryApproxTSTopK(topK: String,
      startTime: Long, endTime: Long, k: Int): DataFrame =
    snappyContextFunctions.queryTopK(this, topK, startTime, endTime, k)

  def setPreparedQuery(preparePhase: Boolean, paramSet: Option[ParameterValueSet]): Unit =
    snappyParser.setPreparedQuery(preparePhase, paramSet)

  private[sql] def getParameterValue(questionMarkCounter: Int, pvs: Any): (Any, DataType) = {
    val parameterValueSet = pvs.asInstanceOf[ParameterValueSet]
    if (questionMarkCounter > parameterValueSet.getParameterCount) {
      assert(assertion = false, s"For Prepared Statement, Got more number of" +
          s" placeholders = $questionMarkCounter" +
          s" than given number of parameter" +
          s" constants = ${parameterValueSet.getParameterCount}")
    }
    val dvd = parameterValueSet.getParameter(questionMarkCounter - 1)
    val scalaTypeVal = SnappySession.getValue(dvd)
    val storeType = dvd.getTypeFormatId
    val storePrecision = dvd match {
      case d: stypes.SQLDecimal => d.getDecimalValuePrecision
      case _ => -1
    }
    val storeScale = dvd match {
      case d: stypes.SQLDecimal => d.getDecimalValueScale
      case _ => -1
    }
    (scalaTypeVal, SnappySession.getDataType(storeType, storePrecision, storeScale))
  }
}

private class FinalizeSession(session: SnappySession)
    extends FinalizeObject(session, true) {

  private var sessionId = session.id

  override def getHolder: FinalizeHolder = FinalizeObject.getServerHolder

  override protected def doFinalize(): Boolean = {
    if (sessionId != SnappySession.INVALID_ID) {
      val session = SnappySession.clearSessionCache(sessionId)
      sessionId = SnappySession.INVALID_ID
      if (session ne null) {
        session.sessionCatalog.close()
      }
    }
    true
  }

  override protected def clearThis(): Unit = {
    sessionId = SnappySession.INVALID_ID
  }
}

object SnappySession extends Logging {

  private[spark] val INVALID_ID = -1
  private[this] val ID = new AtomicInteger(0)
  private[sql] val ExecutionKey = "EXECUTION"
  private[sql] val CACHED_PUTINTO_UPDATE_PLAN = "cached_putinto_logical_plan"

  // TODO: SW: global property? should be only session one
  private[sql] var tokenize: Boolean = _

  lazy val isEnterpriseEdition: Boolean = {
    GemFireCacheImpl.setGFXDSystem(true)
    GemFireVersion.getInstance(classOf[GemFireXDVersion], SharedUtils.GFXD_VERSION_PROPERTIES)
    GemFireVersion.isEnterpriseEdition
  }

  private lazy val aqpSessionStateClass: Option[Class[_]] = {
    if (isEnterpriseEdition) {
      try {
        Some(org.apache.spark.util.Utils.classForName(
          "org.apache.spark.sql.internal.SnappyAQPSessionState"))
      } catch {
        case NonFatal(e) =>
          // Let the user know if it failed to load AQP classes.
          logWarning(s"Failed to load AQP classes in Enterprise edition: $e")
          None
      }
    } else None
  }

  private[sql] def findShuffleDependencies(rdd: RDD[_]): List[Int] = {
    rdd.dependencies.toList.flatMap {
      case s: ShuffleDependency[_, _, _] => if (s.rdd ne rdd) {
        s.shuffleId :: findShuffleDependencies(s.rdd)
      } else s.shuffleId :: Nil

      case d => if (d.rdd ne rdd) findShuffleDependencies(d.rdd) else Nil
    }
  }

  def getExecutedPlan(plan: SparkPlan): (SparkPlan, CodegenSparkFallback) = plan match {
    case cg@CodegenSparkFallback(WholeStageCodegenExec(p)) => (p, cg)
    case cg@CodegenSparkFallback(p) => (p, cg)
    case WholeStageCodegenExec(p) => (p, null)
    case _ => (plan, null)
  }

  /**
   * Snappy's execution happens in two phases. First phase the plan is executed
   * to create a rdd which is then used to create a CachedDataFrame.
   * In second phase, the CachedDataFrame is then used for further actions.
   * For accumulating the metrics for first phase,
   * SparkListenerSQLPlanExecutionStart is fired. This keeps the current
   * executionID in _executionIdToData but does not add it to the active
   * executions. This ensures that query is not shown in the UI but the
   * new jobs that are run while the plan is being executed are tracked
   * against this executionID. In the second phase, when the query is
   * actually executed, SparkListenerSQLPlanExecutionStart adds the execution
   * data to the active executions. SparkListenerSQLPlanExecutionEnd is
   * then sent with the accumulated time of both the phases.
   */
  private def planExecution(qe: QueryExecution, session: SnappySession, sqlText: String,
      executedPlan: SparkPlan, paramLiterals: Array[ParamLiteral], paramsId: Int)
      (f: => RDD[InternalRow]): (RDD[InternalRow], String, SparkPlanInfo,
      String, SparkPlanInfo, Long, Long, Long) = {
    // Right now the CachedDataFrame is not getting used across SnappySessions
    val executionId = CachedDataFrame.nextExecutionIdMethod.
      invoke(SQLExecution).asInstanceOf[Long]
    session.sparkContext.setLocalProperty(SQLExecution.EXECUTION_ID_KEY, executionId.toString)
    val start = System.currentTimeMillis()
    try {
      // get below two with original "ParamLiteral(" tokens that will be replaced
      // by actual values before every execution
      val queryExecutionStr = qe.toString
      val queryPlanInfo = PartitionedPhysicalScan.getSparkPlanInfo(executedPlan)
      // post with proper values in event which will show up in GUI
      val postQueryExecutionStr = replaceParamLiterals(queryExecutionStr, paramLiterals, paramsId)
      val postQueryPlanInfo = PartitionedPhysicalScan.updatePlanInfo(queryPlanInfo,
        paramLiterals, paramsId)
      session.sparkContext.listenerBus.post(SparkListenerSQLPlanExecutionStart(
        executionId, CachedDataFrame.queryStringShortForm(sqlText),
        sqlText, postQueryExecutionStr, postQueryPlanInfo, start))
      val rdd = f
      (rdd, queryExecutionStr, queryPlanInfo, postQueryExecutionStr, postQueryPlanInfo,
          executionId, start, System.currentTimeMillis())
    } finally {
      session.sparkContext.setLocalProperty(SQLExecution.EXECUTION_ID_KEY, null)
    }
  }

  private def evaluatePlan(qe: QueryExecution, session: SnappySession, sqlText: String,
      paramLiterals: Array[ParamLiteral], paramsId: Int): CachedDataFrame = {
    val (executedPlan, withFallback) = getExecutedPlan(qe.executedPlan)
    var planCaching = session.planCaching

    val (cachedRDD, execution, origExecutionString, origPlanInfo, executionString, planInfo,
    rddId, noSideEffects, executionId, planStartTime, planEndTime) = executedPlan match {
      case _: ExecutedCommandExec | _: ExecutePlan =>
        // TODO add caching for point updates/deletes; a bit of complication
        // because getPlan will have to do execution with all waits/cleanups
        // normally done in CachedDataFrame.collectWithHandler/withCallback
        /*
        val cachedRDD = plan match {
          case p: ExecutePlan => p.child.execute()
          case _ => null
        }
        */
        // post with proper values in event which will show up in GUI
        val origExecutionStr = qe.toString
        val origPlanInfo = PartitionedPhysicalScan.getSparkPlanInfo(executedPlan)
        val executionStr = replaceParamLiterals(origExecutionStr, paramLiterals, paramsId)
        val planInfo = PartitionedPhysicalScan.updatePlanInfo(origPlanInfo,
          paramLiterals, paramsId)
        // different Command types will post their own plans in toRdd evaluation
        val isCommand = executedPlan.isInstanceOf[ExecutedCommandExec]
        var rdd = if (isCommand) qe.toRdd else null
        // post final execution immediately (collect for these plans will post nothing)
        CachedDataFrame.withNewExecutionId(session, sqlText, sqlText, executionStr, planInfo) {
          // create new LogicalRDD plan so that plan does not get re-executed
          // (e.g. just toRdd is not enough since further operators like show will pass
          //   around the LogicalPlan and not the executedPlan; it works for plans using
          //   ExecutedCommandExec though because Spark layer has special check for it in
          //   Dataset hasSideEffects)
          if (!isCommand) rdd = qe.toRdd
          val newPlan = LogicalRDD(qe.analyzed.output, rdd)(session)
          val execution = session.sessionState.executePlan(newPlan)
          (null, execution, origExecutionStr, origPlanInfo, executionStr, planInfo,
              rdd.id, false, -1L, 0L, -1L)
        }._1

      case plan: CollectAggregateExec =>
        val (childRDD, origExecutionStr, origPlanInfo, executionStr, planInfo, executionId,
        planStartTime, planEndTime) = planExecution(qe, session, sqlText, plan, paramLiterals,
          paramsId)(if (withFallback ne null) withFallback.execute(plan.child) else plan.childRDD)
        (childRDD, qe, origExecutionStr, origPlanInfo, executionStr, planInfo,
            childRDD.id, true, executionId, planStartTime, planEndTime)

      case plan =>
        val (rdd, origExecutionStr, origPlanInfo, executionStr, planInfo, executionId,
        planStartTime, planEndTime) = planExecution(qe, session, sqlText, plan,
          paramLiterals, paramsId) {
          plan match {
            case p: CollectLimitExec =>
              if (withFallback ne null) withFallback.execute(p.child) else p.child.execute()
            case _ => qe.executedPlan.execute()
          }
        }
        (rdd, qe, origExecutionStr, origPlanInfo, executionStr, planInfo,
            rdd.id, true, executionId, planStartTime, planEndTime)
    }

    logDebug(s"qe.executedPlan = ${qe.executedPlan}")

    // If this has in-memory caching then don't cache since plan can change
    // dynamically after caching due to unpersist etc. Disable for broadcasts
    // too since the RDDs cache broadcast result which can change in subsequent
    // execution with different ParamLiteral values. Also do not cache
    // if snappy tables are not there since the plans may be dependent on constant
    // literals in push down filters etc
    planCaching &&= (cachedRDD ne null) && executedPlan.find {
      case _: BroadcastHashJoinExec | _: BroadcastNestedLoopJoinExec |
           _: BroadcastExchangeExec | _: InMemoryTableScanExec |
           _: RangeExec | _: LocalTableScanExec | _: RDDScanExec => true
      case p if HiveClientUtil.isHiveExecPlan(p) => true
      case dsc: DataSourceScanExec => !dsc.relation.isInstanceOf[DependentRelation]
      case _ => false
    }.isEmpty

    // collect the query hints
    val queryHints = session.synchronized {
      val numHints = session.queryHints.size()
      val hints = if (numHints == 0) java.util.Collections.emptyMap[String, String]()
      else {
        val m = ObjectObjectHashMap.withExpectedSize[String, String](numHints)
        m.putAll(session.queryHints)
        m
      }
      hints
    }

    val (rdd, shuffleDependencies, shuffleCleanups) = if (planCaching) {
      val shuffleDeps = findShuffleDependencies(cachedRDD).toArray
      val cleanups = new Array[Future[Unit]](shuffleDeps.length)
      (cachedRDD, shuffleDeps, cleanups)
    } else (null, Array.emptyIntArray, Array.empty[Future[Unit]])
    new CachedDataFrame(session, execution, origExecutionString, origPlanInfo,
      executionString, planInfo, rdd, shuffleDependencies, RowEncoder(qe.analyzed.schema),
      shuffleCleanups, rddId, noSideEffects, queryHints,
      executionId, planStartTime, planEndTime, session.hasLinkPartitionsToBuckets)
  }

  private[this] lazy val planCache = {
    val env = SparkEnv.get
    val cacheSize = if (env ne null) {
      Property.PlanCacheSize.get(env.conf)
    } else Property.PlanCacheSize.defaultValue.get
    CacheBuilder.newBuilder().maximumSize(cacheSize).build[CachedKey, CachedDataFrame]()
  }

  def getPlanCache: Cache[CachedKey, CachedDataFrame] = planCache

  def sqlPlan(session: SnappySession, sqlText: String): CachedDataFrame = {
    val parser = session.sessionState.sqlParser
    val parsed = parser.parsePlan(sqlText, clearExecutionData = true)
    val planCaching = session.planCaching
    val plan = if (planCaching) session.sessionState.preCacheRules.execute(parsed) else parsed
    val paramLiterals = parser.sqlParser.getAllLiterals
    val paramsId = parser.sqlParser.getCurrentParamsId
    val key = CachedKey(session, session.getCurrentSchema,
      plan, sqlText, paramLiterals, planCaching)
    var cachedDF: CachedDataFrame = if (planCaching) planCache.getIfPresent(key) else null
    if (cachedDF eq null) {
      // evaluate the plan and cache it if required
      key.currentLiterals = paramLiterals
      key.currentParamsId = paramsId
      session.currentKey = key
      try {
        val execution = session.executePlan(plan)
        cachedDF = evaluatePlan(execution, session, sqlText, paramLiterals, paramsId)
        // put in cache if the DF has to be cached
        if (planCaching && cachedDF.isCached) {
          if (isTraceEnabled) {
            logTrace(s"Caching the plan for: $sqlText :: ${cachedDF.queryExecutionString}")
          } else if (isDebugEnabled) {
            logDebug(s"Caching the plan for: $sqlText")
          }
          key.currentLiterals = null
          key.currentParamsId = -1
          planCache.put(key, cachedDF)
        }
      } finally {
        session.currentKey = null
      }
    } else {
      logDebug(s"Using cached plan for: $sqlText (existing: ${cachedDF.queryString})")
      cachedDF = cachedDF.duplicate()
    }
    handleCachedDataFrame(cachedDF, plan, session, sqlText, paramLiterals, paramsId)
  }

  private def handleCachedDataFrame(cachedDF: CachedDataFrame, plan: LogicalPlan,
      session: SnappySession, sqlText: String, paramLiterals: Array[ParamLiteral],
      paramsId: Int): CachedDataFrame = {
    cachedDF.queryString = sqlText
    if (cachedDF.isCached && (cachedDF.paramLiterals eq null)) {
      cachedDF.paramLiterals = paramLiterals
      cachedDF.paramsId = paramsId
    }
    // store the current tokenized constant values which will be replaced
    // before execution in CachedDataFrame
    cachedDF.currentLiterals = paramLiterals
    cachedDF
  }

  /**
   * Replace any ParamLiterals in a string with current values.
   */
  private[sql] def replaceParamLiterals(text: String,
      currentParamConstants: Array[ParamLiteral], paramsId: Int): String = {

    if ((currentParamConstants eq null) || currentParamConstants.length == 0) return text
    val paramStart = TokenLiteral.PARAMLITERAL_START
    var nextIndex = text.indexOf(paramStart)
    if (nextIndex != -1) {
      var lastIndex = 0
      val sb = new java.lang.StringBuilder(text.length)
      while (nextIndex != -1) {
        sb.append(text, lastIndex, nextIndex)
        nextIndex += paramStart.length
        val posEnd = text.indexOf(',', nextIndex)
        val pos = Integer.parseInt(text.substring(nextIndex, posEnd))
        // get the ID which created this ParamLiteral (e.g. a query on temporary table
        // for a previously cached table will have its own literals and cannot replace former)
        val idEnd = text.indexOf('#', posEnd + 1)
        val id = Integer.parseInt(text.substring(posEnd + 1, idEnd))
        val lenEnd = text.indexOf(',', idEnd + 1)
        val len = Integer.parseInt(text.substring(idEnd + 1, lenEnd))
        lastIndex = lenEnd + 1 + len
        // append the new value if matching ID else replace with embedded value
        if (paramsId == id) {
          sb.append(currentParamConstants(pos).valueString)
          // skip to end of value and continue searching
        } else {
          sb.append(text.substring(lenEnd + 1, lastIndex))
        }
        nextIndex = text.indexOf(paramStart, lastIndex)
      }
      // append any remaining
      if (lastIndex < text.length) {
        sb.append(text, lastIndex, text.length)
      }
      sb.toString
    } else text
  }

  private def newId(): Int = {
    val id = ID.incrementAndGet()
    if (id != INVALID_ID) id
    else ID.incrementAndGet()
  }

  private[spark] def clearSessionCache(sessionId: Long): SnappySession = {
    var foundSession: SnappySession = null
    val iter = planCache.asMap().keySet().iterator()
    while (iter.hasNext) {
      val session = iter.next().session
      if (session.id == sessionId) {
        foundSession = session
        iter.remove()
      }
    }
    foundSession
  }

  def clearAllCache(onlyQueryPlanCache: Boolean = false): Unit = {
    val sc = SnappyContext.globalSparkContext
    if (!SnappyTableStatsProviderService.TEST_SUSPEND_CACHE_INVALIDATION &&
        (sc ne null) && !sc.isStopped) {
      planCache.invalidateAll()
      if (!onlyQueryPlanCache) {
        RefreshMetadata.executeOnAll(sc, RefreshMetadata.CLEAR_CODEGEN_CACHE, args = null)
      }
    }
  }

  // TODO: hemant : Its clumsy design to use where SnappySession.Builder
  // is using the SparkSession object's functions. This needs to be revisited
  // once we decide on how our Builder API should be.
  def getOrCreate(sc: SparkContext): SnappySession = {
    // TODO: hemant - Is this needed for Snappy. Snappy should always use newSession.
    // Get the session from current thread's active session.
    var session = SparkSession.getActiveSession.orNull
    if ((session ne null) && !session.sparkContext.isStopped) {
      return session.asInstanceOf[SnappySession]
    }

    // Global synchronization so we will only set the default session once.
    SparkSession.synchronized {
      // If the current thread does not have an active session, get it from the global session.
      session = SparkSession.getDefaultSession.orNull
      if ((session ne null) && !session.sparkContext.isStopped) {
        return session.asInstanceOf[SnappySession]
      }

      session = new SnappySession(sc)
      SparkSession.setDefaultSession(session)

      // Register a successfully instantiated context to the singleton.
      // This should be at the end of the class definition so that the
      // singleton is updated only if there is no exception in the
      // construction of the instance.
      sc.addSparkListener(new SparkListener {
        override def onApplicationEnd(
            applicationEnd: SparkListenerApplicationEnd): Unit = {
          SparkSession.setDefaultSession(null)
          SparkSession.sqlListener.set(null)
        }
      })
    }

    session.asInstanceOf[SnappySession]
  }

  // One-to-One Mapping with SparkSQLPrepareImpl.getSQLType
  def getDataType(storeType: Int, precision: Int, scale: Int): DataType = storeType match {
    case StoredFormatIds.SQL_INTEGER_ID => IntegerType
    case StoredFormatIds.SQL_CLOB_ID => StringType
    case StoredFormatIds.SQL_LONGINT_ID => LongType
    case StoredFormatIds.SQL_TIMESTAMP_ID => TimestampType
    case StoredFormatIds.SQL_DATE_ID => DateType
    case StoredFormatIds.SQL_DOUBLE_ID => DoubleType
    case StoredFormatIds.SQL_DECIMAL_ID => DecimalType(precision, scale)
    case StoredFormatIds.SQL_REAL_ID => FloatType
    case StoredFormatIds.SQL_BOOLEAN_ID => BooleanType
    case StoredFormatIds.SQL_SMALLINT_ID => ShortType
    case StoredFormatIds.SQL_TINYINT_ID => ByteType
    case StoredFormatIds.SQL_BLOB_ID => BinaryType
    case _ => StringType
  }

  def getValue(dvd: stypes.DataValueDescriptor): Any = dvd match {
    case i: stypes.SQLInteger => i.getInt
    case si: stypes.SQLSmallint => si.getShort
    case ti: stypes.SQLTinyint => ti.getByte
    case d: stypes.SQLDouble => d.getDouble
    case li: stypes.SQLLongint => li.getLong
    case bid: stypes.BigIntegerDecimal => bid.getDouble
    case de: stypes.SQLDecimal => de.getBigDecimal
    case r: stypes.SQLReal => r.getFloat
    case b: stypes.SQLBoolean => b.getBoolean
    case cl: stypes.SQLClob =>
      val charArray = cl.getCharArray()
      if (charArray != null) {
        val str = String.valueOf(charArray)
        UTF8String.fromString(str)
      } else null
    case lvc: stypes.SQLLongvarchar => UTF8String.fromString(lvc.getString)
    case vc: stypes.SQLVarchar => UTF8String.fromString(vc.getString)
    case c: stypes.SQLChar => UTF8String.fromString(c.getString)
    case ts: stypes.SQLTimestamp => ts.getTimestamp(null)
    case t: stypes.SQLTime => t.getTime(null)
    case d: stypes.SQLDate =>
      val c: Calendar = null
      d.getDate(c)
    case _ => dvd.getObject
  }

  var jarServerFiles: Array[String] = Array.empty

  def getJarURIs: Array[String] = {
    SnappySession.synchronized({
      jarServerFiles
    })
  }
  def addJarURIs(uris: Array[String]): Unit = {
    SnappySession.synchronized({
      jarServerFiles = jarServerFiles ++ uris
    })
  }
}

final class CachedKey(val session: SnappySession,
   val currSchema: String, private val lp: LogicalPlan,
   val sqlText: String, val hintHashcode: Int) {

  private[sql] var currentLiterals: Array[ParamLiteral] = _
  private[sql] var currentParamsId: Int = -1

  override val hashCode: Int = {
    var h = ClientResolverUtils.addIntToHashOpt(session.hashCode(), 42)
    h = ClientResolverUtils.addIntToHashOpt(currSchema.hashCode, h)
    h = ClientResolverUtils.addIntToHashOpt(lp.hashCode(), h)
    ClientResolverUtils.addIntToHashOpt(hintHashcode, h)
  }

  override def equals(obj: Any): Boolean = {
    obj match {
      case x: CachedKey =>
        x.hintHashcode == hintHashcode && (x.session eq session) &&
          (x.currSchema == currSchema) && x.lp == lp
      case _ => false
    }
  }
}

object CachedKey {
  def apply(session: SnappySession, currschema: String, plan: LogicalPlan, sqlText: String,
      paramLiterals: Array[ParamLiteral], forCaching: Boolean): CachedKey = {

    def normalizeExprIds: PartialFunction[Expression, Expression] = {
      case a: AttributeReference =>
        AttributeReference(a.name, a.dataType, a.nullable)(exprId = ExprId(-1))
      case a: Alias =>
        val name = if (a.name == Utils.WEIGHTAGE_COLUMN_NAME ||
            a.name.startsWith(Utils.SKIP_ANALYSIS_PREFIX)) {
          a.name
        } else "none"
        Alias(a.child, name)(exprId = ExprId(-1))
      case ae: AggregateExpression => ae.copy(resultId = ExprId(-1))
      case s: ScalarSubquery =>
        throw new IllegalStateException("scalar subquery should not have been present")
      case e: Exists =>
        e.copy(plan = e.plan.transformAllExpressions(normalizeExprIds), exprId = ExprId(-1))
      case p: PredicateSubquery =>
        p.copy(plan = p.plan.transformAllExpressions(normalizeExprIds), exprId = ExprId(-1))
      case l: ListQuery =>
        l.copy(plan = l.plan.transformAllExpressions(normalizeExprIds), exprId = ExprId(-1))
    }

    def transformExprID: PartialFunction[LogicalPlan, LogicalPlan] = {
      case f@Filter(condition, child) => f.copy(
        condition = condition.transform(normalizeExprIds),
        child = child.transformAllExpressions(normalizeExprIds))
      case q: LogicalPlan => q.transformAllExpressions(normalizeExprIds)
    }

    // normalize lp so that two queries can be determined to be equal
    val normalizedPlan = if (forCaching) {
      // mark ParamLiterals as "tokenized" at this point so that comparison
      // in the plan is based on position rather than value
      for (l <- paramLiterals) l.tokenized = true
      plan.transform(transformExprID)
    } else plan
    new CachedKey(session, currschema, normalizedPlan, sqlText, session.queryHints.hashCode())
  }
}<|MERGE_RESOLUTION|>--- conflicted
+++ resolved
@@ -199,9 +199,6 @@
     Dataset.ofRows(self, LogicalRDD(attributeSeq, rowRDD)(self))
   }
 
-<<<<<<< HEAD
-  override  def sql(sqlText: String): CachedDataFrame =
-=======
   override def sql(sqlText: String): DataFrame = {
     try {
       sqInternal(sqlText)
@@ -215,7 +212,6 @@
   }
 
    private[sql] def sqInternal(sqlText: String): CachedDataFrame = {
->>>>>>> 3c310083
     snappyContextFunctions.sql(SnappySession.sqlPlan(this, sqlText))
   }
 
