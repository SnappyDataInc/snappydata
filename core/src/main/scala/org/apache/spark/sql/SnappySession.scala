/*
 * Copyright (c) 2016 SnappyData, Inc. All rights reserved.
 *
 * Licensed under the Apache License, Version 2.0 (the "License"); you
 * may not use this file except in compliance with the License. You
 * may obtain a copy of the License at
 *
 * http://www.apache.org/licenses/LICENSE-2.0
 *
 * Unless required by applicable law or agreed to in writing, software
 * distributed under the License is distributed on an "AS IS" BASIS,
 * WITHOUT WARRANTIES OR CONDITIONS OF ANY KIND, either express or
 * implied. See the License for the specific language governing
 * permissions and limitations under the License. See accompanying
 * LICENSE file.
 */
  package org.apache.spark.sql

import java.sql.SQLException
import java.util.concurrent.atomic.AtomicInteger

import scala.collection.JavaConverters._
import scala.collection.mutable
import scala.collection.mutable.ArrayBuffer
import scala.language.implicitConversions
import scala.reflect.runtime.{universe => u}
import scala.util.control.NonFatal

import com.gemstone.gemfire.cache.EntryExistsException
import com.gemstone.gemfire.distributed.internal.DistributionAdvisor.Profile
import com.gemstone.gemfire.distributed.internal.ProfileListener
import com.gemstone.gemfire.internal.cache.PartitionedRegion
import com.gemstone.gemfire.internal.shared.{ClientResolverUtils, FinalizeHolder, FinalizeObject}
import com.google.common.cache.{CacheBuilder, CacheLoader, LoadingCache}
import com.google.common.util.concurrent.UncheckedExecutionException
import com.pivotal.gemfirexd.internal.iapi.sql.ParameterValueSet
import com.pivotal.gemfirexd.internal.shared.common.StoredFormatIds
import io.snappydata.{Constant, Property, SnappyTableStatsProviderService, functions => snappydataFunctions}

import org.apache.spark.annotation.{DeveloperApi, Experimental}
import org.apache.spark.rdd.RDD
import org.apache.spark.scheduler.{SparkListener, SparkListenerApplicationEnd}
import org.apache.spark.sql.catalyst.analysis.EliminateSubqueryAliases
import org.apache.spark.sql.catalyst.encoders._
import org.apache.spark.sql.catalyst.expressions.aggregate.AggregateExpression
import org.apache.spark.sql.catalyst.expressions.codegen.CodegenContext
import org.apache.spark.sql.catalyst.expressions.{Alias, Ascending, AttributeReference, Descending, Exists, ExprId, Expression, GenericRow, ListQuery, LiteralValue, ParamLiteral, PredicateSubquery, ScalarSubquery, SortDirection}
import org.apache.spark.sql.catalyst.plans.QueryPlan
import org.apache.spark.sql.catalyst.plans.logical.{Filter, LogicalPlan, Union}
import org.apache.spark.sql.catalyst.{DefinedByConstructorParams, InternalRow, TableIdentifier}
import org.apache.spark.sql.collection.{Utils, WrappedInternalRow}
import org.apache.spark.sql.execution._
import org.apache.spark.sql.execution.aggregate.CollectAggregateExec
import org.apache.spark.sql.execution.columnar.impl.ColumnFormatRelation
import org.apache.spark.sql.execution.columnar.{ExternalStoreUtils, InMemoryTableScanExec}
import org.apache.spark.sql.execution.command.ExecutedCommandExec
import org.apache.spark.sql.execution.datasources.jdbc.{JDBCOptions, JdbcUtils}
import org.apache.spark.sql.execution.datasources.{DataSource, LogicalRelation}
import org.apache.spark.sql.execution.joins.BroadcastHashJoinExec
import org.apache.spark.sql.hive.{ConnectorCatalog, QualifiedTableName, SnappySharedState, SnappyStoreHiveCatalog}
import org.apache.spark.sql.internal.{PreprocessTableInsertOrPut, SnappySessionState}
import org.apache.spark.sql.row.GemFireXDDialect
import org.apache.spark.sql.sources._
import org.apache.spark.sql.store.{CodeGeneration, StoreUtils}
import org.apache.spark.sql.types.{StructType, _}
import org.apache.spark.storage.StorageLevel
import org.apache.spark.streaming.Time
import org.apache.spark.streaming.dstream.DStream
import org.apache.spark.{Logging, ShuffleDependency, SparkContext}


class SnappySession(@transient private val sc: SparkContext,
    @transient private val existingSharedState: Option[SnappySharedState])
    extends SparkSession(sc) {

  self =>

  def this(sc: SparkContext) {
    this(sc, None)
  }


  // initialize GemFireXDDialect so that it gets registered

  GemFireXDDialect.init()

  /* ----------------------- *
   |  Session-related state  |
   * ----------------------- */

  private[spark] val id = SnappySession.newId()

  new FinalizeSession(this)

  /**
   * State shared across sessions, including the [[SparkContext]], cached data, listener,
   * and a catalog that interacts with external systems.
   */
  @transient
  override private[sql] lazy val sharedState: SnappySharedState = {
    existingSharedState.getOrElse(SnappySharedState.create(sc))
  }

  /**
   * State isolated across sessions, including SQL configurations, temporary tables, registered
   * functions, and everything else that accepts a [[org.apache.spark.sql.internal.SQLConf]].
   */
  @transient
  private[spark] lazy override val sessionState: SnappySessionState = {
    try {
      val clazz = org.apache.spark.util.Utils.classForName(
        "org.apache.spark.sql.internal.SnappyAQPSessionState")
      clazz.getConstructor(classOf[SnappySession]).
          newInstance(self).asInstanceOf[SnappySessionState]
    } catch {
      case NonFatal(_) => new SnappySessionState(this)
    }
  }

  @transient
  lazy val sessionCatalog: SnappyStoreHiveCatalog = {
    SnappyContext.getClusterMode(sc) match {
      case ThinClientConnectorMode(_, _) => sessionState.catalog.asInstanceOf[ConnectorCatalog]
      case _ => sessionState.catalog.asInstanceOf[SnappyStoreHiveCatalog]
    }
  }

  @transient
  private[spark] val snappyContextFunctions = sessionState.contextFunctions

  SnappyContext.initGlobalSnappyContext(sparkContext, this)
  snappydataFunctions.registerSnappyFunctions(sessionState.functionRegistry)
  snappyContextFunctions.registerAQPErrorFunctions(this)

  /**
   * A wrapped version of this session in the form of a [[SQLContext]],
   * for backward compatibility.
   */
  @transient
  private[spark] val snappyContext: SnappyContext = new SnappyContext(this)

  /**
   * A wrapped version of this session in the form of a [[SQLContext]],
   * for backward compatibility.
   *
   * @since 2.0.0
   */
  @transient
  override val sqlContext: SnappyContext = snappyContext

  /**
   * Start a new session with isolated SQL configurations, temporary tables, registered
   * functions are isolated, but sharing the underlying [[SparkContext]] and cached data.
   *
   * Note: Other than the [[SparkContext]], all shared state is initialized lazily.
   * This method will force the initialization of the shared state to ensure that parent
   * and child sessions are set up with the same shared state. If the underlying catalog
   * implementation is Hive, this will initialize the metastore, which may take some time.
   *
   * @group basic
   * @since 2.0.0
   */
  override def newSession(): SnappySession = {
    new SnappySession(sparkContext, Some(sharedState))
  }

  override def sql(sqlText: String): CachedDataFrame =
    snappyContextFunctions.sql(SnappySession.getPlan(this, sqlText))

  def sqlUncached(sqlText: String): DataFrame =
    snappyContextFunctions.sql(super.sql(sqlText))

  private[sql] final def prepareSQL(sqlText: String): LogicalPlan = {
    val logical = sessionState.sqlParser.parsePlan(sqlText)
    SparkSession.setActiveSession(this)
    sessionState.analyzer.execute(logical)
  }

  private[sql] final def executeSQL(sqlText: String): DataFrame = {
    try {
      super.sql(sqlText)
    } catch {
      case e: AnalysisException =>
        // in case of connector mode, exception can be thrown if
        // table form is changed (altered) and we have old table
        // object in SnappyStoreHiveCatalog.cachedDataSourceTables
        SnappyContext.getClusterMode(sparkContext) match {
          case ThinClientConnectorMode(_, _) =>
            sessionCatalog.invalidateAll()
            throw e
          case _ =>
            throw e
        }
    }
  }

  def onlyParseSQL(sqLText: String): LogicalPlan = {
    sessionState.sqlParser.parsePlan(sqLText)
  }

  @transient
  private[sql] val queryHints: mutable.Map[String, String] = mutable.Map.empty

  def getPreviousQueryHints: Map[String, String] = Utils.immutableMap(queryHints)

  private val contextObjects = new mutable.HashMap[Any, Any]

  @transient
  private[sql] var currentKey: SnappySession.CachedKey = _

  /**
   * Get a previously registered context object using [[addContextObject]].
   */
  private[sql] def getContextObject[T](key: Any): Option[T] = {
    contextObjects.get(key).asInstanceOf[Option[T]]
  }

  /**
   * Get a previously registered CodegenSupport context object
   * by [[addContextObject]].
   */
  private[sql] def getContextObject[T](ctx: CodegenContext, objectType: String,
      key: Any): Option[T] = {
    getContextObject[T](ctx -> (objectType -> key))
  }

  /**
   * Register a new context object for this query.
   */
  private[sql] def addContextObject[T](key: Any, value: T): Unit = {
    contextObjects.put(key, value)
  }

  /**
   * Register a new context object for <code>CodegenSupport</code>.
   */
  private[sql] def addContextObject[T](ctx: CodegenContext, objectType: String,
      key: Any, value: T): Unit = {
    addContextObject(ctx -> (objectType -> key), value)
  }

  /**
   * Remove a context object registered using [[addContextObject]].
   */
  private[sql] def removeContextObject(key: Any): Unit = {
    contextObjects.remove(key)
  }

  /**
   * Remove a CodegenSupport context object registered by [[addContextObject]].
   */
  private[sql] def removeContextObject(ctx: CodegenContext, objectType: String,
      key: Any): Unit = {
    removeContextObject(ctx -> (objectType -> key))
  }

  private[sql] def linkPartitionsToBuckets(flag: Boolean): Unit = {
    addContextObject(StoreUtils.PROPERTY_PARTITION_BUCKET_LINKED, flag)
  }

  private[sql] def hasLinkPartitionsToBuckets: Boolean = {
    getContextObject[Boolean](StoreUtils.PROPERTY_PARTITION_BUCKET_LINKED)
        .getOrElse(false)
  }

  private[sql] def addFinallyCode(ctx: CodegenContext, code: String): Int = {
    val depth = getContextObject[Int](ctx, "D", "depth").getOrElse(0) + 1
    addContextObject(ctx, "D", "depth", depth)
    addContextObject(ctx, "F", "finally" -> depth, code)
    depth
  }

  private[sql] def evaluateFinallyCode(ctx: CodegenContext,
      body: String = "", depth: Int = -1): String = {
    // if no depth given then use the most recent one
    val d = if (depth == -1) {
      getContextObject[Int](ctx, "D", "depth").getOrElse(0)
    } else depth
    if (d <= 1) removeContextObject(ctx, "D", "depth")
    else addContextObject(ctx, "D", "depth", d - 1)

    val key = "finally" -> d
    getContextObject[String](ctx, "F", key) match {
      case Some(finallyCode) => removeContextObject(ctx, "F", key)
        if (body.isEmpty) finallyCode
        else {
          s"""
             |try {
             |  $body
             |} finally {
             |   $finallyCode
             |}
          """.stripMargin
        }
      case None => body
    }
  }

  /**
   * Get name of a previously registered class using [[addClass]].
   */
  def getClass(ctx: CodegenContext, baseTypes: Seq[(DataType, Boolean)],
      keyTypes: Seq[(DataType, Boolean)],
      types: Seq[(DataType, Boolean)], multimap: Boolean): Option[(String, String)] = {
    getContextObject[(String, String)](ctx, "C", (baseTypes, keyTypes, types, multimap))
  }
  /**
   * Register code generated for a new class (for <code>CodegenSupport</code>).
   */
  private[sql] def addClass(ctx: CodegenContext,
      baseTypes: Seq[(DataType, Boolean)], keyTypes: Seq[(DataType, Boolean)],
      types: Seq[(DataType, Boolean)], baseClassName: String,
      className: String, multiMap: Boolean): Unit = {
    addContextObject(ctx, "C", (baseTypes, keyTypes, types, multiMap),
      baseClassName -> className)
  }

  /**
   * Register additional [[DictionaryCode]] for a variable in ExprCode.
   */
  private[sql] def addDictionaryCode(ctx: CodegenContext, keyVar: String,
      dictCode: DictionaryCode): Unit =
    addContextObject(ctx, "D", keyVar, dictCode)

  /**
   * Get [[DictionaryCode]] for a previously registered variable in ExprCode
   * using [[addDictionaryCode]].
   */
  def getDictionaryCode(ctx: CodegenContext,
      keyVar: String): Option[DictionaryCode] =
    getContextObject[DictionaryCode](ctx, "D", keyVar)

  /**
   * Register hash variable holding the evaluated hashCode for some variables.
   */
  private[sql] def addHashVar(ctx: CodegenContext, keyVars: Seq[String],
      hashVar: String): Unit = addContextObject(ctx, "H", keyVars, hashVar)

  /**
   * Get hash variable for previously registered variables using [[addHashVar]].
   */
  private[sql] def getHashVar(ctx: CodegenContext,
      keyVars: Seq[String]): Option[String] = getContextObject(ctx, "H", keyVars)

  private[sql] def getAllLiterals(key: SnappySession.CachedKey): Array[LiteralValue] = {
    var allLiterals: Array[LiteralValue] = Array.empty
    if (key != null && key.valid) {
      allLiterals = CachedPlanHelperExec.allLiterals(
        getContextObject[ArrayBuffer[ArrayBuffer[Any]]](
          CachedPlanHelperExec.REFERENCES_KEY).getOrElse(Seq.empty)
      ).filter(!_.collectedForPlanCaching)

      allLiterals.foreach(_.collectedForPlanCaching = true)
    }
    allLiterals
  }

  private[sql] def clearContext(): Unit = synchronized {
    // println(s"clearing context")
    // new Throwable().printStackTrace()
    contextObjects.clear()
  }

  private[sql] def clearQueryData(): Unit = synchronized {
    queryHints.clear()
    clearContext()
  }

  def clearPlanCache(): Unit = synchronized {
    SnappySession.clearSessionCache(id)
  }


  def clear(): Unit = synchronized {
    clearContext()
    clearQueryData()
    clearPlanCache()
    snappyContextFunctions.clear()
  }

  /**
   * :: DeveloperApi ::
   *
   * @todo do we need this anymore? If useful functionality, make this
   *       private to sql package ... SchemaDStream should use the data source
   *       API?
   *       Tagging as developer API, for now
   * @param stream
   * @param aqpTables
   * @param transformer
   * @param v
   * @tparam T
   * @return
   */
  @DeveloperApi
  def saveStream[T](stream: DStream[T],
      aqpTables: Seq[String],
      transformer: Option[(RDD[T]) => RDD[Row]])(implicit v: u.TypeTag[T]) {
    val transform = transformer match {
      case Some(x) => x
      case None => if (!(v.tpe =:= u.typeOf[Row])) {
        // check if the stream type is already a Row
        throw new IllegalStateException(" Transformation to Row type needs to be supplied")
      } else {
        null
      }
    }
    stream.foreachRDD((rdd: RDD[T], time: Time) => {

      val rddRows = if (transform != null) {
        transform(rdd)
      } else {
        rdd.asInstanceOf[RDD[Row]]
      }
      snappyContextFunctions.collectSamples(this, rddRows, aqpTables,
        time.milliseconds)
    })
  }

  /**
   * Append dataframe to cache table in Spark.
   *
   * @param df
   * @param table
   * @param storageLevel default storage level is MEMORY_AND_DISK
   * @return @todo -> return type?
   */
  @DeveloperApi
  def appendToTempTableCache(df: DataFrame, table: String,
      storageLevel: StorageLevel = StorageLevel.MEMORY_AND_DISK): Unit = {
    val tableIdent = sessionCatalog.newQualifiedTableName(table)
    val plan = sessionCatalog.lookupRelation(tableIdent, None)
    // cache the new DataFrame
    df.persist(storageLevel)
    // trigger an Action to materialize 'cached' batch
    if (df.count() > 0) {
      // create a union of the two plans and store that in catalog
      val union = Union(plan, df.logicalPlan)
      sessionCatalog.unregisterTable(tableIdent)
      sessionCatalog.registerTable(tableIdent, union)
    }
  }

  /**
   * Empties the contents of the table without deleting the catalog entry.
   *
   * @param tableName full table name to be truncated
   * @param ifExists  attempt truncate only if the table exists
   */
  def truncateTable(tableName: String, ifExists: Boolean = false): Unit = {
    truncateTable(sessionCatalog.newQualifiedTableName(tableName), ifExists,
      ignoreIfUnsupported = false)
  }

  /**
   * Empties the contents of the table without deleting the catalog entry.
   *
   * @param tableIdent qualified name of table to be truncated
   * @param ifExists   attempt truncate only if the table exists
   */
  private[sql] def truncateTable(tableIdent: QualifiedTableName,
      ifExists: Boolean, ignoreIfUnsupported: Boolean): Unit = {
    val plan = try {
      sessionCatalog.lookupRelation(tableIdent)
    } catch {
      case tnfe: TableNotFoundException =>
        if (ifExists) return else throw tnfe
    }
    Dataset.ofRows(this, plan).unpersist(blocking = true)
    plan match {
      case LogicalRelation(br, _, _) =>
        br match {
          case d: DestroyRelation => d.truncate()
          case _ => if (!ignoreIfUnsupported) {
            throw new AnalysisException(s"Table $tableIdent cannot be truncated")
          }
        }
      case _ => if (!ignoreIfUnsupported) {
        throw new AnalysisException(s"Table $tableIdent cannot be truncated")
      }
    }
  }

  override def createDataset[T: Encoder](data: RDD[T]): Dataset[T] = {
    val encoder = encoderFor[T]
    val output = normalizeSchema(encoder.schema).toAttributes
    val c = encoder.clsTag.runtimeClass
    val isFlat = !(classOf[Product].isAssignableFrom(c) ||
        classOf[DefinedByConstructorParams].isAssignableFrom(c))
    val plan = new EncoderPlan[T](data, encoder, isFlat, output, self)
    Dataset[T](self, plan)
  }

  /**
   * Creates a [[DataFrame]] from an RDD[Row]. User can specify whether
   * the input rows should be converted to Catalyst rows.
   */
  override private[sql] def createDataFrame(
      rowRDD: RDD[Row],
      schema: StructType,
      needsConversion: Boolean) = {
    // TODO: use MutableProjection when rowRDD is another DataFrame and the applied
    // schema differs from the existing schema on any field data type.
    val catalystRows = if (needsConversion) {
      val encoder = RowEncoder(schema)
      rowRDD.map {
        case r: WrappedInternalRow => r.internalRow
        case r => encoder.toRow(r)
      }
    } else {
      rowRDD.map(r => InternalRow.fromSeq(r.toSeq))
    }
    val logicalPlan = LogicalRDD(schema.toAttributes, catalystRows)(self)
    Dataset.ofRows(self, logicalPlan)
  }


  /**
   * Create a stratified sample table.
   *
   * @todo provide lot more details and examples to explain creating and
   *       using sample tables with time series and otherwise
   * @param tableName       the qualified name of the table
   * @param baseTable       the base table of the sample table, if any
   * @param samplingOptions sampling options like QCS, reservoir size etc.
   * @param allowExisting   When set to true it will ignore if a table with the same
   *                        name is present, else it will throw table exist exception
   */
  def createSampleTable(tableName: String,
      baseTable: Option[String],
      samplingOptions: Map[String, String],
      allowExisting: Boolean): DataFrame = {
    val plan = createTable(sessionCatalog.newQualifiedTableName(tableName),
      SnappyContext.SAMPLE_SOURCE, userSpecifiedSchema = None, schemaDDL = None,
      if (allowExisting) SaveMode.Ignore else SaveMode.ErrorIfExists,
      addBaseTableOption(baseTable, samplingOptions), isBuiltIn = true)
    Dataset.ofRows(this, plan)
  }

  /**
   * Create a stratified sample table. Java friendly version.
   *
   * @todo provide lot more details and examples to explain creating and
   *       using sample tables with time series and otherwise
   * @param tableName       the qualified name of the table
   * @param baseTable       the base table of the sample table, if any, or null
   * @param samplingOptions sampling options like QCS, reservoir size etc.
   * @param allowExisting   When set to true it will ignore if a table with the same
   *                        name is present, else it will throw table exist exception
   */
  def createSampleTable(tableName: String,
      baseTable: String, samplingOptions: java.util.Map[String, String],
      allowExisting: Boolean): DataFrame = {
    createSampleTable(tableName, Option(baseTable),
      samplingOptions.asScala.toMap, allowExisting)
  }


  /**
   * Create a stratified sample table.
   *
   * @todo provide lot more details and examples to explain creating and
   *       using sample tables with time series and otherwise
   * @param tableName       the qualified name of the table
   * @param baseTable       the base table of the sample table, if any
   * @param schema          schema of the table
   * @param samplingOptions sampling options like QCS, reservoir size etc.
   * @param allowExisting   When set to true it will ignore if a table with the same
   *                        name is present, else it will throw table exist exception
   */
  def createSampleTable(tableName: String,
      baseTable: Option[String],
      schema: StructType,
      samplingOptions: Map[String, String],
      allowExisting: Boolean = false): DataFrame = {
    val plan = createTable(sessionCatalog.newQualifiedTableName(tableName),
      SnappyContext.SAMPLE_SOURCE, Some(normalizeSchema(schema)), schemaDDL = None,
      if (allowExisting) SaveMode.Ignore else SaveMode.ErrorIfExists,
      addBaseTableOption(baseTable, samplingOptions), isBuiltIn = true)
    Dataset.ofRows(this, plan)
  }

  /**
   * Create a stratified sample table. Java friendly version.
   *
   * @todo provide lot more details and examples to explain creating and
   *       using sample tables with time series and otherwise
   * @param tableName       the qualified name of the table
   * @param baseTable       the base table of the sample table, if any, or null
   * @param schema          schema of the table
   * @param samplingOptions sampling options like QCS, reservoir size etc.
   * @param allowExisting   When set to true it will ignore if a table with the same
   *                        name is present, else it will throw table exist exception
   */
  def createSampleTable(tableName: String,
      baseTable: String, schema: StructType,
      samplingOptions: java.util.Map[String, String],
      allowExisting: Boolean): DataFrame = {
    createSampleTable(tableName, Option(baseTable), schema,
      samplingOptions.asScala.toMap, allowExisting)
  }


  /**
   * Create approximate structure to query top-K with time series support.
   *
   * @todo provide lot more details and examples to explain creating and
   *       using TopK with time series
   * @param topKName      the qualified name of the top-K structure
   * @param baseTable     the base table of the top-K structure, if any
   * @param keyColumnName
   * @param inputDataSchema
   * @param topkOptions
   * @param allowExisting When set to true it will ignore if a table with the same
   *                      name is present, else it will throw table exist exception
   */
  def createApproxTSTopK(topKName: String, baseTable: Option[String],
      keyColumnName: String, inputDataSchema: StructType,
      topkOptions: Map[String, String],
      allowExisting: Boolean = false): DataFrame = {
    val plan = createTable(sessionCatalog.newQualifiedTableName(topKName),
      SnappyContext.TOPK_SOURCE, Some(normalizeSchema(inputDataSchema)), schemaDDL = None,
      if (allowExisting) SaveMode.Ignore else SaveMode.ErrorIfExists,
      addBaseTableOption(baseTable, topkOptions) + ("key" -> keyColumnName),
      isBuiltIn = true)
    Dataset.ofRows(this, plan)
  }

  /**
   * Create approximate structure to query top-K with time series support.
   * Java friendly api.
   *
   * @todo provide lot more details and examples to explain creating and
   *       using TopK with time series
   * @param topKName      the qualified name of the top-K structure
   * @param baseTable     the base table of the top-K structure, if any, or null
   * @param keyColumnName
   * @param inputDataSchema
   * @param topkOptions
   * @param allowExisting When set to true it will ignore if a table with the same
   *                      name is present, else it will throw table exist exception
   */
  def createApproxTSTopK(topKName: String, baseTable: String,
      keyColumnName: String, inputDataSchema: StructType,
      topkOptions: java.util.Map[String, String],
      allowExisting: Boolean): DataFrame = {
    createApproxTSTopK(topKName, Option(baseTable), keyColumnName,
      inputDataSchema, topkOptions.asScala.toMap, allowExisting)
  }

  /**
   * Create approximate structure to query top-K with time series support.
   *
   * @todo provide lot more details and examples to explain creating and
   *       using TopK with time series
   * @param topKName      the qualified name of the top-K structure
   * @param baseTable     the base table of the top-K structure, if any
   * @param keyColumnName
   * @param topkOptions
   * @param allowExisting When set to true it will ignore if a table with the same
   *                      name is present, else it will throw table exist exception
   */
  def createApproxTSTopK(topKName: String, baseTable: Option[String],
      keyColumnName: String, topkOptions: Map[String, String],
      allowExisting: Boolean): DataFrame = {
    val plan = createTable(sessionCatalog.newQualifiedTableName(topKName),
      SnappyContext.TOPK_SOURCE, userSpecifiedSchema = None, schemaDDL = None,
      if (allowExisting) SaveMode.Ignore else SaveMode.ErrorIfExists,
      addBaseTableOption(baseTable, topkOptions) + ("key" -> keyColumnName),
      isBuiltIn = true)
    Dataset.ofRows(this, plan)
  }

  /**
   * Create approximate structure to query top-K with time series support. Java
   * friendly api.
   *
   * @todo provide lot more details and examples to explain creating and
   *       using TopK with time series
   * @param topKName      the qualified name of the top-K structure
   * @param baseTable     the base table of the top-K structure, if any, or null
   * @param keyColumnName
   * @param topkOptions
   * @param allowExisting When set to true it will ignore if a table with the same
   *                      name is present, else it will throw table exist exception
   */
  def createApproxTSTopK(topKName: String, baseTable: String,
      keyColumnName: String, topkOptions: java.util.Map[String, String],
      allowExisting: Boolean): DataFrame = {
    createApproxTSTopK(topKName, Option(baseTable), keyColumnName,
      topkOptions.asScala.toMap, allowExisting)
  }

  /**
   * Creates a SnappyData managed table. Any relation providers
   * (e.g. row, column etc) supported by SnappyData can be created here.
   *
   * {{{
   *
   * val airlineDF = snappyContext.createTable(stagingAirline,
   *   "column", Map("buckets" -> "29"))
   *
   * }}}
   *
   * <p>
   * For other external relation providers, use createExternalTable.
   * <p>
   *
   * @param tableName     Name of the table
   * @param provider      Provider name such as 'COLUMN', 'ROW', 'JDBC' etc.
   * @param options       Properties for table creation
   * @param allowExisting When set to true it will ignore if a table with the same
   *                      name is present, else it will throw table exist exception
   * @return DataFrame for the table
   */
  def createTable(
      tableName: String,
      provider: String,
      options: Map[String, String],
      allowExisting: Boolean): DataFrame = {
    val plan = createTable(sessionCatalog.newQualifiedTableName(tableName),
      provider, userSpecifiedSchema = None, schemaDDL = None,
      if (allowExisting) SaveMode.Ignore else SaveMode.ErrorIfExists,
      options, isBuiltIn = true)
    Dataset.ofRows(this, plan)
  }

  /**
   * Creates a SnappyData managed table. Any relation providers
   * (e.g. row, column etc) supported by SnappyData can be created here.
   *
   * {{{
   *
   * val airlineDF = snappyContext.createTable(stagingAirline,
   *   "column", Map("buckets" -> "29"))
   *
   * }}}
   *
   * <p>
   * For other external relation providers, use createExternalTable.
   * <p>
   *
   * @param tableName     Name of the table
   * @param provider      Provider name such as 'COLUMN', 'ROW', 'JDBC' etc.
   * @param options       Properties for table creation
   * @param allowExisting When set to true it will ignore if a table with the same
   *                      name is present, else it will throw table exist exception
   * @return DataFrame for the table
   */
  @Experimental
  def createTable(
      tableName: String,
      provider: String,
      options: java.util.Map[String, String],
      allowExisting: Boolean): DataFrame = {
    createTable(tableName, provider, options.asScala.toMap, allowExisting)
  }

  /**
   * Creates a SnappyData managed table. Any relation providers
   * (e.g. row, column etc) supported by SnappyData can be created here.
   *
   * {{{
   *
   * case class Data(col1: Int, col2: Int, col3: Int)
   * val props = Map.empty[String, String]
   * val data = Seq(Seq(1, 2, 3), Seq(7, 8, 9), Seq(9, 2, 3), Seq(4, 2, 3), Seq(5, 6, 7))
   * val rdd = sc.parallelize(data, data.length).map(s => new Data(s(0), s(1), s(2)))
   * val dataDF = snc.createDataFrame(rdd)
   * snappyContext.createTable(tableName, "column", dataDF.schema, props)
   *
   * }}}
   *
   * <p>
   * For other external relation providers, use createExternalTable.
   * <p>
   *
   * @param tableName     Name of the table
   * @param provider      Provider name such as 'COLUMN', 'ROW', 'JDBC' etc.
   * @param schema        Table schema
   * @param options       Properties for table creation. See options list for different tables.
   *                      https://github
   *                      .com/SnappyDataInc/snappydata/blob/master/docs/rowAndColumnTables.md
   * @param allowExisting When set to true it will ignore if a table with the same
   *                      name is present, else it will throw table exist exception
   * @return DataFrame for the table
   */
  def createTable(
      tableName: String,
      provider: String,
      schema: StructType,
      options: Map[String, String],
      allowExisting: Boolean = false): DataFrame = {
    val plan = createTable(sessionCatalog.newQualifiedTableName(tableName),
      provider, Some(normalizeSchema(schema)), schemaDDL = None,
      if (allowExisting) SaveMode.Ignore else SaveMode.ErrorIfExists,
      options, isBuiltIn = true)
    Dataset.ofRows(this, plan)
  }

  /**
   * Creates a SnappyData managed table. Any relation providers
   * (e.g. row, column etc) supported by SnappyData can be created here.
   *
   * {{{
   *
   *    case class Data(col1: Int, col2: Int, col3: Int)
   *    val props = Map.empty[String, String]
   *    val data = Seq(Seq(1, 2, 3), Seq(7, 8, 9), Seq(9, 2, 3), Seq(4, 2, 3), Seq(5, 6, 7))
   *    val rdd = sc.parallelize(data, data.length).map(s => new Data(s(0), s(1), s(2)))
   *    val dataDF = snc.createDataFrame(rdd)
   *    snappyContext.createTable(tableName, "column", dataDF.schema, props)
   *
   * }}}
   *
   * <p>
   * For other external relation providers, use createExternalTable.
   * <p>
   *
   * @param tableName     Name of the table
   * @param provider      Provider name such as 'COLUMN', 'ROW', 'JDBC' etc.
   * @param schema        Table schema
   * @param options       Properties for table creation. See options list for different tables.
   *                      https://github
   *                      .com/SnappyDataInc/snappydata/blob/master/docs/rowAndColumnTables.md
   * @param allowExisting When set to true it will ignore if a table with the same
   *                      name is present, else it will throw table exist exception
   * @return DataFrame for the table
   */
  @Experimental
  def createTable(
      tableName: String,
      provider: String,
      schema: StructType,
      options: java.util.Map[String, String],
      allowExisting: Boolean): DataFrame = {
    createTable(tableName, provider, schema, options.asScala.toMap, allowExisting)
  }

  /**
   * Creates a SnappyData managed JDBC table which takes a free format ddl
   * string. The ddl string should adhere to syntax of underlying JDBC store.
   * SnappyData ships with inbuilt JDBC store, which can be accessed by
   * Row format data store. The option parameter can take connection details.
   *
   * {{{
   *    val props = Map(
   *      "url" -> s"jdbc:derby:$path",
   *      "driver" -> "org.apache.derby.jdbc.EmbeddedDriver",
   *      "poolImpl" -> "tomcat",
   *      "user" -> "app",
   *      "password" -> "app"
   *    )
   *
   * val schemaDDL = "(OrderId INT NOT NULL PRIMARY KEY,ItemId INT, ITEMREF INT)"
   * snappyContext.createTable("jdbcTable", "jdbc", schemaDDL, props)
   *
   * }}}
   *
   * Any DataFrame of the same schema can be inserted into the JDBC table using
   * DataFrameWriter API.
   *
   * e.g.
   *
   * {{{
   *
   * case class Data(col1: Int, col2: Int, col3: Int)
   *
   * val data = Seq(Seq(1, 2, 3), Seq(7, 8, 9), Seq(9, 2, 3), Seq(4, 2, 3), Seq(5, 6, 7))
   * val rdd = sc.parallelize(data, data.length).map(s => new Data(s(0), s(1), s(2)))
   * val dataDF = snc.createDataFrame(rdd)
   * dataDF.write.insertInto("jdbcTable")
   *
   * }}}
   *
   * @param tableName     Name of the table
   * @param provider      Provider name 'ROW' or 'JDBC'.
   * @param schemaDDL     Table schema as a string interpreted by provider
   * @param options       Properties for table creation. See options list for different tables.
   *                      https://github
   *                      .com/SnappyDataInc/snappydata/blob/master/docs/rowAndColumnTables.md
   * @param allowExisting When set to true it will ignore if a table with the same
   *                      name is present, else it will throw table exist exception
   * @return DataFrame for the table
   */
  def createTable(
      tableName: String,
      provider: String,
      schemaDDL: String,
      options: Map[String, String],
      allowExisting: Boolean): DataFrame = {
    var schemaStr = schemaDDL.trim
    if (schemaStr.charAt(0) != '(') {
      schemaStr = "(" + schemaStr + ")"
    }
    val plan = createTable(sessionCatalog.newQualifiedTableName(tableName),
      provider, userSpecifiedSchema = None, Some(schemaStr),
      if (allowExisting) SaveMode.Ignore else SaveMode.ErrorIfExists,
      options, isBuiltIn = true)
    Dataset.ofRows(this, plan)
  }

  /**
   * Creates a SnappyData managed JDBC table which takes a free format ddl
   * string. The ddl string should adhere to syntax of underlying JDBC store.
   * SnappyData ships with inbuilt JDBC store, which can be accessed by
   * Row format data store. The option parameter can take connection details.
   *
   * {{{
   *    val props = Map(
   *      "url" -> s"jdbc:derby:$path",
   *      "driver" -> "org.apache.derby.jdbc.EmbeddedDriver",
   *      "poolImpl" -> "tomcat",
   *      "user" -> "app",
   *      "password" -> "app"
   *    )
   *
   * val schemaDDL = "(OrderId INT NOT NULL PRIMARY KEY,ItemId INT, ITEMREF INT)"
   * snappyContext.createTable("jdbcTable", "jdbc", schemaDDL, props)
   *
   * }}}
   *
   * Any DataFrame of the same schema can be inserted into the JDBC table using
   * DataFrameWriter API.
   *
   * e.g.
   *
   * {{{
   *
   * case class Data(col1: Int, col2: Int, col3: Int)
   *
   * val data = Seq(Seq(1, 2, 3), Seq(7, 8, 9), Seq(9, 2, 3), Seq(4, 2, 3), Seq(5, 6, 7))
   * val rdd = sc.parallelize(data, data.length).map(s => new Data(s(0), s(1), s(2)))
   * val dataDF = snc.createDataFrame(rdd)
   * dataDF.write.insertInto("jdbcTable")
   *
   * }}}
   *
   * @param tableName     Name of the table
   * @param provider      Provider name 'ROW' or 'JDBC'.
   * @param schemaDDL     Table schema as a string interpreted by provider
   * @param options       Properties for table creation. See options list for different tables.
   *                      https://github
   *                      .com/SnappyDataInc/snappydata/blob/master/docs/rowAndColumnTables.md
   * @param allowExisting When set to true it will ignore if a table with the same
   *                      name is present, else it will throw table exist exception
   * @return DataFrame for the table
   */
  @Experimental
  def createTable(
      tableName: String,
      provider: String,
      schemaDDL: String,
      options: java.util.Map[String, String],
      allowExisting: Boolean): DataFrame = {
    createTable(tableName, provider, schemaDDL, options.asScala.toMap,
      allowExisting)
  }

  private[sql] def normalizeSchema(schema: StructType): StructType =
    sessionCatalog.normalizeSchema(schema)

  /**
   * Create a table with given options.
   */
  private[sql] def createTable(
      tableIdent: QualifiedTableName,
      provider: String,
      userSpecifiedSchema: Option[StructType],
      schemaDDL: Option[String],
      mode: SaveMode,
      options: Map[String, String],
      isBuiltIn: Boolean): LogicalPlan = {
    SnappyContext.getClusterMode(sc) match {
      case ThinClientConnectorMode(_, _) =>
        return sessionCatalog.asInstanceOf[ConnectorCatalog].connectorHelper.createTable(tableIdent,
          provider, userSpecifiedSchema, schemaDDL, mode, options, isBuiltIn)
      case _ =>
    }

    if (sessionCatalog.tableExists(tableIdent)) {
      mode match {
        case SaveMode.ErrorIfExists =>
          throw new AnalysisException(
            s"createTable: Table $tableIdent already exists.")
        case _ =>
          return sessionCatalog.lookupRelation(tableIdent, None)
      }
    }

    // add tableName in properties if not already present
    val dbtableProp = JdbcExtendedUtils.DBTABLE_PROPERTY
    val params = if (options.keysIterator.exists(_.equalsIgnoreCase(
      dbtableProp))) {
      options
    }
    else {
      options + (dbtableProp -> tableIdent.toString)
    }
    val source = if (isBuiltIn) SnappyContext.getProvider(provider,
      onlyBuiltIn = true) else provider

    val relation = schemaDDL match {
      case Some(cols) => JdbcExtendedUtils.externalResolvedDataSource(self,
        cols, source, mode, params)

      case None =>
        // add allowExisting in properties used by some implementations
        val r = DataSource(
          self,
          userSpecifiedSchema = userSpecifiedSchema,
          className = source,
          options = params + (JdbcExtendedUtils.ALLOW_EXISTING_PROPERTY ->
              (mode != SaveMode.ErrorIfExists).toString)).resolveRelation(true)
        r
    }

    val plan = LogicalRelation(relation)

    if (!SnappyContext.internalTableSources.exists(_.equals(source))) {
      sessionCatalog.registerDataSourceTable(tableIdent, userSpecifiedSchema,
        Array.empty[String], source, params, relation)
    }
    snappyContextFunctions.postRelationCreation(relation, this)
    plan
  }

  private[sql] def createTable(
      tableIdent: QualifiedTableName,
      provider: String,
      userSpecifiedSchema: Option[StructType],
      schemaDDL: Option[String],
      partitionColumns: Array[String],
      mode: SaveMode,
      options: Map[String, String],
      query: LogicalPlan,
      isBuiltIn: Boolean): LogicalPlan = {

    if (sessionCatalog.tableExists(tableIdent)) {
      mode match {
        case SaveMode.ErrorIfExists =>
          throw new AnalysisException(s"Table $tableIdent already exists. " +
              "If using SQL CREATE TABLE, you need to use the " +
              s"APPEND or OVERWRITE mode, or drop $tableIdent first.")
        case SaveMode.Ignore =>
          return sessionCatalog.lookupRelation(tableIdent, None)
        case _ =>
      }
    }

    val clusterMode = SnappyContext.getClusterMode(sc)
    val plan = clusterMode match {
      // for smart connector mode create the table here and allow
      // further processing to load the data
      case ThinClientConnectorMode(_, _) =>
        val userSchema = userSpecifiedSchema.getOrElse(
          normalizeSchema(Dataset.ofRows(sqlContext.sparkSession, query).schema))
        sessionCatalog.asInstanceOf[ConnectorCatalog].connectorHelper.createTable(tableIdent,
          provider, Option(userSchema), schemaDDL, mode, options, isBuiltIn)
        createTableAsSelect(tableIdent, provider, Option(userSchema), schemaDDL,
          partitionColumns, SaveMode.Append, options, query, isBuiltIn)
      case _ =>
        createTableAsSelect(tableIdent, provider, userSpecifiedSchema, schemaDDL,
          partitionColumns, mode, options, query, isBuiltIn)
    }

    plan
  }

  /**
   * Create an external table with given options.
   */
  private[sql] def createTableAsSelect(
      tableIdent: QualifiedTableName,
      provider: String,
      userSpecifiedSchema: Option[StructType],
      schemaDDL: Option[String],
      partitionColumns: Array[String],
      mode: SaveMode,
      options: Map[String, String],
      query: LogicalPlan,
      isBuiltIn: Boolean): LogicalPlan = {

    // add tableName in properties if not already present
    // add allowExisting in properties used by some implementations
    val dbtableProp = JdbcExtendedUtils.DBTABLE_PROPERTY
    val params = if (options.keysIterator.exists(_.equalsIgnoreCase(
      dbtableProp))) {
      options
    }
    else {
      options + (dbtableProp -> tableIdent.toString)
    } + (JdbcExtendedUtils.ALLOW_EXISTING_PROPERTY ->
        (mode != SaveMode.ErrorIfExists).toString)

    val source = if (isBuiltIn) SnappyContext.getProvider(provider,
      onlyBuiltIn = true)
    else provider
    val overwrite = mode == SaveMode.Overwrite

    val insertRelation = if (sessionCatalog.tableExists(tableIdent)) {
      mode match {
        case SaveMode.ErrorIfExists =>
          throw new AnalysisException(s"Table $tableIdent already exists. " +
              "If using SQL CREATE TABLE, you need to use the " +
              s"APPEND or OVERWRITE mode, or drop $tableIdent first.")
        case SaveMode.Ignore =>
          return sessionCatalog.lookupRelation(tableIdent, None)
        case _ =>
          // Check if the specified data source match the data source
          // of the existing table.
          val plan = new PreprocessTableInsertOrPut(sessionState.conf).apply(
            sessionState.catalog.lookupRelation(tableIdent))
          EliminateSubqueryAliases(plan) match {
            case LogicalRelation(ir: InsertableRelation, _, _) => Some(ir)
            case o => throw new AnalysisException(
              s"Saving data in ${o.toString} is not supported.")
          }
      }
    } else None

    val relation = schemaDDL match {
      case Some(cols) => JdbcExtendedUtils.externalResolvedDataSource(self,
        cols, source, mode, params, Some(query))

      case None =>
        val data = Dataset.ofRows(this, query)
        val df = userSpecifiedSchema match {
          // If we are inserting into an existing table, just use the existing schema.
          case Some(s) =>
            if (s.size != data.schema.size) {
              throw new AnalysisException(s"The column number " +
                  s"of the specified schema[$s] "
                  + s"doesn't match the data schema[${data.schema}]'s")
            }
            s.zip(data.schema).
                find(x => x._1.dataType != x._2.dataType) match {
              case Some(_) => throw new AnalysisException(s"The column types " +
                  s"of the specified schema[$s] " +
                  s"doesn't match the data schema[${data.schema}]'s")
              case None => // do nothing
            }
            data.toDF(s.fieldNames: _*)
          case None => data
        }

        insertRelation match {
          case Some(ir) =>
            var success = false
            try {
              ir.insert(data, overwrite)
              success = true
              ir
            } finally {
              if (!success) ir match {
                case dr: DestroyRelation =>
                  if (!dr.tableExists) dr.destroy(ifExists = false)
                case _ =>
              }
            }
          case None =>
            val ds = DataSource(self,
              className = source,
              userSpecifiedSchema = userSpecifiedSchema,
              partitionColumns = partitionColumns,
              options = params)
            ds.write(mode, df)
            ds.copy(userSpecifiedSchema = Some(df.schema.asNullable)).resolveRelation()
        }
    }

    // need to register if not existing in catalog
    if (insertRelation.isEmpty || overwrite) {
      if (!SnappyContext.internalTableSources.exists(_.equals(source))) {
        sessionCatalog.registerDataSourceTable(tableIdent, userSpecifiedSchema,
          partitionColumns, source, params, relation)
      }
      snappyContextFunctions.postRelationCreation(relation, this)
    }
    LogicalRelation(relation, catalogTable = Some(tableIdent.getTable(this.sessionCatalog)))
  }

  private[sql] def addBaseTableOption(baseTable: Option[_],
      options: Map[String, String]): Map[String, String] = baseTable match {
    // TODO: SW: proper schema handling here and everywhere else in our query
    // processing rules as well as of Catalyst
    case Some(t: TableIdentifier) => options + (JdbcExtendedUtils
        .BASETABLE_PROPERTY -> sessionCatalog.formatTableName(t.table))
    case Some(s: String) => options + (JdbcExtendedUtils
        .BASETABLE_PROPERTY -> sessionCatalog.formatTableName(s).toString)
    case _ => options
  }

  /**
   * Drop a SnappyData table created by a call to SnappyContext.createTable,
   * createExternalTable or registerTempTable.
   *
   * @param tableName table to be dropped
   * @param ifExists  attempt drop only if the table exists
   */
  def dropTable(tableName: String, ifExists: Boolean = false): Unit =
    dropTable(sessionCatalog.newQualifiedTableName(tableName), ifExists)

  /**
   * Drop a SnappyData table created by a call to SnappyContext.createTable,
   * createExternalTable or registerTempTable.
   *
   * @param tableIdent table to be dropped
   * @param ifExists   attempt drop only if the table exists
   */
  private[sql] def dropTable(tableIdent: QualifiedTableName,
      ifExists: Boolean): Unit = {

    SnappyContext.getClusterMode(sc) match {
      case ThinClientConnectorMode(_, _) =>
        val isTempTable = sessionCatalog.isTemporaryTable(tableIdent)
        if (!isTempTable) {
          sessionCatalog.asInstanceOf[ConnectorCatalog].connectorHelper
              .dropTable(tableIdent, ifExists)
          return
        }
      case _ =>
    }

    val plan = try {
      sessionCatalog.lookupRelation(tableIdent)
    } catch {
      case tnfe: TableNotFoundException =>
        if (ifExists) return else throw tnfe
    }
    // additional cleanup for external and temp tables, if required
    plan match {
      case LogicalRelation(br, _, _) =>
        br match {
          case p: ParentRelation =>
            // fail if any existing dependents
            val dependents = p.getDependents(sessionCatalog)
            if (dependents.nonEmpty) {
              throw new AnalysisException(s"Object $tableIdent cannot be " +
                  "dropped because of dependent objects: " +
                  s"${dependents.mkString(",")}")
            }
          case _ => // ignore
        }
        val isTempTable = sessionCatalog.isTemporaryTable(tableIdent)
        Dataset.ofRows(this, plan).unpersist(blocking = true)
        if (isTempTable) {
          // This is due to temp table
          // can be made from a backing relation like Parquet or Hadoop
          sessionCatalog.unregisterTable(tableIdent)
        }
        br match {
          case d: DestroyRelation => d.destroy(ifExists)
            sessionCatalog.unregisterDataSourceTable(tableIdent, Some(br))
          case _ => if (!isTempTable) {
            sessionCatalog.unregisterDataSourceTable(tableIdent, Some(br))
          }
        }
      case _ => // This is a temp table with no relation as source
        Dataset.ofRows(this, plan).unpersist(blocking = true)
        sessionCatalog.unregisterTable(tableIdent)
    }
  }

  private[sql] def alterTable(tableName: String, isAddColumn: Boolean,
                 column: StructField): Unit = {
    alterTable(sessionCatalog.newQualifiedTableName(tableName), isAddColumn, column)
  }

  private[sql]  def alterTable(tableIdent: QualifiedTableName, isAddColumn: Boolean,
                              column: StructField): Unit = {
    val plan = try {
      sessionCatalog.lookupRelation(tableIdent)
    } catch {
      case tnfe: TableNotFoundException => throw tnfe
    }

    if(sessionCatalog.isTemporaryTable(tableIdent)) {
      throw new AnalysisException("alter table not supported for temp tables")
    }
    plan match {
      case LogicalRelation(_: ColumnFormatRelation, _, _) =>
        throw new AnalysisException("alter table not supported for column tables")
      case _ =>
    }

    SnappyContext.getClusterMode(sc) match {
      case ThinClientConnectorMode(_, _) =>
          sessionCatalog.invalidateTable(tableIdent)
          sessionCatalog.asInstanceOf[ConnectorCatalog].connectorHelper
            .alterTable(tableIdent, isAddColumn, column)
          return
      case _ =>
    }

    plan match {
      case LogicalRelation(ar: AlterableRelation, _, _) =>
        sessionCatalog.invalidateTable(tableIdent)
        ar.alterTable(tableIdent, isAddColumn, column)
        SnappyStoreHiveCatalog.registerRelationDestroy()
        SnappySession.clearAllCache()
      case _ =>
        throw new AnalysisException("alter table not supported for external tables")
    }
  }

  /**
   * Set current database/schema.
   *
   * @param schemaName schema name which goes in the catalog
   */
  def setSchema(schemaName: String): Unit = {
    sessionCatalog.setSchema(schemaName)
  }

  /**
   * Create an index on a table.
   *
   * @param indexName    Index name which goes in the catalog
   * @param baseTable    Fully qualified name of table on which the index is created.
   * @param indexColumns Columns on which the index has to be created along with the
   *                     sorting direction.The direction of index will be ascending
   *                     if value is true and descending when value is false.
   *                     Direction can be specified as null
   * @param options      Options for indexes. For e.g.
   *                     column table index - ("COLOCATE_WITH"->"CUSTOMER").
   *                     row table index - ("INDEX_TYPE"->"GLOBAL HASH") or ("INDEX_TYPE"->"UNIQUE")
   */
  def createIndex(indexName: String,
      baseTable: String,
      indexColumns: java.util.Map[String, java.lang.Boolean],
      options: java.util.Map[String, String]): Unit = {


    val indexCol = indexColumns.asScala.mapValues {
      case null => None
      case java.lang.Boolean.TRUE => Some(Ascending)
      case java.lang.Boolean.FALSE => Some(Descending)
    }

    createIndex(indexName, baseTable, indexCol.toMap, options.asScala.toMap)
  }

  /**
   * Create an index on a table.
   *
   * @param indexName    Index name which goes in the catalog
   * @param baseTable    Fully qualified name of table on which the index is created.
   * @param indexColumns Columns on which the index has to be created with the
   *                     direction of sorting. Direction can be specified as None.
   * @param options      Options for indexes. For e.g.
   *                     column table index - ("COLOCATE_WITH"->"CUSTOMER").
   *                     row table index - ("INDEX_TYPE"->"GLOBAL HASH") or ("INDEX_TYPE"->"UNIQUE")
   */
  def createIndex(indexName: String,
      baseTable: String,
      indexColumns: Map[String, Option[SortDirection]],
      options: Map[String, String]): Unit = {

    val tableIdent = sessionCatalog.newQualifiedTableName(baseTable)
    val indexIdent = sessionCatalog.newQualifiedTableName(indexName)
    createIndex(indexIdent, tableIdent, indexColumns, options)
  }

  /**
   * Create an index on a table.
   */
  private[sql] def createIndex(indexIdent: QualifiedTableName,
      tableIdent: QualifiedTableName,
      indexColumns: Map[String, Option[SortDirection]],
      options: Map[String, String]): Unit = {

    SnappyContext.getClusterMode(sc) match {
      case ThinClientConnectorMode(_, _) =>
        sessionCatalog.asInstanceOf[ConnectorCatalog].connectorHelper.
            createIndex(indexIdent, tableIdent, indexColumns, options)
        return
      case _ =>
    }

    if (indexIdent.database != tableIdent.database) {
      throw new AnalysisException(
        s"Index and table have different databases " +
            s"specified ${indexIdent.database} and ${tableIdent.database}")
    }
    if (!sessionCatalog.tableExists(tableIdent)) {
      throw new AnalysisException(
        s"Could not find $tableIdent in catalog")
    }
    sessionCatalog.lookupRelation(tableIdent) match {
      case LogicalRelation(ir: IndexableRelation, _, _) =>
        ir.createIndex(indexIdent,
          tableIdent,
          indexColumns,
          options)

      case _ => throw new AnalysisException(
        s"$tableIdent is not an indexable table")
    }
    SnappySession.clearAllCache()
  }

  private[sql] def getIndexTable(
      indexIdent: QualifiedTableName): QualifiedTableName = {
    // TODO: SW: proper schema handling required here
    new QualifiedTableName(indexIdent.schemaName, Constant.SHADOW_SCHEMA_NAME_WITH_SEPARATOR +
      indexIdent.table)
  }

  private def constructDropSQL(indexName: String,
      ifExists: Boolean): String = {

    val ifExistsClause = if (ifExists) "IF EXISTS" else ""

    s"DROP INDEX $ifExistsClause $indexName"
  }

  /**
   * Drops an index on a table
   *
   * @param indexName Index name which goes in catalog
   * @param ifExists  Drop if exists, else exit gracefully
   */
  def dropIndex(indexName: String, ifExists: Boolean): Unit = {
    dropIndex(sessionCatalog.newQualifiedTableName(indexName), ifExists)
  }

  /**
   * Drops an index on a table
   */
  def dropIndex(indexName: QualifiedTableName, ifExists: Boolean): Unit = {

    SnappyContext.getClusterMode(sc) match {
      case ThinClientConnectorMode(_, _) =>
        sessionCatalog.asInstanceOf[ConnectorCatalog].connectorHelper
            .dropIndex(indexName, ifExists)
        return
      case _ =>
    }

    val indexIdent = getIndexTable(indexName)

    // Since the index does not exist in catalog, it may be a row table index.
    if (!sessionCatalog.tableExists(indexIdent)) {
      dropRowStoreIndex(indexName.toString(), ifExists)
    } else {
      sessionCatalog.lookupRelation(indexIdent) match {
        case LogicalRelation(dr: DependentRelation, _, _) =>
          // Remove the index from the bse table props
          val baseTableIdent = sessionCatalog.newQualifiedTableName(dr.baseTable.get)
          sessionCatalog.lookupRelation(baseTableIdent) match {
            case LogicalRelation(cr: ColumnFormatRelation, _, _) =>
              cr.removeDependent(dr, sessionCatalog)
              cr.dropIndex(indexIdent, baseTableIdent, ifExists)
          }

        case _ => if (!ifExists) throw new AnalysisException(
          s"No index found for $indexName")
      }
    }
    SnappySession.clearAllCache()
  }

  private def dropRowStoreIndex(indexName: String, ifExists: Boolean): Unit = {
    val connProperties = ExternalStoreUtils.validateAndGetAllProps(
      Some(this), new mutable.HashMap[String, String])
    val jdbcOptions = new JDBCOptions(connProperties.url, "",
      connProperties.connProps.asScala.toMap)
    val conn = JdbcUtils.createConnectionFactory(jdbcOptions)()
    try {
      val sql = constructDropSQL(indexName, ifExists)
      JdbcExtendedUtils.executeUpdate(sql, conn)
    } catch {
      case sqle: SQLException =>
        if (sqle.getMessage.contains("No suitable driver found")) {
          throw new AnalysisException(s"${sqle.getMessage}\n" +
              "Ensure that the 'driver' option is set appropriately and " +
              "the driver jars available (--jars option in spark-submit).")
        } else {
          throw sqle
        }
    } finally {
      conn.commit()
      conn.close()
    }
  }

  /**
   * Insert one or more [[org.apache.spark.sql.Row]] into an existing table
   * {{{
   *        snSession.insert(tableName, dataDF.collect(): _*)
   * }}}
   * If insert is on a column table then a row insert can trigger an overflow
   * to column store form row buffer. If the overflow fails due to some condition like
   * low memory , then the overflow fails and exception is thrown,
   * but row buffer values are kept as it is. Any user level counter of number of rows inserted
   * might be invalid in such a case.
   * @param tableName table name for the insert operation
   * @param rows      list of rows to be inserted into the table
   * @return number of rows inserted
   */
  @DeveloperApi
  def insert(tableName: String, rows: Row*): Int = {
    sessionCatalog.lookupRelation(sessionCatalog.newQualifiedTableName(tableName)) match {
      case LogicalRelation(r: RowInsertableRelation, _, _) => r.insert(rows)
      case _ => throw new AnalysisException(
        s"$tableName is not a row insertable table")
    }
  }

  /**
   * Insert one or more [[org.apache.spark.sql.Row]] into an existing table
   * {{{
   *        java.util.ArrayList[java.util.ArrayList[_] rows = ...    *
   *         snSession.insert(tableName, rows)
   * }}}
   *
   * @param tableName table name for the insert operation
   * @param rows      list of rows to be inserted into the table
   * @return number of rows successfully put
   * @return number of rows inserted
   */
  @Experimental
  def insert(tableName: String, rows: java.util.ArrayList[java.util.ArrayList[_]]): Int = {
    val convertedRowSeq: Seq[Row] = rows.asScala.map(row => convertListToRow(row))
    sessionCatalog.lookupRelation(sessionCatalog.newQualifiedTableName(tableName)) match {
      case LogicalRelation(r: RowInsertableRelation, _, _) => r.insert(convertedRowSeq)
      case _ => throw new AnalysisException(
        s"$tableName is not a row insertable table")
    }
  }

  /**
   * Upsert one or more [[org.apache.spark.sql.Row]] into an existing table
   * {{{
   *        snSession.put(tableName, dataDF.collect(): _*)
   * }}}
   *
   * @param tableName table name for the put operation
   * @param rows      list of rows to be put on the table
   * @return number of rows successfully put
   */
  @DeveloperApi
  def put(tableName: String, rows: Row*): Int = {
    sessionCatalog.lookupRelation(sessionCatalog.newQualifiedTableName(tableName)) match {
      case LogicalRelation(r: RowPutRelation, _, _) => r.put(rows)
      case _ => throw new AnalysisException(
        s"$tableName is not a row upsertable table")
    }
  }

  /**
   * Update all rows in table that match passed filter expression
   * {{{
   *   snappyContext.update("jdbcTable", "ITEMREF = 3" , Row(99) , "ITEMREF" )
   * }}}
   *
   * @param tableName        table name which needs to be updated
   * @param filterExpr       SQL WHERE criteria to select rows that will be updated
   * @param newColumnValues  A single Row containing all updated column
   *                         values. They MUST match the updateColumn list
   *                         passed
   * @param updateColumns    List of all column names being updated
   * @return
   */
  @DeveloperApi
  def update(tableName: String, filterExpr: String, newColumnValues: Row,
      updateColumns: String*): Int = {
    sessionCatalog.lookupRelation(sessionCatalog.newQualifiedTableName(tableName)) match {
      case LogicalRelation(u: UpdatableRelation, _, _) =>
        u.update(filterExpr, newColumnValues, updateColumns)
      case _ => throw new AnalysisException(
        s"$tableName is not an updatable table")
    }
  }

  /**
   * Update all rows in table that match passed filter expression
   * {{{
   *   snappyContext.update("jdbcTable", "ITEMREF = 3" , Row(99) , "ITEMREF" )
   * }}}
   *
   * @param tableName       table name which needs to be updated
   * @param filterExpr      SQL WHERE criteria to select rows that will be updated
   * @param newColumnValues A list containing all the updated column
   *                        values. They MUST match the updateColumn list
   *                        passed
   * @param updateColumns   List of all column names being updated
   * @return
   */
  @Experimental
  def update(tableName: String, filterExpr: String, newColumnValues: java.util.ArrayList[_],
      updateColumns: java.util.ArrayList[String]): Int = {
    sessionCatalog.lookupRelation(sessionCatalog.newQualifiedTableName(tableName)) match {
      case LogicalRelation(u: UpdatableRelation, _, _) =>
        u.update(filterExpr, convertListToRow(newColumnValues), updateColumns.asScala)
      case _ => throw new AnalysisException(
        s"$tableName is not an updatable table")
    }
  }

  /**
   * Upsert one or more [[org.apache.spark.sql.Row]] into an existing table
   * {{{
   *        java.util.ArrayList[java.util.ArrayList[_] rows = ...    *
   *         snSession.put(tableName, rows)
   * }}}
   *
   * @param tableName table name for the put operation
   * @param rows      list of rows to be put on the table
   * @return number of rows successfully put
   */
  @Experimental
  def put(tableName: String, rows: java.util.ArrayList[java.util.ArrayList[_]]): Int = {
    sessionCatalog.lookupRelation(sessionCatalog.newQualifiedTableName(tableName)) match {
      case LogicalRelation(r: RowPutRelation, _, _) =>
        r.put(rows.asScala.map(row => convertListToRow(row)))
      case _ => throw new AnalysisException(
        s"$tableName is not a row upsertable table")
    }
  }


  /**
   * Delete all rows in table that match passed filter expression
   *
   * @param tableName  table name
   * @param filterExpr SQL WHERE criteria to select rows that will be updated
   * @return number of rows deleted
   */
  @DeveloperApi
  def delete(tableName: String, filterExpr: String): Int = {
    sessionCatalog.lookupRelation(sessionCatalog.newQualifiedTableName(tableName)) match {
      case LogicalRelation(d: DeletableRelation, _, _) => d.delete(filterExpr)
      case _ => throw new AnalysisException(
        s"$tableName is not a deletable table")
    }
  }

  private def convertListToRow(row: java.util.ArrayList[_]): Row = {
    val rowAsArray: Array[Any] = row.asScala.toArray
    new GenericRow(rowAsArray)
  }


  /**
   * Fetch the topK entries in the Approx TopK synopsis for the specified
   * time interval. See _createTopK_ for how to create this data structure
   * and associate this to a base table (i.e. the full data set). The time
   * interval specified here should not be less than the minimum time interval
   * used when creating the TopK synopsis.
   *
   * @todo provide an example and explain the returned DataFrame. Key is the
   *       attribute stored but the value is a struct containing
   *       count_estimate, and lower, upper bounds? How many elements are
   *       returned if K is not specified?
   * @param topKName  - The topK structure that is to be queried.
   * @param startTime start time as string of the format "yyyy-mm-dd hh:mm:ss".
   *                  If passed as null, oldest interval is considered as the start interval.
   * @param endTime   end time as string of the format "yyyy-mm-dd hh:mm:ss".
   *                  If passed as null, newest interval is considered as the last interval.
   * @param k         Optional. Number of elements to be queried.
   *                  This is to be passed only for stream summary
   * @return returns the top K elements with their respective frequencies between two time
   */
  def queryApproxTSTopK(topKName: String,
      startTime: String = null, endTime: String = null,
      k: Int = -1): DataFrame =
    snappyContextFunctions.queryTopK(this, topKName,
      startTime, endTime, k)

  /**
   * @todo why do we need this method? K is optional in the above method
   */
  def queryApproxTSTopK(topKName: String,
      startTime: Long, endTime: Long): DataFrame =
    queryApproxTSTopK(topKName, startTime, endTime, -1)

  def queryApproxTSTopK(topK: String,
      startTime: Long, endTime: Long, k: Int): DataFrame =
    snappyContextFunctions.queryTopK(this, topK, startTime, endTime, k)

  def setPreparedQuery(preparePhase: Boolean, paramSet: Option[ParameterValueSet]): Unit =
    sessionState.setPreparedQuery(preparePhase, paramSet)

}

private class FinalizeSession(session: SnappySession)
    extends FinalizeObject(session, true) {

  private var sessionId = session.id

  override def getHolder: FinalizeHolder = FinalizeObject.getServerHolder

  override protected def doFinalize(): Boolean = {
    if (sessionId != SnappySession.INVALID_ID) {
      SnappySession.clearSessionCache(sessionId)
      sessionId = SnappySession.INVALID_ID
    }
    true
  }

  override protected def clearThis(): Unit = {
    sessionId = SnappySession.INVALID_ID
  }
}

object SnappySession extends Logging {

  private[spark] val INVALID_ID = -1
  private[this] val ID = new AtomicInteger(0)
  private[sql] val ExecutionKey = "EXECUTION"

  private[this] val bucketProfileListener = new ProfileListener {

    override def profileCreated(profile: Profile): Unit = {
      // clear all plans pessimistically for now
      clearAllCache(onlyQueryPlanCache = true)
    }

    override def profileUpdated(profile: Profile): Unit = {}

    override def profileRemoved(profile: Profile, destroyed: Boolean): Unit = {
      // clear all plans pessimistically for now
      clearAllCache(onlyQueryPlanCache = true)
    }
  }

  private def findShuffleDependencies(rdd: RDD[_]): Seq[Int] = {
    rdd.dependencies.flatMap {
      case s: ShuffleDependency[_, _, _] => if (s.rdd ne rdd) {
        s.shuffleId +: findShuffleDependencies(s.rdd)
      } else s.shuffleId :: Nil

      case d => if (d.rdd ne rdd) findShuffleDependencies(d.rdd) else Nil
    }
  }

  private def getAllParamLiterals(queryplan: QueryPlan[_]): Array[ParamLiteral] = {
    val res = new ArrayBuffer[ParamLiteral]()
    queryplan transformAllExpressions {
      case p: ParamLiteral =>
        res += p
        p
    }
    res.toSet[ParamLiteral].toArray.sortBy(_.pos)
  }

  private def evaluatePlan(df: DataFrame,
      session: SnappySession, sqlText: String,
      key: CachedKey = null): CachedDataFrame = {
    var withFallback: CodegenSparkFallback = null
    val executedPlan = df.queryExecution.executedPlan match {
      case CodegenSparkFallback(WholeStageCodegenExec(CachedPlanHelperExec(plan))) =>
        withFallback = CodegenSparkFallback(plan); plan
      case cg@CodegenSparkFallback(plan) => withFallback = cg; plan
      case WholeStageCodegenExec(CachedPlanHelperExec(plan)) => plan
      case plan => plan
    }

    if (key ne null) {
      val noCaching = session.getContextObject[Boolean](
        CachedPlanHelperExec.NOCACHING_KEY).getOrElse(false)
      if (noCaching) {
        key.invalidatePlan()
      }
      else {
        val params1 = getAllParamLiterals(executedPlan)
        if (!params1.sameElements(key.pls)) {
          key.invalidatePlan()
        }
      }
    }
    // keep the broadcast hash join plans and their references as well
    val allBroadcastPlans = session.getContextObject[mutable.Map[BroadcastHashJoinExec,
        ArrayBuffer[Any]]](CachedPlanHelperExec.BROADCASTS_KEY).getOrElse(
      mutable.Map.empty[BroadcastHashJoinExec, ArrayBuffer[Any]])

    val (cachedRDD, shuffleDeps, rddId, localCollect) = executedPlan match {
<<<<<<< HEAD
      case _: ExecutedCommandExec | _: ExecutedCommand | _: ExecutePlan =>
        df.queryExecution.toRdd // evaluate the plan upfront
=======
      case _: ExecutedCommandExec | _: ExecutePlan =>
>>>>>>> 5a6cba2a
        throw new EntryExistsException("uncached plan", df) // don't cache
      case plan: CollectAggregateExec =>
        val childRDD = if (withFallback ne null) withFallback.execute(plan.child)
        else plan.childRDD
        (null, findShuffleDependencies(childRDD).toArray, childRDD.id, true)
      case _: LocalTableScanExec =>
        (null, Array.empty[Int], -1, false) // cache plan but no cached RDD
      // case _ if allbroadcastplans.nonEmpty =>
        // (null, Array.empty[Int], -1, false) // cache plan but no cached RDD
      case _ =>
        val rdd = executedPlan match {
          case plan: CollectLimitExec =>
            if (withFallback ne null) withFallback.execute(plan.child)
            else plan.child.execute()
          case _ => df.queryExecution.executedPlan.execute()
        }

        // TODO: Skipping the adding of profile listener in case of
        // ThinClientConnectorMode, confirm with Sumedh whether something
        // more needs to be done
        SnappyContext.getClusterMode(session.sparkContext) match {
          case ThinClientConnectorMode(_, _) =>
          case _ =>
            // add profile listener for all regions that are using cached
            // partitions of their "leader" region
            if (rdd.getNumPartitions > 0) {
              session.sessionState.leaderPartitions.keysIterator.foreach(
                addBucketProfileListener)
            }
        }
        (rdd, findShuffleDependencies(rdd).toArray, rdd.id, false)
    }

    /*
    val allAllBroadcastPlans = session.getContextObject[mutable.Map[BroadcastHashJoinExec,
        ArrayBuffer[Any]]](CachedPlanHelperExec.BROADCASTS_KEY).getOrElse(
      mutable.Map.empty[BroadcastHashJoinExec, ArrayBuffer[Any]])
    */

    // keep references as well
    // filter unvisited literals. If the query is on a view for example the
    // modified tpch query no 15, It even picks those literal which we don't want.
    val allLiterals = session.getAllLiterals(key)

    logDebug(s"qe.executedPlan = ${df.queryExecution.executedPlan}")

    // This part is the defensive coding for all those cases where Tokenization
    // support is not smart enough to deal with cases where the execution plan
    // is modified in such a way that we cannot track those constants which
    // need to be replaced in the subsequent execution
    if (key != null) {
      val nocaching = session.getContextObject[Boolean](
        CachedPlanHelperExec.NOCACHING_KEY).getOrElse(false)
      if (nocaching /* || allallbroadcastplans.nonEmpty */) {
        logDebug(s"Invalidating the key because explicit nocaching")
        key.invalidatePlan()
      }
      else {
        val params1 = getAllParamLiterals(executedPlan)
        if (allLiterals.length != params1.length || !params1.sameElements(key.pls)) {
          logDebug(s"Invalidating the key because nocaching " +
              s"allLiterals.length = ${allLiterals.length}," +
              s" params1.length = ${params1.length} and key.pls = ${key.pls.length}")
          key.invalidatePlan()
        }
        else if (params1.length != 0 ) {
          params1.foreach(p => {
            if (!allLiterals.exists(_.position == p.pos)) {
              logDebug(s"No plan caching for sql ${key.sqlText} as " +
                  s"literals and expected parameters are not having the same positions")
              key.invalidatePlan()
            }
          })
        }
      }
    }

    if (key != null && key.valid) {
      logDebug(s"Plan caching will be used for sql ${key.sqlText}")
    }

    // collect the query hints
    val queryHints = session.synchronized {
      val hints = session.queryHints.toMap
      session.clearQueryData()
      hints
    }

    val cdf = new CachedDataFrame(df, sqlText, cachedRDD, shuffleDeps, rddId,
      localCollect, allLiterals, allBroadcastPlans, queryHints)

    // if this has in-memory caching then don't cache since plan can change
    // dynamically after caching due to unpersist etc
    if (executedPlan.find(_.isInstanceOf[InMemoryTableScanExec]).isDefined) {
      throw new EntryExistsException("uncached plan", cdf)
    }
    cdf
  }

  private[this] lazy val planCache = {
    val loader = new CacheLoader[CachedKey, CachedDataFrame] {
      override def load(key: CachedKey): CachedDataFrame = {
        val session = key.session
        session.currentKey = key
        var df: DataFrame = null
        try {
          df = session.executeSQL(key.sqlText)
        } finally {
          session.currentKey = null
        }
        evaluatePlan(df, session, key.sqlText, key)
      }
    }
    val cacheSize = Property.PlanCacheSize.getOption(SnappyContext.globalSparkContext.conf) match {
      case Some(size) => size.toInt
      case None => Property.PlanCacheSize.defaultValue.get
    }
    CacheBuilder.newBuilder().maximumSize(cacheSize).build(loader)
  }

  def getPlanCache: LoadingCache[CachedKey, CachedDataFrame] = planCache

  private[spark] def addBucketProfileListener(pr: PartitionedRegion): Unit = {
    val advisers = pr.getRegionAdvisor.getAllBucketAdvisorsHostedAndProxies
        .values().iterator()
    while (advisers.hasNext) {
      advisers.next().addProfileChangeListener(bucketProfileListener)
    }
  }

  class CachedKey(
      val session: SnappySession, val lp: LogicalPlan,
      val sqlText: String, val hintHashcode: Int, val pls: Array[ParamLiteral]) {

    override def hashCode(): Int = {
      (session, lp, hintHashcode).hashCode()
    }

    override def equals(obj: Any): Boolean = {
      obj match {
        case x: CachedKey =>
          (x.session, x.lp, x.hintHashcode).equals(session, lp, hintHashcode)
        case _ => false
      }
    }

    private[sql] var valid = true
    def invalidatePlan(): Unit = valid = false
  }

  object CachedKey {
    def apply(session: SnappySession, lp: LogicalPlan, sqlText: String, pls:
    ArrayBuffer[ParamLiteral]): CachedKey = {

      var invalidate = false

      def normalizeExprIds: PartialFunction[Expression, Expression] = {
        /*
         Fix for SNAP-1642. Not changing the exprId should have been enough
         to not let it tokenize. But invalidating it explicitly so by chance
         also we do not cache it. Will revisit this soon after 0.9
         */
        case s: ScalarSubquery =>
          invalidate = true
          // s.copy(exprId = ExprId(0))
          s
        case e: Exists =>
          e.copy(exprId = ExprId(0))
        case p: PredicateSubquery =>
          p.copy(exprId = ExprId(0))
        case a: AttributeReference =>
          AttributeReference(a.name, a.dataType, a.nullable)(exprId = ExprId(0))
        case a: Alias =>
          Alias(a.child, a.name)(exprId = ExprId(0))
        case l@ListQuery(plan, _) =>
          l.copy(plan = plan.transformAllExpressions(normalizeExprIds),
            exprId = ExprId(0))
        case ae: AggregateExpression =>
          ae.copy(resultId = ExprId(0))
      }

      def transformExprID: PartialFunction[LogicalPlan, LogicalPlan] = {
        case f@Filter(condition, child) => f.copy(
          condition = condition.transform(normalizeExprIds),
          child = child.transformAllExpressions(normalizeExprIds))
        case q: LogicalPlan => q.transformAllExpressions(normalizeExprIds)
      }

      // normalize lp so that two queries can be determined to be equal
      val tlp = lp.transform(transformExprID)
      val key = new CachedKey(session, tlp,
        sqlText, session.queryHints.hashCode(), pls.sortBy(_.pos).toArray)
      if (invalidate) {
        key.invalidatePlan()
      }
      key
    }
  }

  def getPlan(session: SnappySession, sqlText: String): CachedDataFrame = {
    val lp = session.onlyParseSQL(sqlText)
    val currentWrappedConstants = session.getContextObject[mutable.ArrayBuffer[ParamLiteral]](
      CachedPlanHelperExec.WRAPPED_CONSTANTS) match {
      case Some(list) => list
      case None => mutable.ArrayBuffer.empty[ParamLiteral]
    }
    val key = CachedKey(session, lp, sqlText, currentWrappedConstants)
    try {
      var cachedDF = planCache.getUnchecked(key)
      if (!key.valid) {
        logDebug(s"Invalidating cached plan for sql: ${key.sqlText}")
        planCache.invalidate(key)
      }
      // if null has been returned, then evaluate
      if (cachedDF eq null) {
        val df = session.executeSQL(sqlText)
        cachedDF = evaluatePlan(df, session, sqlText)
        // default is enable caching
        if (!java.lang.Boolean.getBoolean("DISABLE_PLAN_CACHING")) {
          planCache.put(key, cachedDF)
        }
      }
      handleCachedDataFrame(cachedDF, key, lp, currentWrappedConstants, session, sqlText)
    } catch {
      case e: UncheckedExecutionException => e.getCause match {
        case ee: EntryExistsException => ee.getOldValue match {
          case cdf: CachedDataFrame =>
            handleCachedDataFrame(cdf, key, lp, currentWrappedConstants, session, sqlText)
          case _ => new CachedDataFrame(ee.getOldValue.asInstanceOf[DataFrame],
            sqlText, null, Array.empty, -1, false)
        }
        case t => throw t
      }
      case ee: EntryExistsException => ee.getOldValue match {
        case cdf: CachedDataFrame =>
          handleCachedDataFrame(cdf, key, lp, currentWrappedConstants, session, sqlText)
        case _ => new CachedDataFrame(ee.getOldValue.asInstanceOf[DataFrame],
          sqlText, null, Array.empty, -1, false)
      }
    }
  }

  private def handleCachedDataFrame(cachedDF: CachedDataFrame, key: CachedKey,
      plan: LogicalPlan, currentWrappedConstants: ArrayBuffer[ParamLiteral],
      session: SnappySession, sqlText: String): CachedDataFrame = {
    cachedDF.waitForLastShuffleCleanup()
    cachedDF.reset()
    cachedDF.queryString = sqlText
    if (key.valid) {
      // logDebug(s"calling reprepare broadcast with new constants ${currentWrappedConstants}")
      // cachedDF.reprepareBroadcast(lp, currentWrappedConstants)
      logDebug(s"calling replace constants with new constants $currentWrappedConstants" +
          s" in Literal values = ${cachedDF.allLiterals.toSet}")
      CachedPlanHelperExec.replaceConstants(cachedDF.allLiterals, plan, currentWrappedConstants)
    }
    // set the query hints as would be set at the end of un-cached sql()
    session.synchronized {
      session.queryHints.clear()
      session.queryHints ++= cachedDF.queryHints
    }
    cachedDF
  }

  private def newId(): Int = {
    val id = ID.incrementAndGet()
    if (id != INVALID_ID) id
    else ID.incrementAndGet()
  }

  private[spark] def clearSessionCache(sessionId: Long): Unit = {
    val iter = planCache.asMap().keySet().iterator()
    while (iter.hasNext) {
      val item = iter.next()
      val session = item.asInstanceOf[CachedKey].session
      if (session.id == sessionId) {
        iter.remove()
      }
    }
  }

  def clearAllCache(onlyQueryPlanCache: Boolean = false): Unit = {
    if (!SnappyTableStatsProviderService.suspendCacheInvalidation &&
        (SnappyContext.globalSparkContext ne null)) {
      planCache.invalidateAll()
      if (!onlyQueryPlanCache) {
        CodeGeneration.clearAllCache()
        val sc = SnappyContext.globalSparkContext
        if (sc ne null) {
          Utils.mapExecutors(sc, (_, _) => {
            CodeGeneration.clearAllCache()
            Iterator.empty
          })
        }
      }
    }
  }

  // TODO: hemant : Its clumsy design to use where SnappySession.Builder
  // is using the SparkSession object's functions. This needs to be revisited
  // once we decide on how our Builder API should be.
  def getOrCreate(sc: SparkContext): SnappySession = {
    // TODO: hemant - Is this needed for Snappy. Snappy should always use newSession.
    // Get the session from current thread's active session.
    var session = SparkSession.getActiveSession.orNull
    if ((session ne null) && !session.sparkContext.isStopped) {
      return session.asInstanceOf[SnappySession]
    }

    // Global synchronization so we will only set the default session once.
    SparkSession.synchronized {
      // If the current thread does not have an active session, get it from the global session.
      session = SparkSession.getDefaultSession.orNull
      if ((session ne null) && !session.sparkContext.isStopped) {
        return session.asInstanceOf[SnappySession]
      }

      session = new SnappySession(sc, None)
      SparkSession.setDefaultSession(session)

      // Register a successfully instantiated context to the singleton.
      // This should be at the end of the class definition so that the
      // singleton is updated only if there is no exception in the
      // construction of the instance.
      sc.addSparkListener(new SparkListener {
        override def onApplicationEnd(
            applicationEnd: SparkListenerApplicationEnd): Unit = {
          SparkSession.setDefaultSession(null)
          SparkSession.sqlListener.set(null)
        }
      })
    }

    session.asInstanceOf[SnappySession]
  }

  // One-to-One Mapping with SparkSQLPrepareImpl.getSQLType
  def getDataType(storeType: Int, precision: Int, scale: Int): DataType = storeType match {
    case StoredFormatIds.SQL_INTEGER_ID => IntegerType
    case StoredFormatIds.SQL_CLOB_ID => StringType
    case StoredFormatIds.SQL_LONGINT_ID => LongType
    case StoredFormatIds.SQL_TIMESTAMP_ID => TimestampType
    case StoredFormatIds.SQL_DATE_ID => DateType
    case StoredFormatIds.SQL_DOUBLE_ID => DoubleType
    case StoredFormatIds.SQL_DECIMAL_ID => DecimalType(precision, scale)
    case StoredFormatIds.SQL_REAL_ID => FloatType
    case StoredFormatIds.SQL_BOOLEAN_ID => BooleanType
    case StoredFormatIds.SQL_SMALLINT_ID => ShortType
    case StoredFormatIds.SQL_TINYINT_ID => ByteType
    case StoredFormatIds.SQL_BLOB_ID => BinaryType
    case _ => StringType
  }
}

private final class Expr(val name: String, val e: Expression) {
  override def equals(o: Any): Boolean = o match {
    case other: Expr => name == other.name && e.semanticEquals(other.e)
    case _ => false
  }

  override def hashCode: Int = ClientResolverUtils.fastHashLong(
    name.hashCode.toLong << 32L | (e.semanticHash() & 0xffffffffL))
}<|MERGE_RESOLUTION|>--- conflicted
+++ resolved
@@ -1777,12 +1777,8 @@
       mutable.Map.empty[BroadcastHashJoinExec, ArrayBuffer[Any]])
 
     val (cachedRDD, shuffleDeps, rddId, localCollect) = executedPlan match {
-<<<<<<< HEAD
-      case _: ExecutedCommandExec | _: ExecutedCommand | _: ExecutePlan =>
+      case _: ExecutedCommandExec | _: ExecutePlan =>
         df.queryExecution.toRdd // evaluate the plan upfront
-=======
-      case _: ExecutedCommandExec | _: ExecutePlan =>
->>>>>>> 5a6cba2a
         throw new EntryExistsException("uncached plan", df) // don't cache
       case plan: CollectAggregateExec =>
         val childRDD = if (withFallback ne null) withFallback.execute(plan.child)
