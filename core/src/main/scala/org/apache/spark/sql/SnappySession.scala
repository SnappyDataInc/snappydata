/*
 * Copyright (c) 2016 SnappyData, Inc. All rights reserved.
 *
 * Licensed under the Apache License, Version 2.0 (the "License"); you
 * may not use this file except in compliance with the License. You
 * may obtain a copy of the License at
 *
 * http://www.apache.org/licenses/LICENSE-2.0
 *
 * Unless required by applicable law or agreed to in writing, software
 * distributed under the License is distributed on an "AS IS" BASIS,
 * WITHOUT WARRANTIES OR CONDITIONS OF ANY KIND, either express or
 * implied. See the License for the specific language governing
 * permissions and limitations under the License. See accompanying
 * LICENSE file.
 */
package org.apache.spark.sql

import java.sql.SQLException
import java.util.concurrent.atomic.AtomicInteger

import scala.collection.JavaConverters._
import scala.collection.mutable
import scala.language.implicitConversions
import scala.reflect.runtime.{universe => u}
import scala.util.control.NonFatal

import com.gemstone.gemfire.cache.EntryExistsException
import com.gemstone.gemfire.distributed.internal.DistributionAdvisor.Profile
import com.gemstone.gemfire.distributed.internal.ProfileListener
import com.gemstone.gemfire.internal.cache.PartitionedRegion
import com.gemstone.gemfire.internal.shared.{ClientResolverUtils, FinalizeHolder, FinalizeObject}
import com.google.common.cache.{CacheBuilder, CacheLoader, LoadingCache}
import com.google.common.util.concurrent.UncheckedExecutionException
import io.snappydata.Constant

import org.apache.spark.annotation.{DeveloperApi, Experimental}
import org.apache.spark.rdd.RDD
import org.apache.spark.scheduler.{SparkListener, SparkListenerApplicationEnd}
import org.apache.spark.sql.backwardcomp.ExecutedCommand
import org.apache.spark.sql.catalyst.analysis.{EliminateSubqueryAliases, UnresolvedRelation}
import org.apache.spark.sql.catalyst.encoders.{RowEncoder, _}
import org.apache.spark.sql.catalyst.expressions.aggregate.AggregateExpression
import org.apache.spark.sql.catalyst.expressions.codegen.CodegenContext
import org.apache.spark.sql.catalyst.expressions.{Alias, Ascending, AttributeReference, Descending, Exists, ExprId, Expression, GenericRow, ListQuery, PredicateSubquery, ScalarSubquery, SortDirection}
import org.apache.spark.sql.catalyst.plans.logical.{LogicalPlan, Union}
import org.apache.spark.sql.catalyst.{DefinedByConstructorParams, InternalRow, TableIdentifier}
import org.apache.spark.sql.collection.{Utils, WrappedInternalRow}
import org.apache.spark.sql.execution._
import org.apache.spark.sql.execution.aggregate.CollectAggregateExec
import org.apache.spark.sql.execution.columnar.impl.ColumnFormatRelation
import org.apache.spark.sql.execution.columnar.{ExternalStoreUtils, InMemoryTableScanExec}
import org.apache.spark.sql.execution.command.ExecutedCommandExec
import org.apache.spark.sql.execution.datasources.jdbc.JdbcUtils
import org.apache.spark.sql.execution.datasources.{DataSource, LogicalRelation}
import org.apache.spark.sql.hive.{ConnectorCatalog, QualifiedTableName, SnappyStoreHiveCatalog}
import org.apache.spark.sql.internal.{PreprocessTableInsertOrPut, SnappySessionState, SnappySharedState}
import org.apache.spark.sql.row.GemFireXDDialect
import org.apache.spark.sql.sources._
import org.apache.spark.sql.store.{CodeGeneration, StoreUtils}
import org.apache.spark.sql.types.{DataType, StructType}
import org.apache.spark.storage.StorageLevel
import org.apache.spark.streaming.Time
import org.apache.spark.streaming.dstream.DStream
import org.apache.spark.{Logging, ShuffleDependency, SparkContext}


class SnappySession(@transient private val sc: SparkContext,
    @transient private val existingSharedState: Option[SnappySharedState])
    extends SparkSession(sc) {

  self =>

  def this(sc: SparkContext) {
    this(sc, None)
  }


  // initialize GemFireXDDialect so that it gets registered

  GemFireXDDialect.init()

  /* ----------------------- *
   |  Session-related state  |
   * ----------------------- */

  private[spark] val id = SnappySession.newId()

  new FinalizeSession(this)

  /**
   * State shared across sessions, including the [[SparkContext]], cached data, listener,
   * and a catalog that interacts with external systems.
   */
  @transient
  private[spark] lazy override val sharedState: SnappySharedState = {
    existingSharedState.getOrElse(new SnappySharedState(sc, id))
  }

  private[spark] lazy val cacheManager = sharedState.cacheManager

  /**
   * State isolated across sessions, including SQL configurations, temporary tables, registered
   * functions, and everything else that accepts a [[org.apache.spark.sql.internal.SQLConf]].
   */
  @transient
  private[spark] lazy override val sessionState: SnappySessionState = {
    try {
      val clazz = org.apache.spark.util.Utils.classForName(
        "org.apache.spark.sql.internal.SnappyAQPSessionState")
      clazz.getConstructor(classOf[SnappySession]).
          newInstance(self).asInstanceOf[SnappySessionState]
    } catch {
      case NonFatal(_) => new SnappySessionState(this)
    }
  }

  @transient
  lazy val sessionCatalog: SnappyStoreHiveCatalog = {
    SnappyContext.getClusterMode(sc) match {
      case ThinClientConnectorMode(_, _) => sessionState.catalog.asInstanceOf[ConnectorCatalog]
      case _ => sessionState.catalog.asInstanceOf[SnappyStoreHiveCatalog]
    }
  }

  @transient
  private[spark] val snappyContextFunctions = sessionState.contextFunctions

  SnappyContext.initGlobalSnappyContext(sparkContext, this)
  snappyContextFunctions.registerAQPErrorFunctions(this)

  /**
   * A wrapped version of this session in the form of a [[SQLContext]],
   * for backward compatibility.
   */
  @transient
  private[spark] val snappyContext: SnappyContext = new SnappyContext(this)

  /**
   * A wrapped version of this session in the form of a [[SQLContext]],
   * for backward compatibility.
   *
   * @since 2.0.0
   */
  @transient
  override val sqlContext: SnappyContext = snappyContext

  /**
   * Start a new session with isolated SQL configurations, temporary tables, registered
   * functions are isolated, but sharing the underlying [[SparkContext]] and cached data.
   *
   * Note: Other than the [[SparkContext]], all shared state is initialized lazily.
   * This method will force the initialization of the shared state to ensure that parent
   * and child sessions are set up with the same shared state. If the underlying catalog
   * implementation is Hive, this will initialize the metastore, which may take some time.
   *
   * @group basic
   * @since 2.0.0
   */
  override def newSession(): SnappySession = {
    new SnappySession(sparkContext, Some(sharedState))
  }

  override def sql(sqlText: String): CachedDataFrame =
    snappyContextFunctions.sql(SnappySession.getPlan(this, sqlText))

  def sqlUncached(sqlText: String): DataFrame =
    snappyContextFunctions.sql(super.sql(sqlText))

  private[sql] final def executeSQL(sqlText: String): DataFrame = {
    try {
      super.sql(sqlText)
    } catch {
      case e: AnalysisException =>
        // in case of connector mode, exception can be thrown if
        // table form is changed (altered) and we have old table
        // object in SnappyStoreHiveCatalog.cachedDataSourceTables
        SnappyContext.getClusterMode(sparkContext) match {
          case ThinClientConnectorMode(_, _) =>
            val plan = sessionState.sqlParser.parsePlan(sqlText)
            var tables: Seq[TableIdentifier] = Seq()
            plan.foreach {
              case UnresolvedRelation(table, _) => tables = tables.+:(table)
              case _ =>
            }
            tables.foreach(sessionCatalog.refreshTable)
            Dataset.ofRows(snappyContext.sparkSession, plan)
          case _ =>
            throw e
        }
    }
  }

  def onlyParseSQL(sqLText: String): LogicalPlan = {
    sessionState.sqlParser.parsePlan(sqLText)
  }

  @transient
  private[sql] val queryHints: mutable.Map[String, String] = mutable.Map.empty

  def getPreviousQueryHints: Map[String, String] = Utils.immutableMap(queryHints)

  private val contextObjects = new mutable.HashMap[Any, Any]

  /**
   * Get a previously registered context object using [[addContextObject]].
   */
  private[sql] def getContextObject[T](key: Any): Option[T] = {
    contextObjects.get(key).asInstanceOf[Option[T]]
  }

  /**
   * Get a previously registered CodegenSupport context object
   * by [[addContextObject]].
   */
  private[sql] def getContextObject[T](ctx: CodegenContext, objectType: String,
      key: Any): Option[T] = {
    getContextObject[T](ctx -> (objectType -> key))
  }

  /**
   * Register a new context object for this query.
   */
  private[sql] def addContextObject[T](key: Any, value: T): Unit = {
    contextObjects.put(key, value)
  }

  /**
   * Register a new context object for <code>CodegenSupport</code>.
   */
  private[sql] def addContextObject[T](ctx: CodegenContext, objectType: String,
      key: Any, value: T): Unit = {
    addContextObject(ctx -> (objectType -> key), value)
  }

  /**
   * Remove a context object registered using [[addContextObject]].
   */
  private[sql] def removeContextObject(key: Any): Unit = {
    contextObjects.remove(key)
  }

  /**
   * Remove a CodegenSupport context object registered by [[addContextObject]].
   */
  private[sql] def removeContextObject(ctx: CodegenContext, objectType: String,
      key: Any): Unit = {
    removeContextObject(ctx -> (objectType -> key))
  }

  private[sql] def linkPartitionsToBuckets(flag: Boolean): Unit = {
    addContextObject(StoreUtils.PROPERTY_PARTITION_BUCKET_LINKED, flag)
  }

  private[sql] def hasLinkPartitionsToBuckets: Boolean = {
    getContextObject[Boolean](StoreUtils.PROPERTY_PARTITION_BUCKET_LINKED)
        .getOrElse(false)
  }

  private[sql] def addFinallyCode(ctx: CodegenContext, code: String): Int = {
    val depth = getContextObject[Int](ctx, "D", "depth").getOrElse(0) + 1
    addContextObject(ctx, "D", "depth", depth)
    addContextObject(ctx, "F", "finally" -> depth, code)
    depth
  }

  private[sql] def evaluateFinallyCode(ctx: CodegenContext,
      body: String = "", depth: Int = -1): String = {
    // if no depth given then use the most recent one
    val d = if (depth == -1) {
      getContextObject[Int](ctx, "D", "depth").getOrElse(0)
    } else depth
    if (d <= 1) removeContextObject(ctx, "D", "depth")
    else addContextObject(ctx, "D", "depth", d - 1)

    val key = "finally" -> d
    getContextObject[String](ctx, "F", key) match {
      case Some(finallyCode) => removeContextObject(ctx, "F", key)
        if (body.isEmpty) finallyCode
        else {
          s"""
             |try {
             |  $body
             |} finally {
             |   $finallyCode
             |}
          """.stripMargin
        }
      case None => body
    }
  }

  /**
   * Get name of a previously registered class using [[addClass]].
   */
  def getClass(ctx: CodegenContext, baseTypes: Seq[(DataType, Boolean)],
      keyTypes: Seq[(DataType, Boolean)],
      types: Seq[(DataType, Boolean)]): Option[(String, String)] = {
    getContextObject[(String, String)](ctx, "C", (baseTypes, keyTypes, types))
  }

  /**
   * Register code generated for a new class (for <code>CodegenSupport</code>).
   */
  private[sql] def addClass(ctx: CodegenContext,
      baseTypes: Seq[(DataType, Boolean)], keyTypes: Seq[(DataType, Boolean)],
      types: Seq[(DataType, Boolean)], baseClassName: String,
      className: String): Unit = {
    addContextObject(ctx, "C", (baseTypes, keyTypes, types),
      baseClassName -> className)
  }

  private def wrapExpressions(vars: Seq[String],
      expr: Seq[Expression]): Seq[Expr] =
    vars.zip(expr).map(p => new Expr(p._1, p._2))

  /**
   * Get [[ExprCodeEx]] for a previously registered ExprCode variable
   * using [[addExCode]].
   */
  def getExCode(ctx: CodegenContext, vars: Seq[String],
      expr: Seq[Expression]): Option[ExprCodeEx] = {
    getContextObject[ExprCodeEx](ctx, "E", wrapExpressions(vars, expr))
  }

  /**
   * Register additional [[ExprCodeEx]] for a variable in ExprCode.
   */
  private[sql] def addExCode(ctx: CodegenContext, vars: Seq[String],
      expr: Seq[Expression], exCode: ExprCodeEx): Unit = {
    addContextObject(ctx, "E", wrapExpressions(vars, expr), exCode)
  }

  /**
   * Register additional hash variable in [[ExprCodeEx]].
   */
  private[sql] def addExCodeHash(ctx: CodegenContext, vars: Seq[String],
      hashExpressions: Seq[Expression], hashVar: String): Unit = {
    val key = wrapExpressions(vars, hashExpressions)
    getContextObject[ExprCodeEx](ctx, "E", key) match {
      case Some(ev) => ev.hash = Some(hashVar)
      case None => addContextObject(ctx, "E", key,
        ExprCodeEx(Some(hashVar), "", "", "", "", ""))
    }
  }

  private[sql] def clearContext(): Unit = synchronized {
    contextObjects.clear()
  }

  private[sql] def clearQueryData(): Unit = synchronized {
    queryHints.clear()
    clearContext()
  }

  def clearPlanCache(): Unit = synchronized {
    SnappySession.clearSessionCache(id)
  }

  def clear(): Unit = synchronized {
    clearContext()
    clearQueryData()
    clearPlanCache()
    snappyContextFunctions.clear()
  }

  /**
   * :: DeveloperApi ::
   *
   * @todo do we need this anymore? If useful functionality, make this
   *       private to sql package ... SchemaDStream should use the data source
   *       API?
   *       Tagging as developer API, for now
   * @param stream
   * @param aqpTables
   * @param transformer
   * @param v
   * @tparam T
   * @return
   */
  @DeveloperApi
  def saveStream[T](stream: DStream[T],
      aqpTables: Seq[String],
      transformer: Option[(RDD[T]) => RDD[Row]])(implicit v: u.TypeTag[T]) {
    val transform = transformer match {
      case Some(x) => x
      case None => if (!(v.tpe =:= u.typeOf[Row])) {
        // check if the stream type is already a Row
        throw new IllegalStateException(" Transformation to Row type needs to be supplied")
      } else {
        null
      }
    }
    stream.foreachRDD((rdd: RDD[T], time: Time) => {

      val rddRows = if (transform != null) {
        transform(rdd)
      } else {
        rdd.asInstanceOf[RDD[Row]]
      }
      snappyContextFunctions.collectSamples(this, rddRows, aqpTables,
        time.milliseconds)
    })
  }

  /**
   * Append dataframe to cache table in Spark.
   *
   * @param df
   * @param table
   * @param storageLevel default storage level is MEMORY_AND_DISK
   * @return @todo -> return type?
   */
  @DeveloperApi
  def appendToTempTableCache(df: DataFrame, table: String,
      storageLevel: StorageLevel = StorageLevel.MEMORY_AND_DISK): Unit = {
    val tableIdent = sessionCatalog.newQualifiedTableName(table)
    val plan = sessionCatalog.lookupRelation(tableIdent, None)
    // cache the new DataFrame
    df.persist(storageLevel)
    // trigger an Action to materialize 'cached' batch
    if (df.count() > 0) {
      // create a union of the two plans and store that in catalog
      val union = Union(plan, df.logicalPlan)
      sessionCatalog.unregisterTable(tableIdent)
      sessionCatalog.registerTable(tableIdent, union)
    }
  }

  /**
   * Empties the contents of the table without deleting the catalog entry.
   *
   * @param tableName full table name to be truncated
   * @param ifExists  attempt truncate only if the table exists
   */
  def truncateTable(tableName: String, ifExists: Boolean = false): Unit = {
    truncateTable(sessionCatalog.newQualifiedTableName(tableName), ifExists,
      ignoreIfUnsupported = false)
  }

  /**
   * Empties the contents of the table without deleting the catalog entry.
   *
   * @param tableIdent qualified name of table to be truncated
   * @param ifExists   attempt truncate only if the table exists
   */
  private[sql] def truncateTable(tableIdent: QualifiedTableName,
      ifExists: Boolean, ignoreIfUnsupported: Boolean): Unit = {
    val plan = try {
      sessionCatalog.lookupRelation(tableIdent)
    } catch {
      case tnfe: TableNotFoundException =>
        if (ifExists) return else throw tnfe
    }
    cacheManager.uncacheQuery(Dataset.ofRows(this, plan))
    plan match {
      case LogicalRelation(br, _, _) =>
        br match {
          case d: DestroyRelation => d.truncate()
          case _ => if (!ignoreIfUnsupported) {
            throw new AnalysisException(s"Table $tableIdent cannot be truncated")
          }
        }
      case _ => if (!ignoreIfUnsupported) {
        throw new AnalysisException(s"Table $tableIdent cannot be truncated")
      }
    }
  }

  override def createDataset[T: Encoder](data: RDD[T]): Dataset[T] = {
    val encoder = encoderFor[T]
    val output = sessionCatalog.normalizeSchema(encoder.schema).toAttributes
    val c = encoder.clsTag.runtimeClass
    val isFlat = !(classOf[Product].isAssignableFrom(c) ||
        classOf[DefinedByConstructorParams].isAssignableFrom(c))
    val plan = new EncoderPlan[T](data, encoder, isFlat, output, self)
    Dataset[T](self, plan)
  }

  /**
   * Creates a [[DataFrame]] from an RDD[Row]. User can specify whether
   * the input rows should be converted to Catalyst rows.
   */
  override private[sql] def createDataFrame(
      rowRDD: RDD[Row],
      schema: StructType,
      needsConversion: Boolean) = {
    // TODO: use MutableProjection when rowRDD is another DataFrame and the applied
    // schema differs from the existing schema on any field data type.
    val catalystRows = if (needsConversion) {
      val encoder = RowEncoder(schema)
      rowRDD.map {
        case r: WrappedInternalRow => r.internalRow
        case r => encoder.toRow(r)
      }
    } else {
      rowRDD.map(r => InternalRow.fromSeq(r.toSeq))
    }
    val logicalPlan = LogicalRDD(schema.toAttributes, catalystRows)(self)
    Dataset.ofRows(self, logicalPlan)
  }


  /**
   * Create a stratified sample table.
   *
   * @todo provide lot more details and examples to explain creating and
   *       using sample tables with time series and otherwise
   * @param tableName       the qualified name of the table
   * @param baseTable       the base table of the sample table, if any
   * @param samplingOptions sampling options like QCS, reservoir size etc.
   * @param allowExisting   When set to true it will ignore if a table with the same
   *                        name is present, else it will throw table exist exception
   */
  def createSampleTable(tableName: String,
      baseTable: Option[String],
      samplingOptions: Map[String, String],
      allowExisting: Boolean): DataFrame = {
    val plan = createTable(sessionCatalog.newQualifiedTableName(tableName),
      SnappyContext.SAMPLE_SOURCE, None, schemaDDL = None,
      if (allowExisting) SaveMode.Ignore else SaveMode.ErrorIfExists,
      addBaseTableOption(baseTable, samplingOptions), isBuiltIn = true)
    Dataset.ofRows(this, plan)
  }

  /**
   * Create a stratified sample table. Java friendly version.
   *
   * @todo provide lot more details and examples to explain creating and
   *       using sample tables with time series and otherwise
   * @param tableName       the qualified name of the table
   * @param baseTable       the base table of the sample table, if any, or null
   * @param samplingOptions sampling options like QCS, reservoir size etc.
   * @param allowExisting   When set to true it will ignore if a table with the same
   *                        name is present, else it will throw table exist exception
   */
  def createSampleTable(tableName: String,
      baseTable: String, samplingOptions: java.util.Map[String, String],
      allowExisting: Boolean): DataFrame = {
    createSampleTable(tableName, Option(baseTable),
      samplingOptions.asScala.toMap, allowExisting)
  }


  /**
   * Create a stratified sample table.
   *
   * @todo provide lot more details and examples to explain creating and
   *       using sample tables with time series and otherwise
   * @param tableName       the qualified name of the table
   * @param baseTable       the base table of the sample table, if any
   * @param schema          schema of the table
   * @param samplingOptions sampling options like QCS, reservoir size etc.
   * @param allowExisting   When set to true it will ignore if a table with the same
   *                        name is present, else it will throw table exist exception
   */
  def createSampleTable(tableName: String,
      baseTable: Option[String],
      schema: StructType,
      samplingOptions: Map[String, String],
      allowExisting: Boolean = false): DataFrame = {
    val plan = createTable(sessionCatalog.newQualifiedTableName(tableName),
      SnappyContext.SAMPLE_SOURCE, Some(schema), schemaDDL = None,
      if (allowExisting) SaveMode.Ignore else SaveMode.ErrorIfExists,
      addBaseTableOption(baseTable, samplingOptions), isBuiltIn = true)
    Dataset.ofRows(this, plan)
  }

  /**
   * Create a stratified sample table. Java friendly version.
   *
   * @todo provide lot more details and examples to explain creating and
   *       using sample tables with time series and otherwise
   * @param tableName       the qualified name of the table
   * @param baseTable       the base table of the sample table, if any, or null
   * @param schema          schema of the table
   * @param samplingOptions sampling options like QCS, reservoir size etc.
   * @param allowExisting   When set to true it will ignore if a table with the same
   *                        name is present, else it will throw table exist exception
   */
  def createSampleTable(tableName: String,
      baseTable: String, schema: StructType,
      samplingOptions: java.util.Map[String, String],
      allowExisting: Boolean): DataFrame = {
    createSampleTable(tableName, Option(baseTable), schema,
      samplingOptions.asScala.toMap, allowExisting)
  }


  /**
   * Create approximate structure to query top-K with time series support.
   *
   * @todo provide lot more details and examples to explain creating and
   *       using TopK with time series
   * @param topKName      the qualified name of the top-K structure
   * @param baseTable     the base table of the top-K structure, if any
   * @param keyColumnName
   * @param inputDataSchema
   * @param topkOptions
   * @param allowExisting When set to true it will ignore if a table with the same
   *                      name is present, else it will throw table exist exception
   */
  def createApproxTSTopK(topKName: String, baseTable: Option[String],
      keyColumnName: String, inputDataSchema: StructType,
      topkOptions: Map[String, String],
      allowExisting: Boolean = false): DataFrame = {
    val plan = createTable(sessionCatalog.newQualifiedTableName(topKName),
      SnappyContext.TOPK_SOURCE, Some(inputDataSchema), schemaDDL = None,
      if (allowExisting) SaveMode.Ignore else SaveMode.ErrorIfExists,
      addBaseTableOption(baseTable, topkOptions) + ("key" -> keyColumnName),
      isBuiltIn = true)
    Dataset.ofRows(this, plan)
  }

  /**
   * Create approximate structure to query top-K with time series support.
   * Java friendly api.
   *
   * @todo provide lot more details and examples to explain creating and
   *       using TopK with time series
   * @param topKName      the qualified name of the top-K structure
   * @param baseTable     the base table of the top-K structure, if any, or null
   * @param keyColumnName
   * @param inputDataSchema
   * @param topkOptions
   * @param allowExisting When set to true it will ignore if a table with the same
   *                      name is present, else it will throw table exist exception
   */
  def createApproxTSTopK(topKName: String, baseTable: String,
      keyColumnName: String, inputDataSchema: StructType,
      topkOptions: java.util.Map[String, String],
      allowExisting: Boolean): DataFrame = {
    createApproxTSTopK(topKName, Option(baseTable), keyColumnName,
      inputDataSchema, topkOptions.asScala.toMap, allowExisting)
  }

  /**
   * Create approximate structure to query top-K with time series support.
   *
   * @todo provide lot more details and examples to explain creating and
   *       using TopK with time series
   * @param topKName      the qualified name of the top-K structure
   * @param baseTable     the base table of the top-K structure, if any
   * @param keyColumnName
   * @param topkOptions
   * @param allowExisting When set to true it will ignore if a table with the same
   *                      name is present, else it will throw table exist exception
   */
  def createApproxTSTopK(topKName: String, baseTable: Option[String],
      keyColumnName: String, topkOptions: Map[String, String],
      allowExisting: Boolean): DataFrame = {
    val plan = createTable(sessionCatalog.newQualifiedTableName(topKName),
      SnappyContext.TOPK_SOURCE, None, schemaDDL = None,
      if (allowExisting) SaveMode.Ignore else SaveMode.ErrorIfExists,
      addBaseTableOption(baseTable, topkOptions) + ("key" -> keyColumnName),
      isBuiltIn = true)
    Dataset.ofRows(this, plan)
  }

  /**
   * Create approximate structure to query top-K with time series support. Java
   * friendly api.
   *
   * @todo provide lot more details and examples to explain creating and
   *       using TopK with time series
   * @param topKName      the qualified name of the top-K structure
   * @param baseTable     the base table of the top-K structure, if any, or null
   * @param keyColumnName
   * @param topkOptions
   * @param allowExisting When set to true it will ignore if a table with the same
   *                      name is present, else it will throw table exist exception
   */
  def createApproxTSTopK(topKName: String, baseTable: String,
      keyColumnName: String, topkOptions: java.util.Map[String, String],
      allowExisting: Boolean): DataFrame = {
    createApproxTSTopK(topKName, Option(baseTable), keyColumnName,
      topkOptions.asScala.toMap, allowExisting)
  }

  /**
   * Creates a SnappyData managed table. Any relation providers
   * (e.g. row, column etc) supported by SnappyData can be created here.
   *
   * {{{
   *
   * val airlineDF = snappyContext.createTable(stagingAirline,
   *   "column", Map("buckets" -> "29"))
   *
   * }}}
   *
   * <p>
   * For other external relation providers, use createExternalTable.
   * <p>
   *
   * @param tableName     Name of the table
   * @param provider      Provider name such as 'COLUMN', 'ROW', 'JDBC' etc.
   * @param options       Properties for table creation
   * @param allowExisting When set to true it will ignore if a table with the same
   *                      name is present, else it will throw table exist exception
   * @return DataFrame for the table
   */
  def createTable(
      tableName: String,
      provider: String,
      options: Map[String, String],
      allowExisting: Boolean): DataFrame = {
    val plan = createTable(sessionCatalog.newQualifiedTableName(tableName),
      provider, userSpecifiedSchema = None, schemaDDL = None,
      if (allowExisting) SaveMode.Ignore else SaveMode.ErrorIfExists,
      options, isBuiltIn = true)
    Dataset.ofRows(this, plan)
  }

  /**
   * Creates a SnappyData managed table. Any relation providers
   * (e.g. row, column etc) supported by SnappyData can be created here.
   *
   * {{{
   *
   * val airlineDF = snappyContext.createTable(stagingAirline,
   *   "column", Map("buckets" -> "29"))
   *
   * }}}
   *
   * <p>
   * For other external relation providers, use createExternalTable.
   * <p>
   *
   * @param tableName     Name of the table
   * @param provider      Provider name such as 'COLUMN', 'ROW', 'JDBC' etc.
   * @param options       Properties for table creation
   * @param allowExisting When set to true it will ignore if a table with the same
   *                      name is present, else it will throw table exist exception
   * @return DataFrame for the table
   */
  @Experimental
  def createTable(
      tableName: String,
      provider: String,
      options: java.util.Map[String, String],
      allowExisting: Boolean): DataFrame = {
    createTable(tableName, provider, options.asScala.toMap, allowExisting)
  }

  /**
   * Creates a SnappyData managed table. Any relation providers
   * (e.g. row, column etc) supported by SnappyData can be created here.
   *
   * {{{
   *
   * case class Data(col1: Int, col2: Int, col3: Int)
   * val props = Map.empty[String, String]
   * val data = Seq(Seq(1, 2, 3), Seq(7, 8, 9), Seq(9, 2, 3), Seq(4, 2, 3), Seq(5, 6, 7))
   * val rdd = sc.parallelize(data, data.length).map(s => new Data(s(0), s(1), s(2)))
   * val dataDF = snc.createDataFrame(rdd)
   * snappyContext.createTable(tableName, "column", dataDF.schema, props)
   *
   * }}}
   *
   * <p>
   * For other external relation providers, use createExternalTable.
   * <p>
   *
   * @param tableName     Name of the table
   * @param provider      Provider name such as 'COLUMN', 'ROW', 'JDBC' etc.
   * @param schema        Table schema
   * @param options       Properties for table creation. See options list for different tables.
   *                      https://github
   *                      .com/SnappyDataInc/snappydata/blob/master/docs/rowAndColumnTables.md
   * @param allowExisting When set to true it will ignore if a table with the same
   *                      name is present, else it will throw table exist exception
   * @return DataFrame for the table
   */
  def createTable(
      tableName: String,
      provider: String,
      schema: StructType,
      options: Map[String, String],
      allowExisting: Boolean = false): DataFrame = {
    val plan = createTable(sessionCatalog.newQualifiedTableName(tableName),
      provider, Some(schema), schemaDDL = None,
      if (allowExisting) SaveMode.Ignore else SaveMode.ErrorIfExists,
      options, isBuiltIn = true)
    Dataset.ofRows(this, plan)
  }

  /**
   * Creates a SnappyData managed table. Any relation providers
   * (e.g. row, column etc) supported by SnappyData can be created here.
   *
   * {{{
   *
   *    case class Data(col1: Int, col2: Int, col3: Int)
   *    val props = Map.empty[String, String]
   *    val data = Seq(Seq(1, 2, 3), Seq(7, 8, 9), Seq(9, 2, 3), Seq(4, 2, 3), Seq(5, 6, 7))
   *    val rdd = sc.parallelize(data, data.length).map(s => new Data(s(0), s(1), s(2)))
   *    val dataDF = snc.createDataFrame(rdd)
   *    snappyContext.createTable(tableName, "column", dataDF.schema, props)
   *
   * }}}
   *
   * <p>
   * For other external relation providers, use createExternalTable.
   * <p>
   *
   * @param tableName     Name of the table
   * @param provider      Provider name such as 'COLUMN', 'ROW', 'JDBC' etc.
   * @param schema        Table schema
   * @param options       Properties for table creation. See options list for different tables.
   *                      https://github
   *                      .com/SnappyDataInc/snappydata/blob/master/docs/rowAndColumnTables.md
   * @param allowExisting When set to true it will ignore if a table with the same
   *                      name is present, else it will throw table exist exception
   * @return DataFrame for the table
   */
  @Experimental
  def createTable(
      tableName: String,
      provider: String,
      schema: StructType,
      options: java.util.Map[String, String],
      allowExisting: Boolean): DataFrame = {
    createTable(tableName, provider, schema, options.asScala.toMap, allowExisting)
  }

  /**
   * Creates a SnappyData managed JDBC table which takes a free format ddl
   * string. The ddl string should adhere to syntax of underlying JDBC store.
   * SnappyData ships with inbuilt JDBC store, which can be accessed by
   * Row format data store. The option parameter can take connection details.
   *
   * {{{
   *    val props = Map(
   *      "url" -> s"jdbc:derby:$path",
   *      "driver" -> "org.apache.derby.jdbc.EmbeddedDriver",
   *      "poolImpl" -> "tomcat",
   *      "user" -> "app",
   *      "password" -> "app"
   *    )
   *
   * val schemaDDL = "(OrderId INT NOT NULL PRIMARY KEY,ItemId INT, ITEMREF INT)"
   * snappyContext.createTable("jdbcTable", "jdbc", schemaDDL, props)
   *
   * }}}
   *
   * Any DataFrame of the same schema can be inserted into the JDBC table using
   * DataFrameWriter API.
   *
   * e.g.
   *
   * {{{
   *
   * case class Data(col1: Int, col2: Int, col3: Int)
   *
   * val data = Seq(Seq(1, 2, 3), Seq(7, 8, 9), Seq(9, 2, 3), Seq(4, 2, 3), Seq(5, 6, 7))
   * val rdd = sc.parallelize(data, data.length).map(s => new Data(s(0), s(1), s(2)))
   * val dataDF = snc.createDataFrame(rdd)
   * dataDF.write.insertInto("jdbcTable")
   *
   * }}}
   *
   * @param tableName     Name of the table
   * @param provider      Provider name 'ROW' or 'JDBC'.
   * @param schemaDDL     Table schema as a string interpreted by provider
   * @param options       Properties for table creation. See options list for different tables.
   *                      https://github
   *                      .com/SnappyDataInc/snappydata/blob/master/docs/rowAndColumnTables.md
   * @param allowExisting When set to true it will ignore if a table with the same
   *                      name is present, else it will throw table exist exception
   * @return DataFrame for the table
   */
  def createTable(
      tableName: String,
      provider: String,
      schemaDDL: String,
      options: Map[String, String],
      allowExisting: Boolean): DataFrame = {
    var schemaStr = schemaDDL.trim
    if (schemaStr.charAt(0) != '(') {
      schemaStr = "(" + schemaStr + ")"
    }
    val plan = createTable(sessionCatalog.newQualifiedTableName(tableName),
      provider, userSpecifiedSchema = None, Some(schemaStr),
      if (allowExisting) SaveMode.Ignore else SaveMode.ErrorIfExists,
      options, isBuiltIn = true)
    Dataset.ofRows(this, plan)
  }

  /**
   * Creates a SnappyData managed JDBC table which takes a free format ddl
   * string. The ddl string should adhere to syntax of underlying JDBC store.
   * SnappyData ships with inbuilt JDBC store, which can be accessed by
   * Row format data store. The option parameter can take connection details.
   *
   * {{{
   *    val props = Map(
   *      "url" -> s"jdbc:derby:$path",
   *      "driver" -> "org.apache.derby.jdbc.EmbeddedDriver",
   *      "poolImpl" -> "tomcat",
   *      "user" -> "app",
   *      "password" -> "app"
   *    )
   *
   * val schemaDDL = "(OrderId INT NOT NULL PRIMARY KEY,ItemId INT, ITEMREF INT)"
   * snappyContext.createTable("jdbcTable", "jdbc", schemaDDL, props)
   *
   * }}}
   *
   * Any DataFrame of the same schema can be inserted into the JDBC table using
   * DataFrameWriter API.
   *
   * e.g.
   *
   * {{{
   *
   * case class Data(col1: Int, col2: Int, col3: Int)
   *
   * val data = Seq(Seq(1, 2, 3), Seq(7, 8, 9), Seq(9, 2, 3), Seq(4, 2, 3), Seq(5, 6, 7))
   * val rdd = sc.parallelize(data, data.length).map(s => new Data(s(0), s(1), s(2)))
   * val dataDF = snc.createDataFrame(rdd)
   * dataDF.write.insertInto("jdbcTable")
   *
   * }}}
   *
   * @param tableName     Name of the table
   * @param provider      Provider name 'ROW' or 'JDBC'.
   * @param schemaDDL     Table schema as a string interpreted by provider
   * @param options       Properties for table creation. See options list for different tables.
   *                      https://github
   *                      .com/SnappyDataInc/snappydata/blob/master/docs/rowAndColumnTables.md
   * @param allowExisting When set to true it will ignore if a table with the same
   *                      name is present, else it will throw table exist exception
   * @return DataFrame for the table
   */
  @Experimental
  def createTable(
      tableName: String,
      provider: String,
      schemaDDL: String,
      options: java.util.Map[String, String],
      allowExisting: Boolean): DataFrame = {
    createTable(tableName, provider, schemaDDL, options.asScala.toMap,
      allowExisting)
  }

  /**
   * Create a table with given options.
   */
  private[sql] def createTable(
      tableIdent: QualifiedTableName,
      provider: String,
      userSpecifiedSchema: Option[StructType],
      schemaDDL: Option[String],
      mode: SaveMode,
      options: Map[String, String],
      isBuiltIn: Boolean): LogicalPlan = {

    SnappyContext.getClusterMode(sc) match {
      case ThinClientConnectorMode(_, _) =>
        return sessionCatalog.asInstanceOf[ConnectorCatalog].connectorHelper.createTable(tableIdent,
          provider, userSpecifiedSchema, schemaDDL, mode, options, isBuiltIn)
      case _ =>
    }

    if (sessionCatalog.tableExists(tableIdent)) {
      mode match {
        case SaveMode.ErrorIfExists =>
          throw new AnalysisException(
            s"createTable: Table $tableIdent already exists.")
        case _ =>
          return sessionCatalog.lookupRelation(tableIdent, None)
      }
    }

    // add tableName in properties if not already present
    val dbtableProp = JdbcExtendedUtils.DBTABLE_PROPERTY
    val params = if (options.keysIterator.exists(_.equalsIgnoreCase(
      dbtableProp))) {
      options
    }
    else {
      options + (dbtableProp -> tableIdent.toString)
    }

    val schema = userSpecifiedSchema.map(sessionCatalog.normalizeSchema)
    var relationSchema: Option[StructType] = None
    val source = if (isBuiltIn) SnappyContext.getProvider(provider,
      onlyBuiltIn = true) else provider

    val relation = schemaDDL match {
      case Some(cols) => JdbcExtendedUtils.externalResolvedDataSource(self,
        cols, source, mode, params)

      case None =>
        // add allowExisting in properties used by some implementations
        val r = DataSource(
          self,
          userSpecifiedSchema = schema,
          className = source,
          options = params + (JdbcExtendedUtils.ALLOW_EXISTING_PROPERTY ->
              (mode != SaveMode.ErrorIfExists).toString)).resolveRelation(true)
        relationSchema = Some(r.schema)
        r
    }

    val plan = LogicalRelation(relation)
    if (!SnappyContext.internalTableSources.exists(_.equals(source))) {
      sessionCatalog.registerDataSourceTable(tableIdent, relationSchema,
        Array.empty[String], source, params, relation)
    }
    snappyContextFunctions.postRelationCreation(relation, this)
    plan
  }

  private[sql] def createTable(
      tableIdent: QualifiedTableName,
      provider: String,
      userSpecifiedSchema: Option[StructType],
      schemaDDL: Option[String],
      partitionColumns: Array[String],
      mode: SaveMode,
      options: Map[String, String],
      query: LogicalPlan,
      isBuiltIn: Boolean): LogicalPlan = {

    if (sessionCatalog.tableExists(tableIdent)) {
      mode match {
        case SaveMode.ErrorIfExists =>
          throw new AnalysisException(s"Table $tableIdent already exists. " +
              "If using SQL CREATE TABLE, you need to use the " +
              s"APPEND or OVERWRITE mode, or drop $tableIdent first.")
        case SaveMode.Ignore =>
          return sessionCatalog.lookupRelation(tableIdent, None)
        case _ =>
      }
    }

    val clusterMode = SnappyContext.getClusterMode(sc)
    val plan = clusterMode match {
      // for smart connector mode create the table here and allow
      // further processing to load the data
      case ThinClientConnectorMode(_, _) =>
        val userSchema = userSpecifiedSchema.getOrElse(
          Dataset.ofRows(sqlContext.sparkSession, query).schema)
        sessionCatalog.asInstanceOf[ConnectorCatalog].connectorHelper.createTable(tableIdent,
          provider, Option(userSchema), schemaDDL, mode, options, isBuiltIn)
        createTableAsSelect(tableIdent, provider, Option(userSchema), schemaDDL,
          partitionColumns, SaveMode.Append, options, query, isBuiltIn)
      case _ =>
        createTableAsSelect(tableIdent, provider, userSpecifiedSchema, schemaDDL,
          partitionColumns, mode, options, query, isBuiltIn)
    }

    plan
  }

  /**
   * Create an external table with given options.
   */
  private[sql] def createTableAsSelect(
      tableIdent: QualifiedTableName,
      provider: String,
      userSpecifiedSchema: Option[StructType],
      schemaDDL: Option[String],
      partitionColumns: Array[String],
      mode: SaveMode,
      options: Map[String, String],
      query: LogicalPlan,
      isBuiltIn: Boolean): LogicalPlan = {

    // add tableName in properties if not already present
    // add allowExisting in properties used by some implementations
    val dbtableProp = JdbcExtendedUtils.DBTABLE_PROPERTY
    val params = if (options.keysIterator.exists(_.equalsIgnoreCase(
      dbtableProp))) {
      options
    }
    else {
      options + (dbtableProp -> tableIdent.toString)
    } + (JdbcExtendedUtils.ALLOW_EXISTING_PROPERTY ->
        (mode != SaveMode.ErrorIfExists).toString)

    val source = if (isBuiltIn) SnappyContext.getProvider(provider,
      onlyBuiltIn = true)
    else provider
    val overwrite = mode == SaveMode.Overwrite

    val insertRelation = if (sessionCatalog.tableExists(tableIdent)) {
      mode match {
        case SaveMode.ErrorIfExists =>
          throw new AnalysisException(s"Table $tableIdent already exists. " +
              "If using SQL CREATE TABLE, you need to use the " +
              s"APPEND or OVERWRITE mode, or drop $tableIdent first.")
        case SaveMode.Ignore =>
          return sessionCatalog.lookupRelation(tableIdent, None)
        case _ =>
          // Check if the specified data source match the data source
          // of the existing table.
          val plan = new PreprocessTableInsertOrPut(sessionState.conf).apply(
            sessionState.catalog.lookupRelation(tableIdent))
          EliminateSubqueryAliases(plan) match {
            case LogicalRelation(ir: InsertableRelation, _, _) => Some(ir)
            case o => throw new AnalysisException(
              s"Saving data in ${o.toString} is not supported.")
          }
      }
    } else None

    val (relation, schema) = schemaDDL match {
      case Some(cols) => (JdbcExtendedUtils.externalResolvedDataSource(self,
        cols, source, mode, params, Some(query)), None)

      case None =>
        val data = Dataset.ofRows(this, query)
        val df = userSpecifiedSchema match {
          // If we are inserting into an existing table, just use the existing schema.
          case Some(s) =>
            if (s.size != data.schema.size) {
              throw new AnalysisException(s"The column number " +
                  s"of the specified schema[$s] "
                  + s"doesn't match the data schema[${data.schema}]'s")
            }
            s.zip(data.schema).
                find(x => x._1.dataType != x._2.dataType) match {
              case Some(_) => throw new AnalysisException(s"The column types " +
                  s"of the specified schema[$s] " +
                  s"doesn't match the data schema[${data.schema}]'s")
              case None => // do nothing
            }
            data.toDF(s.fieldNames: _*)
          case None => data
        }

        insertRelation match {
          case Some(ir) =>
            var success = false
            try {
              ir.insert(data, overwrite)
              success = true
              (ir, Some(ir.schema))
            } finally {
              if (!success) ir match {
                case dr: DestroyRelation =>
                  if (!dr.tableExists) dr.destroy(ifExists = false)
                case _ =>
              }
            }
          case None =>
            val r = DataSource(self,
              className = source,
              userSpecifiedSchema = userSpecifiedSchema,
              partitionColumns = partitionColumns,
              options = params).write(mode, df)
            (r, Some(r.schema))
        }
    }

    // need to register if not existing in catalog
    if (insertRelation.isEmpty || overwrite) {
      if (!SnappyContext.internalTableSources.exists(_.equals(source))) {
        sessionCatalog.registerDataSourceTable(tableIdent, schema,
          partitionColumns, source, params, relation)
      }
      snappyContextFunctions.postRelationCreation(relation, this)
    }
    LogicalRelation(relation)
  }

  private[sql] def addBaseTableOption(baseTable: Option[_],
      options: Map[String, String]): Map[String, String] = baseTable match {
    // TODO: SW: proper schema handling here and everywhere else in our query
    // processing rules as well as of Catalyst
    case Some(t: TableIdentifier) => options + (JdbcExtendedUtils
        .BASETABLE_PROPERTY -> sessionCatalog.formatTableName(t.table))
    case Some(s: String) => options + (JdbcExtendedUtils
        .BASETABLE_PROPERTY -> sessionCatalog.formatTableName(s).toString)
    case _ => options
  }

  /**
   * Drop a SnappyData table created by a call to SnappyContext.createTable,
   * createExternalTable or registerTempTable.
   *
   * @param tableName table to be dropped
   * @param ifExists  attempt drop only if the table exists
   */
  def dropTable(tableName: String, ifExists: Boolean = false): Unit =
    dropTable(sessionCatalog.newQualifiedTableName(tableName), ifExists)

  /**
   * Drop a SnappyData table created by a call to SnappyContext.createTable,
   * createExternalTable or registerTempTable.
   *
   * @param tableIdent table to be dropped
   * @param ifExists   attempt drop only if the table exists
   */
  private[sql] def dropTable(tableIdent: QualifiedTableName,
      ifExists: Boolean): Unit = {

    SnappyContext.getClusterMode(sc) match {
      case ThinClientConnectorMode(_, _) =>
        val isTempTable = sessionCatalog.isTemporaryTable(tableIdent)
        if (!isTempTable) {
          sessionCatalog.asInstanceOf[ConnectorCatalog].connectorHelper.dropTable(tableIdent, ifExists)
          return
        }
      case _ =>
    }

    val plan = try {
      sessionCatalog.lookupRelation(tableIdent)
    } catch {
      case tnfe: TableNotFoundException =>
        if (ifExists) return else throw tnfe
      case NonFatal(_) =>
        // table loading may fail due to an initialization exception
        // in relation, so try to remove from hive catalog in any case
        try {
          sessionCatalog.unregisterDataSourceTable(tableIdent, None)
          return
        } catch {
          case NonFatal(e) =>
            if (ifExists) return
            else throw new TableNotFoundException(
              s"Table '$tableIdent' not found", Some(e))
        }
    }
    // additional cleanup for external and temp tables, if required
    plan match {
      case LogicalRelation(br, _, _) =>
        br match {
          case p: ParentRelation =>
            // fail if any existing dependents
            val dependents = p.getDependents(sessionCatalog)
            if (dependents.nonEmpty) {
              throw new AnalysisException(s"Object $tableIdent cannot be " +
                  "dropped because of dependent objects: " +
                  s"${dependents.mkString(",")}")
            }
          case _ => // ignore
        }
        val isTempTable = sessionCatalog.isTemporaryTable(tableIdent)
        cacheManager.uncacheQuery(Dataset.ofRows(this, plan))
        if (isTempTable) {
          // This is due to temp table
          // can be made from a backing relation like Parquet or Hadoop
          sessionCatalog.unregisterTable(tableIdent)
        }
        br match {
          case d: DestroyRelation => d.destroy(ifExists)
            sessionCatalog.unregisterDataSourceTable(tableIdent, Some(br))
          case _ => if (!isTempTable) {
            sessionCatalog.unregisterDataSourceTable(tableIdent, Some(br))
          }
        }
      case _ => // This is a temp table with no relation as source
        cacheManager.uncacheQuery(Dataset.ofRows(this, plan))
        sessionCatalog.unregisterTable(tableIdent)
    }
  }

  /**
   * Set current database/schema.
   *
   * @param schemaName schema name which goes in the catalog
   */
  def setSchema(schemaName: String): Unit = {
    sessionCatalog.setSchema(schemaName)
  }

  /**
   * Create an index on a table.
   *
   * @param indexName    Index name which goes in the catalog
   * @param baseTable    Fully qualified name of table on which the index is created.
   * @param indexColumns Columns on which the index has to be created along with the
   *                     sorting direction.The direction of index will be ascending
   *                     if value is true and descending when value is false.
   *                     Direction can be specified as null
   * @param options      Options for indexes. For e.g.
   *                     column table index - ("COLOCATE_WITH"->"CUSTOMER").
   *                     row table index - ("INDEX_TYPE"->"GLOBAL HASH") or ("INDEX_TYPE"->"UNIQUE")
   */
  def createIndex(indexName: String,
      baseTable: String,
      indexColumns: java.util.Map[String, java.lang.Boolean],
      options: java.util.Map[String, String]): Unit = {


    val indexCol = indexColumns.asScala.mapValues {
      case null => None
      case java.lang.Boolean.TRUE => Some(Ascending)
      case java.lang.Boolean.FALSE => Some(Descending)
    }

    createIndex(indexName, baseTable, indexCol.toMap, options.asScala.toMap)
  }

  /**
   * Create an index on a table.
   *
   * @param indexName    Index name which goes in the catalog
   * @param baseTable    Fully qualified name of table on which the index is created.
   * @param indexColumns Columns on which the index has to be created with the
   *                     direction of sorting. Direction can be specified as None.
   * @param options      Options for indexes. For e.g.
   *                     column table index - ("COLOCATE_WITH"->"CUSTOMER").
   *                     row table index - ("INDEX_TYPE"->"GLOBAL HASH") or ("INDEX_TYPE"->"UNIQUE")
   */
  def createIndex(indexName: String,
      baseTable: String,
      indexColumns: Map[String, Option[SortDirection]],
      options: Map[String, String]): Unit = {

    val tableIdent = sessionCatalog.newQualifiedTableName(baseTable)
    val indexIdent = sessionCatalog.newQualifiedTableName(indexName)
    createIndex(indexIdent, tableIdent, indexColumns, options)
  }

  /**
   * Create an index on a table.
   */
  private[sql] def createIndex(indexIdent: QualifiedTableName,
      tableIdent: QualifiedTableName,
      indexColumns: Map[String, Option[SortDirection]],
      options: Map[String, String]): Unit = {

    SnappyContext.getClusterMode(sc) match {
      case ThinClientConnectorMode(_, _) =>
        return sessionCatalog.asInstanceOf[ConnectorCatalog].connectorHelper.
            createIndex(indexIdent, tableIdent, indexColumns, options)
      case _ =>
    }

    if (indexIdent.database != tableIdent.database) {
      throw new AnalysisException(
        s"Index and table have different databases " +
            s"specified ${indexIdent.database} and ${tableIdent.database}")
    }
    if (!sessionCatalog.tableExists(tableIdent)) {
      throw new AnalysisException(
        s"Could not find $tableIdent in catalog")
    }
    sessionCatalog.lookupRelation(tableIdent) match {
      case LogicalRelation(ir: IndexableRelation, _, _) =>
        ir.createIndex(indexIdent,
          tableIdent,
          indexColumns,
          options)

      case _ => throw new AnalysisException(
        s"$tableIdent is not an indexable table")
    }
    SnappySession.clearAllCache()
  }

  private[sql] def getIndexTable(
      indexIdent: QualifiedTableName): QualifiedTableName = {
    // TODO: SW: proper schema handling required here
    new QualifiedTableName(Constant.INTERNAL_SCHEMA_NAME, indexIdent.table)
  }

  private def constructDropSQL(indexName: String,
      ifExists: Boolean): String = {

    val ifExistsClause = if (ifExists) "IF EXISTS" else ""

    s"DROP INDEX $ifExistsClause $indexName"
  }

  /**
   * Drops an index on a table
   *
   * @param indexName Index name which goes in catalog
   * @param ifExists  Drop if exists, else exit gracefully
   */
  def dropIndex(indexName: String, ifExists: Boolean): Unit = {
    dropIndex(sessionCatalog.newQualifiedTableName(indexName), ifExists)
  }

  /**
   * Drops an index on a table
   */
  def dropIndex(indexName: QualifiedTableName, ifExists: Boolean): Unit = {

    SnappyContext.getClusterMode(sc) match {
      case ThinClientConnectorMode(_, _) =>
        return sessionCatalog.asInstanceOf[ConnectorCatalog].connectorHelper.dropIndex(indexName, ifExists)
      case _ =>
    }

    val indexIdent = getIndexTable(indexName)

    // Since the index does not exist in catalog, it may be a row table index.
    if (!sessionCatalog.tableExists(indexIdent)) {
      dropRowStoreIndex(indexName.toString(), ifExists)
    } else {
      sessionCatalog.lookupRelation(indexIdent) match {
        case LogicalRelation(dr: DependentRelation, _, _) =>
          // Remove the index from the bse table props
          val baseTableIdent = sessionCatalog.newQualifiedTableName(dr.baseTable.get)
          sessionCatalog.lookupRelation(baseTableIdent) match {
            case LogicalRelation(cr: ColumnFormatRelation, _, _) =>
              cr.removeDependent(dr, sessionCatalog)
              cr.dropIndex(indexIdent, baseTableIdent, ifExists)
          }

        case _ => if (!ifExists) throw new AnalysisException(
          s"No index found for $indexName")
      }
    }
    SnappySession.clearAllCache()
  }

  private def dropRowStoreIndex(indexName: String, ifExists: Boolean): Unit = {
    val connProperties = ExternalStoreUtils.validateAndGetAllProps(
      Some(this), new mutable.HashMap[String, String])
    val conn = JdbcUtils.createConnectionFactory(connProperties.url,
      connProperties.connProps)()
    try {
      val sql = constructDropSQL(indexName, ifExists)
      JdbcExtendedUtils.executeUpdate(sql, conn)
    } catch {
      case sqle: SQLException =>
        if (sqle.getMessage.contains("No suitable driver found")) {
          throw new AnalysisException(s"${sqle.getMessage}\n" +
              "Ensure that the 'driver' option is set appropriately and " +
              "the driver jars available (--jars option in spark-submit).")
        } else {
          throw sqle
        }
    } finally {
      conn.close()
    }
  }

  /**
   * Insert one or more [[org.apache.spark.sql.Row]] into an existing table
   * A user can insert a DataFrame using foreachPartition...
   * {{{
   *         someDataFrame.foreachPartition (x => snappyContext.insert
   *            ("MyTable", x.toSeq)
   *         )
   * }}}
   *
   * @param tableName table name for the insert operation
   * @param rows      list of rows to be inserted into the table
   * @return number of rows inserted
   */
  @DeveloperApi
  def insert(tableName: String, rows: Row*): Int = {
    sessionCatalog.lookupRelation(sessionCatalog.newQualifiedTableName(tableName)) match {
      case LogicalRelation(r: RowInsertableRelation, _, _) => r.insert(rows)
      case _ => throw new AnalysisException(
        s"$tableName is not a row insertable table")
    }
  }

  /**
   * Insert one or more [[org.apache.spark.sql.Row]] into an existing table
   * A user can insert a DataFrame using foreachPartition...
   * {{{
   *         someDataFrame.foreachPartition (x => snappyContext.insert
   *            ("MyTable", x.toSeq)
   *         )
   * }}}
   *
   * @param tableName table name for the insert operation
   * @param rows      list of rows to be inserted into the table
   * @return number of rows successfully put
   * @return number of rows inserted
   */
  @Experimental
  def insert(tableName: String, rows: java.util.ArrayList[java.util.ArrayList[_]]): Int = {
    val convertedRowSeq: Seq[Row] = rows.asScala.map(row => convertListToRow(row))
    sessionCatalog.lookupRelation(sessionCatalog.newQualifiedTableName(tableName)) match {
      case LogicalRelation(r: RowInsertableRelation, _, _) => r.insert(convertedRowSeq)
      case _ => throw new AnalysisException(
        s"$tableName is not a row insertable table")
    }
  }

  /**
   * Upsert one or more [[org.apache.spark.sql.Row]] into an existing table
   * upsert a DataFrame using foreachPartition...
   * {{{
   *         someDataFrame.foreachPartition (x => snappyContext.put
   *            ("MyTable", x.toSeq)
   *         )
   * }}}
   *
   * @param tableName table name for the put operation
   * @param rows      list of rows to be put on the table
   * @return number of rows successfully put
   */
  @DeveloperApi
  def put(tableName: String, rows: Row*): Int = {
    sessionCatalog.lookupRelation(sessionCatalog.newQualifiedTableName(tableName)) match {
      case LogicalRelation(r: RowPutRelation, _, _) => r.put(rows)
      case _ => throw new AnalysisException(
        s"$tableName is not a row upsertable table")
    }
  }

  /**
   * Update all rows in table that match passed filter expression
   * {{{
   *   snappyContext.update("jdbcTable", "ITEMREF = 3" , Row(99) , "ITEMREF" )
   * }}}
   *
   * @param tableName        table name which needs to be updated
   * @param filterExpr       SQL WHERE criteria to select rows that will be updated
   * @param newColumnValues  A single Row containing all updated column
   *                         values. They MUST match the updateColumn list
   *                         passed
   * @param updateColumns    List of all column names being updated
   * @return
   */
  @DeveloperApi
  def update(tableName: String, filterExpr: String, newColumnValues: Row,
      updateColumns: String*): Int = {
    sessionCatalog.lookupRelation(sessionCatalog.newQualifiedTableName(tableName)) match {
      case LogicalRelation(u: UpdatableRelation, _, _) =>
        u.update(filterExpr, newColumnValues, updateColumns)
      case _ => throw new AnalysisException(
        s"$tableName is not an updatable table")
    }
  }

  /**
   * Update all rows in table that match passed filter expression
   * {{{
   *   snappyContext.update("jdbcTable", "ITEMREF = 3" , Row(99) , "ITEMREF" )
   * }}}
   *
   * @param tableName       table name which needs to be updated
   * @param filterExpr      SQL WHERE criteria to select rows that will be updated
   * @param newColumnValues A list containing all the updated column
   *                        values. They MUST match the updateColumn list
   *                        passed
   * @param updateColumns   List of all column names being updated
   * @return
   */
  @Experimental
  def update(tableName: String, filterExpr: String, newColumnValues: java.util.ArrayList[_],
      updateColumns: java.util.ArrayList[String]): Int = {
    sessionCatalog.lookupRelation(sessionCatalog.newQualifiedTableName(tableName)) match {
      case LogicalRelation(u: UpdatableRelation, _, _) =>
        u.update(filterExpr, convertListToRow(newColumnValues), updateColumns.asScala)
      case _ => throw new AnalysisException(
        s"$tableName is not an updatable table")
    }
  }

  /**
   * Upsert one or more [[org.apache.spark.sql.Row]] into an existing table
   * upsert a DataFrame using foreachPartition...
   * {{{
   *         someDataFrame.foreachPartition (x => snappyContext.put
   *            ("MyTable", x.toSeq)
   *         )
   * }}}
   *
   * @param tableName table name for the put operation
   * @param rows      list of rows to be put on the table
   * @return number of rows successfully put
   */
  @Experimental
  def put(tableName: String, rows: java.util.ArrayList[java.util.ArrayList[_]]): Int = {
    sessionCatalog.lookupRelation(sessionCatalog.newQualifiedTableName(tableName)) match {
      case LogicalRelation(r: RowPutRelation, _, _) =>
        r.put(rows.asScala.map(row => convertListToRow(row)))
      case _ => throw new AnalysisException(
        s"$tableName is not a row upsertable table")
    }
  }


  /**
   * Delete all rows in table that match passed filter expression
   *
   * @param tableName  table name
   * @param filterExpr SQL WHERE criteria to select rows that will be updated
   * @return number of rows deleted
   */
  @DeveloperApi
  def delete(tableName: String, filterExpr: String): Int = {
    sessionCatalog.lookupRelation(sessionCatalog.newQualifiedTableName(tableName)) match {
      case LogicalRelation(d: DeletableRelation, _, _) => d.delete(filterExpr)
      case _ => throw new AnalysisException(
        s"$tableName is not a deletable table")
    }
  }

  private def convertListToRow(row: java.util.ArrayList[_]): Row = {
    val rowAsArray: Array[Any] = row.asScala.toArray
    new GenericRow(rowAsArray)
  }


  /**
   * Fetch the topK entries in the Approx TopK synopsis for the specified
   * time interval. See _createTopK_ for how to create this data structure
   * and associate this to a base table (i.e. the full data set). The time
   * interval specified here should not be less than the minimum time interval
   * used when creating the TopK synopsis.
   *
   * @todo provide an example and explain the returned DataFrame. Key is the
   *       attribute stored but the value is a struct containing
   *       count_estimate, and lower, upper bounds? How many elements are
   *       returned if K is not specified?
   * @param topKName  - The topK structure that is to be queried.
   * @param startTime start time as string of the format "yyyy-mm-dd hh:mm:ss".
   *                  If passed as null, oldest interval is considered as the start interval.
   * @param endTime   end time as string of the format "yyyy-mm-dd hh:mm:ss".
   *                  If passed as null, newest interval is considered as the last interval.
   * @param k         Optional. Number of elements to be queried.
   *                  This is to be passed only for stream summary
   * @return returns the top K elements with their respective frequencies between two time
   */
  def queryApproxTSTopK(topKName: String,
      startTime: String = null, endTime: String = null,
      k: Int = -1): DataFrame =
    snappyContextFunctions.queryTopK(this, topKName,
      startTime, endTime, k)

  /**
   * @todo why do we need this method? K is optional in the above method
   */
  def queryApproxTSTopK(topKName: String,
      startTime: Long, endTime: Long): DataFrame =
    queryApproxTSTopK(topKName, startTime, endTime, -1)

  def queryApproxTSTopK(topK: String,
      startTime: Long, endTime: Long, k: Int): DataFrame =
    snappyContextFunctions.queryTopK(this, topK, startTime, endTime, k)
}

private class FinalizeSession(session: SnappySession)
    extends FinalizeObject(session, true) {

  private var sessionId = session.id

  override def getHolder: FinalizeHolder = FinalizeObject.getServerHolder

  override protected def doFinalize(): Boolean = {
    if (sessionId != SnappySession.INVALID_ID) {
      SnappySession.clearSessionCache(sessionId)
      sessionId = SnappySession.INVALID_ID
    }
    true
  }

  override protected def clearThis(): Unit = {
    sessionId = SnappySession.INVALID_ID
  }
}

object SnappySession extends Logging {

  private[spark] val INVALID_ID = -1
  private[this] val ID = new AtomicInteger(0)

  private[this] val bucketProfileListener = new ProfileListener {

    override def profileCreated(profile: Profile): Unit = {
      // clear all plans pessimistically for now
      clearAllCache(onlyQueryPlanCache = true)
    }

    override def profileUpdated(profile: Profile): Unit = {}

    override def profileRemoved(profile: Profile, destroyed: Boolean): Unit = {
      // clear all plans pessimistically for now
      clearAllCache(onlyQueryPlanCache = true)
    }
  }

  private def findShuffleDependencies(rdd: RDD[_]): Seq[Int] = {
    rdd.dependencies.flatMap {
      case s: ShuffleDependency[_, _, _] => if (s.rdd ne rdd) {
        s.shuffleId +: findShuffleDependencies(s.rdd)
      } else s.shuffleId :: Nil

      case d => if (d.rdd ne rdd) findShuffleDependencies(d.rdd) else Nil
    }
  }

  private def evaluatePlan(df: DataFrame,
      session: SnappySession): (CachedDataFrame, Map[String, String]) = {
    val executedPlan = df.queryExecution.executedPlan match {
      case WholeStageCodegenExec(CachedPlanHelperExec(plan)) => plan
      case plan => plan
    }
    val (cachedRDD, shuffleDeps, rddId, localCollect) = executedPlan match {
      case _: ExecutedCommandExec | _: ExecutedCommand | _: ExecutePlan =>
        throw new EntryExistsException("uncached plan", df) // don't cache
      case plan: CollectAggregateExec =>
        (null, findShuffleDependencies(plan.childRDD).toArray,
            plan.childRDD.id, true)
      case _: LocalTableScanExec =>
        (null, Array.empty[Int], -1, false) // cache plan but no cached RDD
      case _ =>
        val rdd = executedPlan match {
          case plan: CollectLimitExec => plan.child.execute()
          case _ => df.queryExecution.executedPlan.execute()
        }

        // TODO: Skipping the adding of profile listener in case of
        // ThinClientConnectorMode, confirm with Sumedh whether something
        // more needs to be done
        SnappyContext.getClusterMode(session.sparkContext) match {
          case ThinClientConnectorMode(_, _) =>
          case _ =>
            // add profile listener for all regions that are using cached
            // partitions of their "leader" region
            if (rdd.getNumPartitions > 0) {
              session.sessionState.leaderPartitions.keysIterator.foreach(
                addBucketProfileListener)
            }
        }
        (rdd, findShuffleDependencies(rdd).toArray, rdd.id, false)
    }
    val queryHints = session.synchronized {
      val hints = session.queryHints.toMap
      session.clearQueryData()
      hints
    }
    (new CachedDataFrame(df, cachedRDD, shuffleDeps, rddId,
      localCollect), queryHints)
  }

  private[this] val planCache = {
    val loader = new CacheLoader[CachedKey,
        (CachedDataFrame, Map[String, String])] {
      override def load(key: CachedKey): (CachedDataFrame,
          Map[String, String]) = {
        val session = key.session
        val df = session.executeSQL(key.sqlText)
        val plan = df.queryExecution.executedPlan
        // if this has in-memory caching then don't cache the first time
        // since plan can change once caching is done (due to size stats)
        if (plan.find(_.isInstanceOf[InMemoryTableScanExec]).isDefined) {
          (null, null)
        } else {
          evaluatePlan(df, session)
        }
      }
    }
    CacheBuilder.newBuilder().maximumSize(300).build(loader)
  }

<<<<<<< HEAD
  def getPlanCache: LoadingCache[SnappySession.CachedKey,
      (CachedDataFrame, Map[String, String])] = planCache
=======
  //noinspection ScalaStyle
  def getPlanCache = planCache
>>>>>>> efd7de06

  private[spark] def addBucketProfileListener(pr: PartitionedRegion): Unit = {
    val advisers = pr.getRegionAdvisor.getAllBucketAdvisorsHostedAndProxies
        .values().iterator()
    while (advisers.hasNext) {
      advisers.next().addProfileChangeListener(bucketProfileListener)
    }
  }

  class CachedKey(
      val session: SnappySession, val lp: LogicalPlan,
      val sqlText: String, val hintHashcode: Int) {

    override def hashCode(): Int = {
      (session, lp, hintHashcode).hashCode()
    }

    override def equals(obj: Any): Boolean = {
      obj match {
        case x: CachedKey =>
          (x.session, x.lp, x.hintHashcode).equals(session, lp, hintHashcode)
        case _ => false
      }
    }
  }

  object CachedKey {
    def apply(session: SnappySession, lp: LogicalPlan, sqlText: String): CachedKey = {
      // normalize lp so that two queries can be determined to be equal
      val tlp = lp transformAllExpressions {
        case s: ScalarSubquery =>
          s.copy(exprId = ExprId(0))
        case e: Exists =>
          e.copy(exprId = ExprId(0))
        case l: ListQuery =>
          l.copy(exprId = ExprId(0))
        case p: PredicateSubquery =>
          p.copy(exprId = ExprId(0))
        case a: AttributeReference =>
          AttributeReference(a.name, a.dataType, a.nullable)(exprId = ExprId(0))
        case a: Alias =>
          Alias(a.child, a.name)(exprId = ExprId(0))
        case ae: AggregateExpression =>
          ae.copy(resultId = ExprId(0))
      }
      new CachedKey(session, tlp, sqlText, session.queryHints.hashCode())
    }
  }

  def getPlan(session: SnappySession, sqlText: String): CachedDataFrame = {
    try {
      val lp = session.onlyParseSQL(sqlText)
      val key = CachedKey(session, lp, sqlText)
      val evaluation = planCache.getUnchecked(key)
      var cachedDF = evaluation._1
      var queryHints = evaluation._2
      // if null has been returned, then evaluate
      if (cachedDF eq null) {
        val df = session.executeSQL(sqlText)
        val evaluation = evaluatePlan(df, session)
        // default is enable caching
        if (!java.lang.Boolean.getBoolean("DISABLE_PLAN_CACHING")) {
          if (queryHints eq null) {
            // put token to cache from next call
            planCache.put(key, (null, Map.empty))
          } else {
            planCache.put(key, evaluation)
          }
        }
        cachedDF = evaluation._1
        queryHints = evaluation._2
      } else {
        cachedDF.clearCachedShuffleDeps(session.sparkContext)
        cachedDF.reset()
      }
      // replace the constants from this logical plan
      cachedDF.replaceConstants(lp)
      // set the query hints as would be set at the end of un-cached sql()
      session.synchronized {
        session.queryHints.clear()
        session.queryHints ++= queryHints
      }
      cachedDF
    } catch {
      case e: UncheckedExecutionException => e.getCause match {
        case ee: EntryExistsException => new CachedDataFrame(
          ee.getOldValue.asInstanceOf[DataFrame], null, Array.empty, -1, false)
        case t => throw t
      }
      case ee: EntryExistsException => new CachedDataFrame(
        ee.getOldValue.asInstanceOf[DataFrame], null, Array.empty, -1, false)
    }
  }

  private def newId(): Int = {
    val id = ID.incrementAndGet()
    if (id != INVALID_ID) id
    else ID.incrementAndGet()
  }

  private[spark] def clearSessionCache(sessionId: Long): Unit = {
    val iter = planCache.asMap().keySet().iterator()
    while (iter.hasNext) {
      val item = iter.next()
      if (item.asInstanceOf[CachedKey].session.id == sessionId) {
        iter.remove()
      }
    }
  }

  def clearAllCache(onlyQueryPlanCache: Boolean = false): Unit = {
    planCache.invalidateAll()
    if (!onlyQueryPlanCache) {
      CodeGeneration.clearAllCache()
      val sc = SnappyContext.globalSparkContext
      if (sc ne null) {
        Utils.mapExecutors(sc, (_, _) => {
          CodeGeneration.clearAllCache()
          Iterator.empty
        })
      }
    }
  }

  // TODO: hemant : Its clumsy design to use where SnappySession.Builder
  // is using the SparkSession object's functions. This needs to be revisited
  // once we decide on how our Builder API should be.
  def getOrCreate(sc: SparkContext): SnappySession = {
    // TODO: hemant - Is this needed for Snappy. Snappy should always use newSession.
    // Get the session from current thread's active session.
    var session = SparkSession.getActiveSession.orNull
    if ((session ne null) && !session.sparkContext.isStopped) {
      return session.asInstanceOf[SnappySession]
    }

    // Global synchronization so we will only set the default session once.
    SparkSession.synchronized {
      // If the current thread does not have an active session, get it from the global session.
      session = SparkSession.getDefaultSession.orNull
      if ((session ne null) && !session.sparkContext.isStopped) {
        return session.asInstanceOf[SnappySession]
      }

      session = new SnappySession(sc, None)
      SparkSession.setDefaultSession(session)

      // Register a successfully instantiated context to the singleton.
      // This should be at the end of the class definition so that the
      // singleton is updated only if there is no exception in the
      // construction of the instance.
      sc.addSparkListener(new SparkListener {
        override def onApplicationEnd(
            applicationEnd: SparkListenerApplicationEnd): Unit = {
          SparkSession.setDefaultSession(null)
          SparkSession.sqlListener.set(null)
        }
      })
    }

    session.asInstanceOf[SnappySession]
  }
}

private final class Expr(val name: String, val e: Expression) {
  override def equals(o: Any): Boolean = o match {
    case other: Expr => name == other.name && e.semanticEquals(other.e)
    case _ => false
  }

  override def hashCode: Int = ClientResolverUtils.fastHashLong(
    name.hashCode.toLong << 32L | (e.semanticHash() & 0xffffffffL))
}<|MERGE_RESOLUTION|>--- conflicted
+++ resolved
@@ -1750,13 +1750,8 @@
     CacheBuilder.newBuilder().maximumSize(300).build(loader)
   }
 
-<<<<<<< HEAD
   def getPlanCache: LoadingCache[SnappySession.CachedKey,
       (CachedDataFrame, Map[String, String])] = planCache
-=======
-  //noinspection ScalaStyle
-  def getPlanCache = planCache
->>>>>>> efd7de06
 
   private[spark] def addBucketProfileListener(pr: PartitionedRegion): Unit = {
     val advisers = pr.getRegionAdvisor.getAllBucketAdvisorsHostedAndProxies
