/*
 * Copyright (c) 2016 SnappyData, Inc. All rights reserved.
 *
 * Licensed under the Apache License, Version 2.0 (the "License"); you
 * may not use this file except in compliance with the License. You
 * may obtain a copy of the License at
 *
 * http://www.apache.org/licenses/LICENSE-2.0
 *
 * Unless required by applicable law or agreed to in writing, software
 * distributed under the License is distributed on an "AS IS" BASIS,
 * WITHOUT WARRANTIES OR CONDITIONS OF ANY KIND, either express or
 * implied. See the License for the specific language governing
 * permissions and limitations under the License. See accompanying
 * LICENSE file.
 */
package org.apache.spark.sql.execution

import org.apache.spark.rdd.RDD
import org.apache.spark.sql.catalyst.plans.physical.{HashPartitioning,
Partitioning, SinglePartition}
import org.apache.spark.sql.catalyst.{InternalRow, TableIdentifier}
import org.apache.spark.sql.collection.ToolsCallbackInit
import org.apache.spark.sql.execution.columnar.impl.BaseColumnFormatRelation
import org.apache.spark.sql.execution.columnar.{ColumnTableScan, ConnectionType}
import org.apache.spark.sql.execution.metric.SQLMetrics
import org.apache.spark.sql.execution.row.RowFormatRelation
import org.apache.spark.sql.sources.{StatsPredicate, Filter,
BaseRelation, PrunedUnsafeFilteredScan, SamplingRelation}
import org.apache.spark.sql.types._
import org.apache.spark.sql.catalyst.expressions._
import org.apache.spark.sql.catalyst.dsl.expressions._

/** Physical plan node for scanning data from an DataSource scan RDD.
 * If user knows that the data is partitioned or replicated across
 * all nodes this SparkPla can be used to avoid expensive shuffle
 * and Broadcast joins. This plan overrides outputPartitioning and
 * make it inline with the partitioning of the underlying DataSource */
private[sql] abstract class PartitionedPhysicalScan(
    output: Seq[Attribute],
<<<<<<< HEAD
    numPartitions: Int,
=======
    dataRDD: RDD[Any],
>>>>>>> 31aa3095
    numBuckets: Int,
    partitionColumns: Seq[Expression],
    @transient override val relation: BaseRelation,
    requestedColumns: Seq[AttributeReference],
    pushedFilters: Seq[Filter],
    allFilters: Seq[Expression],
    schemaAttributes: Seq[AttributeReference],
    scanBuilder: (Seq[Attribute], Seq[Filter], StatsPredicate) =>
        (RDD[Any], Seq[RDD[InternalRow]]),
    // not used currently (if need to use then get from relation.table)
    override val metastoreTableIdentifier: Option[TableIdentifier] = None)
    extends DataSourceScanExec with CodegenSupport {

  private val cachedBatchStatistics = if (relation.isInstanceOf[BaseColumnFormatRelation]) {
    relation.asInstanceOf[BaseColumnFormatRelation].
        getCachedBatchStatistics(schemaAttributes)
  } else {
    null
  }

  def getCachedBatchStatsSchema: Seq[AttributeReference] =
    if (cachedBatchStatistics != null) cachedBatchStatistics.schema else null

  private def statsFor(a: Attribute) = cachedBatchStatistics.forAttribute(a)

  // Returned filter predicate should return false iff it is impossible for the input expression
  // to evaluate to `true' based on statistics collected about this partition batch.
  // This code is picked up from InMemoryTableScanExec
  @transient val buildFilter: PartialFunction[Expression, Expression] = {
    case And(lhs: Expression, rhs: Expression)
      if buildFilter.isDefinedAt(lhs) || buildFilter.isDefinedAt(rhs) =>
      (buildFilter.lift(lhs) ++ buildFilter.lift(rhs)).reduce(_ && _)

    case Or(lhs: Expression, rhs: Expression)
      if buildFilter.isDefinedAt(lhs) && buildFilter.isDefinedAt(rhs) =>
      buildFilter(lhs) || buildFilter(rhs)

    case EqualTo(a: AttributeReference, l: Literal) =>
      statsFor(a).lowerBound <= l && l <= statsFor(a).upperBound
    case EqualTo(l: Literal, a: AttributeReference) =>
      statsFor(a).lowerBound <= l && l <= statsFor(a).upperBound

    case LessThan(a: AttributeReference, l: Literal) => statsFor(a).lowerBound < l
    case LessThan(l: Literal, a: AttributeReference) => l < statsFor(a).upperBound

    case LessThanOrEqual(a: AttributeReference, l: Literal) => statsFor(a).lowerBound <= l
    case LessThanOrEqual(l: Literal, a: AttributeReference) => l <= statsFor(a).upperBound

    case GreaterThan(a: AttributeReference, l: Literal) => l < statsFor(a).upperBound
    case GreaterThan(l: Literal, a: AttributeReference) => statsFor(a).lowerBound < l

    case GreaterThanOrEqual(a: AttributeReference, l: Literal) => l <= statsFor(a).upperBound
    case GreaterThanOrEqual(l: Literal, a: AttributeReference) => statsFor(a).lowerBound <= l

    case IsNull(a: Attribute) => statsFor(a).nullCount > 0
    case IsNotNull(a: Attribute) => statsFor(a).count - statsFor(a).nullCount > 0
  }

  // This code is picked up from InMemoryTableScanExec
  // This code ideally should have been in the ColumnTableScan class but these
  // needs to be ready to use during the initialization of the base class and hence
  // it has to be here.
  val partitionFilters: Seq[Expression] = {
    if (relation.isInstanceOf[BaseColumnFormatRelation]) {
      allFilters.flatMap { p =>
        val filter = buildFilter.lift(p)
        val boundFilter =
          filter.map(
            BindReferences.bindReference(
              _,
              cachedBatchStatistics.schema,
              allowFailures = true))

        boundFilter.foreach(_ =>
          filter.foreach(f => logInfo(s"Predicate $p generates partition filter: $f")))

        // If the filter can't be resolved th en we are missing required statistics.
        boundFilter.filter(_.resolved)
      }
    } else {
      Seq.empty[Expression]
    }
  }

  val (dataRDD, otherRDDs) = scanBuilder(
      requestedColumns, pushedFilters, new StatsPredicate(newPredicate,
        partitionFilters.reduceOption(And).getOrElse(Literal(true)),
        getCachedBatchStatsSchema))

  private val extraInformation = relation.toString

  protected lazy val numPartitions: Int = dataRDD.getNumPartitions

  override lazy val schema: StructType = StructType.fromAttributes(output)

  // RDD cast as RDD[InternalRow] below just to satisfy interfaces like
  // inputRDDs though its actually of CachedBatches, CompactExecRows, etc
  override val rdd: RDD[InternalRow] = dataRDD.asInstanceOf[RDD[InternalRow]]

  override def inputRDDs(): Seq[RDD[InternalRow]] = {
    rdd :: Nil
  }

  protected override def doExecute(): RDD[InternalRow] = {
    WholeStageCodegenExec(this).execute()
  }

  /** Specifies how data is partitioned across different nodes in the cluster. */
  override lazy val outputPartitioning: Partitioning = {
    if (numPartitions == 1) {
      SinglePartition
    } else if (partitionColumns.nonEmpty) {
      val callbacks = ToolsCallbackInit.toolsCallback
      if (callbacks != null) {
        callbacks.getOrderlessHashPartitioning(partitionColumns,
          numPartitions, numBuckets)
      } else {
        HashPartitioning(partitionColumns, numPartitions)
      }
    } else super.outputPartitioning
  }


  private[sql] override lazy val metrics = Map(
    "numOutputRows" -> SQLMetrics.createMetric(sparkContext, "number of output rows"))

  override def simpleString: String = "Partitioned Scan " + extraInformation +
      " , Requested Columns = " + output.mkString("[", ",", "]") +
      " partitionColumns = " + partitionColumns.mkString("[", ",", "]" +
      " numBuckets= " + numBuckets +
      " numPartitions= " + numPartitions)
}

private[sql] object PartitionedPhysicalScan {

  private[sql] val CT_NUMROWS_POSITION = 3
  private[sql] val CT_COLUMN_START = 5

  def createFromDataSource(
      output: Seq[Attribute],
      numBuckets: Int,
      partitionColumns: Seq[Expression],
      relation: PartitionedDataSourceScan,
      requestedColumns: Seq[AttributeReference],
      pushedFilters: Seq[Filter],
      allFilters: Seq[Expression],
      schemaAttributes: Seq[AttributeReference],
      scanBuilder: (Seq[Attribute], Seq[Filter], StatsPredicate) =>
          (RDD[Any], Seq[RDD[InternalRow]])): PartitionedPhysicalScan =
    relation match {
      case r: BaseColumnFormatRelation =>
<<<<<<< HEAD
        ColumnTableScan(output, numPartitions, numBuckets,
          partitionColumns, relation, requestedColumns,
          pushedFilters, allFilters, schemaAttributes, scanBuilder)
      case r: SamplingRelation =>
        ColumnTableScan(output, numPartitions, numBuckets,
          partitionColumns, relation, requestedColumns,
          pushedFilters, allFilters, schemaAttributes, scanBuilder)
      case _: RowFormatRelation =>
        RowTableScan(output, numPartitions, numBuckets,
          partitionColumns, relation, requestedColumns,
          pushedFilters, allFilters, schemaAttributes, scanBuilder)
=======
        ColumnTableScan(output, rdd, otherRDDs, numBuckets,
          partitionColumns, relation)
      case r: SamplingRelation =>
        ColumnTableScan(output, rdd, otherRDDs, numBuckets,
          partitionColumns, relation)
      case _: RowFormatRelation =>
        if (otherRDDs.nonEmpty) {
          throw new UnsupportedOperationException(
            "Row table scan cannot handle other RDDs")
        }
        RowTableScan(output, rdd, numBuckets, partitionColumns, relation)
>>>>>>> 31aa3095
    }
}

trait PartitionedDataSourceScan extends PrunedUnsafeFilteredScan {

  def table: String

  def schema: StructType

  def numBuckets: Int

  def partitionColumns: Seq[String]

  def connectionType: ConnectionType.Value
}<|MERGE_RESOLUTION|>--- conflicted
+++ resolved
@@ -38,11 +38,6 @@
  * make it inline with the partitioning of the underlying DataSource */
 private[sql] abstract class PartitionedPhysicalScan(
     output: Seq[Attribute],
-<<<<<<< HEAD
-    numPartitions: Int,
-=======
-    dataRDD: RDD[Any],
->>>>>>> 31aa3095
     numBuckets: Int,
     partitionColumns: Seq[Expression],
     @transient override val relation: BaseRelation,
@@ -194,31 +189,17 @@
           (RDD[Any], Seq[RDD[InternalRow]])): PartitionedPhysicalScan =
     relation match {
       case r: BaseColumnFormatRelation =>
-<<<<<<< HEAD
-        ColumnTableScan(output, numPartitions, numBuckets,
+        ColumnTableScan(output, numBuckets,
           partitionColumns, relation, requestedColumns,
           pushedFilters, allFilters, schemaAttributes, scanBuilder)
       case r: SamplingRelation =>
-        ColumnTableScan(output, numPartitions, numBuckets,
+        ColumnTableScan(output, numBuckets,
           partitionColumns, relation, requestedColumns,
           pushedFilters, allFilters, schemaAttributes, scanBuilder)
       case _: RowFormatRelation =>
-        RowTableScan(output, numPartitions, numBuckets,
+        RowTableScan(output, numBuckets,
           partitionColumns, relation, requestedColumns,
           pushedFilters, allFilters, schemaAttributes, scanBuilder)
-=======
-        ColumnTableScan(output, rdd, otherRDDs, numBuckets,
-          partitionColumns, relation)
-      case r: SamplingRelation =>
-        ColumnTableScan(output, rdd, otherRDDs, numBuckets,
-          partitionColumns, relation)
-      case _: RowFormatRelation =>
-        if (otherRDDs.nonEmpty) {
-          throw new UnsupportedOperationException(
-            "Row table scan cannot handle other RDDs")
-        }
-        RowTableScan(output, rdd, numBuckets, partitionColumns, relation)
->>>>>>> 31aa3095
     }
 }
 
