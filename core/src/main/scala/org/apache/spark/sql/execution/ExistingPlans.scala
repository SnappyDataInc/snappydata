--- conflicted
+++ resolved
@@ -23,25 +23,20 @@
 import org.apache.spark.sql.collection.ToolsCallbackInit
 import org.apache.spark.sql.execution.columnar.impl.BaseColumnFormatRelation
 import org.apache.spark.sql.execution.columnar.{ColumnTableScan, ConnectionType}
-<<<<<<< HEAD
-import org.apache.spark.sql.execution.metric.SQLMetrics
-import org.apache.spark.sql.execution.row.{RowFormatRelation, RowFormatScanRDD}
-import org.apache.spark.sql.sources.{BaseRelation, PrunedUnsafeFilteredScan, SamplingRelation}
-=======
 import org.apache.spark.sql.execution.metric.{SQLMetric, SQLMetrics}
 import org.apache.spark.sql.execution.row.RowFormatRelation
 import org.apache.spark.sql.sources.{StatsPredicateCompiler, Filter,
 BaseRelation, PrunedUnsafeFilteredScan, SamplingRelation}
->>>>>>> bb840a7a
+
 import org.apache.spark.sql.types._
 import org.apache.spark.sql.catalyst.expressions._
 
 
 /** Physical plan node for scanning data from an DataSource scan RDD.
- * If user knows that the data is partitioned or replicated across
- * all nodes this SparkPla can be used to avoid expensive shuffle
- * and Broadcast joins. This plan overrides outputPartitioning and
- * make it inline with the partitioning of the underlying DataSource */
+  * If user knows that the data is partitioned or replicated across
+  * all nodes this SparkPla can be used to avoid expensive shuffle
+  * and Broadcast joins. This plan overrides outputPartitioning and
+  * make it inline with the partitioning of the underlying DataSource */
 private[sql] abstract class PartitionedPhysicalScan(
     output: Seq[Attribute],
     numBuckets: Int,
@@ -60,7 +55,7 @@
   var metricsCreatedBeforeInit: Map[String, SQLMetric] = Map.empty[String, SQLMetric]
 
   val (dataRDD, otherRDDs) = scanBuilder(
-      requestedColumns, pushedFilters, getStatsPredicate())
+    requestedColumns, pushedFilters, getStatsPredicate())
 
   private[sql] override lazy val metrics = getMetricsMap
 
@@ -108,7 +103,6 @@
   }
 
 
-
   override def simpleString: String = "Partitioned Scan " + extraInformation +
       " , Requested Columns = " + output.mkString("[", ",", "]") +
       " partitionColumns = " + partitionColumns.mkString("[", ",", "]" +
@@ -125,37 +119,23 @@
       output: Seq[Attribute],
       numBuckets: Int,
       partitionColumns: Seq[Expression],
-      relation: PartitionedDataSourceScan,
       requestedColumns: Seq[AttributeReference],
       pushedFilters: Seq[Filter],
       allFilters: Seq[Expression],
-      schemaAttributes: Seq[AttributeReference],
-      scanBuilder: (Seq[Attribute], Seq[Filter], StatsPredicateCompiler) =>
-          (RDD[Any], Seq[RDD[InternalRow]])): PartitionedPhysicalScan =
+      schemaAttributes: Seq[AttributeReference])
+      (relation: PartitionedDataSourceScan, forceRowTableScan: Boolean,
+          scanBuilder: (Seq[Attribute], Seq[Filter], StatsPredicateCompiler) =>
+              (RDD[Any], Seq[RDD[InternalRow]])): PartitionedPhysicalScan =
     relation match {
-      case r: BaseColumnFormatRelation =>
-<<<<<<< HEAD
-        if (!rdd.isInstanceOf[RowFormatScanRDD]) {
-          ColumnTableScan(output, rdd, otherRDDs, numPartitions, numBuckets,
-            partitionColumns, relation)
-        } else {
-          if (otherRDDs.nonEmpty) {
-            throw new UnsupportedOperationException(
-              "Row table scan cannot handle other RDDs")
-          }
-          RowTableScan(output, rdd, numPartitions, numBuckets,
-            partitionColumns, relation)
-        }
-=======
+      case r: BaseColumnFormatRelation if !forceRowTableScan =>
         ColumnTableScan(output, numBuckets,
           partitionColumns, relation, requestedColumns,
           pushedFilters, allFilters, schemaAttributes, scanBuilder)
->>>>>>> bb840a7a
-      case r: SamplingRelation =>
+      case r: SamplingRelation if !forceRowTableScan =>
         ColumnTableScan(output, numBuckets,
           partitionColumns, relation, requestedColumns,
           pushedFilters, allFilters, schemaAttributes, scanBuilder)
-      case _: RowFormatRelation =>
+      case (_: RowFormatRelation) | forceRowTableScan =>
         RowTableScan(output, numBuckets,
           partitionColumns, relation, requestedColumns,
           pushedFilters, allFilters, schemaAttributes, scanBuilder)
