--- conflicted
+++ resolved
@@ -17,37 +17,32 @@
 package org.apache.spark.sql.execution
 
 import scala.collection.mutable.ArrayBuffer
+
 import org.apache.spark.rdd.RDD
 import org.apache.spark.sql.catalyst.errors._
 import org.apache.spark.sql.catalyst.expressions.codegen.{CodegenContext, ExprCode}
 import org.apache.spark.sql.catalyst.expressions.{Attribute, Expression, _}
-import org.apache.spark.sql.catalyst.plans.physical.{HashPartitioning, Partitioning,
-SinglePartition}
+import org.apache.spark.sql.catalyst.plans.physical.{HashPartitioning, Partitioning, SinglePartition}
 import org.apache.spark.sql.catalyst.util.{ArrayData, MapData}
 import org.apache.spark.sql.catalyst.{InternalRow, TableIdentifier}
-<<<<<<< HEAD
 import org.apache.spark.sql.collection.{ToolsCallbackInit, Utils}
 import org.apache.spark.sql.execution.columnar.impl.{BaseColumnFormatRelation, IndexColumnFormatRelation}
-=======
-import org.apache.spark.sql.collection.ToolsCallbackInit
-import org.apache.spark.sql.execution.columnar.impl.{BaseColumnFormatRelation,
-IndexColumnFormatRelation}
->>>>>>> f2999c2f
 import org.apache.spark.sql.execution.columnar.{ColumnTableScan, ConnectionType}
 import org.apache.spark.sql.execution.exchange.ShuffleExchange
 import org.apache.spark.sql.execution.metric.{SQLMetric, SQLMetrics}
 import org.apache.spark.sql.execution.row.RowFormatRelation
-import org.apache.spark.sql.sources.{BaseRelation, Filter, PrunedUnsafeFilteredScan,
-SamplingRelation}
+import org.apache.spark.sql.sources.{BaseRelation, Filter, PrunedUnsafeFilteredScan, SamplingRelation}
 import org.apache.spark.sql.types._
 import org.apache.spark.unsafe.types.{CalendarInterval, UTF8String}
 
 
-/** Physical plan node for scanning data from an DataSource scan RDD.
-  * If user knows that the data is partitioned or replicated across
-  * all nodes this SparkPla can be used to avoid expensive shuffle
-  * and Broadcast joins. This plan overrides outputPartitioning and
-  * make it inline with the partitioning of the underlying DataSource */
+/**
+ * Physical plan node for scanning data from an DataSource scan RDD.
+ * If user knows that the data is partitioned or replicated across
+ * all nodes this SparkPla can be used to avoid expensive shuffle
+ * and Broadcast joins. This plan overrides outputPartitioning and
+ * make it inline with the partitioning of the underlying DataSource
+ */
 private[sql] abstract class PartitionedPhysicalScan(
     output: Seq[Attribute],
     dataRDD: RDD[Any],
@@ -121,7 +116,7 @@
       relation: PartitionedDataSourceScan,
       allFilters: Seq[Expression],
       schemaAttributes: Seq[AttributeReference],
-      scanBuilderArgs: => (Seq[AttributeReference], Seq[Filter]) ): SparkPlan =
+      scanBuilderArgs: => (Seq[AttributeReference], Seq[Filter])): SparkPlan =
     relation match {
       case i: IndexColumnFormatRelation =>
         val columnScan = ColumnTableScan(output, rdd, otherRDDs, numBuckets,
@@ -135,13 +130,13 @@
         val bufferExchange = ShuffleExchange(columnScan.outputPartitioning,
           rowBufferScan)
         ZipPartitionScan(columnScan, bufferExchange)
-      case r: BaseColumnFormatRelation =>
+      case _: BaseColumnFormatRelation =>
         ColumnTableScan(output, rdd, otherRDDs, numBuckets,
           partitionColumns, relation, allFilters, schemaAttributes)
       case r: SamplingRelation =>
-       if (r.isReservoirAsRegion) {
-          ColumnTableScan(output, rdd, Nil, numBuckets,
-            partitionColumns, relation, allFilters, schemaAttributes, true)
+        if (r.isReservoirAsRegion) {
+          ColumnTableScan(output, rdd, Nil, numBuckets, partitionColumns, relation,
+            allFilters, schemaAttributes, isForSampleReservoirAsRegion = true)
         } else {
           ColumnTableScan(output, rdd, otherRDDs, numBuckets,
             partitionColumns, relation, allFilters, schemaAttributes)
@@ -233,7 +228,7 @@
   def numFields: Int = throw new UnsupportedOperationException("not implemented")
 
   def getUTF8String(ordinal: Int): UTF8String = throw new UnsupportedOperationException("not " +
-    "implemented")
+      "implemented")
 
   def copy(): InternalRow = throw new UnsupportedOperationException("not implemented")
 
@@ -259,7 +254,6 @@
     throw new UnsupportedOperationException("not implemented")
 
 
-
   def getBinary(ordinal: Int): Array[Byte] =
     throw new UnsupportedOperationException("not implemented")
 
@@ -278,10 +272,10 @@
 }
 
 private[sql] final case class ZipPartitionSampleScan(basePlan: SparkPlan with CodegenSupport,
-                                               otherPlan: SparkPlan,
-                                               otherRDD: RDD[InternalRow] = null,
-                                               relation: PartitionedDataSourceScan = null)
-  extends LeafExecNode with CodegenSupport {
+    otherPlan: SparkPlan,
+    otherRDD: RDD[InternalRow] = null,
+    relation: PartitionedDataSourceScan = null)
+    extends LeafExecNode with CodegenSupport {
 
   private var consumedCode: String = _
   private val consumedVars: ArrayBuffer[ExprCode] = ArrayBuffer.empty
@@ -294,13 +288,13 @@
     val child1Produce = inputCode.produce(ctx, this)
     val input = ctx.freshName("input")
     val stratumRowClass = classOf[StratumInternalRow].getName
-    val weightVarName = this.output.find(_.name == org.apache.spark.sql.collection.Utils
-      .WEIGHTAGE_COLUMN_NAME).map(_.toString.replace('#', '_')).getOrElse("")
+    val weightVarName = this.output.find(_.name == Utils.WEIGHTAGE_COLUMN_NAME)
+        .map(_.toString.replace('#', '_')).getOrElse("")
 
     val wrappedRow = ctx.freshName("wrappedRow")
-    ctx.addMutableState("scala.collection.Iterator", input, s" $input = inputs[1]; ")
+    ctx.addMutableState("scala.collection.Iterator", input, s" $input = inputs[1];")
     ctx.addMutableState("long", weightVarName, s" $weightVarName = 0; ")
-     val row = ctx.freshName("row")
+    val row = ctx.freshName("row")
     val columnsInputEval = Option(otherPlan).getOrElse(basePlan).output.zipWithIndex.map { case
       (ref, ordinal) =>
       val baseIndex = Option(otherPlan).fold(relation.schema.fieldIndex(ref.name))(_ => ordinal)
@@ -312,7 +306,7 @@
         s"""
             boolean ${ev.isNull} = $row.isNullAt($ordinal);
             $javaType ${ev.value} = ${ev.isNull} ? ${ctx.defaultValue(dataType)} : ($value);
-            """
+        """
       } else {
         s"""$javaType ${ev.value} = $value;"""
       }
@@ -330,7 +324,7 @@
        |  if (shouldStop()) return;
        |}
        |$child1Produce
-     """.stripMargin
+    """.stripMargin
   }
 
   override def doConsume(ctx: CodegenContext, input: Seq[ExprCode], row: ExprCode): String = {
@@ -351,14 +345,14 @@
 trait BatchConsumer extends CodegenSupport {
 
   /**
-    * Generate Java source code to do any processing before a batch is consumed
-    * by a [[DataSourceScanExec]] that does batch processing (e.g. per-batch
-    * optimizations, initializations etc).
-    * <p>
-    * Implementations should use this for additional optimizations that can be
-    * done at batch level when a batched scan is being done. They should not
-    * depend on this being invoked since many scans will not be batched.
-    */
+   * Generate Java source code to do any processing before a batch is consumed
+   * by a [[DataSourceScanExec]] that does batch processing (e.g. per-batch
+   * optimizations, initializations etc).
+   * <p>
+   * Implementations should use this for additional optimizations that can be
+   * done at batch level when a batched scan is being done. They should not
+   * depend on this being invoked since many scans will not be batched.
+   */
   def batchConsume(ctx: CodegenContext, input: Seq[ExprCode]): String = ""
 }
 
