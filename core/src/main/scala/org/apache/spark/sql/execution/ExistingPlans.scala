--- conflicted
+++ resolved
@@ -99,10 +99,6 @@
     } else super.outputPartitioning
   }
 
-<<<<<<< HEAD
-
-=======
->>>>>>> 0a612527
   override def simpleString: String = "Partitioned Scan " + extraInformation +
       " , Requested Columns = " + output.mkString("[", ",", "]") +
       " partitionColumns = " + partitionColumns.mkString("[", ",", "]" +
