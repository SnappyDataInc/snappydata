--- conflicted
+++ resolved
@@ -983,15 +983,9 @@
   }
 
   protected def ddl: Rule1[LogicalPlan] = rule {
-<<<<<<< HEAD
-    describe | isNotRecoveryMode ~ (createTableLike | createTable | refreshTable | dropTable | truncateTable |
-    createView | createTempViewUsing | dropView | alterView | createSchema | dropSchema |
-    alterTableToggleRowLevelSecurity |createPolicy | dropPolicy|
-=======
-    createTableLike | createHiveTable | createTable | describe | refreshTable | dropTable |
-    truncateTable | createView | createTempViewUsing | dropView | alterView | createSchema |
+    describe | isNotRecoveryMode ~ (createTableLike | createHiveTable | createTable | refreshTable |
+    dropTable | truncateTable | createView | createTempViewUsing | dropView | alterView | createSchema |
     dropSchema | alterTableToggleRowLevelSecurity | createPolicy | dropPolicy |
->>>>>>> d32926b7
     alterTableProps | alterTableOrView | alterTable | createStream | streamContext |
     createIndex | dropIndex | createFunction | dropFunction | passThrough)
   }
