--- conflicted
+++ resolved
@@ -22,23 +22,13 @@
 import scala.util.Try
 
 import com.pivotal.gemfirexd.internal.iapi.util.IdUtil
-<<<<<<< HEAD
-import io.snappydata.sql.catalog.SnappyExternalCatalog
+import io.snappydata.sql.catalog.{CatalogObjectType, SnappyExternalCatalog}
 import io.snappydata.{Constant, Property, QueryHint}
 import org.parboiled2._
 import shapeless.{::, HNil}
 
-import org.apache.spark.sql.catalyst.catalog.{BucketSpec, FunctionResource, FunctionResourceType}
-=======
-import io.snappydata.sql.catalog.{CatalogObjectType, SnappyExternalCatalog}
-import io.snappydata.{Constant, QueryHint}
-import org.parboiled2._
-import shapeless.{::, HNil}
-
 import org.apache.spark.sql.SnappyParserConsts.plusOrMinus
-import org.apache.spark.sql.catalyst.analysis.UnresolvedRelation
 import org.apache.spark.sql.catalyst.catalog.{BucketSpec, CatalogTableType, FunctionResource, FunctionResourceType}
->>>>>>> d45f30e2
 import org.apache.spark.sql.catalyst.expressions._
 import org.apache.spark.sql.catalyst.plans.QueryPlan
 import org.apache.spark.sql.catalyst.plans.logical._
@@ -47,7 +37,7 @@
 import org.apache.spark.sql.execution._
 import org.apache.spark.sql.execution.columnar.ExternalStoreUtils
 import org.apache.spark.sql.execution.command._
-import org.apache.spark.sql.execution.datasources.{CreateTempViewUsing, DataSource, LogicalRelation}
+import org.apache.spark.sql.execution.datasources.{CreateTempViewUsing, DataSource, LogicalRelation, RefreshTable}
 import org.apache.spark.sql.policy.PolicyProperties
 import org.apache.spark.sql.sources.JdbcExtendedUtils
 import org.apache.spark.sql.streaming.StreamPlanProvider
@@ -132,11 +122,8 @@
   final def COLUMN: Rule0 = rule { keyword(Consts.COLUMN) }
   final def COLUMNS: Rule0 = rule { keyword(Consts.COLUMNS) }
   final def COMMENT: Rule0 = rule { keyword(Consts.COMMENT) }
-<<<<<<< HEAD
+  final def COMPUTE: Rule0 = rule { keyword(Consts.COMPUTE) }
   final def CONSTRAINT: Rule0 = rule { keyword(Consts.CONSTRAINT) }
-=======
-  final def COMPUTE: Rule0 = rule { keyword(Consts.COMPUTE) }
->>>>>>> d45f30e2
   final def CROSS: Rule0 = rule { keyword(Consts.CROSS) }
   final def CURRENT_USER: Rule0 = rule { keyword(Consts.CURRENT_USER) }
   final def DEFAULT: Rule0 = rule { keyword(Consts.DEFAULT) }
@@ -157,10 +144,7 @@
   final def FIRST: Rule0 = rule { keyword(Consts.FIRST) }
   final def FN: Rule0 = rule { keyword(Consts.FN) }
   final def FOR: Rule0 = rule { keyword(Consts.FOR) }
-<<<<<<< HEAD
   final def FOREIGN: Rule0 = rule { keyword(Consts.FOREIGN) }
-=======
->>>>>>> d45f30e2
   final def FORMATTED: Rule0 = rule { keyword(Consts.FORMATTED) }
   final def FULL: Rule0 = rule { keyword(Consts.FULL) }
   final def FUNCTION: Rule0 = rule { keyword(Consts.FUNCTION) }
@@ -179,11 +163,8 @@
   final def LEVEL: Rule0 = rule { keyword(Consts.LEVEL) }
   final def LIMIT: Rule0 = rule { keyword(Consts.LIMIT) }
   final def LIST: Rule0 = rule { keyword(Consts.LIST) }
-<<<<<<< HEAD
   final def LOAD: Rule0 = rule { keyword(Consts.LOAD) }
-=======
   final def LOCATION: Rule0 = rule { keyword(Consts.LOCATION) }
->>>>>>> d45f30e2
   final def MEMBERS: Rule0 = rule { keyword(Consts.MEMBERS) }
   final def MINUS: Rule0 = rule { keyword(Consts.MINUS) }
   final def MSCK: Rule0 = rule { keyword(Consts.MSCK) }
@@ -198,12 +179,9 @@
   final def PACKAGES: Rule0 = rule { keyword(Consts.PACKAGES) }
   final def PARTITION: Rule0 = rule { keyword(Consts.PARTITION) }
   final def PARTITIONED: Rule0 = rule { keyword(Consts.PARTITIONED) }
-<<<<<<< HEAD
-=======
   final def PATH: Rule0 = rule { keyword(Consts.PATH) }
   final def PERCENT: Rule0 = rule { keyword(Consts.PERCENT) }
   final def POLICY: Rule0 = rule { keyword(Consts.POLICY) }
->>>>>>> d45f30e2
   final def PURGE: Rule0 = rule { keyword(Consts.PURGE) }
   final def PUT: Rule0 = rule { keyword(Consts.PUT) }
   final def REFRESH: Rule0 = rule { keyword(Consts.REFRESH) }
@@ -235,12 +213,9 @@
   final def TRIGGER: Rule0 = rule { keyword(Consts.TRIGGER) }
   final def TRUNCATE: Rule0 = rule { keyword(Consts.TRUNCATE) }
   final def UNCACHE: Rule0 = rule { keyword(Consts.UNCACHE) }
-<<<<<<< HEAD
+  final def UNDEPLOY: Rule0 = rule { keyword(Consts.UNDEPLOY) }
   final def UNIQUE: Rule0 = rule { keyword(Consts.UNIQUE) }
-=======
-  final def UNDEPLOY: Rule0 = rule { keyword(Consts.UNDEPLOY) }
   final def UNSET: Rule0 = rule { keyword(Consts.UNSET) }
->>>>>>> d45f30e2
   final def USE: Rule0 = rule { keyword(Consts.USE) }
   final def USING: Rule0 = rule { keyword(Consts.USING) }
   final def VALUES: Rule0 = rule { keyword(Consts.VALUES) }
@@ -287,15 +262,9 @@
 
   // DDLs, SET etc
 
-<<<<<<< HEAD
   final type ColumnDirectionMap = Seq[(String, Option[SortDirection])]
   final type TableEnd = (Option[String], Option[Map[String, String]],
-      Option[LogicalPlan], Seq[String], Option[BucketSpec])
-=======
-  final type ColumnDirectionMap = Map[String, Option[SortDirection]]
-  final type TableEnd = (Option[String], Option[Map[String, String]],
       Array[String], Option[BucketSpec], Option[LogicalPlan])
->>>>>>> d45f30e2
 
   protected final def ifNotExists: Rule1[Boolean] = rule {
     (IF ~ NOT ~ EXISTS ~ push(true)).? ~> ((o: Any) => o != None)
@@ -348,26 +317,12 @@
           }
         } else None -> None
 
-<<<<<<< HEAD
         // When IF NOT EXISTS clause appears in the query,
         // the save mode will be ignore.
         val mode = if (allowExisting) SaveMode.Ignore else SaveMode.ErrorIfExists
         CreateTableUsingCommand(tableIdent, None, userSpecifiedSchema, schemaDDL,
-          provider, mode, options, remaining._3, external == None, remaining._4, remaining._5)
+          provider, mode, options, remaining._3, remaining._4, remaining._5, external == None)
       }
-    }
-  }
-
-  protected final def createTableLike: Rule1[LogicalPlan] = rule {
-    CREATE ~ TABLE ~ ifNotExists ~ tableIdentifier ~ LIKE ~ tableIdentifier ~>
-        ((allowExisting: Boolean, targetTable: TableIdentifier, sourceTable: TableIdentifier) =>
-          CreateTableLikeCommand(targetTable, sourceTable, allowExisting))
-=======
-      // When IF NOT EXISTS clause appears in the query,
-      // the save mode will be ignore.
-      val mode = if (allowExisting) SaveMode.Ignore else SaveMode.ErrorIfExists
-      CreateTableUsingCommand(tableIdent, None, userSpecifiedSchema, schemaDDL,
-        provider, mode, options, remaining._3, remaining._4, remaining._5, external == None)
     }
   }
 
@@ -399,7 +354,6 @@
         case Some(v) => v.asInstanceOf[Option[String]]
         case None => None
       })
->>>>>>> d45f30e2
   }
 
   protected final def policyFor: Rule1[String] = rule {
@@ -470,22 +424,6 @@
   }
 
   protected final def bucketSpec: Rule1[BucketSpec] = rule {
-<<<<<<< HEAD
-    CLUSTERED ~ BY ~ identifierList ~ (SORTED ~ BY ~ colsWithDirection).? ~ INTO ~
-        capture(CharPredicate.Digit. +) ~ ws ~ BUCKETS ~> {
-      (ids: Seq[String], cols: Any, n: String) =>
-        cols.asInstanceOf[Option[ColumnDirectionMap]] match {
-          case None => BucketSpec(n.toInt, ids, Nil)
-          case Some(m) =>
-            val sortColumns = m.map {
-              case (_, Some(Descending)) => throw Utils.analysisException(
-                s"Column ordering for buckets must be ASC but was DESC")
-              case (c, _) => c
-            }
-            BucketSpec(n.toInt, ids, sortColumns)
-        }
-    }
-=======
     CLUSTERED ~ BY ~ identifierList ~ (SORTED ~ BY ~ colsWithDirection).? ~
         INTO ~ integral ~ BUCKETS ~> ((cols: Seq[String], sort: Any, buckets: String) =>
       sort match {
@@ -498,21 +436,10 @@
           }
           BucketSpec(buckets.toInt, cols, sortColumns.toSeq)
       })
->>>>>>> d45f30e2
   }
 
   protected final def ddlEnd: Rule1[TableEnd] = rule {
     ws ~ (USING ~ qualifiedName).? ~ (OPTIONS ~ options).? ~
-<<<<<<< HEAD
-        (PARTITIONED ~ BY ~ identifierList).? ~ bucketSpec.? ~ (AS ~ query).? ~ ws ~
-        &((';' ~ ws).* ~ EOI) ~> { (provider: Any, options: Any, ps: Any, bs: Any, asQuery: Any) =>
-      val partitionSpec = ps.asInstanceOf[Option[Seq[String]]] match {
-        case None => Nil
-        case Some(p) => p
-      }
-      (provider, options, asQuery, partitionSpec, bs).asInstanceOf[TableEnd]
-    }
-=======
         (PARTITIONED ~ BY ~ identifierList).? ~
         bucketSpec.? ~ (AS ~ query).? ~ ws ~ &((';' ~ ws).* ~ EOI) ~>
         ((provider: Any, options: Any, parts: Any, buckets: Any, asQuery: Any) => {
@@ -522,7 +449,6 @@
           }
           (provider, options, partitions, buckets, asQuery).asInstanceOf[TableEnd]
         })
->>>>>>> d45f30e2
   }
 
   protected final def tableEnd1: Rule[StringBuilder :: HNil,
@@ -620,11 +546,7 @@
   protected def dropTable: Rule1[LogicalPlan] = rule {
     DROP ~ TABLE ~ ifExists ~ tableIdentifier ~ (PURGE ~ push(true)).? ~>
         ((exists: Boolean, table: TableIdentifier, purge: Any) =>
-<<<<<<< HEAD
-          DropTableOrViewCommand(table, exists, isView = false, purge != None))
-=======
           DropTableOrViewCommand(table, exists, isView = false, purge = purge != None))
->>>>>>> d45f30e2
   }
 
   protected def dropView: Rule1[LogicalPlan] = rule {
@@ -726,33 +648,28 @@
 
   protected def alterTable: Rule1[LogicalPlan] = rule {
     ALTER ~ TABLE ~ tableIdentifier ~ (
-<<<<<<< HEAD
         (ADD ~ push(true) | DROP ~ push(false)) ~ (
             // other store ALTER statements which don't effect the snappydata catalog
-            (CONSTRAINT | CHECK | FOREIGN | UNIQUE) ~ ANY. + ~ EOI ~>
-                ((table: TableIdentifier, _: Boolean) =>
-                  AlterTableMiscCommand(table, input.sliceString(0, input.length))) |
-            COLUMN.? ~ (column | identifier) ~> { (t: TableIdentifier, isAdd: Boolean, c: Any) =>
-              val col = c match {
-                case s: String => if (isAdd) throw new ParseException(
-                  s"ALTER TABLE ADD COLUMN needs column definition but got '$c'")
-                  StructField(s, NullType)
-                case f: StructField => if (!isAdd) throw new ParseException(
-                  s"ALTER TABLE DROP COLUMN needs column name but got '$c'")
-                  f
-              }
-              AlterTableAddDropColumnCommand(t, col, isAdd)
+            capture((CONSTRAINT | CHECK | FOREIGN | UNIQUE) ~ ANY. +) ~ EOI ~>
+                ((table: TableIdentifier, isAdd: Boolean, s: String) =>
+                  AlterTableMiscCommand(table, s"ALTER TABLE ${quotedUppercaseId(table)} " +
+                    s"${if (isAdd) "ADD" else "DROP"} $s")) |
+            COLUMN.? ~ (column | identifier) ~ defaultVal ~> {
+              (t: TableIdentifier, isAdd: Boolean, c: Any, defVal: Option[String]) =>
+                val col = c match {
+                  case s: String => if (isAdd) throw new ParseException(
+                    s"ALTER TABLE ADD COLUMN needs column definition but got '$c'")
+                    StructField(s, NullType)
+                  case f: StructField => if (!isAdd) throw new ParseException(
+                    s"ALTER TABLE DROP COLUMN needs column name but got '$c'")
+                    f
+                }
+                AlterTableAddDropColumnCommand(t, isAdd, col, defVal)
             }
         ) |
         // other store ALTER statements which don't effect the snappydata catalog
-        ALTER ~ ANY. + ~ EOI ~> ((table: TableIdentifier) =>
-          AlterTableMiscCommand(table, input.sliceString(0, input.length)))
-=======
-        ADD ~ COLUMN.? ~ column ~ defaultVal ~ EOI ~> AlterTableAddColumnCommand |
-        DROP ~ COLUMN.? ~ identifier ~ EOI ~> AlterTableDropColumnCommand |
-        capture(ANY. +) ~ EOI ~> ((r: TableIdentifier, s: String) =>
-          DMLExternalTable(r, UnresolvedRelation(r), s"ALTER TABLE ${quotedUppercaseId(r)} $s"))
->>>>>>> d45f30e2
+        ALTER ~ capture(ANY. +) ~ EOI ~> ((table: TableIdentifier, s: String) =>
+          AlterTableMiscCommand(table, s"ALTER TABLE ${quotedUppercaseId(table)} ALTER $s"))
     )
   }
 
@@ -923,14 +840,6 @@
             ((extended: Any, name: String) =>
               DescribeDatabaseCommand(name, extended.asInstanceOf[Option[Boolean]].isDefined)) |
         (EXTENDED ~ push(true) | FORMATTED ~ push(false)).? ~ tableIdentifier ~>
-<<<<<<< HEAD
-            ((ext: Any, tableIdent: TableIdentifier) => {
-              // ensure columns are sent back as CLOB for large results with EXTENDED
-              queryHints.put(QueryHint.ColumnsAsClob.toString, "data_type,comment")
-              val extOpt = ext.asInstanceOf[Option[Boolean]]
-              new DescribeSnappyTableCommand(tableIdent, Map.empty[String, String],
-                isExtended = extOpt.contains(true), isFormatted = extOpt.contains(false))
-=======
             ((extendedOrFormatted: Any, tableIdent: TableIdentifier) => {
               // ensure columns are sent back as CLOB for large results with EXTENDED
               queryHints.put(QueryHint.ColumnsAsClob.toString, "data_type,comment")
@@ -941,9 +850,12 @@
               }
               new DescribeSnappyTableCommand(tableIdent, Map.empty[String, String],
                 isExtended, isFormatted)
->>>>>>> d45f30e2
             })
     )
+  }
+
+  protected def refreshTable: Rule1[LogicalPlan] = rule {
+    REFRESH ~ TABLE ~ tableIdentifier ~> RefreshTable
   }
 
   protected def cache: Rule1[LogicalPlan] = rule {
@@ -1069,11 +981,7 @@
   }
 
   protected final def option: Rule1[(String, String)] = rule {
-<<<<<<< HEAD
-    optionKey ~ (("==" | '=') ~ ws).? ~ stringLiteral ~ ws ~> ((k: String, v: String) => k -> v)
-=======
     optionKey ~ ('=' ~ '='.? ~ ws).? ~ stringLiteral ~ ws ~> ((k: String, v: String) => k -> v)
->>>>>>> d45f30e2
   }
 
   protected final def options: Rule1[Map[String, String]] = rule {
@@ -1082,17 +990,10 @@
   }
 
   protected def ddl: Rule1[LogicalPlan] = rule {
-<<<<<<< HEAD
-    createTableLike | createTable | describe | dropTable | truncateTable |
+    createTableLike | createTable | describe | refreshTable | dropTable | truncateTable |
     createView | createTempViewUsing | dropView | alterView | createSchema | dropSchema |
     alterTableToggleRowLevelSecurity | createPolicy | dropPolicy |
-    alterTable | createStream | streamContext |
-=======
-    createTableLike | createTable | describe | refreshTable | dropTable | truncateTable |
-    createView | createTempViewUsing | dropView | alterView | createSchema | dropSchema |
-    alterTableToggleRowLevelSecurity |createPolicy | dropPolicy|
     alterTableProps | alterTableOrView | alterTable | createStream | streamContext |
->>>>>>> d45f30e2
     createIndex | dropIndex | createFunction | dropFunction | passThrough
   }
 
