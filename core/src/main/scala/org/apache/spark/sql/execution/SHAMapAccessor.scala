--- conflicted
+++ resolved
@@ -418,19 +418,11 @@
         |$numKeyBytesTerm = ${generateKeySizeCode(keyVars, keysDataType, numBytesForNullKeyBits)};
 
         |// prepare the key
-<<<<<<< HEAD
-        |${generateKeyBytesHolderAndMapInsertCode(numKeyBytesTerm, numValueBytesTerm,
+
+        |${generateKeyBytesHolderAndMapInsertCode(numKeyBytesTerm, numValueBytes,
           keyVars, keysDataType, hashVar)}
 
-=======
-        |${generateKeyBytesHolderCode(numKeyBytesTerm, numValueBytes,
-           keyVars, keysDataType, aggregateDataTypes, valueInitVars)
-          }
-        // insert or lookup
-        |long $valueOffsetTerm = $hashMapTerm.putBufferIfAbsent($baseKeyObject,
-        | $baseKeyHolderOffset, $numKeyBytesTerm, $numValueBytes + $numKeyBytesTerm,
-        | ${hashVar(0)});
->>>>>>> 8a0d9469
+
         |boolean $keyExistedTerm = $valueOffsetTerm >= 0;
         |if (!$keyExistedTerm) {
           |$valueOffsetTerm = -1 * $valueOffsetTerm;
@@ -451,7 +443,7 @@
 
   }
 
-  def generateKeyBytesHolderAndMapInsertCode(numKeyBytesTerm: String, numValueBytes: String,
+  def generateKeyBytesHolderAndMapInsertCode(numKeyBytesTerm: String, numValueBytes: Int,
     keyVars: Seq[ExprCode], keysDataType: Seq[DataType], hashVar: Array[String]): String = {
     if (allStringGroupKeys) {
         val nullKeyBitsEvalCode = if (numBytesForNullKeyBits == 0) ""
@@ -823,29 +815,21 @@
 
   }
 
-<<<<<<< HEAD
-  def generateKeyBytesHolderCode(numKeyBytesVar: String, numValueBytesVar: String,
+
+  def generateKeyBytesHolderCode(numKeyBytesVar: String, numValueBytes: Int,
     keyVars: Seq[ExprCode], keysDataType: Seq[DataType]): String = {
-=======
-  def generateKeyBytesHolderCode(numKeyBytesVar: String, numValueBytes: Int,
-    keyVars: Seq[ExprCode], keysDataType: Seq[DataType],
-    aggregatesDataType: Seq[DataType], valueInitVars: Seq[ExprCode]): String = {
->>>>>>> 8a0d9469
+
 
     val byteBufferClass = classOf[ByteBuffer].getName
     val currentOffset = ctx.freshName("currentOffset")
     val plaformClass = classOf[Platform].getName
     s"""
         if ($keyBytesHolderVarTerm == null || $keyHolderCapacityTerm <
-<<<<<<< HEAD
-          $numKeyBytesVar + $numValueBytesVar) {
+
+          $numKeyBytesVar + $numValueBytes) {
            //$keyBytesHolderVarTerm =
-           //$allocatorTerm.allocate($numKeyBytesVar + $numValueBytesVar, "SHA");
-=======
-      $numKeyBytesVar + $numValueBytes) {
-          //$keyBytesHolderVarTerm =
            //$allocatorTerm.allocate($numKeyBytesVar + $numValueBytes, "SHA");
->>>>>>> 8a0d9469
+
           //$baseKeyObject = $allocatorTerm.baseObject($keyBytesHolderVarTerm);
           //$baseKeyHolderOffset = $allocatorTerm.baseOffset($keyBytesHolderVarTerm);
            $keyHolderCapacityTerm = $numKeyBytesVar + $numValueBytes;
