--- conflicted
+++ resolved
@@ -120,11 +120,7 @@
   * Pick the current colocated group and put tables with filters with the currently built plan.
   */
 case object ColocatedWithFilters extends JoinOrderStrategy {
-<<<<<<< HEAD
-  override def shortName: String = JOS.CollocatedWithFilters
-=======
-  override def shortName: String = ""// JOS.ColocatedWithFilters
->>>>>>> a73722bb
+  override def shortName: String = ""// JOS.CollocatedWithFilters
 
   implicit def addToDef(newPlan: PartialPlan, replacement: Replacement): PartialPlan = newPlan
 
@@ -133,13 +129,8 @@
     if (partial.colocatedGroups.isEmpty) {
       partial
     } else {
-<<<<<<< HEAD
-      (partial.currentColocatedGroup.chains /: partial) {
+      (partial.currentColocatedGroup.chain /: partial) {
         case a => RuleUtils.applyDefaultAction(a, withFilters = true)
-=======
-      (partial.currentColocatedGroup.chain /: partial) {
-        case a => RuleUtils.applyDefaultAction(a, true)
->>>>>>> a73722bb
       }
     }
 }
@@ -148,11 +139,7 @@
   * Put rest of the colocated table joins after applying ColocatedWithFilters.
   */
 case object LargestColocationChain extends JoinOrderStrategy {
-<<<<<<< HEAD
-  override def shortName: String = JOS.LargestCollocationChain
-=======
-  override def shortName: String = ""// JOS.LargestColocationChain
->>>>>>> a73722bb
+  override def shortName: String = ""// JOS.LargestCollocationChain
 
   override def apply(partial: PartialPlan, _ignored: Boolean)
       (implicit snappySession: SnappySession): SubPlan = {
@@ -185,11 +172,7 @@
   * join condition.
   */
 case object NonColocated extends JoinOrderStrategy {
-<<<<<<< HEAD
-  override def shortName: String = JOS.NonCollocatedWithFilters
-=======
-  override def shortName: String = ""// JOS.NonColocatedWithFilters
->>>>>>> a73722bb
+  override def shortName: String = ""// JOS.NonCollocatedWithFilters
 
   implicit def addToDef(newPlan: PartialPlan, pTab: LogicalPlan): PartialPlan = newPlan.copy(
     partitioned = newPlan.partitioned.filterNot(_ == pTab))
