/*
 * Copyright (c) 2017 SnappyData, Inc. All rights reserved.
 *
 * Licensed under the Apache License, Version 2.0 (the "License"); you
 * may not use this file except in compliance with the License. You
 * may obtain a copy of the License at
 *
 * http://www.apache.org/licenses/LICENSE-2.0
 *
 * Unless required by applicable law or agreed to in writing, software
 * distributed under the License is distributed on an "AS IS" BASIS,
 * WITHOUT WARRANTIES OR CONDITIONS OF ANY KIND, either express or
 * implied. See the License for the specific language governing
 * permissions and limitations under the License. See accompanying
 * LICENSE file.
 */
package org.apache.spark.sql.types

import java.util.Properties

import com.esotericsoftware.kryo.Kryo
import com.esotericsoftware.kryo.io.{Input, Output}

import org.apache.spark.rdd.RDD
import org.apache.spark.sql.execution.CodegenSupport


object TypeUtilities {

  private[spark] val (rddIdField, rddStorageLevelField) = {
    val c = classOf[RDD[_]]
    val fields = c.getDeclaredFields
    val f1 = fields.find(f => f.getName == "_id" || f.getName == "id").get
    val f2 = fields.find(_.getName.endsWith("storageLevel")).get
    f1.setAccessible(true)
    f2.setAccessible(true)
    (f1, f2)
  }

  private[spark] val (parentMethod, parentSetter) = {
    val c = classOf[CodegenSupport]
    val m = c.getDeclaredMethod("parent")
    m.setAccessible(true)
    val s = c.getDeclaredMethod("parent_$eq", classOf[CodegenSupport])
    s.setAccessible(true)
    (m, s)
  }

  def getMetadata[T](key: String, metadata: Metadata): Option[T] = {
    metadata.map.get(key).asInstanceOf[Option[T]]
  }

  def writeMetadata(metadata: Metadata, kryo: Kryo, output: Output): Unit = {
    val map = metadata.map
    if ((metadata eq Metadata.empty) || map.isEmpty) {
      output.writeVarInt(0, true)
    } else {
      output.writeVarInt(map.size, true)
      metadata.map.foreach { case (key, value) =>
        output.writeString(key)
        kryo.writeClassAndObject(output, value)
      }
    }
  }

  def readMetadata(kryo: Kryo, input: Input): Metadata = {
    var mapLen = input.readVarInt(true)
    if (mapLen <= 0) {
      Metadata.empty
    } else {
      val map = Map.newBuilder[String, Any]
      while (mapLen > 0) {
        val key = input.readString()
        val value = kryo.readClassAndObject(input)
        map += key -> value
        mapLen -= 1
      }
      new Metadata(map.result)
    }
  }

  def writeProperties(props: Properties, output: Output): Unit = {
    if (props != null) {
      val keys = props.stringPropertyNames()
      output.writeVarInt(keys.size(), true)
      val keysIterator = keys.iterator()
      while (keysIterator.hasNext) {
        val key = keysIterator.next()
        output.writeString(key)
        output.writeString(props.getProperty(key))
      }
    } else {
      output.writeVarInt(0, true)
    }
  }

  def readProperties(input: Input): Properties = {
    val props = new Properties()
    var numProperties = input.readVarInt(true)
    while (numProperties > 0) {
      val key = input.readString()
      props.setProperty(key, input.readString())
      numProperties -= 1
    }
    props
  }
<<<<<<< HEAD

  private[spark] val jacksonApply: (StructType, JsonGenerator,
    InternalRow) => Unit = {
    val applyMethod = JacksonUtils.getClass.getMethods
      .find(_.getName == "apply")
    if (applyMethod.isDefined) {
      applyMethod.get.getParameterTypes.length match {
        case 3 => // Spark 2.0.0
          (rowSchema: StructType, gen: JsonGenerator, row: InternalRow) =>
            applyMethod.get.invoke(JacksonUtils, rowSchema,
              gen, row).asInstanceOf[Unit]
        case 4 => // Spark 2.0.2
          (rowSchema: StructType, gen: JsonGenerator, row: InternalRow) =>
            applyMethod.get.invoke(JacksonUtils, rowSchema, gen,
              new JSONOptions(Map.empty[String, String]), row).asInstanceOf[Unit]
      }
    } else {
      val verifySchema = JacksonUtils.getClass.getMethods
        .find(_.getName == "verifySchema")
      verifySchema.get.getParameterTypes.length match {
        case 1 =>
          (rowSchema: StructType, gen: JsonGenerator, row: InternalRow) =>
        // verifySchema.get.invoke(rowSchema)
      }
    }
  }
=======
>>>>>>> d93ef001
}<|MERGE_RESOLUTION|>--- conflicted
+++ resolved
@@ -104,33 +104,4 @@
     }
     props
   }
-<<<<<<< HEAD
-
-  private[spark] val jacksonApply: (StructType, JsonGenerator,
-    InternalRow) => Unit = {
-    val applyMethod = JacksonUtils.getClass.getMethods
-      .find(_.getName == "apply")
-    if (applyMethod.isDefined) {
-      applyMethod.get.getParameterTypes.length match {
-        case 3 => // Spark 2.0.0
-          (rowSchema: StructType, gen: JsonGenerator, row: InternalRow) =>
-            applyMethod.get.invoke(JacksonUtils, rowSchema,
-              gen, row).asInstanceOf[Unit]
-        case 4 => // Spark 2.0.2
-          (rowSchema: StructType, gen: JsonGenerator, row: InternalRow) =>
-            applyMethod.get.invoke(JacksonUtils, rowSchema, gen,
-              new JSONOptions(Map.empty[String, String]), row).asInstanceOf[Unit]
-      }
-    } else {
-      val verifySchema = JacksonUtils.getClass.getMethods
-        .find(_.getName == "verifySchema")
-      verifySchema.get.getParameterTypes.length match {
-        case 1 =>
-          (rowSchema: StructType, gen: JsonGenerator, row: InternalRow) =>
-        // verifySchema.get.invoke(rowSchema)
-      }
-    }
-  }
-=======
->>>>>>> d93ef001
 }