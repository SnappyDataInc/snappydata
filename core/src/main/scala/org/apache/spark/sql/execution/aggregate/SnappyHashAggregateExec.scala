--- conflicted
+++ resolved
@@ -820,11 +820,8 @@
       nullKeysBitsetTerm, numBytesForNullKeyBits, allocatorTerm,
       numBytesForNullAggsBits, nullAggsBitsetTerm, sizeAndNumNotNullFuncForStringArr,
       keyBytesHolderVar, baseKeyObject, baseKeyHolderOffset, keyExistedTerm,
-<<<<<<< HEAD
-      skipLenForAttrib, codeForLenOfSkippedTerm, multiBytesWrapperTerm)
-=======
-      skipLenForAttrib, codeForLenOfSkippedTerm, valueDataCapacityTerm)
->>>>>>> 6dcb51ec
+      skipLenForAttrib, codeForLenOfSkippedTerm, multiBytesWrapperTerm, valueDataCapacityTerm)
+
 
 
 
