/*
 * Copyright (c) 2018 SnappyData, Inc. All rights reserved.
 *
 * Licensed under the Apache License, Version 2.0 (the "License"); you
 * may not use this file except in compliance with the License. You
 * may obtain a copy of the License at
 *
 * http://www.apache.org/licenses/LICENSE-2.0
 *
 * Unless required by applicable law or agreed to in writing, software
 * distributed under the License is distributed on an "AS IS" BASIS,
 * WITHOUT WARRANTIES OR CONDITIONS OF ANY KIND, either express or
 * implied. See the License for the specific language governing
 * permissions and limitations under the License. See accompanying
 * LICENSE file.
 */
/*
 * Some code adapted from Spark's HashAggregateExec having the license below.
 */
/*
 * Licensed to the Apache Software Foundation (ASF) under one or more
 * contributor license agreements.  See the NOTICE file distributed with
 * this work for additional information regarding copyright ownership.
 * The ASF licenses this file to You under the Apache License, Version 2.0
 * (the "License"); you may not use this file except in compliance with
 * the License.  You may obtain a copy of the License at
 *
 *    http://www.apache.org/licenses/LICENSE-2.0
 *
 * Unless required by applicable law or agreed to in writing, software
 * distributed under the License is distributed on an "AS IS" BASIS,
 * WITHOUT WARRANTIES OR CONDITIONS OF ANY KIND, either express or implied.
 * See the License for the specific language governing permissions and
 * limitations under the License.
 */

package org.apache.spark.sql.execution.aggregate


import java.nio.ByteBuffer

import com.gemstone.gemfire.internal.cache.GemFireCacheImpl
import com.gemstone.gemfire.internal.shared.BufferAllocator
import io.snappydata.Property
import io.snappydata.collection.{ByteBufferData, MultiByteSourceWrapper, ObjectHashSet, SHAMap}

import org.apache.spark.rdd.RDD
import org.apache.spark.sql.catalyst.InternalRow
import org.apache.spark.sql.catalyst.expressions._
import org.apache.spark.sql.catalyst.expressions.aggregate._
import org.apache.spark.sql.catalyst.expressions.codegen._
import org.apache.spark.sql.catalyst.plans.physical._
import org.apache.spark.sql.catalyst.util.ArrayData
import org.apache.spark.sql.execution._
import org.apache.spark.sql.execution.columnar.encoding.ColumnEncoding
import org.apache.spark.sql.execution.metric.SQLMetrics
import org.apache.spark.sql.types._
import org.apache.spark.sql.{SnappySession, collection}
import org.apache.spark.unsafe.Platform
import org.apache.spark.unsafe.types.UTF8String
import org.apache.spark.util.Utils

/**
 * Hash-based aggregate operator that can also fallback to sorting when
 * data exceeds memory size.
 *
 * Parts of this class have been adapted from Spark's HashAggregateExec.
 * That class is not extended because it forces that the limitations
 * <code>HashAggregateExec.supportsAggregate</code> of that implementation in
 * the constructor itself while this implementation has no such restriction.
 */
case class SnappyHashAggregateExec(
    requiredChildDistributionExpressions: Option[Seq[Expression]],
    groupingExpressions: Seq[NamedExpression],
    aggregateExpressions: Seq[AggregateExpression],
    aggregateAttributes: Seq[Attribute],
    __resultExpressions: Seq[NamedExpression],
    child: SparkPlan,
    hasDistinct: Boolean)
    extends NonRecursivePlans with UnaryExecNode with BatchConsumer {

  val useByteBufferMapBasedAggregation: Boolean = aggregateBufferAttributes.forall( attr =>
      TypeUtilities.isFixedWidth(attr.dataType)) &&
     !Property.TestDisableByteBufferMapInSHA.get(
       sqlContext.sparkSession.asInstanceOf[SnappySession].sessionState.conf) &&
     !groupingExpressions.isEmpty &&
      groupingExpressions.forall(_.dataType.
      existsRecursively(SHAMapAccessor.supportedDataTypes))



  override def nodeName: String = "SnappyHashAggregate"

  @transient def resultExpressions: Seq[NamedExpression] = __resultExpressions

  @transient lazy private[this] val aggregateBufferAttributes = {
    aggregateExpressions.flatMap(_.aggregateFunction.aggBufferAttributes)
  }

  @transient lazy private[this] val aggregateBufferAttributesForGroup = {
    aggregateExpressions.flatMap(a => bufferAttributesForGroup(
      a.aggregateFunction))
  }

  override lazy val allAttributes: AttributeSeq =
    child.output ++ aggregateBufferAttributes ++ aggregateAttributes ++
        aggregateExpressions.flatMap(_.aggregateFunction
            .inputAggBufferAttributes)

  @transient val (metricAdd, _): (String => String, String => String) =
    collection.Utils.metricMethods

  override lazy val metrics = Map(
    "numOutputRows" -> SQLMetrics.createMetric(sparkContext,
      "number of output rows"),
    "peakMemory" -> SQLMetrics.createSizeMetric(sparkContext, "peak memory"),
    "spillSize" -> SQLMetrics.createSizeMetric(sparkContext, "spill size"),
    "aggTime" -> SQLMetrics.createTimingMetric(sparkContext, "aggregate time"))

  // this is a var to allow CollectAggregateExec to switch temporarily
  @transient private[execution] var childProducer = child

  private def getChildProducer: SparkPlan = {
    if (childProducer eq null) {
      childProducer = child
    }
    childProducer
  }

  override def output: Seq[Attribute] = resultExpressions.map(_.toAttribute)

  override def producedAttributes: AttributeSet =
    AttributeSet(aggregateAttributes) ++
        AttributeSet(resultExpressions.diff(groupingExpressions)
            .map(_.toAttribute)) ++
        AttributeSet(aggregateBufferAttributes)

  override def outputPartitioning: Partitioning = {
    child.outputPartitioning
  }

  override def requiredChildDistribution: List[Distribution] = {
    requiredChildDistributionExpressions match {
      case Some(exprs) if exprs.isEmpty => AllTuples :: Nil
      case Some(exprs) if exprs.nonEmpty => ClusteredDistribution(exprs) :: Nil
      case None => UnspecifiedDistribution :: Nil
    }
  }

  /**
   * Optimized attributes for grouping that are non-nullable when the
   * children are. The case of no results for a group are handled by the fact
   * that if that happens then no row for the group will be present at all.
   */
  private def bufferAttributesForGroup(
      aggregate: AggregateFunction): Seq[AttributeReference] = aggregate match {
    case g: GroupAggregate => g.aggBufferAttributesForGroup
    case sum: Sum if !sum.child.nullable =>
      val sumAttr = sum.aggBufferAttributes.head
      sumAttr.copy(nullable = false)(sumAttr.exprId, sumAttr.qualifier,
        sumAttr.isGenerated) :: Nil
    case avg: Average if !avg.child.nullable =>
      val sumAttr = avg.aggBufferAttributes.head
      sumAttr.copy(nullable = false)(sumAttr.exprId, sumAttr.qualifier,
        sumAttr.isGenerated) :: avg.aggBufferAttributes(1) :: Nil
    case max: Max if !max.child.nullable =>
      val maxAttr = max.aggBufferAttributes.head
      maxAttr.copy(nullable = false)(maxAttr.exprId, maxAttr.qualifier,
        maxAttr.isGenerated) :: Nil
    case min: Min if !min.child.nullable =>
      val minAttr = min.aggBufferAttributes.head
      minAttr.copy(nullable = false)(minAttr.exprId, minAttr.qualifier,
        minAttr.isGenerated) :: Nil
    case last: Last if !last.child.nullable =>
      val lastAttr = last.aggBufferAttributes.head
      val tail = if (last.aggBufferAttributes.length == 2) {
        val valueSetAttr = last.aggBufferAttributes(1)
        valueSetAttr.copy(nullable = false)(valueSetAttr.exprId,
          valueSetAttr.qualifier, valueSetAttr.isGenerated) :: Nil
      } else Nil
      lastAttr.copy(nullable = false)(lastAttr.exprId, lastAttr.qualifier,
        lastAttr.isGenerated) :: tail
    case _ => aggregate.aggBufferAttributes
  }

  private def bufferInitialValuesForGroup(
      aggregate: AggregateFunction): Seq[Expression] = aggregate match {
    case g: GroupAggregate => g.initialValuesForGroup
    case sum: Sum if !sum.child.nullable => Seq(Cast(Literal(0), sum.dataType))
    case _ => aggregate.asInstanceOf[DeclarativeAggregate].initialValues
  }

  // This is for testing. We force TungstenAggregationIterator to fall back
  // to the unsafe row hash map and/or the sort-based aggregation once it has
  // processed a given number of input rows.
  private val testFallbackStartsAt: Option[(Int, Int)] = {
    sqlContext.getConf("spark.sql.TungstenAggregate.testFallbackStartsAt",
      null) match {
      case null | "" => None
      case fallbackStartsAt =>
        val splits = fallbackStartsAt.split(",").map(_.trim)
        Some((splits.head.toInt, splits.last.toInt))
    }
  }

  // all the mode of aggregate expressions
  private val modes = aggregateExpressions.map(_.mode).distinct

  // return empty for grouping case as code of required variables
  // is explicitly instantiated for that case
  override def usedInputs: AttributeSet = {
    if (groupingExpressions.isEmpty) inputSet else AttributeSet.empty
  }

  override def inputRDDs(): Seq[RDD[InternalRow]] = {
    child.asInstanceOf[CodegenSupport].inputRDDs()
  }



  override protected def doProduce(ctx: CodegenContext): String = {
    if (groupingExpressions.isEmpty) {
      doProduceWithoutKeys(ctx)
    } else {
      if (useByteBufferMapBasedAggregation) {
        doProduceWithKeysForSHAMap(ctx)
      } else {
        doProduceWithKeys(ctx)
      }
    }
  }

  override def doConsume(ctx: CodegenContext, input: Seq[ExprCode],
      row: ExprCode): String = {
    if (groupingExpressions.isEmpty) {
      doConsumeWithoutKeys(ctx, input)
    } else {
      if (useByteBufferMapBasedAggregation) {
        doConsumeWithKeysForSHAMap(ctx, input)
      } else {
        doConsumeWithKeys(ctx, input)
      }
    }
  }

  override def canConsume(plan: SparkPlan): Boolean = {
    if (groupingExpressions.isEmpty) return true // for beforeStop()
    // check for possible optimized dictionary code path;
    // below is a loose search while actual decision will be taken as per
    // availability of ExprCodeEx with DictionaryCode in doConsume
   if (useByteBufferMapBasedAggregation) {
     false
   } else {
     DictionaryOptimizedMapAccessor.canHaveSingleKeyCase(
       keyBufferAccessor.keyExpressions)
   }
  }

  override def batchConsume(ctx: CodegenContext, plan: SparkPlan,
      input: Seq[ExprCode]): String = {
    if (groupingExpressions.isEmpty || !canConsume(plan) ) ""
    else {
      // create an empty method to populate the dictionary array
      // which will be actually filled with code in consume if the dictionary
      // optimization is possible using the incoming DictionaryCode
      val className = keyBufferAccessor.getClassName
      // this array will be used at batch level for grouping if possible
      dictionaryArrayTerm = ctx.freshName("dictionaryArray")
      dictionaryArrayInit = ctx.freshName("dictionaryArrayInit")
      ctx.addNewFunction(dictionaryArrayInit,
        s"""
           |private $className[] $dictionaryArrayInit() {
           |  return null;
           |}
         """.stripMargin)
      s"final $className[] $dictionaryArrayTerm = $dictionaryArrayInit();"
    }
  }

  override def beforeStop(ctx: CodegenContext, plan: SparkPlan,
      input: Seq[ExprCode]): String = {
    if (bufVars eq null) ""
    else {
      bufVarUpdates = bufVars.indices.map { i =>
        val ev = bufVars(i)
        s"""
           |// update the member result variables from local variables
           |this.${ev.isNull} = ${ev.isNull};
           |this.${ev.value} = ${ev.value};
        """.stripMargin
      }.mkString("\n").trim
      bufVarUpdates
    }
  }

  // The variables used as aggregation buffer
  @transient protected var bufVars: Seq[ExprCode] = _
  // code to update buffer variables with current values
  @transient protected var bufVarUpdates: String = _

  private def doProduceWithoutKeys(ctx: CodegenContext): String = {
    val initAgg = ctx.freshName("initAgg")
    ctx.addMutableState("boolean", initAgg, s"$initAgg = false;")

    // generate variables for aggregation buffer
    val functions = aggregateExpressions.map(_.aggregateFunction
        .asInstanceOf[DeclarativeAggregate])
    val initExpr = functions.flatMap(f => f.initialValues)
    bufVars = initExpr.map { e =>
      val isNull = ctx.freshName("bufIsNull")
      val value = ctx.freshName("bufValue")
      ctx.addMutableState("boolean", isNull, "")
      ctx.addMutableState(ctx.javaType(e.dataType), value, "")
      // The initial expression should not access any column
      val ev = e.genCode(ctx)
      val initVars =
        s"""
           | $isNull = ${ev.isNull};
           | $value = ${ev.value};
        """.stripMargin
      ExprCode(ev.code + initVars, isNull, value)
    }
    var initBufVar = evaluateVariables(bufVars)

    // generate variables for output
    val (resultVars, genResult) = if (modes.contains(Final) ||
        modes.contains(Complete)) {
      // evaluate aggregate results
      ctx.currentVars = bufVars
      val aggResults = functions.map(_.evaluateExpression).map { e =>
        BindReferences.bindReference(e, aggregateBufferAttributes).genCode(ctx)
      }
      val evaluateAggResults = evaluateVariables(aggResults)
      // evaluate result expressions
      ctx.currentVars = aggResults
      val resultVars = resultExpressions.map { e =>
        BindReferences.bindReference(e, aggregateAttributes).genCode(ctx)
      }
      (resultVars,
          s"""
             |$evaluateAggResults
             |${evaluateVariables(resultVars)}
          """.stripMargin)
    } else if (modes.contains(Partial) || modes.contains(PartialMerge)) {
      // output the aggregate buffer directly
      (bufVars, "")
    } else {
      // no aggregate function, the result should be literals
      val resultVars = resultExpressions.map(_.genCode(ctx))
      (resultVars, evaluateVariables(resultVars))
    }

    val doAgg = ctx.freshName("doAggregateWithoutKey")
    var produceOutput = getChildProducer.asInstanceOf[CodegenSupport].produce(
      ctx, this)
    if (bufVarUpdates ne null) {
      // use local variables while member variables are updated at the end
      initBufVar = bufVars.indices.map { i =>
        val ev = bufVars(i)
        s"""
           |boolean ${ev.isNull} = this.${ev.isNull};
           |${ctx.javaType(initExpr(i).dataType)} ${ev.value} = this.${ev.value};
        """.stripMargin
      }.mkString("", "\n", initBufVar).trim
      produceOutput = s"$produceOutput\n$bufVarUpdates"
    }
    ctx.addNewFunction(doAgg,
      s"""
         |private void $doAgg() throws java.io.IOException {
         |  // initialize aggregation buffer
         |  $initBufVar
         |
         |  $produceOutput
         |}
       """.stripMargin)

    val numOutput = metricTerm(ctx, "numOutputRows")
    val aggTime = metricTerm(ctx, "aggTime")
    val beforeAgg = ctx.freshName("beforeAgg")
    s"""
       |while (!$initAgg) {
       |  $initAgg = true;
       |  long $beforeAgg = System.nanoTime();
       |  $doAgg();
       |  $aggTime.${metricAdd(s"(System.nanoTime() - $beforeAgg) / 1000000")};
       |
       |  // output the result
       |  ${genResult.trim}
       |
       |  $numOutput.${metricAdd("1")};
       |  ${consume(ctx, resultVars).trim}
       |}
     """.stripMargin
  }

  protected def genAssignCodeForWithoutKeys(ctx: CodegenContext, ev: ExprCode, i: Int,
      doCopy: Boolean, inputAttrs: Seq[Attribute]): String = {
    if (doCopy) {
      inputAttrs(i).dataType match {
        case StringType =>
          ObjectHashMapAccessor.cloneStringIfRequired(ev.value, bufVars(i).value, doCopy = true)
        case d@(_: ArrayType | _: MapType | _: StructType) =>
          val javaType = ctx.javaType(d)
          s"${bufVars(i).value} = ($javaType)(${ev.value} != null ? ${ev.value}.copy() : null);"
        case _: BinaryType =>
          s"${bufVars(i).value} = (byte[])(${ev.value} != null ? ${ev.value}.clone() : null);"
        case _ => s"${bufVars(i).value} = ${ev.value};"
      }
    } else s"${bufVars(i).value} = ${ev.value};"
  }

  private def doConsumeWithoutKeys(ctx: CodegenContext,
      input: Seq[ExprCode]): String = {
    // only have DeclarativeAggregate
    val functions = aggregateExpressions.map(_.aggregateFunction
        .asInstanceOf[DeclarativeAggregate])
    val inputAttrs = functions.flatMap(_.aggBufferAttributes) ++ child.output
    val updateExpr = aggregateExpressions.flatMap { e =>
      val aggregate = e.aggregateFunction.asInstanceOf[DeclarativeAggregate]
      e.mode match {
        case Partial | Complete => aggregate.updateExpressions
        case PartialMerge | Final => aggregate.mergeExpressions
      }
    }
    ctx.currentVars = bufVars ++ input
    val boundUpdateExpr = updateExpr.map(BindReferences.bindReference(_,
      inputAttrs))
    val subExprs = ctx.subexpressionEliminationForWholeStageCodegen(
      boundUpdateExpr)
    val effectiveCodes = subExprs.codes.mkString("\n")
    val aggVals = ctx.withSubExprEliminationExprs(subExprs.states) {
      boundUpdateExpr.map(_.genCode(ctx))
    }
    // aggregate buffer should be updated atomic
    // make copy of results for types that can be wrappers and thus mutable
    val doCopy = !ObjectHashMapAccessor.providesImmutableObjects(child)
    val updates = aggVals.zipWithIndex.map { case (ev, i) =>
      s"""
         | ${bufVars(i).isNull} = ${ev.isNull};
         | ${genAssignCodeForWithoutKeys(ctx, ev, i, doCopy, inputAttrs)}
      """.stripMargin
    }
    s"""
       | // do aggregate
       | // common sub-expressions
       | $effectiveCodes
       | // evaluate aggregate functions
       | ${evaluateVariables(aggVals)}
       | // update aggregation buffer
       | ${updates.mkString("\n").trim}
    """.stripMargin
  }

  private val groupingAttributes = groupingExpressions.map(_.toAttribute)
  private val declFunctions = aggregateExpressions.map(_.aggregateFunction)
      .collect { case d: DeclarativeAggregate => d }

  // The name for ObjectHashSet of generated class.
  private var hashMapTerm: String = _

  // utility to generate class for optimized map, and hash map access methods
  @transient private var keyBufferAccessor: ObjectHashMapAccessor = _
  @transient private var byteBufferAccessor: SHAMapAccessor = _
  @transient private var mapDataTerm: String = _
  @transient private var maskTerm: String = _
  @transient private var dictionaryArrayTerm: String = _
  @transient private var dictionaryArrayInit: String = _

  /**
   * Generate the code for output.
   */
  private def generateResultCode(
      ctx: CodegenContext, keyBufferVars: Seq[ExprCode],
      bufferIndex: Int): String = {
    if (modes.contains(Final) || modes.contains(Complete)) {
      // generate output extracting from ExprCodes
      ctx.INPUT_ROW = null
      ctx.currentVars = keyBufferVars.take(bufferIndex)
      val keyVars = groupingExpressions.zipWithIndex.map {
        case (e, i) => BoundReference(i, e.dataType, e.nullable).genCode(ctx)
      }
      val evaluateKeyVars = evaluateVariables(keyVars)
      ctx.currentVars = keyBufferVars.drop(bufferIndex)
      val bufferVars = aggregateBufferAttributesForGroup.zipWithIndex.map {
        case (e, i) => BoundReference(i, e.dataType, e.nullable).genCode(ctx)
      }
      val evaluateBufferVars = evaluateVariables(bufferVars)
      // evaluate the aggregation result
      ctx.currentVars = bufferVars
      val aggResults = declFunctions.map(_.evaluateExpression).map { e =>
        BindReferences.bindReference(e, aggregateBufferAttributesForGroup)
            .genCode(ctx)
      }
      val evaluateAggResults = evaluateVariables(aggResults)
      // generate the final result
      ctx.currentVars = keyVars ++ aggResults
      val inputAttrs = groupingAttributes ++ aggregateAttributes
      val resultVars = resultExpressions.map { e =>
        BindReferences.bindReference(e, inputAttrs).genCode(ctx)
      }
      s"""
       $evaluateKeyVars
       $evaluateBufferVars
       $evaluateAggResults
       ${consume(ctx, resultVars)}
       """

    } else if (modes.contains(Partial) || modes.contains(PartialMerge)) {
      // Combined grouping keys and aggregate values in buffer
      consume(ctx, keyBufferVars)

    } else {
      // generate result based on grouping key
      ctx.INPUT_ROW = null
      ctx.currentVars = keyBufferVars.take(bufferIndex)
      val eval = resultExpressions.map { e =>
        BindReferences.bindReference(e, groupingAttributes).genCode(ctx)
      }
      consume(ctx, eval)
    }
  }

  private def generateResultCodeForSHAMap(
    ctx: CodegenContext, keyBufferVars: Seq[ExprCode],
    aggBufferVars: Seq[ExprCode], iterValueOffsetTerm: String): String = {
    /* Asif: It appears that we have to put the code of materilization of each grouping column
    & aggreagte before we can send it to parent. The reason is following:
    1) In the byte buffer hashmap data is written consecitively i.e key1, key2 agg1 etc.
    Now the pointer cannot jump arbitrarily to just read key2 without reading key1
     So suppose we have a nested query such that inner query produces code for outputting key1 , key2,
     while outer query is going to use only key2. If we do not write the code of materialzing key1,
     the pointer will not move forward, as the outer query is going to try to materialzie only key2,
     but the pointer will not move to key2 unleass key1 has been consumed.
     We need to resolve this issue. I suppose we can declare  local variable pointers pointing to start location
     of each key/aggregate & use those declared pointers in the materialization code for each key
     */
    if (modes.contains(Final) || modes.contains(Complete)) {
      // generate output extracting from ExprCodes
      ctx.INPUT_ROW = null
      ctx.currentVars = keyBufferVars
      val keyVars = groupingExpressions.zipWithIndex.map {
        case (e, i) => BoundReference(i, e.dataType, e.nullable).genCode(ctx)
      }
      val evaluateKeyVars = evaluateVariables(keyVars)
      ctx.currentVars = aggBufferVars
      val bufferVars = aggregateBufferAttributesForGroup.zipWithIndex.map {
        case (e, i) => BoundReference(i, e.dataType, e.nullable).genCode(ctx)
      }
      val evaluateBufferVars = evaluateVariables(bufferVars)
      // evaluate the aggregation result
      ctx.currentVars = bufferVars
      val aggResults = declFunctions.map(_.evaluateExpression).map { e =>
        BindReferences.bindReference(e, aggregateBufferAttributesForGroup)
          .genCode(ctx)
      }
      val evaluateAggResults = evaluateVariables(aggResults)
      // generate the final result
      ctx.currentVars = keyVars ++ aggResults
      val inputAttrs = groupingAttributes ++ aggregateAttributes
      val resultVars = resultExpressions.map { e =>
        BindReferences.bindReference(e, inputAttrs).genCode(ctx)
      }
      s"""
       ${byteBufferAccessor.readNullBitsCode(iterValueOffsetTerm,
        byteBufferAccessor.nullKeysBitsetTerm, byteBufferAccessor.numBytesForNullKeyBits)}
       $evaluateKeyVars
       ${byteBufferAccessor.readNullBitsCode(iterValueOffsetTerm,
        byteBufferAccessor.nullAggsBitsetTerm, byteBufferAccessor.numBytesForNullAggBits)}
       $evaluateBufferVars
       $evaluateAggResults
       ${consume(ctx, resultVars)}
       """

    } else if (modes.contains(Partial) || modes.contains(PartialMerge)) {
      // Combined grouping keys and aggregate values in buffer
      ctx.INPUT_ROW = null
      ctx.currentVars = keyBufferVars
      val keyVars = groupingExpressions.zipWithIndex.map {
        case (e, i) => BoundReference(i, e.dataType, e.nullable).genCode(ctx)
      }
      val evaluateKeyVars = evaluateVariables(keyVars)
      ctx.currentVars = aggBufferVars
      val bufferVars = aggregateBufferAttributesForGroup.zipWithIndex.map {
        case (e, i) => BoundReference(i, e.dataType, e.nullable).genCode(ctx)
      }
      val evaluateBufferVars = evaluateVariables(bufferVars)
      s"""
       ${byteBufferAccessor.readNullBitsCode(iterValueOffsetTerm,
        byteBufferAccessor.nullKeysBitsetTerm, byteBufferAccessor.numBytesForNullKeyBits)}
       $evaluateKeyVars
       ${byteBufferAccessor.readNullBitsCode(iterValueOffsetTerm,
        byteBufferAccessor.nullAggsBitsetTerm, byteBufferAccessor.numBytesForNullAggBits)}
       $evaluateBufferVars
       ${consume(ctx, keyBufferVars ++ aggBufferVars)}
       """


    } else {
      // generate result based on grouping key
      ctx.INPUT_ROW = null
      ctx.currentVars = keyBufferVars
      val keyVars = groupingExpressions.zipWithIndex.map {
        case (e, i) => BoundReference(i, e.dataType, e.nullable).genCode(ctx)
      }
      val evaluateKeyVars = evaluateVariables(keyVars)
      ctx.currentVars = keyVars
      val resultVars = resultExpressions.map { e =>
        BindReferences.bindReference(e, groupingAttributes).genCode(ctx)
      }

      s"""
       ${byteBufferAccessor.readNullBitsCode(iterValueOffsetTerm,
        byteBufferAccessor.nullKeysBitsetTerm, byteBufferAccessor.numBytesForNullKeyBits)}
       $evaluateKeyVars
       ${consume(ctx, resultVars)}
       """
    }
  }

  private def doProduceWithKeysForSHAMap(ctx: CodegenContext): String = {
    val initAgg = ctx.freshName("initAgg")
    ctx.addMutableState("boolean", initAgg, s"$initAgg = false;")
    // Create a name for iterator from HashMap

    val endIterValueOffset = ctx.freshName("endIterValueOffset")
    val localIterValueOffsetTerm = ctx.freshName("localIterValueOffsetTerm")
    val localIterValueStartOffsetTerm = ctx.freshName("localIterValueStartOffsetTerm")
    val iterValueOffsetTerm = ctx.freshName("iterValueOffsetTerm")
    ctx.addMutableState("long", iterValueOffsetTerm, s"$iterValueOffsetTerm = 0;")

    val nullKeysBitsetTerm = ctx.freshName("nullKeysBitset")
    val nullAggsBitsetTerm = ctx.freshName("nullAggsBitset")

    val numBytesForNullKeyBits = if (this.groupingAttributes.forall(!_.nullable)) {
      0
    } else {
      SHAMapAccessor.calculateNumberOfBytesForNullBits(this.groupingAttributes.length)
    }

    val numBytesForNullAggsBits = SHAMapAccessor.calculateNumberOfBytesForNullBits(
      this.aggregateBufferAttributesForGroup.length)

    if (SHAMapAccessor.isByteArrayNeededForNullBits(numBytesForNullKeyBits)) {
      ctx.addMutableState("byte[]", nullKeysBitsetTerm,
        s"$nullKeysBitsetTerm = new byte[$numBytesForNullKeyBits];")
    }

    if (SHAMapAccessor.isByteArrayNeededForNullBits(numBytesForNullAggsBits)) {
      ctx.addMutableState("byte[]", nullAggsBitsetTerm,
        s"$nullKeysBitsetTerm = new byte[$numBytesForNullAggsBits];")
    }
    val probableSkipLen = this.groupingAttributes.
      lastIndexWhere(attr => !TypeUtilities.isFixedWidth(attr.dataType))

    val skipLenForAttrib = if (probableSkipLen != - 1 &&
      this.groupingAttributes(probableSkipLen).dataType == StringType) {
      probableSkipLen
    } else -1

    val keyLengthTerm = ctx.freshName("keyLength")

    val utf8Class = classOf[UTF8String].getName
    val bbDataClass = classOf[ByteBufferData].getName
    val arrayDataClass = classOf[ArrayData].getName
    val platformClass = classOf[Platform].getName

    val sizeAndNumNotNullFuncForStringArr = ctx.freshName("calculateStringArrSizeAndNumNotNulls")

    if (groupingAttributes.exists(attrib => attrib.dataType.existsRecursively(_ match {
      case ArrayType(StringType, _) | ArrayType(_, true) => true
      case _ => false
    }))) {
      ctx.addNewFunction(sizeAndNumNotNullFuncForStringArr,
        s"""
        private long $sizeAndNumNotNullFuncForStringArr($arrayDataClass arrayData,
         boolean isStringData)  {
           long size = 0L;
           int numNulls = 0;
           for(int i = 0; i < arrayData.numElements(); ++i) {
             if (!arrayData.isNullAt(i)) {
               if (isStringData) {
                 $utf8Class o = arrayData.getUTF8String(i);
                 size += o.numBytes() + 4;
               }
             } else {
               ++numNulls;
             }
           }
           return  (size << 32L) | ((arrayData.numElements() - numNulls) & 0xffffffffL);
        }
       """)
    }



    val valueOffsetTerm = ctx.freshName("valueOffset")
    val currentValueOffSetTerm = ctx.freshName("currentValueOffSet")
    val valueDataTerm = ctx.freshName("valueData")
    val vdBaseObjectTerm = ctx.freshName("vdBaseObjectTerm")
    val vdBaseOffsetTerm = ctx.freshName("vdBaseOffsetTerm")
    val valueDataCapacityTerm = ctx.freshName("valueDataCapacity")
    val doAgg = ctx.freshName("doAggregateWithKeys")

    // generate variable name for hash map for use here and in consume
    hashMapTerm = ctx.freshName("hashMap")
    val hashSetClassName = classOf[SHAMap].getName


    // generate variable names for holding data from the Map buffer
    val aggregateBufferVars = for (i <- this.aggregateBufferAttributesForGroup.indices) yield {
      ctx.freshName(s"buffer_$i")
    }

    val KeyBufferVars = for (i <- groupingExpressions.indices) yield {
      ctx.freshName(s"key_$i")
    }

    val keysDataType = this.groupingAttributes.map(_.dataType)
    // declare nullbitset terms for nested structs if required
    val nestedStructNullBitsTermCreator: ((String, StructType, Int) => Any) => (String, StructType, Int) => Any =
      (f: (String, StructType, Int) => Any) =>
        (structVarName: String, structType: StructType, nestingLevel: Int) => {
          val numBytesForNullBits = SHAMapAccessor.
            calculateNumberOfBytesForNullBits(structType.length)
          if (SHAMapAccessor.isByteArrayNeededForNullBits(numBytesForNullBits)) {
            val nullBitTerm = SHAMapAccessor.
              generateNullKeysBitTermForStruct(structVarName)
            ctx.addMutableState("byte[]", nullBitTerm,
              s"$nullBitTerm = new byte[$numBytesForNullBits];")
          }
          structType.zipWithIndex.foreach { case (sf, index) => sf.dataType match {
            case stt: StructType => val structtVarName = SHAMapAccessor.
              generateExplodedStructFieldVars(structVarName, nestingLevel + 1, index)._1
              f(structtVarName, stt, nestingLevel + 1)
              null
            case _ => null
          }

          }
        }
    val nestedStructNullBitsTermInitializer: ((String, StructType, Int) => Any) =>
      (String, StructType, Int) => Any =
      (f: (String, StructType, Int) => Any) =>
        (structVarName: String, structType: StructType, nestingLevel: Int) => {
          val numBytesForNullBits = SHAMapAccessor.
            calculateNumberOfBytesForNullBits(structType.length)
          val nullBitTerm = SHAMapAccessor.
            generateNullKeysBitTermForStruct(structVarName)
          val snippet1 = SHAMapAccessor.initNullBitsetCode(nullBitTerm, numBytesForNullBits)

          val snippet2 = structType.zipWithIndex.map { case (sf, index) => sf.dataType match {
            case stt: StructType => val structtVarName = SHAMapAccessor.
              generateVarNameForStructField(structVarName, nestingLevel , index)
              f(structtVarName, stt, nestingLevel + 1).toString
            case _ => ""
          }
          }.mkString("\n")
          s"""
             ${snippet1}
             $snippet2
           """.stripMargin
        }

    def recursiveApply(f:
    ((String, StructType, Int) => Any) => (String, StructType, Int) => Any):
    (String, StructType, Int) => Any = f(recursiveApply(f))(_, _, _)

    // Now create nullBitTerms
    KeyBufferVars.zip(keysDataType).foreach {
      case (varName, dataType) => dataType match {
        case st: StructType => recursiveApply(
          nestedStructNullBitsTermCreator)(varName, st, 0)
        case _ =>
      }
    }

    val aggBuffDataTypes = this.aggregateBufferAttributesForGroup.map(_.dataType)
    val allocatorTerm = ctx.freshName("bufferAllocator")
    val allocatorClass = classOf[BufferAllocator].getName
    val gfeCacheImplClass = classOf[GemFireCacheImpl].getName
    val byteBufferClass = classOf[ByteBuffer].getName

    val keyBytesHolderVar = ctx.freshName("keyBytesHolder")
    val baseKeyHolderOffset = ctx.freshName("baseKeyHolderOffset")
    val baseKeyObject = ctx.freshName("baseKeyHolderObject")
    val keyHolderCapacityTerm = ctx.freshName("keyholderCapacity")
    val keyExistedTerm = ctx.freshName("keyExisted")

    val codeForLenOfSkippedTerm = if (skipLenForAttrib != -1) {
      val suffixSize = this.groupingAttributes.drop(skipLenForAttrib + 1).foldLeft(0) {
        case (size, attrib) => size + attrib.dataType.defaultSize + (attrib.dataType match {
          case dec: DecimalType if (dec.precision > Decimal.MAX_LONG_DIGITS) => 1
          case _ => 0
        })}

      s"""$keyLengthTerm - (int)($localIterValueOffsetTerm - $localIterValueStartOffsetTerm)
          ${ if (suffixSize > 0) s" - $suffixSize" else ""};"""
    } else ""


    ctx.addMutableState(hashSetClassName, hashMapTerm, "")

    val multiBytesClass = classOf[MultiByteSourceWrapper].getName
    val multiBytesWrapperTerm = ctx.freshName("multiBytesWrapper")
    val multiBytesDeclaration = if (numBytesForNullKeyBits == 0 &&
      keysDataType.forall(_ == StringType)) {
      s"""
         |$utf8Class[] $multiBytesWrapperTerm = new $utf8Class[${keysDataType.length}];
       """.stripMargin
    } else ""

    val storedAggNullBitsTerm = ctx.freshName("storedAggNullBit")
    val cacheStoredAggNullBits = !SHAMapAccessor.isByteArrayNeededForNullBits(
      numBytesForNullAggsBits) && numBytesForNullAggsBits > 0


    // generate the map accessor to generate key/value class
    // and get map access methods
    val session = sqlContext.sparkSession.asInstanceOf[SnappySession]
    val numKeyBytesTerm = ctx.freshName("numKeyBytes")
<<<<<<< HEAD

=======
    val numValueBytesTerm = ctx.freshName("numValueBytes")
>>>>>>> 5b548230
    byteBufferAccessor = SHAMapAccessor(session, ctx, groupingExpressions,
      aggregateBufferAttributesForGroup, "ByteBuffer", hashMapTerm,
      valueOffsetTerm, numKeyBytesTerm, numValueBytesTerm, currentValueOffSetTerm,
      valueDataTerm, vdBaseObjectTerm, vdBaseOffsetTerm,
      nullKeysBitsetTerm, numBytesForNullKeyBits, allocatorTerm,
      numBytesForNullAggsBits, nullAggsBitsetTerm,
      sizeAndNumNotNullFuncForStringArr,
      keyBytesHolderVar, baseKeyObject, baseKeyHolderOffset, keyExistedTerm,
<<<<<<< HEAD
      skipLenForAttrib, codeForLenOfSkippedTerm, multiBytesWrapperTerm,
      valueDataCapacityTerm,
      if (cacheStoredAggNullBits) Some(storedAggNullBitsTerm) else None,
      aggregateBufferVars)
=======
      skipLenForAttrib, codeForLenOfSkippedTerm, valueDataCapacityTerm,
      if (cacheStoredAggNullBits) Some(storedAggNullBitsTerm) else None,
      aggregateBufferVars, keyHolderCapacityTerm)
>>>>>>> 5b548230



    val valueSize = groupingAttributes.foldLeft(0)((len, attrib) =>
      len + attrib.dataType.defaultSize +
        (if (TypeUtilities.isFixedWidth(attrib.dataType)) 0 else 32)) +
      aggregateExpressions.foldLeft(0)((len, exp) => len + exp.dataType.defaultSize) +
      + numBytesForNullKeyBits +  numBytesForNullAggsBits


    val childProduce =
      childProducer.asInstanceOf[CodegenSupport].produce(ctx, this)
    ctx.addNewFunction(doAgg,
      s"""private void $doAgg() throws java.io.IOException {
           |$hashMapTerm = new $hashSetClassName($valueSize);
           |$allocatorClass $allocatorTerm = $gfeCacheImplClass.
           |getCurrentBufferAllocator();
           |$byteBufferClass $keyBytesHolderVar = null;
           |int $keyHolderCapacityTerm = 0;
           |Object $baseKeyObject = null;
           |long $baseKeyHolderOffset = -1L;
           |$multiBytesDeclaration
           |$bbDataClass $valueDataTerm = $hashMapTerm.getValueData();
           |Object $vdBaseObjectTerm = $valueDataTerm.baseObject();
           |long $vdBaseOffsetTerm = $valueDataTerm.baseOffset();
           |int $valueDataCapacityTerm = $valueDataTerm.capacity();
           |${SHAMapAccessor.initNullBitsetCode(nullKeysBitsetTerm, numBytesForNullKeyBits)}
           |${SHAMapAccessor.initNullBitsetCode(nullAggsBitsetTerm, numBytesForNullAggsBits)}
           |${byteBufferAccessor.initKeyOrBufferVal(aggBuffDataTypes, aggregateBufferVars)}
           |${byteBufferAccessor.declareNullVarsForAggBuffer(aggregateBufferVars)}
           |${ if (cacheStoredAggNullBits) {
                 SHAMapAccessor.initNullBitsetCode(storedAggNullBitsTerm, numBytesForNullAggsBits)
               } else ""
            }
           |int $numKeyBytesTerm = 0;
           |int $numValueBytesTerm = 0;
           |$childProduce
         |}""".stripMargin)

    // generate code for output
    /*  val keyBufferTerm = ctx.freshName("keyBuffer")
      val (initCode, keyBufferVars, _) = keyBufferAccessor.getColumnVars(
        keyBufferTerm, keyBufferTerm, onlyKeyVars = false, onlyValueVars = false) */

    val keysExpr = byteBufferAccessor.getBufferVars(keysDataType, KeyBufferVars,
      localIterValueOffsetTerm, true, byteBufferAccessor.nullKeysBitsetTerm,
      byteBufferAccessor.numBytesForNullKeyBits, byteBufferAccessor.numBytesForNullKeyBits == 0)
    val aggsExpr = byteBufferAccessor.getBufferVars(aggBuffDataTypes,
      aggregateBufferVars, localIterValueOffsetTerm, false, byteBufferAccessor.nullAggsBitsetTerm,
      byteBufferAccessor.numBytesForNullAggBits, false)
    val outputCode = generateResultCodeForSHAMap(ctx, keysExpr, aggsExpr, localIterValueOffsetTerm)
    val numOutput = metricTerm(ctx, "numOutputRows")

    // The child could change `copyResult` to true, but we had already
    // consumed all the rows, so `copyResult` should be reset to `false`.
    ctx.copyResult = false

    val aggTime = metricTerm(ctx, "aggTime")
    val beforeAgg = ctx.freshName("beforeAgg")

    val readKeyLengthCode = if (skipLenForAttrib != -1) {
      if (ColumnEncoding.littleEndian) {
        s"int $keyLengthTerm = $platformClass.getInt($vdBaseObjectTerm, $localIterValueOffsetTerm);"
      } else {
        s"""int $keyLengthTerm = java.lang.Integer.reverseBytes($platformClass.getInt(
            $vdBaseObjectTerm, $localIterValueOffsetTerm));
          """
      }
    } else ""



    s"""
      if (!$initAgg) {
        $initAgg = true;
        long $beforeAgg = System.nanoTime();
        $doAgg();
        $aggTime.${metricAdd(s"(System.nanoTime() - $beforeAgg) / 1000000")};
        $bbDataClass  $valueDataTerm = $hashMapTerm.getValueData();
        Object $vdBaseObjectTerm = $valueDataTerm.baseObject();
        $iterValueOffsetTerm += $valueDataTerm.baseOffset();
      }
      if ($hashMapTerm == null) {
         return;
      }
      $allocatorClass $allocatorTerm = $gfeCacheImplClass.
                      getCurrentBufferAllocator();
      ${byteBufferAccessor.initKeyOrBufferVal(aggBuffDataTypes, aggregateBufferVars)}
      ${byteBufferAccessor.initKeyOrBufferVal(keysDataType, KeyBufferVars)}
      ${SHAMapAccessor.initNullBitsetCode(nullKeysBitsetTerm, numBytesForNullKeyBits)}
      ${SHAMapAccessor.initNullBitsetCode(nullAggsBitsetTerm, numBytesForNullAggsBits)}
      ${KeyBufferVars.zip(keysDataType).map {
          case (varName, dataType) => dataType match {
          case st: StructType =>
            recursiveApply(nestedStructNullBitsTermInitializer)(varName, st, 0).toString
          case _ => ""
        }
      }.mkString("\n")}

      // output the result
      $bbDataClass  $valueDataTerm = $hashMapTerm.getValueData();
      Object $vdBaseObjectTerm = $valueDataTerm.baseObject();
      long $endIterValueOffset = $hashMapTerm.valueDataSize() + $valueDataTerm.baseOffset();
      long $localIterValueOffsetTerm = $iterValueOffsetTerm;
      ${byteBufferAccessor.declareNullVarsForAggBuffer(aggregateBufferVars)}
      while ($localIterValueOffsetTerm != $endIterValueOffset) {
        $numOutput.${metricAdd("1")};
        $readKeyLengthCode
        // skip the key length
        $localIterValueOffsetTerm += 4;
        long $localIterValueStartOffsetTerm = $localIterValueOffsetTerm;
        $outputCode
        if (shouldStop()) {
          $iterValueOffsetTerm = $localIterValueOffsetTerm;
          return;
        }
      }

       if ($localIterValueOffsetTerm == $endIterValueOffset) {
         $hashMapTerm.release();
         $hashMapTerm = null;
       }
    """
  }

  private def doProduceWithKeys(ctx: CodegenContext): String = {
    val initAgg = ctx.freshName("initAgg")
    ctx.addMutableState("boolean", initAgg, s"$initAgg = false;")

    // Create a name for iterator from HashMap
    val iterTerm = ctx.freshName("mapIter")
    val iter = ctx.freshName("mapIter")
    val iterObj = ctx.freshName("iterObj")
    val iterClass = "java.util.Iterator"
    ctx.addMutableState(iterClass, iterTerm, "")

    val doAgg = ctx.freshName("doAggregateWithKeys")

    // generate variable name for hash map for use here and in consume
    hashMapTerm = ctx.freshName("hashMap")
    val hashSetClassName = classOf[ObjectHashSet[_]].getName

    ctx.addMutableState(hashSetClassName, hashMapTerm, "")

    // generate variables for HashMap data array and mask
    mapDataTerm = ctx.freshName("mapData")
    maskTerm = ctx.freshName("hashMapMask")

    // generate the map accessor to generate key/value class
    // and get map access methods
    val session = sqlContext.sparkSession.asInstanceOf[SnappySession]

    keyBufferAccessor = ObjectHashMapAccessor(session, ctx, groupingExpressions,
        aggregateBufferAttributesForGroup, "KeyBuffer", hashMapTerm,
        mapDataTerm, maskTerm, multiMap = false, this, this.parent, child)


    val entryClass = keyBufferAccessor.getClassName
    val numKeyColumns = groupingExpressions.length

    val childProduce =
      childProducer.asInstanceOf[CodegenSupport].produce(ctx, this)
    ctx.addNewFunction(doAgg,
      s"""
        private void $doAgg() throws java.io.IOException {
          $hashMapTerm = new $hashSetClassName(128, 0.6, $numKeyColumns, false,
            scala.reflect.ClassTag$$.MODULE$$.apply($entryClass.class));
          $entryClass[] $mapDataTerm = ($entryClass[])$hashMapTerm.data();
          int $maskTerm = $hashMapTerm.mask();

          $childProduce

          $iterTerm = $hashMapTerm.iterator();
        }
       """)

    // generate code for output
    val keyBufferTerm = ctx.freshName("keyBuffer")
    val (initCode, keyBufferVars, _) = keyBufferAccessor.getColumnVars(
      keyBufferTerm, keyBufferTerm, onlyKeyVars = false, onlyValueVars = false)
    val outputCode = generateResultCode(ctx, keyBufferVars,
      groupingExpressions.length)
    val numOutput = metricTerm(ctx, "numOutputRows")

    // The child could change `copyResult` to true, but we had already
    // consumed all the rows, so `copyResult` should be reset to `false`.
    ctx.copyResult = false

    val aggTime = metricTerm(ctx, "aggTime")
    val beforeAgg = ctx.freshName("beforeAgg")

    s"""
      if (!$initAgg) {
        $initAgg = true;
        long $beforeAgg = System.nanoTime();
        $doAgg();
        $aggTime.${metricAdd(s"(System.nanoTime() - $beforeAgg) / 1000000")};
      }

      // output the result
      Object $iterObj;
      final $iterClass $iter = $iterTerm;
      while (($iterObj = $iter.next()) != null) {
        $numOutput.${metricAdd("1")};
        final $entryClass $keyBufferTerm = ($entryClass)$iterObj;
        $initCode

        $outputCode

        if (shouldStop()) return;
      }
    """
  }

  private def doConsumeWithKeysForSHAMap(ctx: CodegenContext,
    input: Seq[ExprCode]): String = {


    // only have DeclarativeAggregate
    val updateExpr = aggregateExpressions.flatMap { e =>
      e.mode match {
        case Partial | Complete =>
          e.aggregateFunction.asInstanceOf[DeclarativeAggregate]
            .updateExpressions
        case PartialMerge | Final =>
          e.aggregateFunction.asInstanceOf[DeclarativeAggregate]
            .mergeExpressions
      }
    }

    ctx.currentVars = input
    val keysExpr = ctx.generateExpressions(
      groupingExpressions.map(e => BindReferences.bindReference[Expression](e, child.output)))
    // generate class for key, buffer and hash code evaluation of key columns
    val inputAttr = aggregateBufferAttributesForGroup ++ child.output
    val initVars = ctx.generateExpressions(declFunctions.flatMap(
      bufferInitialValuesForGroup(_).map(BindReferences.bindReference(_,
        inputAttr))))
    val initCode = evaluateVariables(initVars)
    val keysDataType = this.groupingAttributes.map(_.dataType)
    val aggBuffDataTypes = this.aggregateBufferAttributesForGroup.map(_.dataType)


    // if aggregate expressions uses some of the key variables then signal those
    // to be materialized explicitly for the dictionary optimization case (AQP-292)
    val updateAttrs = AttributeSet(updateExpr)
    // evaluate map lookup code before updateEvals possibly modifies the keyVars
    val mapCode = byteBufferAccessor.generateMapGetOrInsert(initVars, initCode, input,
      keysExpr, keysDataType, aggBuffDataTypes)

    val bufferVars = byteBufferAccessor.getBufferVars(aggBuffDataTypes,
      byteBufferAccessor.aggregateBufferVars,
      byteBufferAccessor.currentOffSetForMapLookupUpdt,
      false, byteBufferAccessor.nullAggsBitsetTerm, byteBufferAccessor.numBytesForNullAggBits,
      false)
    val bufferEval = evaluateVariables(bufferVars)
    val bufferVarsFromInitVars = byteBufferAccessor.aggregateBufferVars.zip(initVars).map {
      case (bufferVarName, initExpr) => ExprCode(
        s"""
          |$bufferVarName${SHAMapAccessor.nullVarSuffix} = ${initExpr.isNull};
          |$bufferVarName = ${initExpr.value};""".stripMargin,
        s"$bufferVarName${SHAMapAccessor.nullVarSuffix}", bufferVarName)
    }
    val bufferEvalFromInitVars = evaluateVariables(bufferVarsFromInitVars)
    ctx.currentVars = bufferVars ++ input
    // pre-evaluate input variables used by child expressions and updateExpr
    val inputCodes = evaluateRequiredVariables(child.output,
      ctx.currentVars.takeRight(child.output.length),
      child.references ++ updateAttrs)
    val boundUpdateExpr = updateExpr.map(BindReferences.bindReference(_,
      inputAttr))
    val subExprs = ctx.subexpressionEliminationForWholeStageCodegen(
      boundUpdateExpr)
    val effectiveCodes = subExprs.codes.mkString("\n")
    val updateEvals = ctx.withSubExprEliminationExprs(subExprs.states) {
      boundUpdateExpr.map(_.genCode(ctx))
    }

    // We first generate code to probe and update the hash map. If the probe is
    // successful, the corresponding buffer will hold buffer class object.
    // We try to do hash map based in-memory aggregation first. If there is not
    // enough memory (the hash map will return null for new key), we spill the
    // hash map to disk to free memory, then continue to do in-memory
    // aggregation and spilling until all the rows had been processed.
    // Finally, sort the spilled aggregate buffers by key, and merge
    // them together for same key.
    s"""
       |$mapCode
       |// initialization for buffer fields from the hashmap
       |if (${byteBufferAccessor.keyExistedTerm}) {
       |  ${
            byteBufferAccessor.readNullBitsCode(byteBufferAccessor.
            currentOffSetForMapLookupUpdt, byteBufferAccessor.nullAggsBitsetTerm,
            byteBufferAccessor.numBytesForNullAggBits)
          }
          |$bufferEval
       |} else {
       |  $bufferEvalFromInitVars
       |}
       | // reset the  offset position to start of values for writing update
       |${byteBufferAccessor.currentOffSetForMapLookupUpdt} = ${byteBufferAccessor.valueOffsetTerm};
       | // common sub-expressions
       |$inputCodes
       |$effectiveCodes
       |
       |// evaluate aggregate functions
       |${evaluateVariables(updateEvals)}
       |${byteBufferAccessor.generateUpdate(updateEvals, aggBuffDataTypes)}
      """.stripMargin
  }

  private def doConsumeWithKeys(ctx: CodegenContext,
      input: Seq[ExprCode]): String = {
    val keyBufferTerm = ctx.freshName("keyBuffer")

    // only have DeclarativeAggregate
    val updateExpr = aggregateExpressions.flatMap { e =>
      e.mode match {
        case Partial | Complete =>
          e.aggregateFunction.asInstanceOf[DeclarativeAggregate]
              .updateExpressions
        case PartialMerge | Final =>
          e.aggregateFunction.asInstanceOf[DeclarativeAggregate]
              .mergeExpressions
      }
    }

    // generate class for key, buffer and hash code evaluation of key columns
    val inputAttr = aggregateBufferAttributesForGroup ++ child.output
    val initVars = ctx.generateExpressions(declFunctions.flatMap(
      bufferInitialValuesForGroup(_).map(BindReferences.bindReference(_,
        inputAttr))))
    val initCode = evaluateVariables(initVars)
    val (bufferInit, bufferVars, _) = keyBufferAccessor.getColumnVars(
      keyBufferTerm, keyBufferTerm, onlyKeyVars = false, onlyValueVars = true)
    val bufferEval = evaluateVariables(bufferVars)

    // if aggregate expressions uses some of the key variables then signal those
    // to be materialized explicitly for the dictionary optimization case (AQP-292)
    val updateAttrs = AttributeSet(updateExpr)
    val evalKeys = if (DictionaryOptimizedMapAccessor.canHaveSingleKeyCase(groupingExpressions)) {
      var hasEvalKeys = false
      val keys = groupingAttributes.map { a =>
        if (updateAttrs.contains(a)) {
          hasEvalKeys = true
          true
        } else false
      }
      if (hasEvalKeys) keys else Nil
    } else Nil

    // evaluate map lookup code before updateEvals possibly modifies the keyVars
    val mapCode = keyBufferAccessor.generateMapGetOrInsert(keyBufferTerm,
      initVars, initCode, input, evalKeys, dictionaryArrayTerm, dictionaryArrayInit)

    ctx.currentVars = bufferVars ++ input
    // pre-evaluate input variables used by child expressions and updateExpr
    val inputCodes = evaluateRequiredVariables(child.output,
      ctx.currentVars.takeRight(child.output.length),
      child.references ++ updateAttrs)
    val boundUpdateExpr = updateExpr.map(BindReferences.bindReference(_,
      inputAttr))
    val subExprs = ctx.subexpressionEliminationForWholeStageCodegen(
      boundUpdateExpr)
    val effectiveCodes = subExprs.codes.mkString("\n")
    val updateEvals = ctx.withSubExprEliminationExprs(subExprs.states) {
      boundUpdateExpr.map(_.genCode(ctx))
    }

    // We first generate code to probe and update the hash map. If the probe is
    // successful, the corresponding buffer will hold buffer class object.
    // We try to do hash map based in-memory aggregation first. If there is not
    // enough memory (the hash map will return null for new key), we spill the
    // hash map to disk to free memory, then continue to do in-memory
    // aggregation and spilling until all the rows had been processed.
    // Finally, sort the spilled aggregate buffers by key, and merge
    // them together for same key.
    s"""
       |$mapCode
       |
       |// -- Update the buffer with new aggregate results --
       |
       |// initialization for buffer fields
       |$bufferInit
       |$bufferEval
       |
       |// common sub-expressions
       |$inputCodes
       |$effectiveCodes
       |
       |// evaluate aggregate functions
       |${evaluateVariables(updateEvals)}
       |
       |// update generated class object fields
       |${keyBufferAccessor.generateUpdate(keyBufferTerm, bufferVars,
          updateEvals, forKey = false, doCopy = false, forInit = false)}
    """.stripMargin
  }

  override def verboseString: String = toString(verbose = true)

  override lazy val simpleString: String = toString(verbose = false)

  private def toString(verbose: Boolean): String = {
    val name = nodeName
    val allAggregateExpressions = aggregateExpressions

    testFallbackStartsAt match {
      case None =>
        val keyString = Utils.truncatedString(groupingExpressions,
          "[", ", ", "]")
        val functionString = Utils.truncatedString(allAggregateExpressions,
          "[", ", ", "]")
        val outputString = Utils.truncatedString(output, "[", ", ", "]")
        val modesStr = modes.mkString(",")
        if (verbose) {
          s"$name(keys=$keyString, modes=$modesStr, " +
              s"functions=$functionString, output=$outputString)"
        } else {
          s"$name(keys=$keyString, modes=$modesStr, functions=$functionString)"
        }
      case Some(fallbackStartsAt) =>
        s"${name}WithControlledFallback $groupingExpressions " +
            s"$allAggregateExpressions $resultExpressions " +
            s"fallbackStartsAt=$fallbackStartsAt"
    }
  }
}

trait GroupAggregate {

  /**
   * Expressions for initializing empty aggregation buffers for group by.
   */
  def initialValuesForGroup: Seq[Expression]

  /** Attributes of fields in aggBufferSchema used for group by. */
  def aggBufferAttributesForGroup: Seq[AttributeReference]
}<|MERGE_RESOLUTION|>--- conflicted
+++ resolved
@@ -818,11 +818,9 @@
     // and get map access methods
     val session = sqlContext.sparkSession.asInstanceOf[SnappySession]
     val numKeyBytesTerm = ctx.freshName("numKeyBytes")
-<<<<<<< HEAD
-
-=======
+
     val numValueBytesTerm = ctx.freshName("numValueBytes")
->>>>>>> 5b548230
+
     byteBufferAccessor = SHAMapAccessor(session, ctx, groupingExpressions,
       aggregateBufferAttributesForGroup, "ByteBuffer", hashMapTerm,
       valueOffsetTerm, numKeyBytesTerm, numValueBytesTerm, currentValueOffSetTerm,
@@ -831,16 +829,10 @@
       numBytesForNullAggsBits, nullAggsBitsetTerm,
       sizeAndNumNotNullFuncForStringArr,
       keyBytesHolderVar, baseKeyObject, baseKeyHolderOffset, keyExistedTerm,
-<<<<<<< HEAD
       skipLenForAttrib, codeForLenOfSkippedTerm, multiBytesWrapperTerm,
       valueDataCapacityTerm,
       if (cacheStoredAggNullBits) Some(storedAggNullBitsTerm) else None,
-      aggregateBufferVars)
-=======
-      skipLenForAttrib, codeForLenOfSkippedTerm, valueDataCapacityTerm,
-      if (cacheStoredAggNullBits) Some(storedAggNullBitsTerm) else None,
       aggregateBufferVars, keyHolderCapacityTerm)
->>>>>>> 5b548230
 
 
 
