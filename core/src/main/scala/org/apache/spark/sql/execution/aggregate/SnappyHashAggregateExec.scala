/*
 * Copyright (c) 2016 SnappyData, Inc. All rights reserved.
 *
 * Licensed under the Apache License, Version 2.0 (the "License"); you
 * may not use this file except in compliance with the License. You
 * may obtain a copy of the License at
 *
 * http://www.apache.org/licenses/LICENSE-2.0
 *
 * Unless required by applicable law or agreed to in writing, software
 * distributed under the License is distributed on an "AS IS" BASIS,
 * WITHOUT WARRANTIES OR CONDITIONS OF ANY KIND, either express or
 * implied. See the License for the specific language governing
 * permissions and limitations under the License. See accompanying
 * LICENSE file.
 */
/*
 * Some code adapted from Spark's HashAggregateExec having the license below.
 */
/*
 * Licensed to the Apache Software Foundation (ASF) under one or more
 * contributor license agreements.  See the NOTICE file distributed with
 * this work for additional information regarding copyright ownership.
 * The ASF licenses this file to You under the Apache License, Version 2.0
 * (the "License"); you may not use this file except in compliance with
 * the License.  You may obtain a copy of the License at
 *
 *    http://www.apache.org/licenses/LICENSE-2.0
 *
 * Unless required by applicable law or agreed to in writing, software
 * distributed under the License is distributed on an "AS IS" BASIS,
 * WITHOUT WARRANTIES OR CONDITIONS OF ANY KIND, either express or implied.
 * See the License for the specific language governing permissions and
 * limitations under the License.
 */

package org.apache.spark.sql.execution.aggregate

import org.apache.spark.rdd.RDD
import org.apache.spark.sql.catalyst.InternalRow
import org.apache.spark.sql.catalyst.expressions._
import org.apache.spark.sql.catalyst.expressions.aggregate._
import org.apache.spark.sql.catalyst.expressions.codegen._
import org.apache.spark.sql.catalyst.plans.physical._
import org.apache.spark.sql.execution._
import org.apache.spark.sql.execution.metric.SQLMetrics
import org.apache.spark.sql.{SnappySession, collection}
import org.apache.spark.util.Utils

/**
 * Hash-based aggregate operator that can also fallback to sorting when
 * data exceeds memory size.
 *
 * Parts of this class have been adapted from Spark's HashAggregateExec.
 * That class is not extended because it forces that the limitations
 * <code>HashAggregateExec.supportsAggregate</code> of that implementation in
 * the constructor itself while this implementation has no such restriction.
 */
case class SnappyHashAggregateExec(
    requiredChildDistributionExpressions: Option[Seq[Expression]],
    groupingExpressions: Seq[NamedExpression],
    aggregateExpressions: Seq[AggregateExpression],
    aggregateAttributes: Seq[Attribute],
    initialInputBufferOffset: Int,
    __resultExpressions: Seq[NamedExpression],
    child: SparkPlan)
    extends UnaryExecNode with BatchConsumer {

  override def nodeName: String = "SnappyHashAggregate"

  @transient lazy val resultExpressions = __resultExpressions

  @transient lazy private[this] val aggregateBufferAttributes = {
    aggregateExpressions.flatMap(_.aggregateFunction.aggBufferAttributes)
  }

  @transient lazy private[this] val aggregateBufferAttributesForGroup = {
    aggregateExpressions.flatMap(a => bufferAttributesForGroup(
      a.aggregateFunction))
  }

  override lazy val allAttributes: AttributeSeq =
    child.output ++ aggregateBufferAttributes ++ aggregateAttributes ++
        aggregateExpressions.flatMap(_.aggregateFunction
            .inputAggBufferAttributes)

  @transient val (metricAdd, _): (String => String, String => String) =
    collection.Utils.metricMethods(sparkContext)

  override lazy val metrics = Map(
    "numOutputRows" -> SQLMetrics.createMetric(sparkContext,
      "number of output rows"),
    "peakMemory" -> SQLMetrics.createSizeMetric(sparkContext, "peak memory"),
    "spillSize" -> SQLMetrics.createSizeMetric(sparkContext, "spill size"),
    "aggTime" -> SQLMetrics.createTimingMetric(sparkContext, "aggregate time"))

  // this is a var to allow CollectAggregateExec to switch temporarily
  @transient private[execution] var childProducer = child

  override def output: Seq[Attribute] = resultExpressions.map(_.toAttribute)

  override def producedAttributes: AttributeSet =
    AttributeSet(aggregateAttributes) ++
        AttributeSet(resultExpressions.diff(groupingExpressions)
            .map(_.toAttribute)) ++
        AttributeSet(aggregateBufferAttributes)

  override def requiredChildDistribution: List[Distribution] = {
    requiredChildDistributionExpressions match {
      case Some(exprs) if exprs.isEmpty => AllTuples :: Nil
      case Some(exprs) if exprs.nonEmpty => ClusteredDistribution(exprs) :: Nil
      case None => UnspecifiedDistribution :: Nil
    }
  }

  /**
   * Optimized attributes for grouping that are non-nullable when the
   * children are. The case of no results for a group are handled by the fact
   * that if that happens then no row for the group will be present at all.
   */
  private def bufferAttributesForGroup(
      aggregate: AggregateFunction): Seq[AttributeReference] = aggregate match {
    case g: GroupAggregate => g.aggBufferAttributesForGroup
    case sum: Sum if !sum.child.nullable =>
      val sumAttr = sum.aggBufferAttributes.head
      sumAttr.copy(nullable = false)(sumAttr.exprId, sumAttr.qualifier,
        sumAttr.isGenerated) :: Nil
    case avg: Average if !avg.child.nullable =>
      val sumAttr = avg.aggBufferAttributes.head
      sumAttr.copy(nullable = false)(sumAttr.exprId, sumAttr.qualifier,
        sumAttr.isGenerated) :: avg.aggBufferAttributes(1) :: Nil
    case max: Max if !max.child.nullable =>
      val maxAttr = max.aggBufferAttributes.head
      maxAttr.copy(nullable = false)(maxAttr.exprId, maxAttr.qualifier,
        maxAttr.isGenerated) :: Nil
    case min: Min if !min.child.nullable =>
      val minAttr = min.aggBufferAttributes.head
      minAttr.copy(nullable = false)(minAttr.exprId, minAttr.qualifier,
        minAttr.isGenerated) :: Nil
    case last: Last if !last.child.nullable =>
      val lastAttr = last.aggBufferAttributes.head
      val tail = if (last.aggBufferAttributes.length == 2) {
        val valueSetAttr = last.aggBufferAttributes(1)
        valueSetAttr.copy(nullable = false)(valueSetAttr.exprId,
          valueSetAttr.qualifier, valueSetAttr.isGenerated) :: Nil
      } else Nil
      lastAttr.copy(nullable = false)(lastAttr.exprId, lastAttr.qualifier,
        lastAttr.isGenerated) :: tail
    case _ => aggregate.aggBufferAttributes
  }

  private def bufferInitialValuesForGroup(
      aggregate: AggregateFunction): Seq[Expression] = aggregate match {
    case g: GroupAggregate => g.initialValuesForGroup
    case sum: Sum if !sum.child.nullable => Seq(Cast(Literal(0), sum.dataType))
    case _ => aggregate.asInstanceOf[DeclarativeAggregate].initialValues
  }

  // This is for testing. We force TungstenAggregationIterator to fall back
  // to the unsafe row hash map and/or the sort-based aggregation once it has
  // processed a given number of input rows.
  private val testFallbackStartsAt: Option[(Int, Int)] = {
    sqlContext.getConf("spark.sql.TungstenAggregate.testFallbackStartsAt",
      null) match {
      case null | "" => None
      case fallbackStartsAt =>
        val splits = fallbackStartsAt.split(",").map(_.trim)
        Some((splits.head.toInt, splits.last.toInt))
    }
  }

  override protected def doExecute(): RDD[InternalRow] = {
    // Code generation should never fail.
    // If code generation is not supported (due to ImperativeAggregate)
    // then this plan should not be created (SnappyAggregation.supportCodegen).
    WholeStageCodegenExec(this).execute()
  }

  // all the mode of aggregate expressions
  private val modes = aggregateExpressions.map(_.mode).distinct

<<<<<<< HEAD
  override def usedInputs: AttributeSet = inputSet
=======
  // return empty here as code of required variables is explicitly instantiated
  override def usedInputs: AttributeSet = AttributeSet.empty
>>>>>>> 82170c29

  override def inputRDDs(): Seq[RDD[InternalRow]] = {
    child.asInstanceOf[CodegenSupport].inputRDDs()
  }

  override protected def doProduce(ctx: CodegenContext): String = {
<<<<<<< HEAD
    batchConsumeDone = false
=======
>>>>>>> 82170c29
    if (groupingExpressions.isEmpty) {
      doProduceWithoutKeys(ctx)
    } else {
      doProduceWithKeys(ctx)
    }
  }

  override def doConsume(ctx: CodegenContext, input: Seq[ExprCode],
      row: ExprCode): String = {
    if (groupingExpressions.isEmpty) {
      doConsumeWithoutKeys(ctx, input)
    } else {
      doConsumeWithKeys(ctx, input)
    }
  }

  override def batchConsume(ctx: CodegenContext,
      input: Seq[ExprCode]): String = {
    if (groupingExpressions.isEmpty) ""
    else {
      val entryClass = keyBufferAccessor.getClassName
      // check for optimized dictionary code path
      keyBufferAccessor.checkSingleKeyCase(input) match {
        case Some(ExprCodeEx(_, _, _, dictionary, _)) =>
          // initialize or reuse the array at batch level for grouping
          s"""
             |if ($dictionary != null) {
             |  if ($dictionaryArrayTerm != null
             |      && $dictionaryArrayTerm.length >= $dictionary.length) {
             |    java.util.Arrays.fill($dictionaryArrayTerm, null);
             |  } else {
             |    $dictionaryArrayTerm = new $entryClass[$dictionary.length];
             |  }
             |} else {
             |  $dictionaryArrayTerm = null;
             |}
        """.stripMargin
        case None => ""
      }
    }
  }

  // The variables used as aggregation buffer
  @transient private var bufVars: Seq[ExprCode] = _

  private def doProduceWithoutKeys(ctx: CodegenContext): String = {
    val initAgg = ctx.freshName("initAgg")
    ctx.addMutableState("boolean", initAgg, s"$initAgg = false;")

    // generate variables for aggregation buffer
    val functions = aggregateExpressions.map(_.aggregateFunction
        .asInstanceOf[DeclarativeAggregate])
    val initExpr = functions.flatMap(f => f.initialValues)
    bufVars = initExpr.map { e =>
      val isNull = ctx.freshName("bufIsNull")
      val value = ctx.freshName("bufValue")
      ctx.addMutableState("boolean", isNull, "")
      ctx.addMutableState(ctx.javaType(e.dataType), value, "")
      // The initial expression should not access any column
      val ev = e.genCode(ctx)
      val initVars =
        s"""
           | $isNull = ${ev.isNull};
           | $value = ${ev.value};
       """.stripMargin
      ExprCode(ev.code + initVars, isNull, value)
    }
    val initBufVar = evaluateVariables(bufVars)

    // generate variables for output
    val (resultVars, genResult) = if (modes.contains(Final) ||
        modes.contains(Complete)) {
      // evaluate aggregate results
      ctx.currentVars = bufVars
      val aggResults = functions.map(_.evaluateExpression).map { e =>
        BindReferences.bindReference(e, aggregateBufferAttributes).genCode(ctx)
      }
      val evaluateAggResults = evaluateVariables(aggResults)
      // evaluate result expressions
      ctx.currentVars = aggResults
      val resultVars = resultExpressions.map { e =>
        BindReferences.bindReference(e, aggregateAttributes).genCode(ctx)
      }
      (resultVars,
          s"""
             |$evaluateAggResults
             |${evaluateVariables(resultVars)}
          """.stripMargin)
    } else if (modes.contains(Partial) || modes.contains(PartialMerge)) {
      // output the aggregate buffer directly
      (bufVars, "")
    } else {
      // no aggregate function, the result should be literals
      val resultVars = resultExpressions.map(_.genCode(ctx))
      (resultVars, evaluateVariables(resultVars))
    }

    if (childProducer eq null) {
      childProducer = child
    }
    val doAgg = ctx.freshName("doAggregateWithoutKey")
    ctx.addNewFunction(doAgg,
      s"""
         |private void $doAgg() throws java.io.IOException {
         |  // initialize aggregation buffer
         |  $initBufVar
         |
         |  ${childProducer.asInstanceOf[CodegenSupport].produce(ctx, this)}
         |}
       """.stripMargin)

    val numOutput = metricTerm(ctx, "numOutputRows")
    val aggTime = metricTerm(ctx, "aggTime")
    val beforeAgg = ctx.freshName("beforeAgg")
    s"""
       |while (!$initAgg) {
       |  $initAgg = true;
       |  long $beforeAgg = System.nanoTime();
       |  $doAgg();
       |  $aggTime.${metricAdd(s"(System.nanoTime() - $beforeAgg) / 1000000")};
       |
       |  // output the result
       |  ${genResult.trim}
       |
       |  $numOutput.${metricAdd("1")};
       |  ${consume(ctx, resultVars).trim}
       |}
     """.stripMargin
  }

  private def doConsumeWithoutKeys(ctx: CodegenContext,
      input: Seq[ExprCode]): String = {
    // only have DeclarativeAggregate
    val functions = aggregateExpressions.map(_.aggregateFunction
        .asInstanceOf[DeclarativeAggregate])
    val inputAttrs = functions.flatMap(_.aggBufferAttributes) ++ child.output
    val updateExpr = aggregateExpressions.flatMap { e =>
      val aggregate = e.aggregateFunction.asInstanceOf[DeclarativeAggregate]
      e.mode match {
        case Partial | Complete => aggregate.updateExpressions
        case PartialMerge | Final => aggregate.mergeExpressions
      }
    }
    ctx.currentVars = bufVars ++ input
    val boundUpdateExpr = updateExpr.map(BindReferences.bindReference(_,
      inputAttrs))
    val subExprs = ctx.subexpressionEliminationForWholeStageCodegen(
      boundUpdateExpr)
    val effectiveCodes = subExprs.codes.mkString("\n")
    val aggVals = ctx.withSubExprEliminationExprs(subExprs.states) {
      boundUpdateExpr.map(_.genCode(ctx))
    }
    // aggregate buffer should be updated atomic
    val updates = aggVals.zipWithIndex.map { case (ev, i) =>
      s"""
         | ${bufVars(i).isNull} = ${ev.isNull};
         | ${bufVars(i).value} = ${ev.value};
      """.stripMargin
    }
    s"""
       | // do aggregate
       | // common sub-expressions
       | $effectiveCodes
       | // evaluate aggregate function
       | ${evaluateVariables(aggVals)}
       | // update aggregation buffer
       | ${updates.mkString("\n").trim}
    """.stripMargin
  }

  private val groupingAttributes = groupingExpressions.map(_.toAttribute)
  private val declFunctions = aggregateExpressions.map(_.aggregateFunction)
      .collect { case d: DeclarativeAggregate => d }

  // The name for ObjectHashSet of generated class.
  private var hashMapTerm: String = _

  // utility to generate class for optimized map, and hash map access methods
  @transient private var keyBufferAccessor: ObjectHashMapAccessor = _
  @transient private var mapDataTerm: String = _
  @transient private var maskTerm: String = _
  @transient private var dictionaryArrayTerm: String = _

  /**
   * Generate the code for output.
   */
  private def generateResultCode(
      ctx: CodegenContext, keyBufferVars: Seq[ExprCode],
      bufferIndex: Int): String = {
    if (modes.contains(Final) || modes.contains(Complete)) {
      // generate output extracting from ExprCodes
      ctx.INPUT_ROW = null
      ctx.currentVars = keyBufferVars.take(bufferIndex)
      val keyVars = groupingExpressions.zipWithIndex.map {
        case (e, i) => BoundReference(i, e.dataType, e.nullable).genCode(ctx)
      }
      val evaluateKeyVars = evaluateVariables(keyVars)
      ctx.currentVars = keyBufferVars.drop(bufferIndex)
      val bufferVars = aggregateBufferAttributesForGroup.zipWithIndex.map {
        case (e, i) => BoundReference(i, e.dataType, e.nullable).genCode(ctx)
      }
      val evaluateBufferVars = evaluateVariables(bufferVars)
      // evaluate the aggregation result
      ctx.currentVars = bufferVars
      val aggResults = declFunctions.map(_.evaluateExpression).map { e =>
        BindReferences.bindReference(e, aggregateBufferAttributesForGroup)
            .genCode(ctx)
      }
      val evaluateAggResults = evaluateVariables(aggResults)
      // generate the final result
      ctx.currentVars = keyVars ++ aggResults
      val inputAttrs = groupingAttributes ++ aggregateAttributes
      val resultVars = resultExpressions.map { e =>
        BindReferences.bindReference(e, inputAttrs).genCode(ctx)
      }
      s"""
       $evaluateKeyVars
       $evaluateBufferVars
       $evaluateAggResults
       ${consume(ctx, resultVars)}
       """

    } else if (modes.contains(Partial) || modes.contains(PartialMerge)) {
      // Combined grouping keys and aggregate values in buffer
      consume(ctx, keyBufferVars)

    } else {
      // generate result based on grouping key
      ctx.INPUT_ROW = null
      ctx.currentVars = keyBufferVars.take(bufferIndex)
      val eval = resultExpressions.map { e =>
        BindReferences.bindReference(e, groupingAttributes).genCode(ctx)
      }
      consume(ctx, eval)
    }
  }

  private def doProduceWithKeys(ctx: CodegenContext): String = {
    val initAgg = ctx.freshName("initAgg")
    ctx.addMutableState("boolean", initAgg, s"$initAgg = false;")

    // Create a name for iterator from HashMap
    val iterTerm = ctx.freshName("mapIter")
    val iter = ctx.freshName("mapIter")
    val iterObj = ctx.freshName("iterObj")
    val iterClass = "java.util.Iterator"
    ctx.addMutableState(iterClass, iterTerm, "")

    val doAgg = ctx.freshName("doAggregateWithKeys")

    // generate variable name for hash map for use here and in consume
    hashMapTerm = ctx.freshName("hashMap")
    val hashSetClassName = classOf[ObjectHashSet[_]].getName
    ctx.addMutableState(hashSetClassName, hashMapTerm, "")

    // generate variables for HashMap data array and mask
    mapDataTerm = ctx.freshName("mapData")
    maskTerm = ctx.freshName("hashMapMask")

    // generate the map accessor to generate key/value class
    // and get map access methods
    val session = sqlContext.sparkSession.asInstanceOf[SnappySession]
    keyBufferAccessor = ObjectHashMapAccessor(session, ctx, groupingExpressions,
      aggregateBufferAttributesForGroup, "KeyBuffer", hashMapTerm,
      mapDataTerm, maskTerm, multiMap = false, this, this.parent, child)

    val entryClass = keyBufferAccessor.getClassName
    val numKeyColumns = groupingExpressions.length

<<<<<<< HEAD
    val childProduce =
      childProducer.asInstanceOf[CodegenSupport].produce(ctx, this)
    // if batchConsume has not been done then declare mask/data variables
    val declareVars = if (batchConsumeDone) ""
    else {
      s"""
        int $maskTerm = $hashMapTerm.mask();
        $entryClass[] $mapDataTerm = ($entryClass[])$hashMapTerm.data();
      """
    }
=======
    // check for possible optimized dictionary code path
    val dictInit = if (DictionaryOptimizedMapAccessor.canHaveSingleKeyCase(
      keyBufferAccessor.keyExpressions)) {
      // this array will be used at batch level for grouping if possible
      dictionaryArrayTerm = ctx.freshName("dictionaryArray")
      s"$entryClass[] $dictionaryArrayTerm = null;"
    } else ""

    val childProduce =
      childProducer.asInstanceOf[CodegenSupport].produce(ctx, this)
>>>>>>> 82170c29
    ctx.addNewFunction(doAgg,
      s"""
        private void $doAgg() throws java.io.IOException {
          $hashMapTerm = new $hashSetClassName(128, 0.6, $numKeyColumns,
            scala.reflect.ClassTag$$.MODULE$$.apply($entryClass.class));
          $entryClass[] $mapDataTerm = ($entryClass[])$hashMapTerm.data();
          int $maskTerm = $hashMapTerm.mask();
          $dictInit

          $childProduce

          $iterTerm = $hashMapTerm.iterator();
        }
       """)

    // generate code for output
    val keyBufferTerm = ctx.freshName("keyBuffer")
    val (initCode, keyBufferVars, _) = keyBufferAccessor.getColumnVars(
      keyBufferTerm, keyBufferTerm, onlyKeyVars = false, onlyValueVars = false)
    val outputCode = generateResultCode(ctx, keyBufferVars,
      groupingExpressions.length)
    val numOutput = metricTerm(ctx, "numOutputRows")

    // The child could change `copyResult` to true, but we had already
    // consumed all the rows, so `copyResult` should be reset to `false`.
    ctx.copyResult = false

    val aggTime = metricTerm(ctx, "aggTime")
    val beforeAgg = ctx.freshName("beforeAgg")

    s"""
      if (!$initAgg) {
        $initAgg = true;
        long $beforeAgg = System.nanoTime();
        $doAgg();
        $aggTime.${metricAdd(s"(System.nanoTime() - $beforeAgg) / 1000000")};
      }

      // output the result
      Object $iterObj;
      final $iterClass $iter = $iterTerm;
      while (($iterObj = $iter.next()) != null) {
        $numOutput.${metricAdd("1")};
        final $entryClass $keyBufferTerm = ($entryClass)$iterObj;
        $initCode

        $outputCode

        if (shouldStop()) return;
      }
    """
  }

  private def doConsumeWithKeys(ctx: CodegenContext,
      input: Seq[ExprCode]): String = {
    val keyBufferTerm = ctx.freshName("keyBuffer")

    // only have DeclarativeAggregate
    val updateExpr = aggregateExpressions.flatMap { e =>
      e.mode match {
        case Partial | Complete =>
          e.aggregateFunction.asInstanceOf[DeclarativeAggregate]
              .updateExpressions
        case PartialMerge | Final =>
          e.aggregateFunction.asInstanceOf[DeclarativeAggregate]
              .mergeExpressions
      }
    }

    // generate class for key, buffer and hash code evaluation of key columns
    val inputAttr = aggregateBufferAttributesForGroup ++ child.output
    val initVars = ctx.generateExpressions(declFunctions.flatMap(
      bufferInitialValuesForGroup(_).map(BindReferences.bindReference(_,
        inputAttr))))
    val initCode = evaluateVariables(initVars)
    val (bufferInit, bufferVars, _) = keyBufferAccessor.getColumnVars(
      keyBufferTerm, keyBufferTerm, onlyKeyVars = false, onlyValueVars = true)
    val bufferEval = evaluateVariables(bufferVars)

    // evaluate map lookup code before updateEvals possibly modifies the keyVars
    val mapCode = keyBufferAccessor.generateMapGetOrInsert(keyBufferTerm,
      initVars, initCode, input, dictionaryArrayTerm)

    ctx.currentVars = bufferVars ++ input
    val boundUpdateExpr = updateExpr.map(BindReferences.bindReference(_,
      inputAttr))
    val subExprs = ctx.subexpressionEliminationForWholeStageCodegen(
      boundUpdateExpr)
    val effectiveCodes = subExprs.codes.mkString("\n")
    val updateEvals = ctx.withSubExprEliminationExprs(subExprs.states) {
      boundUpdateExpr.map(_.genCode(ctx))
    }

    // We first generate code to probe and update the hash map. If the probe is
    // successful, the corresponding buffer will hold buffer class object.
    // We try to do hash map based in-memory aggregation first. If there is not
    // enough memory (the hash map will return null for new key), we spill the
    // hash map to disk to free memory, then continue to do in-memory
    // aggregation and spilling until all the rows had been processed.
    // Finally, sort the spilled aggregate buffers by key, and merge
    // them together for same key.
    s"""
       |$mapCode
       |
       |// -- Update the buffer with new aggregate results --
       |
       |// initialization for buffer fields
       |$bufferInit
       |$bufferEval
       |
       |// common sub-expressions
       |$effectiveCodes
       |
       |// evaluate aggregate functions
       |${evaluateVariables(updateEvals)}
       |
       |// update generated class object fields
       |${keyBufferAccessor.generateUpdate(keyBufferTerm, bufferVars,
          updateEvals, forKey = false, doCopy = false, forInit = false)}
    """.stripMargin
  }

  override def verboseString: String = toString(verbose = true)

  override lazy val simpleString: String = toString(verbose = false)

  private def toString(verbose: Boolean): String = {
    val name = nodeName
    val allAggregateExpressions = aggregateExpressions

    testFallbackStartsAt match {
      case None =>
        val keyString = Utils.truncatedString(groupingExpressions,
          "[", ", ", "]")
        val functionString = Utils.truncatedString(allAggregateExpressions,
          "[", ", ", "]")
        val outputString = Utils.truncatedString(output, "[", ", ", "]")
        if (verbose) {
          s"$name(keys=$keyString, functions=$functionString, " +
              s"output=$outputString)"
        } else {
          s"$name(keys=$keyString, functions=$functionString)"
        }
      case Some(fallbackStartsAt) =>
        s"${name}WithControlledFallback $groupingExpressions " +
            s"$allAggregateExpressions $resultExpressions " +
            s"fallbackStartsAt=$fallbackStartsAt"
    }
  }
}

trait GroupAggregate {

  /**
   * Expressions for initializing empty aggregation buffers for group by.
   */
  def initialValuesForGroup: Seq[Expression]

  /** Attributes of fields in aggBufferSchema used for group by. */
  def aggBufferAttributesForGroup: Seq[AttributeReference]
}<|MERGE_RESOLUTION|>--- conflicted
+++ resolved
@@ -179,22 +179,14 @@
   // all the mode of aggregate expressions
   private val modes = aggregateExpressions.map(_.mode).distinct
 
-<<<<<<< HEAD
-  override def usedInputs: AttributeSet = inputSet
-=======
   // return empty here as code of required variables is explicitly instantiated
   override def usedInputs: AttributeSet = AttributeSet.empty
->>>>>>> 82170c29
 
   override def inputRDDs(): Seq[RDD[InternalRow]] = {
     child.asInstanceOf[CodegenSupport].inputRDDs()
   }
 
   override protected def doProduce(ctx: CodegenContext): String = {
-<<<<<<< HEAD
-    batchConsumeDone = false
-=======
->>>>>>> 82170c29
     if (groupingExpressions.isEmpty) {
       doProduceWithoutKeys(ctx)
     } else {
@@ -464,18 +456,6 @@
     val entryClass = keyBufferAccessor.getClassName
     val numKeyColumns = groupingExpressions.length
 
-<<<<<<< HEAD
-    val childProduce =
-      childProducer.asInstanceOf[CodegenSupport].produce(ctx, this)
-    // if batchConsume has not been done then declare mask/data variables
-    val declareVars = if (batchConsumeDone) ""
-    else {
-      s"""
-        int $maskTerm = $hashMapTerm.mask();
-        $entryClass[] $mapDataTerm = ($entryClass[])$hashMapTerm.data();
-      """
-    }
-=======
     // check for possible optimized dictionary code path
     val dictInit = if (DictionaryOptimizedMapAccessor.canHaveSingleKeyCase(
       keyBufferAccessor.keyExpressions)) {
@@ -486,7 +466,6 @@
 
     val childProduce =
       childProducer.asInstanceOf[CodegenSupport].produce(ctx, this)
->>>>>>> 82170c29
     ctx.addNewFunction(doAgg,
       s"""
         private void $doAgg() throws java.io.IOException {
