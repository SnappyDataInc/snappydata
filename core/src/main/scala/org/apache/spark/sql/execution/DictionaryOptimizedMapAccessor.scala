/*
 * Copyright (c) 2016 SnappyData, Inc. All rights reserved.
 *
 * Licensed under the Apache License, Version 2.0 (the "License"); you
 * may not use this file except in compliance with the License. You
 * may obtain a copy of the License at
 *
 * http://www.apache.org/licenses/LICENSE-2.0
 *
 * Unless required by applicable law or agreed to in writing, software
 * distributed under the License is distributed on an "AS IS" BASIS,
 * WITHOUT WARRANTIES OR CONDITIONS OF ANY KIND, either express or
 * implied. See the License for the specific language governing
 * permissions and limitations under the License. See accompanying
 * LICENSE file.
 */
package org.apache.spark.sql.execution

import io.snappydata.collection.ObjectHashSet

import org.apache.spark.sql.SnappySession
import org.apache.spark.sql.catalyst.expressions.Expression
import org.apache.spark.sql.catalyst.expressions.codegen.{CodegenContext, ExprCode}
import org.apache.spark.sql.types.StringType

/**
 * Makes use of dictionary indexes for strings if any.
 * Depends only on the presence of dictionary per batch of rows (where the batch
 * must be substantially greater than its dictionary for optimization to help).
 *
 * For single column hash maps (groups or joins), it can be turned into a flat
 * indexed array instead of a map. Create an array of class objects as stored
 * in [[ObjectHashSet]] having the length same as dictionary so that dictionary
 * index can be used to directly lookup the array. Then for the first lookup
 * into the array for a dictionary index, lookup the actual [[ObjectHashSet]]
 * for the key to find the map entry object and insert into the array.
 * An alternative would be to pre-populate the array by making one pass through
 * the dictionary, but it may not be efficient if many of the entries in the
 * dictionary get filtered out by query predicates and never need to consult
 * the created array.
 *
 * For multiple column hash maps having one or more dictionary indexed columns,
 * there is slightly more work. Instead of an array as in single column case,
 * create a new hash map where the key columns values are substituted by
 * dictionary index value. However, the map entry will remain identical to the
 * original map so to save space add the additional index column to the full
 * map itself. As new values are inserted into this hash map, lookup the full
 * hash map to locate its map entry, then point to the same map entry in this
 * new hash map too. Thus for subsequent look-ups the new hash map can be used
 * completely based on integer dictionary indexes instead of strings.
 *
 * An alternative approach can be to just store the hash code arrays separately
 * for each of the dictionary columns indexed identical to dictionary. Use
 * this to lookup the main map which will also have additional columns for
 * dictionary indexes (that will be cleared at the start of a new batch).
 * On first lookup for key columns where dictionary indexes are missing in
 * the map, insert the dictionary index in those additional columns.
 * Then use those indexes for equality comparisons instead of string.
 *
 * The multiple column dictionary optimization will be useful for only string
 * dictionary types where cost of looking up a string in hash map is
 * substantially higher than integer lookup. The single column optimization
 * can improve performance for other dictionary types though its efficacy
 * for integer/long types will be reduced to avoiding hash code calculation.
 * Given this, the additional overhead of array maintenance may not be worth
 * the effort (and could possibly even reduce overall performance in some
 * cases), hence this optimization is currently only for string type.
 */
object DictionaryOptimizedMapAccessor {

  def canHaveSingleKeyCase(keyExpressions: Seq[Expression]): Boolean = {
    keyExpressions.length == 1 &&
        keyExpressions.head.dataType.isInstanceOf[StringType]
  }

  def checkSingleKeyCase(keyExpressions: Seq[Expression],
      keyVars: => Seq[ExprCode], ctx: CodegenContext,
      session: SnappySession): Option[DictionaryCode] = {
    if (canHaveSingleKeyCase(keyExpressions)) {
      session.getDictionaryCode(ctx, keyVars.head.value) match {
        case e@Some(DictionaryCode(_, _, dict, _, _)) if dict.nonEmpty => e
        case _ => None
      }
    } else None
  }

  def dictionaryArrayGetOrInsert(ctx: CodegenContext, keyExpr: Seq[Expression],
      keyVar: ExprCode, keyDictVar: DictionaryCode, arrayVar: String,
      resultVar: String, valueInit: String, continueOnNull: Boolean,
      accessor: ObjectHashMapAccessor): String = {
    val key = keyVar.value
    val keyIndex = keyDictVar.dictionaryIndex
    val keyNull = keyVar.isNull != "false"
    val keyEv = ExprCode("", if (keyNull) s"($key == null)" else "false", key)
    val className = accessor.getClassName

    // for the case when there is no entry in map (hash join), insert a token
    // in the array to avoid looking up missing entries repeatedly
    val (nullCheck, arrayAssignFragment) = if (valueInit eq null) {
      val nullCheck = if (continueOnNull) {
        s"if ($resultVar == $className.EMPTY) continue;\n"
      } else {
        s"""if ($resultVar == $className.EMPTY) {
            |  $resultVar = null;
            |} else """.stripMargin
      }
      (nullCheck,
          s"""if ($resultVar != null) {
             |  $arrayVar[$keyIndex] = $resultVar;
             |} else {
             |  // EMPTY is for no match (vs null which means "lookup map")
             |  $arrayVar[$keyIndex] = $className.EMPTY;
             |}""".stripMargin)
    } else ("", s"$arrayVar[$keyIndex] = $resultVar;")

    var hash = ctx.freshName("keyHash")
    val hashExprCode = if (keyNull) s"$key != null ? $key.hashCode() : -1"
    else s"$key.hashCode()"
    // if hash has already been calculated then use it
    val hashExpr = accessor.session.getHashVar(ctx, keyVar.value :: Nil) match {
      case Some(h) =>
        hash = h
        s"if ($h == 0) $h = $hashExprCode;"
      case None => s"final int $hash = $hashExprCode;"
    }

    // if keyVar code has been consumed, then dictionary index
    // has already been assigned and likewise the key itself
    val keyAssign = if (keyVar.code.isEmpty) ""
    else {
      // in this case replace the keyVar code to skip dictionary index get
      if (keyVar.isNull.isEmpty || keyVar.isNull == "false") {
        keyVar.code = s"$key = ${keyDictVar.valueAssignCode};"
        s"$key = ${keyDictVar.dictionary}[$keyIndex];"
      } else {
        keyVar.code =
<<<<<<< HEAD
            s"$key = ${keyVar.isNull} ? null : ${keyDictVar.valueAssignCode};"
=======
            s"""if ($key == null) {
               |  $key = ${keyVar.isNull} ? null : ${keyDictVar.valueAssignCode};
               |}""".stripMargin
>>>>>>> d6176cd1
        s"$key = ${keyDictVar.dictionary}[$keyIndex];"
      }
    }
    s"""if ($arrayVar != null) {
       |  $resultVar = $arrayVar[$keyIndex];
       |  ${nullCheck}if ($resultVar == null) {
       |    $keyAssign
       |    $hashExpr
       |    ${accessor.mapLookup(resultVar, hash, keyExpr, Seq(keyEv), valueInit)}
       |    $arrayAssignFragment
       |  }
       |}""".stripMargin
  }
}<|MERGE_RESOLUTION|>--- conflicted
+++ resolved
@@ -134,13 +134,9 @@
         s"$key = ${keyDictVar.dictionary}[$keyIndex];"
       } else {
         keyVar.code =
-<<<<<<< HEAD
-            s"$key = ${keyVar.isNull} ? null : ${keyDictVar.valueAssignCode};"
-=======
             s"""if ($key == null) {
                |  $key = ${keyVar.isNull} ? null : ${keyDictVar.valueAssignCode};
                |}""".stripMargin
->>>>>>> d6176cd1
         s"$key = ${keyDictVar.dictionary}[$keyIndex];"
       }
     }
