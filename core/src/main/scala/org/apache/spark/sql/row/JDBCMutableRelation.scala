--- conflicted
+++ resolved
@@ -90,13 +90,9 @@
   override def unhandledFilters(filters: Array[Filter]): Array[Filter] =
     filters.filter(ExternalStoreUtils.unhandledFilter)
 
-<<<<<<< HEAD
-  protected final val connFactory = JdbcUtils.createConnectionFactory(
-    new JDBCOptions(connProperties.url, table, connProperties.connProps.asScala.toMap))
-=======
-  protected final val connFactory: () => Connection = JdbcUtils
-      .createConnectionFactory(connProperties.url, connProperties.connProps)
->>>>>>> 7537219e
+  protected final val connFactory: () => Connection =
+    JdbcUtils.createConnectionFactory(new JDBCOptions(connProperties.url, table,
+      connProperties.connProps.asScala.toMap))
 
   def createTable(mode: SaveMode): String = {
     var conn: Connection = null
