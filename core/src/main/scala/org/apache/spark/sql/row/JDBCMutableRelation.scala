/*
 * Copyright (c) 2016 SnappyData, Inc. All rights reserved.
 *
 * Licensed under the Apache License, Version 2.0 (the "License"); you
 * may not use this file except in compliance with the License. You
 * may obtain a copy of the License at
 *
 * http://www.apache.org/licenses/LICENSE-2.0
 *
 * Unless required by applicable law or agreed to in writing, software
 * distributed under the License is distributed on an "AS IS" BASIS,
 * WITHOUT WARRANTIES OR CONDITIONS OF ANY KIND, either express or
 * implied. See the License for the specific language governing
 * permissions and limitations under the License. See accompanying
 * LICENSE file.
 */
package org.apache.spark.sql.row

import java.sql.Connection

import io.snappydata.SnappyTableStatsProviderService

import org.apache.spark.Partition
import org.apache.spark.internal.Logging
import org.apache.spark.rdd.RDD
import org.apache.spark.sql._
import org.apache.spark.sql.catalyst.InternalRow
import org.apache.spark.sql.catalyst.expressions.SortDirection
import org.apache.spark.sql.collection.Utils
import org.apache.spark.sql.execution.{ConnectionPool, SparkPlan}
import org.apache.spark.sql.execution.columnar.ExternalStoreUtils
import org.apache.spark.sql.execution.datasources.jdbc._
import org.apache.spark.sql.hive.QualifiedTableName
import org.apache.spark.sql.sources._
import org.apache.spark.sql.store.CodeGeneration
import org.apache.spark.sql.types._

/**
 * A LogicalPlan implementation for an external row table whose contents
 * are retrieved using a JDBC URL or DataSource.
 */
case class JDBCMutableRelation(
    connProperties: ConnectionProperties,
    table: String,
    provider: String,
    mode: SaveMode,
    userSpecifiedString: String,
    parts: Array[Partition],
    origOptions: Map[String, String],
    @transient override val sqlContext: SQLContext)
    extends BaseRelation
    with PrunedUnsafeFilteredScan
    with InsertableRelation
    with RowInsertableRelation
    with UpdatableRelation
    with DeletableRelation
    with DestroyRelation
    with IndexableRelation
    with Logging {

  override val needConversion: Boolean = false

  override def sizeInBytes: Long = {
    val stats = SnappyTableStatsProviderService.getTableStatsFromService(table)
    if (stats.isDefined) stats.get.getTotalSize
    else super.sizeInBytes
  }

  val driver = Utils.registerDriverUrl(connProperties.url)

  protected final def dialect = connProperties.dialect

  // create table in external store once upfront
  var tableSchema: String = _

  override final lazy val schema: StructType = JDBCRDD.resolveTable(
    connProperties.url, table, connProperties.connProps)

  var tableExists: Boolean = _

  final lazy val schemaFields = Utils.schemaFields(schema)

  override def unhandledFilters(filters: Array[Filter]): Array[Filter] =
    filters.filter(ExternalStoreUtils.unhandledFilter)

  protected final val connFactory = JdbcUtils.createConnectionFactory(
    connProperties.url, connProperties.connProps)

  def createTable(mode: SaveMode): String = {
    var conn: Connection = null
    try {
      conn = connFactory()
      tableExists = JdbcExtendedUtils.tableExists(table, conn,
        dialect, sqlContext)
      val tableSchema = conn.getSchema
      if (mode == SaveMode.Ignore && tableExists) {
        dialect match {
          case d: JdbcExtendedDialect => d.initializeTable(table,
            sqlContext.conf.caseSensitiveAnalysis, conn)
          case _ => // Do Nothing
        }
        return tableSchema
      }

      // We should not throw table already exists from here. This is expected
      // as new relation objects are created on each invocation of DDL.
      // We should silently ignore it. Or else we have to take care of all
      // SaveMode in top level APIs, which will be cumbersome as we take
      // actions based on dialects e.g. for SaveMode.Overwrite we truncate
      // rather than dropping the table. ErrorIfExist should be checked from
      // top level APIs like session.createTable, which we already do.
      // if (mode == SaveMode.ErrorIfExists && tableExists) {
      //  sys.error(s"Table $table already exists.")
      // }

      if (mode == SaveMode.Overwrite && tableExists) {
        // truncate the table if possible
        val truncate = dialect match {
          case d: JdbcExtendedDialect => d.truncateTable(table)
          case _ => s"TRUNCATE TABLE $table"
        }
        JdbcExtendedUtils.executeUpdate(truncate, conn)
      }

      // Create the table if the table didn't exist.
      if (!tableExists) {
        val sql = s"CREATE TABLE $table $userSpecifiedString"
        logInfo(s"Applying DDL (url=$connProperties.url; " +
            s"props=${connProperties.connProps}): $sql")
        JdbcExtendedUtils.executeUpdate(sql, conn)
        dialect match {
          case d: JdbcExtendedDialect => d.initializeTable(table,
            sqlContext.conf.caseSensitiveAnalysis, conn)
          case _ => // Do Nothing
        }
      }
      tableSchema
    } catch {
      case sqle: java.sql.SQLException =>
        if (sqle.getMessage.contains("No suitable driver found")) {
          throw new AnalysisException(s"${sqle.getMessage}\n" +
              "Ensure that the 'driver' option is set appropriately and " +
              "the driver jars available (--jars option in spark-submit).")
        } else {
          throw sqle
        }
    } finally {
      if (conn != null) {
        conn.close()
      }
    }
  }

  final lazy val executorConnector = ExternalStoreUtils.getConnector(table,
    connProperties, forExecutor = true)

<<<<<<< HEAD
  override def buildUnsafeScan(requiredColumns: Array[String], filters: Array[Filter], statsPredicate: StatsPredicateCompiler): (RDD[Any],
      Seq[RDD[InternalRow]]) = {
=======
  override def buildUnsafeScan(requiredColumns: Array[String],
      filters: Array[Filter]): (RDD[Any], Seq[RDD[InternalRow]]) = {
>>>>>>> fb1b88c1
    val rdd = JDBCRDD.scanTable(
      sqlContext.sparkContext,
      schema,
      connProperties.url,
      connProperties.executorConnProps,
      table,
      requiredColumns,
      filters.filterNot(ExternalStoreUtils.unhandledFilter),
      parts).asInstanceOf[RDD[Any]]
    (rdd, Nil)
  }

  final lazy val rowInsertStr = ExternalStoreUtils.getInsertString(table, schema)

  override def insert(data: DataFrame, overwrite: Boolean): Unit = {
    insert(data, if (overwrite) SaveMode.Overwrite else SaveMode.Append)
  }

  def insert(data: DataFrame, mode: SaveMode): Unit = {
    createTable(mode)
    insert(data)
  }

  def insert(data: DataFrame): Unit = {
    JdbcExtendedUtils.saveTable(data, table, schema, connProperties)
  }

  // TODO: should below all be executed from driver or some random executor?
  // At least the insert can be split into batches and modelled as an RDD.
  // UPDATE: It seems that GemXD putAll should be overall better than
  // ParallelCollectionRDD that has heavier messaging and less of safety
  // for non-transactional operations.
  // In future with multiple driver impl this should avoid bottleneck.
  // For best efficiency this can avoid prepared statement rather use putAll.
  override def insert(rows: Seq[Row]): Int = {
    val numRows = rows.length
    if (numRows == 0) {
      throw new IllegalArgumentException(
        "JDBCUpdatableRelation.insert: no rows provided")
    }
    val connProps = connProperties.connProps
    val batchSize = connProps.getProperty("batchsize", "1000").toInt
    val connection = ConnectionPool.getPoolConnection(table, dialect,
      connProperties.poolProps, connProps, connProperties.hikariCP)
    try {
      val stmt = connection.prepareStatement(rowInsertStr)
      val result = CodeGeneration.executeUpdate(table, stmt,
        rows, numRows > 1, batchSize, schema.fields, dialect)
      stmt.close()
      result
    } finally {
      connection.close()
    }
  }

  override def executeUpdate(sql: String): Int = {
    val connection = ConnectionPool.getPoolConnection(table, dialect,
      connProperties.poolProps, connProperties.connProps,
      connProperties.hikariCP)
    try {
      val stmt = connection.prepareStatement(sql)
      val result = stmt.executeUpdate()
      stmt.close()
      result
    } finally {
      connection.close()
    }
  }

  override def update(filterExpr: String, newColumnValues: Row,
      updateColumns: Seq[String]): Int = {
    val ncols = updateColumns.length
    if (ncols == 0) {
      throw new IllegalArgumentException(
        "JDBCUpdatableRelation.update: no columns provided")
    }
    val setFields = new Array[StructField](ncols)
    var index = 0
    // not using loop over index below because incoming Seq[...]
    // may not have efficient index lookup
    updateColumns.foreach { c =>
      setFields(index) = schemaFields.getOrElse(c, throw new AnalysisException(
          "JDBCUpdatableRelation: Cannot resolve column name " +
              s""""$c" among (${schema.fieldNames.mkString(", ")})"""))
      index += 1
    }
    val connection = ConnectionPool.getPoolConnection(table, dialect,
      connProperties.poolProps, connProperties.connProps,
      connProperties.hikariCP)
    try {
      val setStr = updateColumns.mkString("SET ", "=?, ", "=?")
      val whereStr = if (filterExpr == null || filterExpr.isEmpty) ""
      else " WHERE " + filterExpr
      val updateSql = s"UPDATE $table $setStr$whereStr"
      val stmt = connection.prepareStatement(updateSql)
      val result = CodeGeneration.executeUpdate(updateSql, stmt,
        newColumnValues, setFields, dialect)
      stmt.close()
      result
    } finally {
      connection.close()
    }
  }

  override def delete(filterExpr: String): Int = {
    val connection = ConnectionPool.getPoolConnection(table, dialect,
      connProperties.poolProps, connProperties.connProps,
      connProperties.hikariCP)
    try {
      val whereStr =
        if (filterExpr == null || filterExpr.isEmpty) ""
        else "WHERE " + filterExpr
      val stmt = connection.prepareStatement(s"DELETE FROM $table $whereStr")
      val result = stmt.executeUpdate()
      stmt.close()
      result
    } finally {
      connection.close()
    }
  }

  override def destroy(ifExists: Boolean): Unit = {
    // drop the external table using a non-pool connection
    val conn = connFactory()
    try {
      // clean up the connection pool and caches
      ExternalStoreUtils.removeCachedObjects(sqlContext, table)
    } finally {
      try {
        JdbcExtendedUtils.dropTable(conn, table, dialect, sqlContext, ifExists)
      } finally {
        conn.close()
      }
    }
  }

  def truncate(): Unit = {
    val conn = connFactory()
    try {
      JdbcExtendedUtils.truncateTable(conn, table, dialect)
    }
    finally {
      conn.close()
    }
  }

  protected def constructSQL(indexName: String,
      baseTable: String,
      indexColumns: Map[String, Option[SortDirection]],
      options: Map[String, String]): String = {

    ""
  }

  override def createIndex(indexIdent: QualifiedTableName,
      tableIdent: QualifiedTableName,
      indexColumns: Map[String, Option[SortDirection]],
      options: Map[String, String]): Unit = {
    val conn = connFactory()
    try {
      val tableExists = JdbcExtendedUtils.tableExists(tableIdent.toString(),
        conn, dialect, sqlContext)

      val sql = constructSQL(indexIdent.toString(), tableIdent.toString(),
        indexColumns, options)

      // Create the Index if the table exists.
      if (tableExists) {
        JdbcExtendedUtils.executeUpdate(sql, conn)
      } else {
        throw new AnalysisException(s"Base table $table does not exist.")
      }
    } catch {
      case se: java.sql.SQLException =>
        if (se.getMessage.contains("No suitable driver found")) {
          throw new AnalysisException(s"${se.getMessage}\n" +
              "Ensure that the 'driver' option is set appropriately and " +
              "the driver jars available (--jars option in spark-submit).")
        } else {
          throw se
        }
    } finally {
      conn.close()
    }
  }

  override def dropIndex(indexIdent: QualifiedTableName,
      tableIdent: QualifiedTableName,
      ifExists: Boolean): Unit = {
    throw new UnsupportedOperationException()
  }
}

final class DefaultSource extends MutableRelationProvider<|MERGE_RESOLUTION|>--- conflicted
+++ resolved
@@ -154,13 +154,8 @@
   final lazy val executorConnector = ExternalStoreUtils.getConnector(table,
     connProperties, forExecutor = true)
 
-<<<<<<< HEAD
-  override def buildUnsafeScan(requiredColumns: Array[String], filters: Array[Filter], statsPredicate: StatsPredicateCompiler): (RDD[Any],
-      Seq[RDD[InternalRow]]) = {
-=======
   override def buildUnsafeScan(requiredColumns: Array[String],
       filters: Array[Filter]): (RDD[Any], Seq[RDD[InternalRow]]) = {
->>>>>>> fb1b88c1
     val rdd = JDBCRDD.scanTable(
       sqlContext.sparkContext,
       schema,
