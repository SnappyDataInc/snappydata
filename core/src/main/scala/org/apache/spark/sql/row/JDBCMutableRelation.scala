--- conflicted
+++ resolved
@@ -155,13 +155,8 @@
     connProperties, forExecutor = true)
 
   override def buildUnsafeScan(requiredColumns: Array[String],
-<<<<<<< HEAD
-    filters: Array[Filter]): (RDD[Any], Seq[RDD[InternalRow]]) = {
+      filters: Array[Filter], statsPredicate: StatsPredicateCompiler): (RDD[Any], Seq[RDD[InternalRow]]) = {
     val rdd = JDBCRDD.scanTable(
-=======
-      filters: Array[Filter], statsPredicate: StatsPredicateCompiler): (RDD[Any], Seq[RDD[InternalRow]]) = {
-    val rdd = new JDBCRDD(
->>>>>>> e9a48bf1
       sqlContext.sparkContext,
       schema,
       connProperties.url,
