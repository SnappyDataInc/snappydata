/*
 * Copyright (c) 2018 SnappyData, Inc. All rights reserved.
 *
 * Licensed under the Apache License, Version 2.0 (the "License"); you
 * may not use this file except in compliance with the License. You
 * may obtain a copy of the License at
 *
 * http://www.apache.org/licenses/LICENSE-2.0
 *
 * Unless required by applicable law or agreed to in writing, software
 * distributed under the License is distributed on an "AS IS" BASIS,
 * WITHOUT WARRANTIES OR CONDITIONS OF ANY KIND, either express or
 * implied. See the License for the specific language governing
 * permissions and limitations under the License. See accompanying
 * LICENSE file.
 */
package org.apache.spark.sql.row

import java.sql.Connection

import scala.collection.JavaConverters._

import io.snappydata.SnappyTableStatsProviderService

import org.apache.spark.rdd.RDD
import org.apache.spark.sql._
import org.apache.spark.sql.catalyst.expressions.{Attribute, Expression, SortDirection}
import org.apache.spark.sql.catalyst.plans.logical.OverwriteOptions
import org.apache.spark.sql.catalyst.{InternalRow, TableIdentifier}
import org.apache.spark.sql.collection.Utils
import org.apache.spark.sql.execution.columnar.ExternalStoreUtils
import org.apache.spark.sql.execution.datasources.LogicalRelation
import org.apache.spark.sql.execution.datasources.jdbc._
import org.apache.spark.sql.execution.row.{RowDeleteExec, RowInsertExec, RowUpdateExec}
import org.apache.spark.sql.execution.sources.StoreDataSourceStrategy.translateToFilter
import org.apache.spark.sql.execution.{ConnectionPool, SparkPlan}
import org.apache.spark.sql.internal.ColumnTableBulkOps
import org.apache.spark.sql.jdbc.JdbcDialect
import org.apache.spark.sql.sources.JdbcExtendedUtils.quotedName
import org.apache.spark.sql.sources._
import org.apache.spark.sql.store.CodeGeneration
import org.apache.spark.sql.types._
import org.apache.spark.{Logging, Partition}

/**
 * A LogicalPlan implementation for an external row table whose contents
 * are retrieved using a JDBC URL or DataSource.
 */
abstract case class JDBCMutableRelation(
    connProperties: ConnectionProperties,
    table: String,
    mode: SaveMode,
    userSpecifiedString: String,
    parts: Array[Partition],
    origOptions: Map[String, String],
    @transient override val sqlContext: SQLContext)
    extends BaseRelation
    with PrunedUnsafeFilteredScan
    with InsertableRelation
    with PlanInsertableRelation
    with RowInsertableRelation
    with UpdatableRelation
    with DeletableRelation
    with DestroyRelation
    with IndexableRelation
    with AlterableRelation
    with NativeTableRowLevelSecurityRelation
    with Logging {

  override val needConversion: Boolean = false

  override def sizeInBytes: Long = {
    SnappyTableStatsProviderService.getService.getTableStatsFromService(table) match {
      case Some(s) => s.getTotalSize
      case None => super.sizeInBytes
    }
  }

  val driver: String = Utils.registerDriverUrl(connProperties.url)

  override protected final def dialect: JdbcDialect = connProperties.dialect

  override protected final def isRowTable: Boolean = true

  override final def resolvedName: String = table

  override val (schemaName: String, tableName: String) =
    JdbcExtendedUtils.getTableWithSchema(table, conn = null, Some(sqlContext.sparkSession))

  private[sql] var tableCreated: Boolean = _

  final lazy val schemaFields: scala.collection.Map[String, StructField] =
    Utils.schemaFields(schema)

  def partitionExpressions(relation: LogicalRelation): Seq[Expression]

  def numBuckets: Int

  def isPartitioned: Boolean

  override protected final val connFactory: () => Connection =
    JdbcUtils.createConnectionFactory(new JDBCOptions(connProperties.url, table,
      connProperties.connProps.asScala.toMap))

  refreshTableSchema(invalidateCached = false, fetchFromStore = false)

  override protected def createActualTables(conn: Connection): Unit = {
    // quote the table name e.g. for reserved keywords or special chars
    val sql = s"CREATE TABLE ${quotedName(resolvedName)} $userSpecifiedString"
    val pass = connProperties.connProps.remove(com.pivotal.gemfirexd.Attribute.PASSWORD_ATTR)
    logInfo(s"Applying DDL (url=${connProperties.url}; " +
        s"props=${connProperties.connProps}): $sql")
    if (pass != null) {
      connProperties.connProps.setProperty(com.pivotal.gemfirexd.Attribute.PASSWORD_ATTR,
        pass.asInstanceOf[String])
    }
    JdbcExtendedUtils.executeUpdate(sql, conn)
    tableCreated = true
    dialect match {
      case d: JdbcExtendedDialect => d.initializeTable(resolvedName,
        sqlContext.conf.caseSensitiveAnalysis, conn)
      case _ => // Do Nothing
    }
    refreshTableSchema(invalidateCached = true, fetchFromStore = true)
  }

  override def buildUnsafeScan(requiredColumns: Array[String],
      filters: Array[Expression]): (RDD[Any], Seq[RDD[InternalRow]]) = {
    val jdbcOptions = new JDBCOptions(connProperties.url,
      table, connProperties.executorConnProps.asScala.toMap)

    val rdd = JDBCRDD.scanTable(
      sqlContext.sparkContext,
      schema,
      requiredColumns,
      filters.flatMap(translateToFilter),
      parts, jdbcOptions).asInstanceOf[RDD[Any]]
    (rdd, Nil)
  }

  final lazy val rowInsertStr: String = JdbcExtendedUtils.getInsertOrPutString(
    table, schema, putInto = false)

  override def getInsertPlan(relation: LogicalRelation,
      child: SparkPlan): SparkPlan = {
    RowInsertExec(child, putInto = false, partitionColumns,
      partitionExpressions(relation), numBuckets, isPartitioned, schema, Some(this),
      onExecutor = false, table, connProperties)
  }

  /**
   * Get a spark plan to update rows in the relation. The result of SparkPlan
   * execution should be a count of number of updated rows.
   */
  override def getUpdatePlan(relation: LogicalRelation, child: SparkPlan,
      updateColumns: Seq[Attribute], updateExpressions: Seq[Expression],
      keyColumns: Seq[Attribute]): SparkPlan = {
    RowUpdateExec(child, resolvedName, partitionColumns, partitionExpressions(relation),
      numBuckets, isPartitioned, schema, Some(this), updateColumns, updateExpressions,
      keyColumns, connProperties, onExecutor = false)
  }

  /**
   * Get a spark plan to delete rows the relation. The result of SparkPlan
   * execution should be a count of number of updated rows.
   */
  override def getDeletePlan(relation: LogicalRelation, child: SparkPlan,
      keyColumns: Seq[Attribute]): SparkPlan = {
    RowDeleteExec(child, resolvedName, partitionColumns, partitionExpressions(relation),
      numBuckets, isPartitioned, schema, Some(this), keyColumns, connProperties,
      onExecutor = false)
  }

  /**
   * Get the "key" columns for the table that need to be projected out by
   * UPDATE and DELETE operations for affecting the selected rows.
   */
  override def getKeyColumns: Seq[String] = {
    val keyColumns = relationInfo.pkCols
    // if partitioning columns are different from primary key then add those
    if (keyColumns.length > 0) {
      keyColumns ++ partitionColumns.filter(!keyColumns.contains(_))
    } else Nil
  }

  /** Get primary keys of the row table */
  override def getPrimaryKeyColumns: Seq[String] = relationInfo.pkCols

  override def insert(data: DataFrame, overwrite: Boolean): Unit = {
    // use the Insert plan for best performance
    // that will use the getInsertPlan above (in StoreStrategy)
    sqlContext.sessionState.executePlan(
      new Insert(
        table = LogicalRelation(this),
        partition = Map.empty[String, Option[String]],
        child = data.logicalPlan,
        OverwriteOptions(overwrite),
        ifNotExists = false)).toRdd
  }

  override def insert(rows: Seq[Row]): Int = {
    val numRows = rows.length
    if (numRows == 0) {
      throw new IllegalArgumentException(
        "JDBCUpdatableRelation.insert: no rows provided")
    }
    val connProps = connProperties.connProps
    val batchSize = connProps.getProperty("batchsize", "1000").toInt
    // use bulk insert using insert plan for large number of rows
    if (numRows > (batchSize * 4)) {
      ColumnTableBulkOps.bulkInsertOrPut(rows, sqlContext.sparkSession, schema,
        table, putInto = false)
    } else {
      val connection = ConnectionPool.getPoolConnection(table, dialect,
        connProperties.poolProps, connProps, connProperties.hikariCP)
      try {
        val stmt = connection.prepareStatement(rowInsertStr)
        val result = CodeGeneration.executeUpdate(table, stmt,
          rows, numRows > 1, batchSize, schema.fields, dialect)
        stmt.close()
        result
      } finally {
        connection.commit()
        connection.close()
      }
    }
  }

  override def executeUpdate(sql: String, defaultSchema: String): Int = {
    val connection = ConnectionPool.getPoolConnection(table, dialect,
      connProperties.poolProps, connProperties.connProps,
      connProperties.hikariCP)
    var currentSchema: String = null
    try {
      if (defaultSchema ne null) {
        currentSchema = connection.getSchema
        if (defaultSchema != currentSchema) {
          connection.setSchema(defaultSchema)
        }
      }
      val stmt = connection.prepareStatement(sql)
      val result = stmt.executeUpdate()
      stmt.close()
      result
    } finally {
      if (currentSchema ne null) connection.setSchema(currentSchema)
      connection.commit()
      connection.close()
    }
  }

  override def update(filterExpr: String, newColumnValues: Row,
      updateColumns: Seq[String]): Int = {
    val ncols = updateColumns.length
    if (ncols == 0) {
      throw new IllegalArgumentException(
        "JDBCUpdatableRelation.update: no columns provided")
    }
    val setFields = new Array[StructField](ncols)
    var index = 0
    // not using loop over index below because incoming Seq[...]
    // may not have efficient index lookup
    updateColumns.foreach { c =>
      setFields(index) = schemaFields.getOrElse(c, throw new AnalysisException(
        "JDBCUpdatableRelation: Cannot resolve column name " +
            s""""$c" among (${schema.fieldNames.mkString(", ")})"""))
      index += 1
    }
    val connection = ConnectionPool.getPoolConnection(table, dialect,
      connProperties.poolProps, connProperties.connProps,
      connProperties.hikariCP)
    try {
      val setStr = updateColumns.mkString("SET ", "=?, ", "=?")
      val whereStr = if (filterExpr == null || filterExpr.isEmpty) ""
      else " WHERE " + filterExpr
      val updateSql = s"UPDATE $table $setStr$whereStr"
      val stmt = connection.prepareStatement(updateSql)
      val result = CodeGeneration.executeUpdate(updateSql, stmt,
        newColumnValues, setFields, dialect)
      stmt.close()
      result
    } finally {
      connection.commit()
      connection.close()
    }
  }

  override def delete(filterExpr: String): Int = {
    val connection = ConnectionPool.getPoolConnection(table, dialect,
      connProperties.poolProps, connProperties.connProps,
      connProperties.hikariCP)
    try {
      val whereStr =
        if (filterExpr == null || filterExpr.isEmpty) ""
        else "WHERE " + filterExpr
      val stmt = connection.prepareStatement(s"DELETE FROM $table $whereStr")
      val result = stmt.executeUpdate()
      stmt.close()
      result
    } finally {
      connection.commit()
      connection.close()
    }
  }

  override def destroy(ifExists: Boolean): Unit = {
    // drop the external table using a non-pool connection
    val conn = connFactory()
    try {
      // clean up the connection pool and caches
      ExternalStoreUtils.removeCachedObjects(sqlContext, table)
    } finally {
      try {
        JdbcExtendedUtils.dropTable(conn, table, dialect, sqlContext, ifExists)
      } finally {
        conn.commit()
        conn.close()
      }
    }
  }

  def truncate(): Unit = {
    val conn = connFactory()
    try {
      JdbcExtendedUtils.truncateTable(conn, table, dialect)
    }
    finally {
      conn.commit()
      conn.close()
    }
  }

  protected def constructSQL(indexName: String,
      baseTable: String,
      indexColumns: Map[String, Option[SortDirection]],
      options: Map[String, String]): String = {

    ""
  }

  override def createIndex(indexIdent: TableIdentifier,
      tableIdent: TableIdentifier,
      indexColumns: Map[String, Option[SortDirection]],
      options: Map[String, String]): Unit = {
    val conn = connFactory()
    try {
      val session = sqlContext.sparkSession.asInstanceOf[SnappySession]
      val fullTableName = session.sessionCatalog.resolveTableIdentifier(tableIdent).unquotedString

      val sql = constructSQL(session.sessionCatalog.resolveTableIdentifier(
        indexIdent).unquotedString, fullTableName, indexColumns, options)

      // Create the Index if the table exists.
      if (schema.nonEmpty) {
        JdbcExtendedUtils.executeUpdate(sql, conn)
      } else {
        throw new AnalysisException(s"Base table $table does not exist.")
      }
    } catch {
      case se: java.sql.SQLException =>
        if (se.getMessage.contains("No suitable driver found")) {
          throw new AnalysisException(s"${se.getMessage}\n" +
              "Ensure that the 'driver' option is set appropriately and " +
              "the driver jars available (--jars option in spark-submit).")
        } else {
          throw se
        }
    } finally {
      conn.commit()
      conn.close()
    }
  }

  override def dropIndex(indexIdent: TableIdentifier, tableIdent: TableIdentifier,
      ifExists: Boolean): Unit = {
    val conn = connFactory()
    try {
      val ifExistsStr = if (ifExists) " IF EXISTS" else ""
      JdbcExtendedUtils.executeUpdate(s"DROP INDEX$ifExistsStr ${tableIdent.unquotedString}", conn)
    } finally {
      conn.commit()
      conn.close()
    }
  }

  private def getDataType(column: StructField): String = {
    val dataType: String = dialect match {
      case d: JdbcExtendedDialect =>
        val jd = d.getJDBCType(column.dataType, column.metadata)
        jd match {
          case Some(x) => x.databaseTypeDefinition
          case _ => column.dataType.simpleString
        }
      case _ => column.dataType.simpleString
    }
    dataType
  }

<<<<<<< HEAD
  override def alterTable(tableIdent: QualifiedTableName, isAddColumn: Boolean,
      column: StructField, defaultValue: Option[String]): Unit = {
=======
  override def alterTable(tableIdent: TableIdentifier,
      isAddColumn: Boolean, column: StructField): Unit = {
>>>>>>> 0e025cfb
    val conn = connFactory()
    try {
      val sql = if (isAddColumn) {
<<<<<<< HEAD
        val defaultColumnValue = defaultValue match {
          case Some(v) =>
            val defaultString = column.dataType match {
              case StringType | DateType | TimestampType => s" default '$v'"
              case _ => s" default $v"
            }
            defaultString
          case None => ""
        }

        val nullable = if (column.nullable) "" else " NOT NULL"
        s"""alter table ${quotedName(table)}
           | add column "${column.name}"
           |  ${getDataType(column)}$nullable$defaultColumnValue""".stripMargin
=======
        val nullable = if (column.nullable) "" else " NOT NULL"
        s"""alter table ${quotedName(table)}
            add column "${column.name}" ${getDataType(column)}$nullable"""
>>>>>>> 0e025cfb
      } else {
        s"""alter table ${quotedName(table)} drop column "${column.name}""""
      }
      if (schema.nonEmpty) {
        JdbcExtendedUtils.executeUpdate(sql, conn)
        // refresh the schema in the relation object
        refreshTableSchema(invalidateCached = true, fetchFromStore = true)
      } else {
        throw new TableNotFoundException(schemaName, tableName)
      }
    } catch {
      case se: java.sql.SQLException =>
        if (se.getMessage.contains("No suitable driver found")) {
          throw new AnalysisException(s"${se.getMessage}\n" +
              "Ensure that the 'driver' option is set appropriately and " +
              "the driver jars available (--jars option in spark-submit).")
        } else {
          throw se
        }
    } finally {
      conn.commit()
      conn.close()
    }
  }
}<|MERGE_RESOLUTION|>--- conflicted
+++ resolved
@@ -396,17 +396,11 @@
     dataType
   }
 
-<<<<<<< HEAD
-  override def alterTable(tableIdent: QualifiedTableName, isAddColumn: Boolean,
-      column: StructField, defaultValue: Option[String]): Unit = {
-=======
   override def alterTable(tableIdent: TableIdentifier,
-      isAddColumn: Boolean, column: StructField): Unit = {
->>>>>>> 0e025cfb
+      isAddColumn: Boolean, column: StructField, defaultValue: Option[String]): Unit = {
     val conn = connFactory()
     try {
       val sql = if (isAddColumn) {
-<<<<<<< HEAD
         val defaultColumnValue = defaultValue match {
           case Some(v) =>
             val defaultString = column.dataType match {
@@ -421,11 +415,6 @@
         s"""alter table ${quotedName(table)}
            | add column "${column.name}"
            |  ${getDataType(column)}$nullable$defaultColumnValue""".stripMargin
-=======
-        val nullable = if (column.nullable) "" else " NOT NULL"
-        s"""alter table ${quotedName(table)}
-            add column "${column.name}" ${getDataType(column)}$nullable"""
->>>>>>> 0e025cfb
       } else {
         s"""alter table ${quotedName(table)} drop column "${column.name}""""
       }
