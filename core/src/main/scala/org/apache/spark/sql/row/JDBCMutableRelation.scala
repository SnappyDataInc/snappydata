--- conflicted
+++ resolved
@@ -396,11 +396,7 @@
     dataType
   }
 
-<<<<<<< HEAD
-  override def alterTable(tableIdent: QualifiedTableName,
-=======
   override def alterTable(tableIdent: TableIdentifier,
->>>>>>> a6ad6541
       isAddColumn: Boolean, column: StructField): Unit = {
     val conn = connFactory()
     try {
