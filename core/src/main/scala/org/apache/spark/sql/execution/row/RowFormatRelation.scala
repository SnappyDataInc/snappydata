/*
 * Copyright (c) 2016 SnappyData, Inc. All rights reserved.
 *
 * Licensed under the Apache License, Version 2.0 (the "License"); you
 * may not use this file except in compliance with the License. You
 * may obtain a copy of the License at
 *
 * http://www.apache.org/licenses/LICENSE-2.0
 *
 * Unless required by applicable law or agreed to in writing, software
 * distributed under the License is distributed on an "AS IS" BASIS,
 * WITHOUT WARRANTIES OR CONDITIONS OF ANY KIND, either express or
 * implied. See the License for the specific language governing
 * permissions and limitations under the License. See accompanying
 * LICENSE file.
 */
package org.apache.spark.sql.execution.row

import scala.collection.mutable
import scala.collection.mutable.ArrayBuffer

import com.gemstone.gemfire.internal.cache.{LocalRegion, PartitionedRegion}
import com.pivotal.gemfirexd.internal.engine.Misc
import com.pivotal.gemfirexd.internal.engine.ddl.catalog.GfxdSystemProcedures
import com.pivotal.gemfirexd.internal.engine.ddl.resolver.GfxdPartitionByExpressionResolver
import com.pivotal.gemfirexd.internal.engine.store.GemFireContainer

import org.apache.spark.Partition
import org.apache.spark.rdd.RDD
import org.apache.spark.sql._
import org.apache.spark.sql.catalyst.InternalRow
import org.apache.spark.sql.catalyst.expressions.{Ascending, Descending, SortDirection}
import org.apache.spark.sql.catalyst.plans.logical.LogicalPlan
import org.apache.spark.sql.execution.columnar.ExternalStoreUtils.CaseInsensitiveMutableHashMap
import org.apache.spark.sql.execution.columnar.impl.SmartConnectorRowRDD
import org.apache.spark.sql.execution.columnar.{ConnectionType, ExternalStoreUtils}
import org.apache.spark.sql.execution.datasources.LogicalRelation
import org.apache.spark.sql.execution.datasources.jdbc.JDBCPartition
import org.apache.spark.sql.execution.{ConnectionPool, PartitionedDataSourceScan, SparkPlan}
import org.apache.spark.sql.hive.{ConnectorCatalog, RelationInfo, SnappyStoreHiveCatalog}
import org.apache.spark.sql.row.JDBCMutableRelation
import org.apache.spark.sql.sources._
import org.apache.spark.sql.store.{CodeGeneration, StoreUtils}

/**
 * A LogicalPlan implementation for an Snappy row table whose contents
 * are retrieved using a JDBC URL or DataSource.
 */
class RowFormatRelation(
    _connProperties: ConnectionProperties,
    _table: String,
    _provider: String,
    preservePartitions: Boolean,
    _mode: SaveMode,
    _userSpecifiedString: String,
    _parts: Array[Partition],
    _origOptions: Map[String, String],
    _context: SQLContext)
    extends JDBCMutableRelation(_connProperties,
      _table,
      _provider,
      _mode,
      _userSpecifiedString,
      _parts,
      _origOptions,
      _context)
    with PartitionedDataSourceScan
    with RowPutRelation with ParentRelation with DependentRelation {

  private val tableOptions = new CaseInsensitiveMutableHashMap(_origOptions)

  override def toString: String = s"RowFormatRelation[$table]"

  override val connectionType: ConnectionType.Value =
    ExternalStoreUtils.getConnectionType(dialect)

  private final lazy val putStr = JdbcExtendedUtils.getInsertOrPutString(
    table, schema, upsert = true)

  private[sql] lazy val resolvedName = ExternalStoreUtils.lookupName(table,
    tableSchema)

  @transient override lazy val region: LocalRegion =
    Misc.getRegionForTable(resolvedName, true).asInstanceOf[LocalRegion]

  @transient lazy val clusterMode = SnappyContext.getClusterMode(_context.sparkContext)
  private[this] def indexedColumns: mutable.HashSet[String] = {
    val cols = new mutable.HashSet[String]()
    clusterMode match {
      case ThinClientConnectorMode(_, _) =>
        cols ++= relInfo.indexCols

      case _ =>
        val indexCols = new Array[String](1)
        GfxdSystemProcedures.getIndexColumns(indexCols, region)
        Option(indexCols(0)).foreach(icols => cols ++= icols.split(":"))
        cols
    }
  }

  private[this] def pushdownPKColumns(filters: Array[Filter]): Array[String] = {
    def getEqualToColumns(filters: Array[Filter]): ArrayBuffer[String] = {
      val list = new ArrayBuffer[String](4)
      filters.foreach {
        case EqualTo(col, _) => list += col
        case In(col, _) => list += col
        case And(left, right) => list ++= getEqualToColumns(Array(left, right))
        case _ =>
      }
      list
    }

    // all columns of primary key have to be present in filter to be usable
    val equalToColumns = getEqualToColumns(filters)
    clusterMode match {
      case ThinClientConnectorMode(_, _) =>
        if (relInfo.pkCols.forall(equalToColumns.contains)) return relInfo.pkCols
      case _ =>
        val cols = new Array[String](1)
        GfxdSystemProcedures.getPKColumns(cols, region)
        var pkCols = Array.empty[String]
        if (cols(0) != null) {
          pkCols = cols(0).split(":")
        }
        if (pkCols.forall(equalToColumns.contains)) return pkCols
    }
    Array.empty[String]
  }


  override def unhandledFilters(filters: Array[Filter]): Array[Filter] = {
    filters.filter(ExternalStoreUtils.unhandledFilter(_,
      indexedColumns ++ pushdownPKColumns(filters)))
  }

  override def buildUnsafeScan(requiredColumns: Array[String],
      filters: Array[Filter]): (RDD[Any], Seq[RDD[InternalRow]]) = {
    val handledFilters = filters.filter(ExternalStoreUtils
        .handledFilter(_, indexedColumns) eq ExternalStoreUtils.SOME_TRUE)
    val isPartitioned = (numBuckets != 1)
    val session = sqlContext.sparkSession.asInstanceOf[SnappySession]
    val rdd = connectionType match {
      case ConnectionType.Embedded =>
        new RowFormatScanRDD(
          session,
          resolvedName,
          isPartitioned,
          requiredColumns,
          pushProjections = false,
          useResultSet = false,
          connProperties,
          handledFilters,
          commitTx = true
        )

      case _ =>
        new SmartConnectorRowRDD(
          session,
          resolvedName,
          isPartitioned,
          requiredColumns,
          connProperties,
          handledFilters,
          _partEval = () => relInfo.partitions,
          relInfo.embdClusterRelDestroyVersion,
          _commitTx=true
        )
    }
    (rdd, Nil)
  }

  def relInfo: RelationInfo = {
    clusterMode match {
      case ThinClientConnectorMode(_, _) =>
        val catalog = _context.sparkSession.sessionState.catalog.asInstanceOf[ConnectorCatalog]
        catalog.getCachedRelationInfo(catalog.newQualifiedTableName(table))
      case _ =>
         new RelationInfo(numBuckets, partitionColumns, Array.empty[String],
           Array.empty[String], Array.empty[Partition], -1)
    }
  }

  override lazy val (numBuckets, partitionColumns) = {
    clusterMode match {
      case ThinClientConnectorMode(_, _) =>
        (relInfo.numBuckets, relInfo.partitioningCols)
      case _ => region match {
        case pr: PartitionedRegion =>
          val resolver = pr.getPartitionResolver
              .asInstanceOf[GfxdPartitionByExpressionResolver]
          val parColumn = resolver.getColumnNames
          (pr.getTotalNumberOfBuckets, parColumn.toSeq)
        case _ => (1, Seq.empty[String])
      }
    }
  }

  override def getInsertPlan(relation: LogicalRelation,
      child: SparkPlan): SparkPlan = {
    val partitionExpressions = partitionColumns.map(colName =>
      relation.resolveQuoted(colName, sqlContext.sessionState.analyzer.resolver)
          .getOrElse(throw new AnalysisException(
            s"""Cannot resolve column "$colName" among (${relation.output})""")))
    RowInsertExec(child, upsert = false, partitionColumns,
      partitionExpressions, numBuckets, schema, Some(this), onExecutor = false,
      resolvedName, connProperties)
  }

  override def getPutPlan(relation: LogicalRelation,
      child: SparkPlan): SparkPlan = {
    val partitionExpressions = partitionColumns.map(colName =>
      relation.resolveQuoted(colName, sqlContext.sessionState.analyzer.resolver)
          .getOrElse(throw new AnalysisException(
            s"""Cannot resolve column "$colName" among (${relation.output})""")))
    RowInsertExec(child, upsert = true, partitionColumns,
      partitionExpressions, numBuckets, schema, Some(this),
      onExecutor = false, resolvedName, connProperties)
  }

  /**
   * If the row is already present, it gets updated otherwise it gets
   * inserted into the table represented by this relation
   *
   * @param rows the rows to be upserted
   * @return number of rows upserted
   */
  override def put(rows: Seq[Row]): Int = {
    val numRows = rows.length
    if (numRows == 0) {
      throw new IllegalArgumentException(
        "RowFormatRelation.put: no rows provided")
    }
    val connProps = connProperties.connProps
    val batchSize = connProps.getProperty("batchsize", "1000").toInt
    // use bulk insert using put plan for large number of rows
    if (numRows > (batchSize * 4)) {
      JdbcExtendedUtils.bulkInsertOrPut(rows, sqlContext.sparkSession, schema,
        table, upsert = true)
    } else {
      val connection = ConnectionPool.getPoolConnection(table, dialect,
        connProperties.poolProps, connProps, connProperties.hikariCP)
      try {
        val stmt = connection.prepareStatement(putStr)
        val result = CodeGeneration.executeUpdate(table, stmt,
          rows, numRows > 1, batchSize, schema.fields, dialect)
        stmt.close()
        result
      } finally {
        connection.commit()
        connection.close()
      }
    }
  }

  private def getColumnStr(colWithDirection: (String, Option[SortDirection])): String = {
    colWithDirection._1 + " " + (colWithDirection._2 match {
      case Some(Ascending) => "ASC"
      case Some(Descending) => "DESC"
      case None => ""
    })

  }

  override protected def constructSQL(indexName: String,
      baseTable: String,
      indexColumns: Map[String, Option[SortDirection]],
      options: Map[String, String]): String = {

    val parameters = new CaseInsensitiveMutableHashMap(options)
    val columns = indexColumns.tail.foldLeft[String](
      getColumnStr(indexColumns.head))((cumulative, colsWithDirection) =>
      cumulative + "," + getColumnStr(colsWithDirection))


    val indexType = parameters.get(ExternalStoreUtils.INDEX_TYPE) match {
      case Some(x) => x
      case None => ""
    }
    s"CREATE $indexType INDEX $indexName ON $baseTable ($columns)"
  }

  /** Base table of this relation. */
  override def baseTable: Option[String] = tableOptions.get(StoreUtils.COLOCATE_WITH)

  /** Name of this relation in the catalog. */
  override def name: String = table

  override def addDependent(dependent: DependentRelation,
      catalog: SnappyStoreHiveCatalog): Boolean =
    DependencyCatalog.addDependent(table, dependent.name)

  override def removeDependent(dependent: DependentRelation,
      catalog: SnappyStoreHiveCatalog): Boolean =
    DependencyCatalog.removeDependent(table, dependent.name)


  override def getDependents(
      catalog: SnappyStoreHiveCatalog): Seq[String] =
    DependencyCatalog.getDependents(table)

  /**
   * Recover/Re-create the dependent child relations. This callback
   * is to recreate Dependent relations when the ParentRelation is
   * being created.
   */
  override def recoverDependentRelations(properties: Map[String, String]): Unit = {

    val snappySession = sqlContext.sparkSession.asInstanceOf[SnappySession]
    val sncCatalog = snappySession.sessionState.catalog

    var dependentRelations: Array[String] = Array()
    if (properties.get(ExternalStoreUtils.DEPENDENT_RELATIONS).isDefined) {
      dependentRelations = properties(ExternalStoreUtils.DEPENDENT_RELATIONS).split(",")
    }
    dependentRelations.foreach(rel => {
      val dr = sncCatalog.lookupRelation(sncCatalog.newQualifiedTableName(rel)) match {
        case LogicalRelation(r: DependentRelation, _, _) => r
      }
      addDependent(dr, sncCatalog)
    })

  }
}

final class DefaultSource extends MutableRelationProvider {

  override def createRelation(sqlContext: SQLContext, mode: SaveMode,
      options: Map[String, String], schema: String,
      data: Option[LogicalPlan]): RowFormatRelation = {

    val parameters = new CaseInsensitiveMutableHashMap(options)
    val table = ExternalStoreUtils.removeInternalProps(parameters)
    ExternalStoreUtils.getAndSetTotalPartitions(
      Some(sqlContext.sparkContext), parameters,
      forManagedTable = true, forColumnTable = false)
    val ddlExtension = StoreUtils.ddlExtensionString(parameters,
      isRowTable = true, isShadowTable = false)
    val schemaExtension = s"$schema $ddlExtension"
    val preservePartitions = parameters.remove("preservepartitions")
    // val dependentRelations = parameters.remove(ExternalStoreUtils.DEPENDENT_RELATIONS)
    val connProperties = ExternalStoreUtils.validateAndGetAllProps(
      Some(sqlContext.sparkSession), parameters)

    StoreUtils.validateConnProps(parameters)
    val tableName = SnappyStoreHiveCatalog.processTableIdentifier(table, sqlContext.conf)
    var success = false
    val relation = new RowFormatRelation(connProperties,
      tableName,
      getClass.getCanonicalName,
      preservePartitions.exists(_.toBoolean),
      mode,
      schemaExtension,
      Array[Partition](JDBCPartition(null, 0)),
      options,
      sqlContext)
    try {
      relation.tableSchema = relation.createTable(mode)

      val catalog = sqlContext.sparkSession.asInstanceOf[SnappySession].sessionCatalog
      catalog.registerDataSourceTable(
        catalog.newQualifiedTableName(tableName), None, Array.empty[String],
        classOf[execution.row.DefaultSource].getCanonicalName,
        options, relation)
      
      data match {
        case Some(plan) =>
          relation.insert(Dataset.ofRows(sqlContext.sparkSession, plan),
            overwrite = false)
        case None =>
      }
<<<<<<< HEAD

      val catalog = sqlContext.sparkSession.asInstanceOf[SnappySession].sessionCatalog
      catalog.registerDataSourceTable(
        catalog.newQualifiedTableName(tableName), None, Array.empty[String],
        classOf[execution.row.DefaultSource].getCanonicalName,
        options, relation)
=======
>>>>>>> d6176cd1
      success = true
      relation
    } finally {
      if (!success && !relation.tableExists) {
        // destroy the relation
        relation.destroy(ifExists = true)
      }
    }
  }
}<|MERGE_RESOLUTION|>--- conflicted
+++ resolved
@@ -368,15 +368,6 @@
             overwrite = false)
         case None =>
       }
-<<<<<<< HEAD
-
-      val catalog = sqlContext.sparkSession.asInstanceOf[SnappySession].sessionCatalog
-      catalog.registerDataSourceTable(
-        catalog.newQualifiedTableName(tableName), None, Array.empty[String],
-        classOf[execution.row.DefaultSource].getCanonicalName,
-        options, relation)
-=======
->>>>>>> d6176cd1
       success = true
       relation
     } finally {
