/*
 * Copyright (c) 2016 SnappyData, Inc. All rights reserved.
 *
 * Licensed under the Apache License, Version 2.0 (the "License"); you
 * may not use this file except in compliance with the License. You
 * may obtain a copy of the License at
 *
 * http://www.apache.org/licenses/LICENSE-2.0
 *
 * Unless required by applicable law or agreed to in writing, software
 * distributed under the License is distributed on an "AS IS" BASIS,
 * WITHOUT WARRANTIES OR CONDITIONS OF ANY KIND, either express or
 * implied. See the License for the specific language governing
 * permissions and limitations under the License. See accompanying
 * LICENSE file.
 */
package org.apache.spark.sql.execution.row

import scala.collection.mutable
import scala.collection.mutable.ArrayBuffer

import com.gemstone.gemfire.internal.cache.{LocalRegion, PartitionedRegion}
import com.pivotal.gemfirexd.internal.engine.Misc
import com.pivotal.gemfirexd.internal.engine.ddl.catalog.GfxdSystemProcedures
import com.pivotal.gemfirexd.internal.engine.ddl.resolver.GfxdPartitionByExpressionResolver
import com.pivotal.gemfirexd.internal.engine.store.GemFireContainer

import org.apache.spark.Partition
import org.apache.spark.rdd.RDD
import org.apache.spark.sql._
import org.apache.spark.sql.catalyst.InternalRow
import org.apache.spark.sql.catalyst.expressions.{Ascending, Descending, SortDirection}
import org.apache.spark.sql.catalyst.plans.logical.LogicalPlan
import org.apache.spark.sql.execution.columnar.ExternalStoreUtils.CaseInsensitiveMutableHashMap
import org.apache.spark.sql.execution.columnar.impl.SmartConnectorRowRDD
import org.apache.spark.sql.execution.columnar.{ConnectionType, ExternalStoreUtils}
import org.apache.spark.sql.execution.datasources.LogicalRelation
import org.apache.spark.sql.execution.datasources.jdbc.JDBCPartition
import org.apache.spark.sql.execution.{ConnectionPool, PartitionedDataSourceScan, SparkPlan}
import org.apache.spark.sql.hive.{ConnectorCatalog, RelationInfo, SnappyStoreHiveCatalog}
import org.apache.spark.sql.row.JDBCMutableRelation
import org.apache.spark.sql.sources._
import org.apache.spark.sql.store.{CodeGeneration, StoreUtils}

/**
 * A LogicalPlan implementation for an Snappy row table whose contents
 * are retrieved using a JDBC URL or DataSource.
 */
class RowFormatRelation(
    _connProperties: ConnectionProperties,
    _table: String,
    _provider: String,
    preservePartitions: Boolean,
    _mode: SaveMode,
    _userSpecifiedString: String,
    _parts: Array[Partition],
    _origOptions: Map[String, String],
    _context: SQLContext)
    extends JDBCMutableRelation(_connProperties,
      _table,
      _provider,
      _mode,
      _userSpecifiedString,
      _parts,
      _origOptions,
      _context)
    with PartitionedDataSourceScan
    with RowPutRelation with ParentRelation with DependentRelation {

  private val tableOptions = new CaseInsensitiveMutableHashMap(_origOptions)

  override def toString: String = s"RowFormatRelation[$table]"

  override val connectionType: ConnectionType.Value =
    ExternalStoreUtils.getConnectionType(dialect)

  private final lazy val putStr = JdbcExtendedUtils.getInsertOrPutString(
    table, schema, upsert = true)

  private[sql] lazy val resolvedName = ExternalStoreUtils.lookupName(table,
    tableSchema)

  @transient override lazy val region: LocalRegion =
    Misc.getRegionForTable(resolvedName, true).asInstanceOf[LocalRegion]

  @transient lazy val clusterMode = SnappyContext.getClusterMode(_context.sparkContext)
  private[this] def indexedColumns: mutable.HashSet[String] = {
    val cols = new mutable.HashSet[String]()
    clusterMode match {
      case ThinClientConnectorMode(_, _) =>
        cols ++= relInfo.indexCols

      case _ =>
        val indexCols = new Array[String](1)
        GfxdSystemProcedures.getIndexColumns(indexCols, region)
        Option(indexCols(0)).foreach(icols => cols ++= icols.split(":"))
        cols
    }
  }

  private[this] def pushdownPKColumns(filters: Array[Filter]): Array[String] = {
    def getEqualToColumns(filters: Array[Filter]): ArrayBuffer[String] = {
      val list = new ArrayBuffer[String](4)
      filters.foreach {
        case EqualTo(col, _) => list += col
        case In(col, _) => list += col
        case And(left, right) => list ++= getEqualToColumns(Array(left, right))
        case _ =>
      }
      list
    }

    // all columns of primary key have to be present in filter to be usable
    val equalToColumns = getEqualToColumns(filters)
    clusterMode match {
      case ThinClientConnectorMode(_, _) =>
        if (relInfo.pkCols.forall(equalToColumns.contains)) return relInfo.pkCols
      case _ =>
        val cols = new Array[String](1)
        GfxdSystemProcedures.getPKColumns(cols, region)
        var pkCols = Array.empty[String]
        if (cols(0) != null) {
          pkCols = cols(0).split(":")
        }
        if (pkCols.forall(equalToColumns.contains)) return pkCols
    }
    Array.empty[String]
  }


  override def unhandledFilters(filters: Array[Filter]): Array[Filter] = {
    filters.filter(ExternalStoreUtils.unhandledFilter(_,
      indexedColumns ++ pushdownPKColumns(filters)))
  }

  override def buildUnsafeScan(requiredColumns: Array[String],
      filters: Array[Filter]): (RDD[Any], Seq[RDD[InternalRow]]) = {
    val handledFilters = filters.filter(ExternalStoreUtils
        .handledFilter(_, indexedColumns) eq ExternalStoreUtils.SOME_TRUE)
    val isPartitioned = (numBuckets != 1)
    val session = sqlContext.sparkSession.asInstanceOf[SnappySession]
    val rdd = connectionType match {
      case ConnectionType.Embedded =>
        new RowFormatScanRDD(
          session,
          resolvedName,
          isPartitioned,
          requiredColumns,
          pushProjections = false,
          useResultSet = false,
          connProperties,
          handledFilters,
          commitTx = true
        )

      case _ =>
        new SmartConnectorRowRDD(
          session,
          resolvedName,
          isPartitioned,
          requiredColumns,
          connProperties,
          handledFilters,
          _partEval = () => relInfo.partitions,
          relInfo.embdClusterRelDestroyVersion
        )
    }
    (rdd, Nil)
  }

  def relInfo: RelationInfo = {
    clusterMode match {
      case ThinClientConnectorMode(_, _) =>
        val catalog = _context.sparkSession.sessionState.catalog.asInstanceOf[ConnectorCatalog]
        catalog.getCachedRelationInfo(catalog.newQualifiedTableName(table))
      case _ =>
         new RelationInfo(numBuckets, partitionColumns, Array.empty[String],
           Array.empty[String], Array.empty[Partition], -1)
    }
  }

  override lazy val (numBuckets, partitionColumns) = {
    clusterMode match {
      case ThinClientConnectorMode(_, _) =>
        (relInfo.numBuckets, relInfo.partitioningCols)
      case _ => region match {
        case pr: PartitionedRegion =>
          val resolver = pr.getPartitionResolver
              .asInstanceOf[GfxdPartitionByExpressionResolver]
          val parColumn = resolver.getColumnNames
          (pr.getTotalNumberOfBuckets, parColumn.toSeq)
        case _ => (1, Seq.empty[String])
      }
    }
  }

  override def getInsertPlan(relation: LogicalRelation,
      child: SparkPlan): SparkPlan = {
    val partitionExpressions = partitionColumns.map(colName =>
      relation.resolveQuoted(colName, sqlContext.sessionState.analyzer.resolver)
          .getOrElse(throw new AnalysisException(
            s"""Cannot resolve column "$colName" among (${relation.output})""")))
    RowInsertExec(child, upsert = false, partitionColumns,
      partitionExpressions, numBuckets, schema, Some(this), onExecutor = false,
      resolvedName, connProperties)
  }

  override def getPutPlan(relation: LogicalRelation,
      child: SparkPlan): SparkPlan = {
    val partitionExpressions = partitionColumns.map(colName =>
      relation.resolveQuoted(colName, sqlContext.sessionState.analyzer.resolver)
          .getOrElse(throw new AnalysisException(
            s"""Cannot resolve column "$colName" among (${relation.output})""")))
    RowInsertExec(child, upsert = true, partitionColumns,
      partitionExpressions, numBuckets, schema, Some(this),
      onExecutor = false, resolvedName, connProperties)
  }

  /**
   * If the row is already present, it gets updated otherwise it gets
   * inserted into the table represented by this relation
   *
   * @param rows the rows to be upserted
   * @return number of rows upserted
   */
  override def put(rows: Seq[Row]): Int = {
    val numRows = rows.length
    if (numRows == 0) {
      throw new IllegalArgumentException(
        "RowFormatRelation.put: no rows provided")
    }
    val connProps = connProperties.connProps
    val batchSize = connProps.getProperty("batchsize", "1000").toInt
    // use bulk insert using put plan for large number of rows
    if (numRows > (batchSize * 4)) {
      JdbcExtendedUtils.bulkInsertOrPut(rows, sqlContext.sparkSession, schema,
        table, upsert = true)
    } else {
      val connection = ConnectionPool.getPoolConnection(table, dialect,
        connProperties.poolProps, connProps, connProperties.hikariCP)
      try {
        val stmt = connection.prepareStatement(putStr)
        val result = CodeGeneration.executeUpdate(table, stmt,
          rows, numRows > 1, batchSize, schema.fields, dialect)
        stmt.close()
        result
      } finally {
        connection.commit()
        connection.close()
      }
    }
  }

  private def getColumnStr(colWithDirection: (String, Option[SortDirection])): String = {
    colWithDirection._1 + " " + (colWithDirection._2 match {
      case Some(Ascending) => "ASC"
      case Some(Descending) => "DESC"
      case None => ""
    })

  }

  override protected def constructSQL(indexName: String,
      baseTable: String,
      indexColumns: Map[String, Option[SortDirection]],
      options: Map[String, String]): String = {

    val parameters = new CaseInsensitiveMutableHashMap(options)
    val columns = indexColumns.tail.foldLeft[String](
      getColumnStr(indexColumns.head))((cumulative, colsWithDirection) =>
      cumulative + "," + getColumnStr(colsWithDirection))


    val indexType = parameters.get(ExternalStoreUtils.INDEX_TYPE) match {
      case Some(x) => x
      case None => ""
    }
    s"CREATE $indexType INDEX $indexName ON $baseTable ($columns)"
  }

  /** Base table of this relation. */
  override def baseTable: Option[String] = tableOptions.get(StoreUtils.COLOCATE_WITH)

  /** Name of this relation in the catalog. */
  override def name: String = table

  override def addDependent(dependent: DependentRelation,
      catalog: SnappyStoreHiveCatalog): Boolean =
    DependencyCatalog.addDependent(table, dependent.name)

  override def removeDependent(dependent: DependentRelation,
      catalog: SnappyStoreHiveCatalog): Boolean =
    DependencyCatalog.removeDependent(table, dependent.name)


  override def getDependents(
      catalog: SnappyStoreHiveCatalog): Seq[String] =
    DependencyCatalog.getDependents(table)

  /**
   * Recover/Re-create the dependent child relations. This callback
   * is to recreate Dependent relations when the ParentRelation is
   * being created.
   */
  override def recoverDependentRelations(properties: Map[String, String]): Unit = {

    val snappySession = sqlContext.sparkSession.asInstanceOf[SnappySession]
    val sncCatalog = snappySession.sessionState.catalog

    var dependentRelations: Array[String] = Array()
    if (properties.get(ExternalStoreUtils.DEPENDENT_RELATIONS).isDefined) {
      dependentRelations = properties(ExternalStoreUtils.DEPENDENT_RELATIONS).split(",")
    }
    dependentRelations.foreach(rel => {
      val dr = sncCatalog.lookupRelation(sncCatalog.newQualifiedTableName(rel)) match {
        case LogicalRelation(r: DependentRelation, _, _) => r
      }
      addDependent(dr, sncCatalog)
    })

  }
}

final class DefaultSource extends MutableRelationProvider {

  override def createRelation(sqlContext: SQLContext, mode: SaveMode,
      options: Map[String, String], schema: String,
      data: Option[LogicalPlan]): RowFormatRelation = {

    val parameters = new CaseInsensitiveMutableHashMap(options)
    val table = ExternalStoreUtils.removeInternalProps(parameters)
    ExternalStoreUtils.getAndSetTotalPartitions(
      Some(sqlContext.sparkContext), parameters,
      forManagedTable = true, forColumnTable = false)
    val ddlExtension = StoreUtils.ddlExtensionString(parameters,
      isRowTable = true, isShadowTable = false)
    val schemaExtension = s"$schema $ddlExtension"
    val preservePartitions = parameters.remove("preservepartitions")
    // val dependentRelations = parameters.remove(ExternalStoreUtils.DEPENDENT_RELATIONS)
    val connProperties = ExternalStoreUtils.validateAndGetAllProps(
      Some(sqlContext.sparkSession), parameters)

    StoreUtils.validateConnProps(parameters)
    val tableName = SnappyStoreHiveCatalog.processTableIdentifier(table, sqlContext.conf)
    var success = false
    val relation = new RowFormatRelation(connProperties,
      tableName,
      getClass.getCanonicalName,
      preservePartitions.exists(_.toBoolean),
      mode,
      schemaExtension,
      Array[Partition](JDBCPartition(null, 0)),
      options,
      sqlContext)
    try {
      relation.tableSchema = relation.createTable(mode)
      val catalog = sqlContext.sparkSession.asInstanceOf[SnappySession].sessionCatalog
      catalog.registerDataSourceTable(
        catalog.newQualifiedTableName(tableName), None,
        Array.empty[String], classOf[execution.row.DefaultSource].getCanonicalName,
        options - JdbcExtendedUtils.SCHEMA_PROPERTY, relation)
      data match {
        case Some(plan) =>
          relation.insert(Dataset.ofRows(sqlContext.sparkSession, plan),
            overwrite = false)
        case None =>
      }
<<<<<<< HEAD
=======

      val catalog = sqlContext.sparkSession.asInstanceOf[SnappySession].sessionCatalog
      catalog.registerDataSourceTable(
        catalog.newQualifiedTableName(tableName), None, Array.empty[String],
        classOf[execution.row.DefaultSource].getCanonicalName,
        options, relation)
>>>>>>> cd70d66f
      success = true
      relation
    } finally {
      if (!success && !relation.tableExists) {
        // destroy the relation
        relation.destroy(ifExists = true)
      }
    }
  }
}<|MERGE_RESOLUTION|>--- conflicted
+++ resolved
@@ -354,26 +354,19 @@
       sqlContext)
     try {
       relation.tableSchema = relation.createTable(mode)
+
       val catalog = sqlContext.sparkSession.asInstanceOf[SnappySession].sessionCatalog
       catalog.registerDataSourceTable(
-        catalog.newQualifiedTableName(tableName), None,
-        Array.empty[String], classOf[execution.row.DefaultSource].getCanonicalName,
-        options - JdbcExtendedUtils.SCHEMA_PROPERTY, relation)
+        catalog.newQualifiedTableName(tableName), None, Array.empty[String],
+        classOf[execution.row.DefaultSource].getCanonicalName,
+        options, relation)
+      
       data match {
         case Some(plan) =>
           relation.insert(Dataset.ofRows(sqlContext.sparkSession, plan),
             overwrite = false)
         case None =>
       }
-<<<<<<< HEAD
-=======
-
-      val catalog = sqlContext.sparkSession.asInstanceOf[SnappySession].sessionCatalog
-      catalog.registerDataSourceTable(
-        catalog.newQualifiedTableName(tableName), None, Array.empty[String],
-        classOf[execution.row.DefaultSource].getCanonicalName,
-        options, relation)
->>>>>>> cd70d66f
       success = true
       relation
     } finally {
