/*
 * Copyright (c) 2018 SnappyData, Inc. All rights reserved.
 *
 * Licensed under the Apache License, Version 2.0 (the "License"); you
 * may not use this file except in compliance with the License. You
 * may obtain a copy of the License at
 *
 * http://www.apache.org/licenses/LICENSE-2.0
 *
 * Unless required by applicable law or agreed to in writing, software
 * distributed under the License is distributed on an "AS IS" BASIS,
 * WITHOUT WARRANTIES OR CONDITIONS OF ANY KIND, either express or
 * implied. See the License for the specific language governing
 * permissions and limitations under the License. See accompanying
 * LICENSE file.
 */
package org.apache.spark.sql.execution.row

import scala.collection.mutable

import com.gemstone.gemfire.internal.cache.{CacheDistributionAdvisee, LocalRegion}
import com.pivotal.gemfirexd.internal.engine.Misc
import io.snappydata.sql.catalog.SnappyExternalCatalog

import org.apache.spark.Partition
import org.apache.spark.rdd.RDD
import org.apache.spark.sql._
import org.apache.spark.sql.catalyst.expressions.{And, Ascending, Attribute, Descending, EqualTo, Expression, In, SortDirection}
import org.apache.spark.sql.catalyst.util.CaseInsensitiveMap
import org.apache.spark.sql.catalyst.{InternalRow, analysis}
import org.apache.spark.sql.collection.Utils
import org.apache.spark.sql.execution.columnar.impl.SmartConnectorRowRDD
import org.apache.spark.sql.execution.columnar.{ConnectionType, ExternalStoreUtils}
import org.apache.spark.sql.execution.datasources.LogicalRelation
import org.apache.spark.sql.execution.{ConnectionPool, PartitionedDataSourceScan, SparkPlan}
import org.apache.spark.sql.internal.ColumnTableBulkOps
import org.apache.spark.sql.row.JDBCMutableRelation
import org.apache.spark.sql.sources.JdbcExtendedUtils.quotedName
import org.apache.spark.sql.sources._
import org.apache.spark.sql.store.CodeGeneration

/**
 * A LogicalPlan implementation for an Snappy row table whose contents
 * are retrieved using a JDBC URL or DataSource.
 */
class RowFormatRelation(
    _connProperties: ConnectionProperties,
    _table: String,
    _mode: SaveMode,
    _userSpecifiedString: String,
    _parts: Array[Partition],
    _origOptions: CaseInsensitiveMap,
    _context: SQLContext)
    extends JDBCMutableRelation(_connProperties,
      _table,
      _mode,
      _userSpecifiedString,
      _parts,
      _origOptions,
      _context)
    with PartitionedDataSourceScan
    with RowPutRelation {

  override def toString: String = s"RowFormatRelation[${Utils.toLowerCase(table)}]"

  override val connectionType: ConnectionType.Value =
    ExternalStoreUtils.getConnectionType(dialect)

  private final lazy val putStr = JdbcExtendedUtils.getInsertOrPutString(
    table, schema, putInto = true)

  override protected def withoutUserSchema: Boolean = userSpecifiedString.isEmpty

  override def numBuckets: Int = relationInfo.numBuckets

  override def isPartitioned: Boolean = relationInfo.isPartitioned

  override def partitionColumns: Seq[String] = relationInfo.partitioningCols

  @transient private lazy val indexedColumns: Set[String] = relationInfo.indexCols.toSet

  override def sizeInBytes: Long = schemaName match {
    // fill in some small size for system tables/VTIs
    case SnappyExternalCatalog.SYS_SCHEMA =>
      math.max(102400, sqlContext.conf.autoBroadcastJoinThreshold / 10)
    case _ => super.sizeInBytes
  }

  private[this] def pushdownPKColumns(filters: Seq[Expression]): Seq[String] = {
    def getEqualToColumns(filters: Seq[Expression]): mutable.ArrayBuffer[String] = {
      val list = new mutable.ArrayBuffer[String](4)
      filters.foreach {
        case EqualTo(col: Attribute, _) => list += col.name
        case In(col: Attribute, _) => list += col.name
        case And(left, right) => list ++= getEqualToColumns(Array(left, right))
        case _ =>
      }
      list
    }

    // all columns of primary key have to be present in filter to be usable
    if (schemaName == SnappyExternalCatalog.SYS_SCHEMA) Nil
    else {
      val equalToColumns = getEqualToColumns(filters)
      val pkCols = relationInfo.pkCols.toSeq
      if (pkCols.forall(equalToColumns.contains)) pkCols else Nil
    }
  }

  override def unhandledFilters(filters: Seq[Expression]): Seq[Expression] = {
    filters.filter(ExternalStoreUtils.unhandledFilter(_,
      indexedColumns ++ pushdownPKColumns(filters)))
  }

  override def buildUnsafeScan(requiredColumns: Array[String],
      filters: Array[Expression]): (RDD[Any], Seq[RDD[InternalRow]]) = {
    val handledFilters = filters.flatMap(ExternalStoreUtils.handledFilter(_, indexedColumns
      ++ pushdownPKColumns(filters)) )
    val session = sqlContext.sparkSession.asInstanceOf[SnappySession]

    val rdd = connectionType match {
      case ConnectionType.Embedded =>
        val region = schemaName match {
          case SnappyExternalCatalog.SYS_SCHEMA => None
          case _ => Some(Misc.getRegionForTable(resolvedName, true).asInstanceOf[LocalRegion])
        }
        val pushProjections = !region.isInstanceOf[CacheDistributionAdvisee]
        new RowFormatScanRDD(
          session,
          resolvedName,
          isPartitioned,
          requiredColumns,
          pushProjections = pushProjections,
          useResultSet = pushProjections,
          connProperties,
          handledFilters,
          partitionPruner = () => Utils.getPrunedPartition(partitionColumns,
            filters, schema,
            numBuckets, relationInfo.partitioningCols.length),
          commitTx = true, delayRollover = false,
          projection = Array.emptyIntArray, region = region)

      case _ =>
        new SmartConnectorRowRDD(
          session,
          resolvedName,
          isPartitioned,
          requiredColumns,
          connProperties,
          handledFilters,
          _partEval = () => relationInfo.partitions,
          () => Utils.getPrunedPartition(partitionColumns,
          filters, schema,
          numBuckets, relationInfo.partitioningCols.length),
          relationInfo.catalogSchemaVersion,
          _commitTx = true, _delayRollover = false)
    }
    (rdd, Nil)
  }

  override def partitionExpressions(relation: LogicalRelation): Seq[Expression] = {
    // use case-insensitive resolution since partitioning columns during
    // creation could be using the same as opposed to during insert
    partitionColumns.map(colName =>
      relation.resolveQuoted(colName, analysis.caseInsensitiveResolution)
          .getOrElse(throw new AnalysisException(
            s"""Cannot resolve column "$colName" among (${relation.output})""")))
  }

  override def getPutPlan(relation: LogicalRelation,
      child: SparkPlan): SparkPlan = {
    RowInsertExec(child, putInto = true, partitionColumns,
      partitionExpressions(relation), numBuckets, isPartitioned, schema, Some(this),
      onExecutor = false, resolvedName, connProperties)
  }

  /**
   * If the row is already present, it gets updated otherwise it gets
   * inserted into the table represented by this relation
   *
   * @param rows the rows to be upserted
   * @return number of rows upserted
   */
  override def put(rows: Seq[Row]): Int = {
    val numRows = rows.length
    if (numRows == 0) {
      throw new IllegalArgumentException(
        "RowFormatRelation.put: no rows provided")
    }
    val connProps = connProperties.connProps
    val batchSize = connProps.getProperty("batchsize", "1000").toInt
    // use bulk insert using put plan for large number of rows
    if (numRows > (batchSize * 4)) {
      ColumnTableBulkOps.bulkInsertOrPut(rows, sqlContext.sparkSession, schema,
        table, putInto = true)
    } else {
      val connection = ConnectionPool.getPoolConnection(table, dialect,
        connProperties.poolProps, connProps, connProperties.hikariCP)
      try {
        val stmt = connection.prepareStatement(putStr)
        val result = CodeGeneration.executeUpdate(table, stmt,
          rows, numRows > 1, batchSize, schema.fields, dialect)
        stmt.close()
        result
      } finally {
        connection.commit()
        connection.close()
      }
    }
  }

  private def getColumnStr(colWithDirection: (String, Option[SortDirection])): String = {
    "\"" + Utils.toUpperCase(colWithDirection._1) + "\" " + (colWithDirection._2 match {
      case Some(Ascending) => "ASC"
      case Some(Descending) => "DESC"
      case None => ""
    })
  }

  override protected def constructSQL(indexName: String,
      baseTable: String,
      indexColumns: Seq[(String, Option[SortDirection])],
      options: Map[String, String]): String = {

    val columns = indexColumns.tail.foldLeft[String](
      getColumnStr(indexColumns.head))((cumulative, colsWithDirection) =>
      cumulative + "," + getColumnStr(colsWithDirection))

<<<<<<< HEAD
    val indexType = parameters.get(ExternalStoreUtils.INDEX_TYPE) match {
      case Some(x) => x
=======
    val indexType = options.find(_._1.equalsIgnoreCase(ExternalStoreUtils.INDEX_TYPE)) match {
      case Some(x) => x._2
>>>>>>> d45f30e2
      case None => ""
    }
    s"CREATE $indexType INDEX ${quotedName(indexName)} ON ${quotedName(baseTable)} ($columns)"
  }
}<|MERGE_RESOLUTION|>--- conflicted
+++ resolved
@@ -226,13 +226,8 @@
       getColumnStr(indexColumns.head))((cumulative, colsWithDirection) =>
       cumulative + "," + getColumnStr(colsWithDirection))
 
-<<<<<<< HEAD
-    val indexType = parameters.get(ExternalStoreUtils.INDEX_TYPE) match {
-      case Some(x) => x
-=======
     val indexType = options.find(_._1.equalsIgnoreCase(ExternalStoreUtils.INDEX_TYPE)) match {
       case Some(x) => x._2
->>>>>>> d45f30e2
       case None => ""
     }
     s"CREATE $indexType INDEX ${quotedName(indexName)} ON ${quotedName(baseTable)} ($columns)"
