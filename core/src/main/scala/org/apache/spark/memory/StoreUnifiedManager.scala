/*
 * Copyright (c) 2016 SnappyData, Inc. All rights reserved.
 *
 * Licensed under the Apache License, Version 2.0 (the "License"); you
 * may not use this file except in compliance with the License. You
 * may obtain a copy of the License at
 *
 * http://www.apache.org/licenses/LICENSE-2.0
 *
 * Unless required by applicable law or agreed to in writing, software
 * distributed under the License is distributed on an "AS IS" BASIS,
 * WITHOUT WARRANTIES OR CONDITIONS OF ANY KIND, either express or
 * implied. See the License for the specific language governing
 * permissions and limitations under the License. See accompanying
 * LICENSE file.
 */
package org.apache.spark.memory

import java.nio.ByteBuffer

import scala.collection.mutable
import com.gemstone.gemfire.internal.cache.GemFireCacheImpl
import com.gemstone.gemfire.internal.shared.BufferAllocator
import com.gemstone.gemfire.internal.snappy.UMMMemoryTracker
import org.apache.spark.storage.{BlockId, TestBlockId}
import org.apache.spark.util.Utils
import org.apache.spark.{Logging, SparkConf, SparkEnv}


trait StoreUnifiedManager {

  def acquireStorageMemoryForObject(
      objectName : String,
      blockId: BlockId,
      numBytes: Long,
      memoryMode: MemoryMode,
      buffer: UMMMemoryTracker,
      shouldEvict: Boolean): Boolean

  def dropStorageMemoryForObject(objectName : String, memoryMode: MemoryMode,
                                 ignoreNumBytes : Long): Long

  def releaseStorageMemoryForObject(objectName : String, numBytes: Long,
                                    memoryMode: MemoryMode): Unit

  def getStoragePoolMemoryUsed(memoryMode: MemoryMode): Long
  def getStoragePoolSize(memoryMode: MemoryMode): Long
  def getExecutionPoolUsedMemory(memoryMode: MemoryMode): Long
  def getExecutionPoolSize(memoryMode: MemoryMode): Long
  def getOffHeapMemory(objectName: String): Long
  def hasOffHeap: Boolean
  def logStats(): Unit
  /**
   * Change the off-heap owner to mark it being used for storage.
   * Passing the owner as null allows moving ByteBuffers not allocated
   * by [[BufferAllocator]]s to be also changed and freshly accounted.
   */
  def changeOffHeapOwnerToStorage(buffer: ByteBuffer,
      allowNonAllocator: Boolean): Unit
}

<<<<<<< HEAD
// @TODO Change No-Op MemoryManager to point to Spark's inbuilt MemoryManager
=======
/**
  * This class will store all the memory usage for GemFireXD boot up time when SparkEnv
  * is not initialised.
  * This class will not actually allocate any memory.
  * It is just a temp account holder till SnappyUnifiedManager is started.
  */
class TempMemoryManager extends StoreUnifiedManager with Logging{

  val memoryForObject = new mutable.HashMap[(String, MemoryMode), Long]()

  override def acquireStorageMemoryForObject(objectName: String,
      blockId: BlockId,
      numBytes: Long,
      memoryMode: MemoryMode,
      buffer: UMMMemoryTracker,
      shouldEvict: Boolean): Boolean = synchronized {
    val key = objectName -> memoryMode
    logDebug(s"Acquiring mem [TEMP] for $key $numBytes")
    if (!memoryForObject.contains(key)) {
      memoryForObject.put(key, 0L)
    }
    memoryForObject(key) += numBytes
    true
  }

  override def dropStorageMemoryForObject(
      objectName: String,
      memoryMode: MemoryMode,
      ignoreNumBytes : Long): Long = synchronized {
    memoryForObject.remove(objectName -> memoryMode).getOrElse(0L)
  }

  override def releaseStorageMemoryForObject(
      objectName: String,
      numBytes: Long,
      memoryMode: MemoryMode): Unit = synchronized {
    memoryForObject(objectName -> memoryMode) -= numBytes
  }

  override def getStoragePoolMemoryUsed(memoryMode: MemoryMode): Long = 0L

  override def getStoragePoolSize(memoryMode: MemoryMode): Long = 0L

  override def getExecutionPoolUsedMemory(memoryMode: MemoryMode): Long = 0L

  override def getExecutionPoolSize(memoryMode: MemoryMode): Long = 0L

  override def getOffHeapMemory(objectName: String): Long = 0L

  override def hasOffHeap: Boolean = false

  override def logStats(): Unit = synchronized {
    val memoryLog = new StringBuilder
    val separator = "\n\t\t"
    memoryLog.append("TempMemoryManager stats:")
    for ((n, v) <- memoryForObject) {
      memoryLog.append(separator).append(n).append(" = ").append(v)
    }
    logInfo(memoryLog.toString())
  }

  override def changeOffHeapOwnerToStorage(buffer: ByteBuffer,
      allowNonAllocator: Boolean): Unit = {}
}


>>>>>>> a8f49fe3
class NoOpSnappyMemoryManager extends StoreUnifiedManager with Logging {

  override def acquireStorageMemoryForObject(objectName: String,
      blockId: BlockId,
      numBytes: Long,
      memoryMode: MemoryMode,
      buffer: UMMMemoryTracker,
      shouldEvict: Boolean): Boolean = {
    logDebug(s"Acquiring mem [NO-OP] for $objectName $numBytes")
    true
  }

  override def dropStorageMemoryForObject(
      objectName: String,
      memoryMode: MemoryMode,
      ignoreNumBytes : Long): Long = 0L

  override def releaseStorageMemoryForObject(
      objectName: String,
      numBytes: Long,
      memoryMode: MemoryMode): Unit = {}

  override def getStoragePoolMemoryUsed(memoryMode: MemoryMode): Long = 0L

  override def getStoragePoolSize(memoryMode: MemoryMode): Long = 0L

  override def getExecutionPoolUsedMemory(memoryMode: MemoryMode): Long = 0L

  override def getExecutionPoolSize(memoryMode: MemoryMode): Long = 0L

  override def getOffHeapMemory(objectName: String): Long = 0L

  override def hasOffHeap: Boolean = false

  override def logStats(): Unit = logInfo("No stats for NoOpSnappyMemoryManager")

  override def changeOffHeapOwnerToStorage(buffer: ByteBuffer,
      allowNonAllocator: Boolean): Unit = {}
}

object MemoryManagerCallback extends Logging {

  val storageBlockId = TestBlockId("SNAPPY_STORAGE_BLOCK_ID")

  val ummClass = "org.apache.spark.memory.SnappyUnifiedMemoryManager"

  val numCores = 1
  // This memory manager will be used while GemXD is booting up and SparkEnv is not ready.
  lazy val tempMemoryManager = {
    try {
      val conf = new SparkConf()
      Utils.classForName(ummClass)
        .getConstructor(classOf[SparkConf], classOf[Int], classOf[Boolean])
        .newInstance(conf, Int.box(numCores), Boolean.box(true)).asInstanceOf[StoreUnifiedManager]
      // We dont need execution memory during GemXD boot. Hence passing num core as 1
    } catch {
      case _: ClassNotFoundException =>
        logWarning("MemoryManagerCallback couldn't be INITIALIZED." +
          "SnappyUnifiedMemoryManager won't be used.")
       new NoOpSnappyMemoryManager
    }
  }

  @volatile private var snappyUnifiedManager: StoreUnifiedManager = _
  private val noOpMemoryManager : StoreUnifiedManager = new NoOpSnappyMemoryManager

  def resetMemoryManager(): Unit = synchronized {
    snappyUnifiedManager = null // For local mode testing
  }



  private final val isCluster = {
    try {
      org.apache.spark.util.Utils.classForName(ummClass)
      // Class is loaded means we are running in SnappyCluster mode.

      true
    } catch {
      case _: ClassNotFoundException =>
        logWarning("MemoryManagerCallback couldn't be INITIALIZED." +
            "SnappyUnifiedMemoryManager won't be used.")
        false
    }
  }

  def memoryManager: StoreUnifiedManager = {
    val manager = snappyUnifiedManager
    if ((manager ne null) && isCluster) manager
    else getMemoryManager
  }

  private def getMemoryManager: StoreUnifiedManager = synchronized {
    // First check if SnappyUnifiedManager is set. If yes no need to look further.
    if (isCluster && (snappyUnifiedManager ne null)) {
      return snappyUnifiedManager
    }
    if (!isCluster) {
      return noOpMemoryManager
    }

    if (GemFireCacheImpl.getInstance ne null) {
      val env = SparkEnv.get
      if (env ne null) {
        env.memoryManager match {
          case unifiedManager: StoreUnifiedManager =>
            snappyUnifiedManager = unifiedManager
            unifiedManager
          case _ =>
            // For testing purpose if we want to disable SnappyUnifiedManager
            noOpMemoryManager
        }
      } else {
        tempMemoryManager
      }
    } else {
      // Till GemXD Boot Time
      tempMemoryManager
    }
  }
}

<|MERGE_RESOLUTION|>--- conflicted
+++ resolved
@@ -59,76 +59,7 @@
       allowNonAllocator: Boolean): Unit
 }
 
-<<<<<<< HEAD
 // @TODO Change No-Op MemoryManager to point to Spark's inbuilt MemoryManager
-=======
-/**
-  * This class will store all the memory usage for GemFireXD boot up time when SparkEnv
-  * is not initialised.
-  * This class will not actually allocate any memory.
-  * It is just a temp account holder till SnappyUnifiedManager is started.
-  */
-class TempMemoryManager extends StoreUnifiedManager with Logging{
-
-  val memoryForObject = new mutable.HashMap[(String, MemoryMode), Long]()
-
-  override def acquireStorageMemoryForObject(objectName: String,
-      blockId: BlockId,
-      numBytes: Long,
-      memoryMode: MemoryMode,
-      buffer: UMMMemoryTracker,
-      shouldEvict: Boolean): Boolean = synchronized {
-    val key = objectName -> memoryMode
-    logDebug(s"Acquiring mem [TEMP] for $key $numBytes")
-    if (!memoryForObject.contains(key)) {
-      memoryForObject.put(key, 0L)
-    }
-    memoryForObject(key) += numBytes
-    true
-  }
-
-  override def dropStorageMemoryForObject(
-      objectName: String,
-      memoryMode: MemoryMode,
-      ignoreNumBytes : Long): Long = synchronized {
-    memoryForObject.remove(objectName -> memoryMode).getOrElse(0L)
-  }
-
-  override def releaseStorageMemoryForObject(
-      objectName: String,
-      numBytes: Long,
-      memoryMode: MemoryMode): Unit = synchronized {
-    memoryForObject(objectName -> memoryMode) -= numBytes
-  }
-
-  override def getStoragePoolMemoryUsed(memoryMode: MemoryMode): Long = 0L
-
-  override def getStoragePoolSize(memoryMode: MemoryMode): Long = 0L
-
-  override def getExecutionPoolUsedMemory(memoryMode: MemoryMode): Long = 0L
-
-  override def getExecutionPoolSize(memoryMode: MemoryMode): Long = 0L
-
-  override def getOffHeapMemory(objectName: String): Long = 0L
-
-  override def hasOffHeap: Boolean = false
-
-  override def logStats(): Unit = synchronized {
-    val memoryLog = new StringBuilder
-    val separator = "\n\t\t"
-    memoryLog.append("TempMemoryManager stats:")
-    for ((n, v) <- memoryForObject) {
-      memoryLog.append(separator).append(n).append(" = ").append(v)
-    }
-    logInfo(memoryLog.toString())
-  }
-
-  override def changeOffHeapOwnerToStorage(buffer: ByteBuffer,
-      allowNonAllocator: Boolean): Unit = {}
-}
-
-
->>>>>>> a8f49fe3
 class NoOpSnappyMemoryManager extends StoreUnifiedManager with Logging {
 
   override def acquireStorageMemoryForObject(objectName: String,
