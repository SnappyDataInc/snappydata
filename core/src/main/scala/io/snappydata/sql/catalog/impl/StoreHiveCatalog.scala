/*
 * Copyright (c) 2017-2019 TIBCO Software Inc. All rights reserved.
 *
 * Licensed under the Apache License, Version 2.0 (the "License"); you
 * may not use this file except in compliance with the License. You
 * may obtain a copy of the License at
 *
 * http://www.apache.org/licenses/LICENSE-2.0
 *
 * Unless required by applicable law or agreed to in writing, software
 * distributed under the License is distributed on an "AS IS" BASIS,
 * WITHOUT WARRANTIES OR CONDITIONS OF ANY KIND, either express or
 * implied. See the License for the specific language governing
 * permissions and limitations under the License. See accompanying
 * LICENSE file.
 */
package io.snappydata.sql.catalog.impl

import java.sql.SQLException
import java.util.Collections
import java.util.concurrent.{Callable, ExecutionException, ExecutorService, Executors, Future, TimeUnit}
import java.util.{Collections, List => JList}

import scala.collection.JavaConverters._
import scala.collection.mutable
import scala.util.control.NonFatal

import com.gemstone.gemfire.cache.RegionDestroyedException
import com.gemstone.gemfire.internal.LogWriterImpl
import com.gemstone.gemfire.internal.cache.{ExternalTableMetaData, GemfireCacheHelper, LocalRegion, PolicyTableData}
import com.gemstone.gemfire.internal.shared.SystemProperties
import com.pivotal.gemfirexd.Attribute.{PASSWORD_ATTR, USERNAME_ATTR}
import com.pivotal.gemfirexd.internal.catalog.ExternalCatalog
import com.pivotal.gemfirexd.internal.engine.Misc
import com.pivotal.gemfirexd.internal.engine.locks.GfxdLockSet
import com.pivotal.gemfirexd.internal.engine.store.GemFireStore
import com.pivotal.gemfirexd.internal.impl.sql.catalog.GfxdDataDictionary
import com.pivotal.gemfirexd.internal.shared.common.reference.SQLState
import io.snappydata.Constant
import io.snappydata.Constant.{SPARK_STORE_PREFIX, STORE_PROPERTY_PREFIX}
import io.snappydata.sql.catalog.SnappyExternalCatalog.checkSchemaPermission
import io.snappydata.sql.catalog.{CatalogObjectType, ConnectorExternalCatalog, SnappyExternalCatalog}
import io.snappydata.thrift._
import org.apache.log4j.{Level, LogManager}

import org.apache.spark.sql.catalyst.TableIdentifier
import org.apache.spark.sql.catalyst.catalog.CatalogTypes.TablePartitionSpec
import org.apache.spark.sql.catalyst.catalog.{CatalogDatabase, CatalogFunction, CatalogStorageFormat, CatalogTable}
import org.apache.spark.sql.execution.columnar.ExternalStoreUtils
import org.apache.spark.sql.execution.columnar.ExternalStoreUtils.CaseInsensitiveMutableHashMap
import org.apache.spark.sql.execution.datasources.DataSource
import org.apache.spark.sql.hive.{HiveClientUtil, SnappyHiveExternalCatalog}
import org.apache.spark.sql.internal.ContextJarUtils
import org.apache.spark.sql.policy.PolicyProperties
import org.apache.spark.sql.sources.JdbcExtendedUtils.{toLowerCase, toUpperCase}
import org.apache.spark.sql.sources.{DataSourceRegister, JdbcExtendedUtils}
import org.apache.spark.sql.{AnalysisException, SnappyContext}
import org.apache.spark.{Logging, SparkConf, SparkEnv}

class StoreHiveCatalog extends ExternalCatalog with Logging {

  private val THREAD_GROUP_NAME = "StoreCatalog Client Group"

  private val INIT = 0
  private val COLUMN_TABLE_SCHEMA = 1
  // all hive tables that are expected to be in DataDictionary
  // this will exclude external tables like parquet tables, stream tables
  private val GET_ALL_TABLES_MANAGED_IN_DD_UPPERCASE = 2
<<<<<<< HEAD
  private val GET_ALL_HIVE_ENTRIES = 3
  private val REMOVE_TABLE = 4
  private val GET_COL_TABLE = 5
  private val GET_TABLE = 6
  private val GET_HIVE_TABLES = 7
  private val GET_POLICIES = 8
  private val GET_METADATA = 9
  private val UPDATE_METADATA = 10
  private val CLOSE_HMC = 11
  private val REMOVE_TABLE_UNSAFE = 12
=======
  private val REMOVE_TABLE_IF_EXISTS = 3
  private val GET_COL_TABLE = 4
  private val GET_TABLE = 5
  private val GET_HIVE_TABLES = 6
  private val GET_POLICIES = 7
  private val GET_METADATA = 8
  private val UPDATE_METADATA = 9
  private val CLOSE_HMC = 10
  private val REMOVE_TABLE_UNSAFE = 11
>>>>>>> a8891ac6

  private val catalogQueriesExecutorService: ExecutorService = {
    val hmsThreadGroup = LogWriterImpl.createThreadGroup(THREAD_GROUP_NAME, Misc.getI18NLogWriter)
    val hmsClientThreadFactory = GemfireCacheHelper.createThreadFactory(
      hmsThreadGroup, "StoreCatalog Client")
    Executors.newFixedThreadPool(1, hmsClientThreadFactory)
  }

  private val initFuture: Future[_] = {
    // run a task to initialize the hive catalog for the thread
    // Assumption is that this should be outside any lock
    val q = new CatalogQuery[Unit](INIT, tableName = null, schemaName = null)
    catalogQueriesExecutorService.submit(q)
  }

  private var externalCatalog: SnappyHiveExternalCatalog = _

  override def waitForInitialization(): Boolean = {
    // skip for call from within initHMC
    !Thread.currentThread().getThreadGroup.getName.equals(
      THREAD_GROUP_NAME) && GemFireStore.handleCatalogInit(this.initFuture)
  }

  override def isColumnTable(schema: String, tableName: String, skipLocks: Boolean): Boolean = {
    val q = new CatalogQuery[CatalogTable](GET_TABLE, tableName, schema)
    val table = handleFutureResult(catalogQueriesExecutorService.submit(q))
    (table ne null) && CatalogObjectType.isColumnTable(CatalogObjectType.getTableType(table))
  }

  override def getCatalogTables: JList[ExternalTableMetaData] = {
    // skip if this is already the catalog lookup thread (Hive dropTable
    //   invokes getTables again)
    if (GfxdDataDictionary.SKIP_CATALOG_OPS.get().skipHiveCatalogCalls) {
      return Collections.emptyList()
    }
    val q = new CatalogQuery[Seq[ExternalTableMetaData]](GET_HIVE_TABLES,
      tableName = null, schemaName = null)
    handleFutureResult(catalogQueriesExecutorService.submit(q)).asJava
  }

  override def getColumnTableSchemaAsJson(schema: String, tableName: String): String = {
    val q = new CatalogQuery[String](COLUMN_TABLE_SCHEMA, tableName, schema)
    handleFutureResult(catalogQueriesExecutorService.submit(q))
  }

  override def getPolicies: JList[PolicyTableData] = {
    // skip if this is already the catalog lookup thread (Hive dropTable
    //   invokes getTables again)
    if (GfxdDataDictionary.SKIP_CATALOG_OPS.get().skipHiveCatalogCalls) {
      return Collections.emptyList()
    }
    val q = new CatalogQuery[Seq[PolicyTableData]](GET_POLICIES, tableName = null,
      schemaName = null)
    handleFutureResult(catalogQueriesExecutorService.submit(q)).asJava
  }

  override def getCatalogTableMetadata(schema: String,
      tableName: String): ExternalTableMetaData = {
    val q = new CatalogQuery[ExternalTableMetaData](GET_COL_TABLE, tableName, schema)
    handleFutureResult(catalogQueriesExecutorService.submit(q))
  }

  override def fillCatalogMetadata(operation: Int, request: CatalogMetadataRequest,
      result: CatalogMetadataDetails): LocalRegion = {
    val q = new CatalogQuery[LocalRegion](GET_METADATA,
      tableName = null, schemaName = null, operation, request, result)
    handleFutureResult(catalogQueriesExecutorService.submit(q))
  }

  override def updateCatalogMetadata(operation: Int, request: CatalogMetadataDetails,
      user: String): Unit = {
    val q = new CatalogQuery[Unit](UPDATE_METADATA,
      tableName = null, schemaName = null, operation, getRequest = null, request, user)
    handleFutureResult(catalogQueriesExecutorService.submit(q))
  }

  override def getCatalogSchemaVersion: Long = externalCatalog.getCatalogSchemaVersion

  override def getAllStoreTablesInCatalogUppercase: java.util.Map[String, JList[String]] = {
    val q = new CatalogQuery[Seq[(String, String)]](GET_ALL_TABLES_MANAGED_IN_DD_UPPERCASE,
      tableName = null, schemaName = null)
    handleFutureResult(catalogQueriesExecutorService.submit(q)).groupBy(p => p._1)
        .mapValues(_.map(_._2).asJava).asJava
  }

  // GET_ALL_HIVE_ENTRIES
  override def getAllHiveEntries: java.util.List[java.lang.Object] = {
    val q = new CatalogQuery[Seq[java.lang.Object]](GET_ALL_HIVE_ENTRIES,
      tableName = null, schemaName = null)
    handleFutureResult(catalogQueriesExecutorService.submit(q)).asJava
  }

  override def removeTableIfExists(schema: String, table: String, skipLocks: Boolean): Unit = {
    val q = new CatalogQuery[Unit](REMOVE_TABLE_IF_EXISTS, table, schema)
    handleFutureResult(catalogQueriesExecutorService.submit(q))
  }

  override def removeTableUnsafeIfExists(schema: String, table: String,
      forceDrop: Boolean): Unit = {
    val q = new CatalogQuery[Unit](
      REMOVE_TABLE_UNSAFE, table, schema, forceDrop = forceDrop)
    handleFutureResult(catalogQueriesExecutorService.submit(q))
  }

  override def catalogSchemaName: String = SystemProperties.SNAPPY_HIVE_METASTORE

  override def close(): Unit = {
    val q = new CatalogQuery[Unit](CLOSE_HMC, tableName = null, schemaName = null)
    try {
      this.catalogQueriesExecutorService.submit(q).get(5, TimeUnit.SECONDS)
    } catch {
      case _: Exception => // ignore
    }
    this.catalogQueriesExecutorService.shutdown()
    try {
      this.catalogQueriesExecutorService.awaitTermination(5, TimeUnit.SECONDS)
    } catch {
      case _: InterruptedException => // ignore
    }
  }

  private def handleFutureResult[T](f: Future[T]): T = {
    try {
      f.get()
    } catch {
      case e: ExecutionException => throw new RuntimeException(e.getCause)
      case e: Exception => throw new RuntimeException(e)
    }
  }

  private final class CatalogQuery[R](qType: Int, tableName: String, schemaName: String,
      catalogOperation: Int = 0, getRequest: CatalogMetadataRequest = null,
      updateRequestOrResult: CatalogMetadataDetails = null, user: String = null,
      forceDrop: Boolean = false) extends Callable[R] {

    private lazy val formattedTable = toLowerCase(tableName)
    private lazy val formattedSchema = toLowerCase(schemaName)

    override def call(): R = qType match {
      case INIT =>
        // Take read/write lock on metastore. Because of this all the servers
        // will initiate their hive client one by one. This is important as we
        // have downgraded the ISOLATION LEVEL from SERIALIZABLE to REPEATABLE READ
        val hiveClientObject = "StoreCatalogClient"
        val lockService = Misc.getMemStoreBooting.getDDLLockService

        val lockOwner = lockService.newCurrentOwner()
        var writeLock = false
        var dlockTaken = lockService.lock(hiveClientObject,
          GfxdLockSet.MAX_LOCKWAIT_VAL, -1)
        var lockTaken = false
        try {
          // downgrade dlock to a read lock if hive metastore has already
          // been initialized by some other server
          if (dlockTaken && (Misc.getRegionByPath("/" + Misc
              .SNAPPY_HIVE_METASTORE + "/FUNCS", false) ne null)) {
            lockService.unlock(hiveClientObject)
            dlockTaken = false
            lockTaken = lockService.readLock(hiveClientObject, lockOwner,
              GfxdLockSet.MAX_LOCKWAIT_VAL)
            // reduce log4j level to avoid "function exists" warnings
            val log4jLogger = LogManager.getRootLogger
            if (log4jLogger.getEffectiveLevel == Level.WARN) {
              log4jLogger.setLevel(Level.ERROR)
            }
          } else {
            lockTaken = lockService.writeLock(hiveClientObject, lockOwner,
              GfxdLockSet.MAX_LOCKWAIT_VAL, -1)
            writeLock = true
          }
          initCatalog().asInstanceOf[R]
        } finally {
          if (lockTaken) {
            if (writeLock) {
              lockService.writeUnlock(hiveClientObject, lockOwner)
            } else {
              lockService.readUnlock(hiveClientObject)
            }
          }
          if (dlockTaken) {
            lockService.unlock(hiveClientObject)
          }
        }

      case COLUMN_TABLE_SCHEMA => externalCatalog.getTableOption(
        formattedSchema, formattedTable) match {
        case None => null.asInstanceOf[R]
        case Some(t) => t.schema.json.asInstanceOf[R]
      }

      case GET_TABLE => externalCatalog.getTableOption(formattedSchema, formattedTable) match {
        case None => null.asInstanceOf[R]
        case Some(t) => t.asInstanceOf[R]
      }

      case GET_HIVE_TABLES =>
        // exclude row tables and policies from the list of hive tables
        val hiveTables = new mutable.ArrayBuffer[ExternalTableMetaData]
        var allCatalogTables = externalCatalog.getAllTables()
        // add hive external catalog tables if initialized in any of the sessions
        SnappyContext.getHiveSharedState match {
          case None =>
          case Some(hiveState) =>
            allCatalogTables ++= SnappyExternalCatalog.getAllTables(hiveState.externalCatalog, Nil)
                .map(t => t.copy(identifier = new TableIdentifier(t.identifier.table,
                  t.identifier.database)))
        }
        for (table <- allCatalogTables) {
          val tableType = CatalogObjectType.getTableType(table)
          if (tableType != CatalogObjectType.Row && tableType != CatalogObjectType.Policy) {
            val parameters = new CaseInsensitiveMutableHashMap[String](table.storage.properties)
            val tblDataSourcePath = getDataSourcePath(parameters, table.storage)
            val driverClass = parameters.get("driver") match {
              case None => ""
              case Some(c) => c
            }
            // exclude policies also from the list of hive tables
            val metaData = new ExternalTableMetaData(table.identifier.table,
              table.database, tableType.toString, null, -1,
              -1, null, null, null, null,
              tblDataSourcePath, driverClass)
            metaData.provider = table.provider match {
              case None => ""
              case Some(p) => p
            }
            metaData.shortProvider = metaData.provider
            try {
              val c = DataSource.lookupDataSource(metaData.provider)
              if (classOf[DataSourceRegister].isAssignableFrom(c)) {
                metaData.shortProvider = c.newInstance.asInstanceOf[DataSourceRegister].shortName()
              }
            } catch {
              case NonFatal(_) => // ignore
            }
            metaData.columns = ExternalStoreUtils.getColumnMetadata(table.schema)
            if (tableType == CatalogObjectType.View) {
              metaData.viewText = table.viewOriginalText match {
                case None => table.viewText match {
                  case None => ""
                  case Some(t) => t
                }
                case Some(t) => t
              }
            }
            hiveTables += metaData
          }
        }
        hiveTables.asInstanceOf[R]

      case GET_POLICIES => externalCatalog.getAllTables().collect {
        case table if CatalogObjectType.isPolicy(table) =>
          val tableProperties = table.properties
          val policyFor = tableProperties(PolicyProperties.policyFor)
          val policyApplyTo = tableProperties(PolicyProperties.policyApplyTo)
          val targetTable = tableProperties(PolicyProperties.targetTable)
          val filter = tableProperties(PolicyProperties.filterString)
          val owner = tableProperties(PolicyProperties.policyOwner)
          val metaData = new PolicyTableData(table.identifier.table,
            policyFor, policyApplyTo, targetTable, filter, owner)
          metaData.columns = ExternalStoreUtils.getColumnMetadata(table.schema)
          metaData
      }.asInstanceOf[R]

      case GET_ALL_TABLES_MANAGED_IN_DD_UPPERCASE => externalCatalog.getAllTables().collect {
        case table if CatalogObjectType.isTableBackedByRegion(
          CatalogObjectType.getTableType(table)) =>
          toUpperCase(table.database) -> toUpperCase(table.identifier.table)
      }.asInstanceOf[R]

<<<<<<< HEAD
      case GET_ALL_HIVE_ENTRIES => {
        println(s"KN: this is $this and case is GET_ALL_HIVE_ENTRIES and" +
            s" externalCatalog = $externalCatalog")

        val dbList = externalCatalog.listDatabases("*").filter(dbName =>
          !(dbName.equals("SYS") || dbName.equals("DEFAULT")))
        val allSchemas = dbList.map(externalCatalog.getDatabase(_))
        var allHiveEntries: Seq[java.lang.Object] = allSchemas
        val allFunctions = dbList.flatMap(dbName => { externalCatalog.listFunctions(dbName, "*")
              .map(externalCatalog.getFunction(dbName, _))
        })
        allHiveEntries = allHiveEntries ++ allFunctions
        val allTables = externalCatalog.getAllTables()
        allHiveEntries = allHiveEntries ++ allTables

        allHiveEntries.collect {
          case table: CatalogTable => ConnectorExternalCatalog.convertFromCatalogTable(table)
          case db: CatalogDatabase => ConnectorExternalCatalog.convertFromCatalogDatabase(db)
          case func: CatalogFunction => ConnectorExternalCatalog.convertFromCatalogFunction(func)
        }.asInstanceOf[R]
      }

      case REMOVE_TABLE => externalCatalog.dropTable(formattedSchema, formattedTable,
        ignoreIfNotExists = true, purge = false).asInstanceOf[R]
=======
      case REMOVE_TABLE_IF_EXISTS => try {
        externalCatalog.dropTable(formattedSchema, formattedTable,
          ignoreIfNotExists = true, purge = false).asInstanceOf[R]
      } catch {
        case e: Exception =>
          logError("Failure in DROP TABLE IF EXISTS " +
              s"$formattedSchema.$formattedTable: ${e.getMessage}", e)
          null.asInstanceOf[R]
      }
>>>>>>> a8891ac6

      // this will only remove table from catalog but any policies, base tables related to table
      // and other catalog info related to it will remain and may cause issues
      case REMOVE_TABLE_UNSAFE =>
        externalCatalog.dropTableUnsafe(formattedSchema, formattedTable,
          forceDrop).asInstanceOf[R]

      case GET_COL_TABLE => externalCatalog.getTableOption(formattedSchema, formattedTable) match {
        case None => null.asInstanceOf[R]
        case Some(table) =>
          val qualifiedName = table.identifier.unquotedString
          val schema = table.schema
          val parameters = new CaseInsensitiveMutableHashMap[String](table.storage.properties)
          val partitions = parameters.get(ExternalStoreUtils.BUCKETS) match {
            case None =>
              // get the partitions from the actual table if not in catalog
              val pattrs = Misc.getRegionForTableByPath(toUpperCase(qualifiedName), true)
                  .getAttributes.getPartitionAttributes
              if (pattrs ne null) pattrs.getTotalNumBuckets else 1
            case Some(buckets) => buckets.toInt
          }
          val baseTable = parameters.get(SnappyExternalCatalog.BASETABLE_PROPERTY) match {
            case None => ""
            case Some(b) => toLowerCase(b)
          }
          val dmls = JdbcExtendedUtils.
              getInsertOrPutString(qualifiedName, schema, putInto = false)
          val dependentRelations = SnappyExternalCatalog.getDependents(table.properties)
          val columnBatchSize = parameters.get(ExternalStoreUtils.COLUMN_BATCH_SIZE) match {
            case None => 0
            case Some(s) => ExternalStoreUtils.sizeAsBytes(s, ExternalStoreUtils.COLUMN_BATCH_SIZE)
          }
          val columnMaxDeltaRows = parameters.get(ExternalStoreUtils.COLUMN_MAX_DELTA_ROWS) match {
            case None => 0
            case Some(d) => ExternalStoreUtils.checkPositiveNum(
              d.toInt, ExternalStoreUtils.COLUMN_MAX_DELTA_ROWS)
          }
          val tableType = CatalogObjectType.getTableType(table)
          val compressionCodec = parameters.get(ExternalStoreUtils.COMPRESSION_CODEC) match {
            case None =>
              if (CatalogObjectType.isColumnTable(tableType)) Constant.DEFAULT_CODEC else "NA"
            case Some(c) => c
          }
          val tblDataSourcePath = getDataSourcePath(parameters, table.storage)
          val driverClass = parameters.get("driver") match {
            case None => ""
            case Some(c) => c
          }
          new ExternalTableMetaData(qualifiedName, schema, tableType.toString,
            ExternalStoreUtils.getExternalStoreOnExecutor(parameters, partitions, qualifiedName,
              schema), columnBatchSize, columnMaxDeltaRows, compressionCodec, baseTable, dmls,
            dependentRelations, tblDataSourcePath, driverClass).asInstanceOf[R]
      }

      case GET_METADATA =>
        readCatalogMetadata(catalogOperation, getRequest, updateRequestOrResult).asInstanceOf[R]

      case UPDATE_METADATA =>
        writeCatalogMetadata(catalogOperation, updateRequestOrResult, user).asInstanceOf[R]

      case CLOSE_HMC => SnappyHiveExternalCatalog.close().asInstanceOf[R]

      case q => throw new IllegalStateException(s"StoreCatalogClient: unknown query option $q")
    }

    override def toString: String = {
      if ((getRequest eq null) && (updateRequestOrResult eq null)) {
        s"StoreCatalog: queryType = $qType schema = $schemaName table = $tableName"
      } else {
        val request = if (getRequest ne null) getRequest else updateRequestOrResult
        s"StoreCatalog: operation = $catalogOperation request=$request"
      }
    }

    private def initCatalog(): Unit = {
      ExternalStoreUtils.registerBuiltinDrivers()

      // wait for stats sampler initialization
      Misc.waitForSamplerInitialization()
      val numRetries = 40
      var count = 0
      var done = false
      while (!done) {
        try {
          val conf = SparkEnv.get match {
            case null => new SparkConf
            case env =>
              val sparkConf = env.conf.clone()
              sparkConf.remove(SPARK_STORE_PREFIX + USERNAME_ATTR)
              sparkConf.remove(STORE_PROPERTY_PREFIX + USERNAME_ATTR)
              sparkConf.remove(SPARK_STORE_PREFIX + PASSWORD_ATTR)
              sparkConf.remove(STORE_PROPERTY_PREFIX + PASSWORD_ATTR)
              sparkConf
          }
          for ((k, v) <- Misc.getMemStoreBooting.getBootProperties.asScala) {
            val key = k.toString
            if ((v ne null) && (key.startsWith(Constant.SPARK_PREFIX) ||
                key.startsWith(Constant.PROPERTY_PREFIX))) {
              conf.set(key, v.toString)
            }
          }
          externalCatalog = HiveClientUtil.getOrCreateExternalCatalog(null, conf)
          done = true
        } catch {
          case e: Exception =>
            var t: Throwable = e
            var noDataStoreFound = false
            while ((t ne null) && !noDataStoreFound) {
              noDataStoreFound = t.isInstanceOf[SQLException] &&
                  SQLState.NO_DATASTORE_FOUND.startsWith(
                    t.asInstanceOf[SQLException].getSQLState)
              t = t.getCause
            }
            // wait for some time and retry if no data store found error
            // is thrown due to region not being initialized
            if (count < numRetries && noDataStoreFound) {
              logWarning("StoreCatalog.HMSQuery.initCatalog: No datastore found " +
                  "while initializing Hive metastore client. " +
                  "Will retry initialization after 3 seconds. " +
                  "Exception received is " + t)
              if (isDebugEnabled) {
                logWarning("Exception stacktrace:", e)
              }
              count += 1
              Thread.sleep(3000)
            } else {
              throw new IllegalStateException(e)
            }
        }
      }
    }

    private def maskPassword(s: String): String = {
      SnappyExternalCatalog.PASSWORD_MATCH.replaceAllIn(s, "xxx")
    }

    // Mask access key and secret access key in case of S3 URI
    private def maskLocationURI(locURI: String): String = {
      val uri = toLowerCase(locURI)
      val maskedSrcPath = if (uri.startsWith("s3a://") ||
          uri.startsWith("s3://") ||
          uri.startsWith("s3n://")) {
        locURI.replace(locURI.slice(locURI.indexOf("//") + 2,
          locURI.indexOf("@")), "****:****")
      } else maskPassword(locURI)
      maskedSrcPath
    }

    // latest change is here - mask it here - include s3 masking here too
    private def getDataSourcePath(properties: scala.collection.Map[String, String],
        storage: CatalogStorageFormat): String = {
      properties.get("path") match {
        case Some(p) if !p.isEmpty => maskLocationURI(p)
        case _ => properties.get("region.path") match { // for external GemFire connector
          case Some(p) if !p.isEmpty => maskLocationURI(p)
          case _ => properties.get("url") match { // jdbc
            case Some(p) if !p.isEmpty =>
              // mask the password if present
              val url = maskLocationURI(p)
              // add dbtable if present
              properties.get(SnappyExternalCatalog.DBTABLE_PROPERTY) match {
                case Some(d) if !d.isEmpty => s"$url; ${SnappyExternalCatalog.DBTABLE_PROPERTY}=$d"
                case _ => url
              }
            case _ => storage.locationUri match { // fallback to locationUri
              case None => ""
              case Some(l) => maskLocationURI(l)
            }
          }
        }
      }
    }
  }

  private def metadata(result: CatalogMetadataDetails): LocalRegion = {
    result.setCatalogSchemaVersion(externalCatalog.getCatalogSchemaVersion)
    // dummy null result for LocalRegion to avoid adding a return null in all calling points
    null
  }

  private def pattern(request: CatalogMetadataRequest): String =
    if (request.isSetNameOrPattern) request.getNameOrPattern else "*"

  private def columnList(columns: Array[String]): JList[String] = {
    if (columns.length == 0) Collections.emptyList() else java.util.Arrays.asList(columns: _*)
  }

  private def partitionSpec(request: CatalogMetadataRequest): Option[TablePartitionSpec] =
    if (request.isSetProperties) Some(request.getProperties.asScala.toMap) else None

  private def readCatalogMetadata(operation: Int, request: CatalogMetadataRequest,
      result: CatalogMetadataDetails): LocalRegion = operation match {

    case snappydataConstants.CATALOG_GET_SCHEMA =>
      try {
        val catalogSchema = externalCatalog.getDatabase(request.getSchemaName)
        val schemaObj = new CatalogSchemaObject(catalogSchema.name, catalogSchema.description,
          catalogSchema.locationUri, catalogSchema.properties.asJava)
        metadata(result.setCatalogSchema(schemaObj))
      } catch {
        case _: AnalysisException => metadata(result)
      }

    case snappydataConstants.CATALOG_SCHEMA_EXISTS =>
      metadata(result.setExists(externalCatalog.databaseExists(request.getSchemaName)))

    case snappydataConstants.CATALOG_LIST_SCHEMAS =>
      metadata(result.setNames(externalCatalog.listDatabases(pattern(request)).asJava))

    case snappydataConstants.CATALOG_GET_TABLE =>
      externalCatalog.getTableOption(request.getSchemaName, request.getNameOrPattern) match {
        case None => metadata(result)
        case Some(table) =>
          val tableObj = ConnectorExternalCatalog.convertFromCatalogTable(table)
          val tableType = CatalogObjectType.getTableType(table)
          if (CatalogObjectType.isTableBackedByRegion(tableType)) {
            // a query during drop table from client can show region as destroyed here which
            // is indicated by a lack of catalog schema version in the result
            try {
              val (relationInfo, regionOpt) = externalCatalog.getRelationInfo(table.database,
                table.identifier.identifier, !CatalogObjectType.isColumnTable(tableType))
              tableObj.setPartitionColumns(columnList(relationInfo.partitioningCols))
              tableObj.setIndexColumns(columnList(relationInfo.indexCols))
              tableObj.setPrimaryKeyColumns(columnList(relationInfo.pkCols))
              tableObj.setNumBuckets(if (relationInfo.isPartitioned) relationInfo.numBuckets else 0)
              metadata(result.setCatalogTable(tableObj))
              if (regionOpt.isDefined) regionOpt.get else null
            } catch {
              case _: RegionDestroyedException => result.setCatalogTable(tableObj); null
            }
          } else metadata(result.setCatalogTable(tableObj))
      }

    case snappydataConstants.CATALOG_TABLE_EXISTS =>
      metadata(result.setExists(externalCatalog.tableExists(request.getSchemaName,
        request.getNameOrPattern)))

    case snappydataConstants.CATALOG_LIST_TABLES =>
      metadata(result.setNames(externalCatalog.listTables(request.getSchemaName,
        pattern(request)).asJava))

    case snappydataConstants.CATALOG_GET_FUNCTION =>
      try {
        val function = externalCatalog.getFunction(request.getSchemaName, request.getNameOrPattern)
        metadata(result.setCatalogFunction(
          ConnectorExternalCatalog.convertFromCatalogFunction(function)))
      } catch {
        case _: AnalysisException => metadata(result)
      }

    case snappydataConstants.CATALOG_FUNCTION_EXISTS =>
      metadata(result.setExists(externalCatalog.functionExists(request.getSchemaName,
        request.getNameOrPattern)))

    case snappydataConstants.CATALOG_LIST_FUNCTIONS =>
      metadata(result.setNames(externalCatalog.listFunctions(request.getSchemaName,
        request.getNameOrPattern).asJava))

    case snappydataConstants.CATALOG_GET_PARTITION =>
      externalCatalog.getPartitionOption(request.getSchemaName, request.getNameOrPattern,
        partitionSpec(request).get) match {
        case None => metadata(result)
        case Some(partition) => metadata(result.setCatalogPartitions(Collections.singletonList(
          ConnectorExternalCatalog.convertFromCatalogPartition(partition))))
      }

    case snappydataConstants.CATALOG_LIST_PARTITION_NAMES =>
      metadata(result.setNames(externalCatalog.listPartitionNames(request.getSchemaName,
        request.getNameOrPattern, partitionSpec(request)).asJava))

    case snappydataConstants.CATALOG_LIST_PARTITIONS =>
      metadata(result.setCatalogPartitions(externalCatalog.listPartitions(request.getSchemaName,
        request.getNameOrPattern, partitionSpec(request)).map(
        ConnectorExternalCatalog.convertFromCatalogPartition).asJava))

    case _ => throw new IllegalArgumentException(
      s"Unexpected catalog metadata read operation = $operation")
  }

  private def getCatalogTableForWrite(request: CatalogMetadataDetails,
      user: String, ignoreSchemaPermsIfNotExist: Boolean = true): CatalogTable = {
    val tableObj = request.getCatalogTable
    // bucket owners must be null/empty here since it is not part of catalog itself and
    // RelationInfo is neither required nor can be obtained here due to absence of "session"
    assert(tableObj.getBucketOwnersSize == 0, "unexpected bucket owners in updateCatalogMetadata")
    checkSchemaPermission(tableObj.getSchemaName, tableObj.getTableName, user,
      conf = null, ignoreSchemaPermsIfNotExist)
    ConnectorExternalCatalog.convertToCatalogTable(request, session = null)._1
  }

  private def writeCatalogMetadata(operation: Int, request: CatalogMetadataDetails,
      user: String): Unit = operation match {

    case snappydataConstants.CATALOG_CREATE_SCHEMA =>
      assert(request.isSetCatalogSchema, "CREATE SCHEMA: expected catalogSchema to be set")
      val schemaObj = request.getCatalogSchema
      val catalogSchema = CatalogDatabase(schemaObj.getName, schemaObj.getDescription,
        schemaObj.getLocationUri, schemaObj.getProperties.asScala.toMap)
      externalCatalog.createDatabase(catalogSchema, request.exists)

    case snappydataConstants.CATALOG_DROP_SCHEMA =>
      assert(request.getNamesSize == 1, "DROP SCHEMA: unexpected names = " + request.getNames)
      val schema = request.getNames.get(0)
      checkSchemaPermission(schema, table = "", user, conf = null, request.exists)
      externalCatalog.dropDatabase(schema, request.exists, request.otherFlags.get(0) != 0)

    case snappydataConstants.CATALOG_CREATE_TABLE =>
      assert(request.isSetCatalogTable, "CREATE TABLE: expected catalogTable to be set")
      externalCatalog.createTable(getCatalogTableForWrite(request, user), request.exists)

    case snappydataConstants.CATALOG_DROP_TABLE =>
      assert(request.getNamesSize == 2, "DROP TABLE: unexpected names = " + request.getNames)
      val schema = request.getNames.get(0)
      val table = request.getNames.get(1)
      checkSchemaPermission(schema, table, user)
      externalCatalog.dropTable(schema, table, request.exists, request.otherFlags.get(0) != 0)

    case snappydataConstants.CATALOG_ALTER_TABLE =>
      assert(request.isSetCatalogTable, "ALTER TABLE: expected catalogTable to be set")
      externalCatalog.alterTable(getCatalogTableForWrite(request, user))

    case snappydataConstants.CATALOG_RENAME_TABLE =>
      assert(request.getNamesSize == 3, "RENAME TABLE: unexpected names = " + request.getNames)
      val schema = request.getNames.get(0)
      val oldName = request.getNames.get(1)
      val newName = request.getNames.get(2)
      checkSchemaPermission(schema, oldName, user)
      externalCatalog.renameTable(schema, oldName, newName)

    case snappydataConstants.CATALOG_LOAD_TABLE =>
      assert(request.getNamesSize == 3, "LOAD TABLE: unexpected names = " + request.getNames)
      val schema = request.getNames.get(0)
      val table = request.getNames.get(1)
      val path = request.getNames.get(2)
      checkSchemaPermission(schema, table, user)
      externalCatalog.loadTable(schema, table, path, request.otherFlags.get(0) != 0,
        request.otherFlags.get(1) != 0)

    case snappydataConstants.CATALOG_CREATE_FUNCTION =>
      assert(request.isSetCatalogFunction, "CREATE FUNCTION: expected catalogFunction to be set")
      val functionObj = request.getCatalogFunction
      val schema = functionObj.getSchemaName
      checkSchemaPermission(schema, functionObj.getFunctionName, user)
      val catalogFunction = ConnectorExternalCatalog.convertToCatalogFunction(functionObj)
      externalCatalog.createFunction(schema, catalogFunction)
      ContextJarUtils.addFunctionArtifacts(catalogFunction, schema)

    case snappydataConstants.CATALOG_DROP_FUNCTION =>
      assert(request.getNamesSize == 2, "DROP FUNCTION: unexpected names = " + request.getNames)
      val schema = request.getNames.get(0)
      val function = request.getNames.get(1)
      checkSchemaPermission(schema, function, user)
      ContextJarUtils.removeFunctionArtifacts(externalCatalog, None, schema,
        function, isEmbeddedMode = true)
      externalCatalog.dropFunction(schema, function)

    case snappydataConstants.CATALOG_RENAME_FUNCTION =>
      assert(request.getNamesSize == 3, "RENAME FUNCTION: unexpected names = " + request.getNames)
      val schema = request.getNames.get(0)
      val oldName = request.getNames.get(1)
      val newName = request.getNames.get(2)
      checkSchemaPermission(schema, newName, user)
      externalCatalog.renameFunction(schema, oldName, newName)

    case snappydataConstants.CATALOG_CREATE_PARTITIONS =>
      assert(request.getNamesSize == 2, "CREATE PARTITIONS: unexpected names = " + request.getNames)
      val schema = request.getNames.get(0)
      val table = request.getNames.get(1)
      checkSchemaPermission(schema, table, user)
      externalCatalog.createPartitions(schema, table, request.getCatalogPartitions.asScala.map(
        ConnectorExternalCatalog.convertToCatalogPartition), request.exists)

    case snappydataConstants.CATALOG_DROP_PARTITIONS =>
      assert(request.getNamesSize == 2, "DROP PARTITIONS: unexpected names = " + request.getNames)
      val schema = request.getNames.get(0)
      val table = request.getNames.get(1)
      checkSchemaPermission(schema, table, user)
      externalCatalog.dropPartitions(schema, table, request.getProperties.asScala.map(
        _.asScala.toMap), request.exists, request.otherFlags.get(0) != 0,
        request.otherFlags.get(1) != 0)

    case snappydataConstants.CATALOG_ALTER_PARTITIONS =>
      assert(request.getNamesSize == 2, "ALTER PARTITIONS: unexpected names = " + request.getNames)
      val schema = request.getNames.get(0)
      val table = request.getNames.get(1)
      checkSchemaPermission(schema, table, user)
      externalCatalog.alterPartitions(schema, table, request.getCatalogPartitions.asScala.map(
        ConnectorExternalCatalog.convertToCatalogPartition))

    case snappydataConstants.CATALOG_RENAME_PARTITIONS =>
      assert(request.getNamesSize == 2, "RENAME PARTITIONS: unexpected names = " + request.getNames)
      val schema = request.getNames.get(0)
      val table = request.getNames.get(1)
      checkSchemaPermission(schema, table, user)
      externalCatalog.renamePartitions(schema, table, request.getProperties.asScala.map(
        _.asScala.toMap), request.getNewProperties.asScala.map(_.asScala.toMap))

    case snappydataConstants.CATALOG_LOAD_PARTITION =>
      assert(request.getNamesSize == 3, "LOAD PARTITION: unexpected names = " + request.getNames)
      assert(request.getPropertiesSize == 1, "LOAD PARTITION: missing properties")
      val schema = request.getNames.get(0)
      val table = request.getNames.get(1)
      val path = request.getNames.get(2)
      checkSchemaPermission(schema, table, user)
      externalCatalog.loadPartition(schema, table, path,
        request.getProperties.get(0).asScala.toMap, request.otherFlags.get(0) != 0,
        request.otherFlags.get(1) != 0, request.otherFlags.get(2) != 0)

    case snappydataConstants.CATALOG_LOAD_DYNAMIC_PARTITIONS =>
      assert(request.getNamesSize == 3, "LOAD DYNAMIC PARTITIONS: unexpected names = " +
          request.getNames)
      assert(request.getPropertiesSize == 1, "LOAD DYNAMIC PARTITIONS: missing properties")
      val schema = request.getNames.get(0)
      val table = request.getNames.get(1)
      val path = request.getNames.get(2)
      checkSchemaPermission(schema, table, user)
      externalCatalog.loadDynamicPartitions(schema, table, path,
        request.getProperties.get(0).asScala.toMap, request.otherFlags.get(0) != 0,
        request.otherFlags.get(1), request.otherFlags.get(2) != 0)

    case _ => throw new IllegalArgumentException(
      s"Unexpected catalog metadata write operation = $operation, args = $request")
  }
}<|MERGE_RESOLUTION|>--- conflicted
+++ resolved
@@ -66,18 +66,6 @@
   // all hive tables that are expected to be in DataDictionary
   // this will exclude external tables like parquet tables, stream tables
   private val GET_ALL_TABLES_MANAGED_IN_DD_UPPERCASE = 2
-<<<<<<< HEAD
-  private val GET_ALL_HIVE_ENTRIES = 3
-  private val REMOVE_TABLE = 4
-  private val GET_COL_TABLE = 5
-  private val GET_TABLE = 6
-  private val GET_HIVE_TABLES = 7
-  private val GET_POLICIES = 8
-  private val GET_METADATA = 9
-  private val UPDATE_METADATA = 10
-  private val CLOSE_HMC = 11
-  private val REMOVE_TABLE_UNSAFE = 12
-=======
   private val REMOVE_TABLE_IF_EXISTS = 3
   private val GET_COL_TABLE = 4
   private val GET_TABLE = 5
@@ -87,7 +75,7 @@
   private val UPDATE_METADATA = 9
   private val CLOSE_HMC = 10
   private val REMOVE_TABLE_UNSAFE = 11
->>>>>>> a8891ac6
+  private val GET_ALL_HIVE_ENTRIES = 12
 
   private val catalogQueriesExecutorService: ExecutorService = {
     val hmsThreadGroup = LogWriterImpl.createThreadGroup(THREAD_GROUP_NAME, Misc.getI18NLogWriter)
@@ -357,7 +345,6 @@
           toUpperCase(table.database) -> toUpperCase(table.identifier.table)
       }.asInstanceOf[R]
 
-<<<<<<< HEAD
       case GET_ALL_HIVE_ENTRIES => {
         println(s"KN: this is $this and case is GET_ALL_HIVE_ENTRIES and" +
             s" externalCatalog = $externalCatalog")
@@ -380,9 +367,6 @@
         }.asInstanceOf[R]
       }
 
-      case REMOVE_TABLE => externalCatalog.dropTable(formattedSchema, formattedTable,
-        ignoreIfNotExists = true, purge = false).asInstanceOf[R]
-=======
       case REMOVE_TABLE_IF_EXISTS => try {
         externalCatalog.dropTable(formattedSchema, formattedTable,
           ignoreIfNotExists = true, purge = false).asInstanceOf[R]
@@ -392,7 +376,6 @@
               s"$formattedSchema.$formattedTable: ${e.getMessage}", e)
           null.asInstanceOf[R]
       }
->>>>>>> a8891ac6
 
       // this will only remove table from catalog but any policies, base tables related to table
       // and other catalog info related to it will remain and may cause issues
