--- conflicted
+++ resolved
@@ -140,10 +140,7 @@
           ListResultCollectorValue].resultOfSingleExecution.asInstanceOf[
           PersistentStateInRecoveryMode]
       logInfo(s"1891: cVARD persistentViewObj${persistentViewObj}")
-<<<<<<< HEAD
-=======
-//      TODO: need to handle null pointer exception here - at following line??
->>>>>>> 662d6de3
+
       persistentObjectMemberMap += persistentViewObj.getMember -> persistentViewObj
       val regionItr = persistentViewObj.getAllRegionViews.iterator()
       while(regionItr.hasNext) {
