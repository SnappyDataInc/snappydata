/*
 * Changes for SnappyData data platform.
 *
 * Portions Copyright (c) 2018 SnappyData, Inc. All rights reserved.
 *
 * Licensed under the Apache License, Version 2.0 (the "License"); you
 * may not use this file except in compliance with the License. You
 * may obtain a copy of the License at
 *
 * http://www.apache.org/licenses/LICENSE-2.0
 *
 * Unless required by applicable law or agreed to in writing, software
 * distributed under the License is distributed on an "AS IS" BASIS,
 * WITHOUT WARRANTIES OR CONDITIONS OF ANY KIND, either express or
 * implied. See the License for the specific language governing
 * permissions and limitations under the License. See accompanying
 * LICENSE file.
 */
package io.snappydata.recovery

import java.util.function.BiConsumer

import com.pivotal.gemfirexd.internal.engine.ui.{
  SnappyExternalTableStats, SnappyIndexStats,
  SnappyRegionStats
}
import com.gemstone.gemfire.distributed.internal.membership.InternalDistributedMember
import com.gemstone.gemfire.internal.cache.PartitionedRegionHelper
import com.gemstone.gemfire.internal.shared.SystemProperties
import com.pivotal.gemfirexd.Attribute
import com.pivotal.gemfirexd.internal.engine.ddl.{
  DDLConflatable, GfxdDDLQueueEntry,
  GfxdDDLRegionQueue
}
import com.pivotal.gemfirexd.internal.engine.distributed.RecoveryModeResultCollector
import com.pivotal.gemfirexd.internal.engine.distributed.message.PersistentStateInRecoveryMode
import com.pivotal.gemfirexd.internal.engine.distributed.message.PersistentStateInRecoveryMode
.{RecoveryModePersistentView, RecoveryModePersistentViewPair}
import com.pivotal.gemfirexd.internal.engine.sql.execute.RecoveredMetadataRequestMessage
import scala.collection.JavaConverters.asScalaBufferConverter
import scala.collection.mutable
import scala.util.Random

import com.gemstone.gemfire.distributed.internal.DistributionManager
import com.pivotal.gemfirexd.internal.engine.Misc
import com.pivotal.gemfirexd.internal.impl.jdbc.Util
import com.pivotal.gemfirexd.internal.shared.common.reference.SQLState
import io.snappydata.Constant

import org.apache.spark.sql.{SnappyContext, SnappyParser, SnappySession}
import io.snappydata.sql.catalog.ConnectorExternalCatalog
import io.snappydata.thrift.{
  CatalogFunctionObject, CatalogMetadataDetails, CatalogSchemaObject,
  CatalogTableObject
}

import org.apache.spark.sql.catalyst.catalog.{CatalogDatabase, CatalogFunction, CatalogTable}
import org.apache.spark.sql.types.{DataType, MetadataBuilder, StructField, StructType}
import org.apache.spark.Logging
import org.apache.spark.sql.hive.HiveClientUtil
import org.apache.spark.sql.internal.ContextJarUtils

object RecoveryService extends Logging {
  var recoveryStats: (
      Seq[SnappyRegionStats], Seq[SnappyIndexStats], Seq[SnappyExternalTableStats]) = _
  var catalogTableCount = 0
  val snappyHiveExternalCatalog = HiveClientUtil
<<<<<<< HEAD
      .getOrCreateExternalCatalog(SnappyContext().sparkContext, SnappyContext().sparkContext
          .getConf)
=======
      .getOrCreateExternalCatalog(SnappyContext().sparkContext, SnappyContext().sparkContext.getConf)
  var enableTableCountInUI: Boolean = _
>>>>>>> c955d5f4

  private def isGrantRevokeStatement(conflatable: DDLConflatable) = {
    val sqlText = conflatable.getValueToConflate
    // return (sqlText != null && GRANTREVOKE_PATTERN.matcher(sqlText).matches());
    sqlText != null && (sqlText.toUpperCase.startsWith("GRANT")
        || sqlText.toUpperCase.startsWith("REVOKE"))
  }

  def getStats: (Seq[SnappyRegionStats], Seq[SnappyIndexStats], Seq[SnappyExternalTableStats]) = {
    if (recoveryStats == null || catalogTableCount != getTables.size) {
      val snappyContext = SnappyContext()
      val snappySession: SnappySession = snappyContext.snappySession
      if (Misc.isSecurityEnabled) {
        snappySession.conf.set(Attribute.USERNAME_ATTR,
          Misc.getMemStore.getBootProperty(Attribute.USERNAME_ATTR))
        snappySession.conf.set(Attribute.PASSWORD_ATTR,
          Misc.getMemStore.getBootProperty(Attribute.PASSWORD_ATTR))
      }
      val allTables = getTables
      var tblCounts: Seq[SnappyRegionStats] = Seq()
      catalogTableCount = allTables.length
      allTables.foreach(table => {
        try {
          table.storage.locationUri match {
            case Some(_) => // external tables can be seen in show tables but filtered out in UI
            case None =>
              if (recoveryStats == null ||
                  !recoveryStats._1.map(_.getTableName).contains(table.qualifiedName))
                logDebug(s"Querying table: $table for count")
              val recCount = if (enableTableCountInUI) {
                snappySession.sql(s"SELECT count(1) FROM ${table.qualifiedName}")
                .collect()(0).getLong(0)
              } else -1L
              val (numBuckets, isReplicatedTable) = RecoveryService
                  .getNumBuckets(table.qualifiedName.split('.')(0).toUpperCase(),
                    table.qualifiedName.split('.')(1).toUpperCase())
              val regionStats = new SnappyRegionStats()
              regionStats.setRowCount(recCount)
              regionStats.setTableName(table.qualifiedName)
              regionStats.setReplicatedTable(isReplicatedTable)
              regionStats.setBucketCount(numBuckets)
              regionStats.setColumnTable(getProvider(table.qualifiedName).equalsIgnoreCase
              ("column"))
              tblCounts :+= regionStats
          }
        } catch {
          case e: Exception => logError(s"Error querying table $table.\n$e")
            val regionStats = new SnappyRegionStats()
            regionStats.setRowCount(-1L)
            regionStats.setTableName(table.qualifiedName)
            regionStats.setColumnTable(getProvider(table.qualifiedName).equalsIgnoreCase("column"))
            tblCounts :+= regionStats
        }
      })
      recoveryStats = (tblCounts, Seq(), Seq())
    }
    recoveryStats
  }

  def getAllDDLs: mutable.Buffer[String] = {
    val ddlBuffer: mutable.Buffer[String] = List.empty.toBuffer

    if (!Misc.getGemFireCache.isSnappyRecoveryMode) {
      val dd = Misc.getMemStore.getDatabase.getDataDictionary
      if (dd == null) {
        throw Util.generateCsSQLException(SQLState.SHUTDOWN_DATABASE, Attribute.GFXD_DBNAME)
      }
      dd.lockForReadingRT(null)
      val ddlQ = new GfxdDDLRegionQueue(Misc.getMemStore.getDDLStmtQueue.getRegion)
      ddlQ.initializeQueue(dd)
      val allDDLs: java.util.List[GfxdDDLQueueEntry] = ddlQ.peekAndRemoveFromQueue(-1, -1)
      val preProcessedqueue = ddlQ.getPreprocessedDDLQueue(
        allDDLs, null, null, null, false).iterator

      import scala.collection.JavaConversions._
      for (queueEntry <- preProcessedqueue) {
        queueEntry.getValue match {
          case conflatable: DDLConflatable =>
            val schema = conflatable.getSchemaForTableNoThrow
            if (conflatable.isCreateDiskStore) {
              ddlBuffer.add(conflatable.getValueToConflate)
            } else if (Misc.SNAPPY_HIVE_METASTORE == schema ||
                Misc.SNAPPY_HIVE_METASTORE == conflatable.getCurrentSchema ||
                Misc.SNAPPY_HIVE_METASTORE == conflatable.getRegionToConflate) {
            } else if (conflatable.isAlterTable || conflatable.isCreateIndex ||
                isGrantRevokeStatement(conflatable) ||
                conflatable.isCreateTable || conflatable.isDropStatement ||
                conflatable.isCreateSchemaText) {
              val ddl = conflatable.getValueToConflate
              val ddlLowerCase = ddl.toLowerCase()
              if ("create[ ]+diskstore".r.findFirstIn(ddlLowerCase).isDefined ||
                  "create[ ]+index".r.findFirstIn(ddlLowerCase).isDefined ||
                  ddlLowerCase.trim.contains("^grant") ||
                  ddlLowerCase.trim.contains("^revoke")) {
                ddlBuffer.add(ddl)
              }
            }
          case _ =>
        }
      }
    } else {
      val otherDdls = mostRecentMemberObject.getOtherDDLs.asScala
      otherDdls.foreach(ddl => {
        val ddlLowerCase = ddl.toLowerCase()
        if ("create[ ]+diskstore".r.findFirstIn(ddlLowerCase).isDefined ||
            "create[ ]+index".r.findFirstIn(ddlLowerCase).isDefined ||
            ddlLowerCase.trim.contains("^grant") ||
            ddlLowerCase.trim.contains("^revoke")) {
          ddlBuffer.append(ddl)
        }
      })
    }
    val dbList = snappyHiveExternalCatalog.listDatabases("*").filter(dbName =>
      !(dbName.equalsIgnoreCase("SYS") || dbName.equalsIgnoreCase("DEFAULT")))

    val allFunctions = dbList.flatMap(dbName => snappyHiveExternalCatalog
        .listFunctions(dbName, "*")
        .map(func => snappyHiveExternalCatalog.getFunction(dbName, func)))
    val allDatabases = dbList.map(snappyHiveExternalCatalog.getDatabase)
    allFunctions.foreach(func => {
      val funcClass = func.className.split("__")(0)
      val funcRetType = func.className.split("__")(1)
      assert(func.resources.map(_.uri).length == 1, "Function resource should be singular.")
      val funcDdl = s"CREATE FUNCTION ${func.identifier} " +
          s"AS $funcClass RETURNS $funcRetType  USING JAR '${func.resources.map(_.uri).head}'"
      ddlBuffer.append(funcDdl)
    })
    allDatabases.foreach(db => {
      db.properties.get("orgSqlText") match {
        case Some(str) => if (!str.isEmpty) ddlBuffer.append(str)
        case None => ""
      }
    })

    val tempViewBuffer: mutable.Buffer[String] = List.empty.toBuffer
    val tempTableBuffer: mutable.Buffer[(String, String)] = List.empty.toBuffer

    val allTables = snappyHiveExternalCatalog.getAllTables()
    allTables.foreach(table => {
      val allkeys = table.properties.keys.toSeq

      // ======= covers create statements ======================
      logDebug(s"RecoveryService: getAllDDLs: table: $table")
      val numPartsNTSKey = allkeys.filter(f => f.contains("numPartsOrgSqlText"))

      if (numPartsNTSKey.nonEmpty) {
        val numPartsNTS = numPartsNTSKey.head.split("_")
        val numSqlTextParts = table.properties.getOrElse(numPartsNTSKey.head, "0").toInt
        assert(numSqlTextParts != 0,
          s"numPartsOrgSqlText key not found in catalog table properties for" +
              s" table ${table.identifier}.")
        val createTimestamp = numPartsNTS(1).toLong
        val createTableString = (0 until numSqlTextParts).map { i =>
          table.properties.getOrElse(s"sqlTextpart.$i", null)
        }.mkString
        tempTableBuffer append ((s"createTableString_$createTimestamp", createTableString))
      }
      // ========== covers alter statements ================
      allkeys.filter(f => f.contains("altTxt")).foreach(key =>
        tempTableBuffer append ((key, table.properties(key))))

      // ============ covers view statements ============
      table.viewOriginalText match {
        case Some(ddl) => tempViewBuffer.append(s"create view ${table.identifier} as $ddl")
        case None => ""
      }
    })

    // the sorting is required to arrange statements amongst tables
    val sortedTempTableBuffer =
      tempTableBuffer.sortBy(tup => tup._1.split("_")(1).toLong).map(_._2)
    ddlBuffer.appendAll(sortedTempTableBuffer)

    // view ddls should be at the end so that the extracted ddls won't fail when replayed as is.
    ddlBuffer.appendAll(tempViewBuffer)

    val biConsumer = new BiConsumer[String, Object] {
      def accept(alias: String, cmdObj: Object): Unit = {
        if (!(alias.equals(Constant.CLUSTER_ID) ||
            alias.startsWith(Constant.MEMBER_ID_PREFIX) ||
            !cmdObj.isInstanceOf[String])) {
          val cmd = cmdObj.asInstanceOf[String]
          logInfo("#RecoveryService " + alias + cmd)
          val cmdFields = cmd.split("\\|", -1)
          if (cmdFields.length > 1) {
            val repos = cmdFields(1)
            val path = cmdFields(2)
            if (!repos.isEmpty && !path.isEmpty) {
              ddlBuffer
                  .append(s"DEPLOY PACKAGE $alias '${cmdFields(0)}' repos '$repos' path '$path'")
            }
            else if (!repos.isEmpty && path.isEmpty) {
              ddlBuffer.append(s"DEPLOY PACKAGE $alias '${cmdFields(0)}' repos '$repos'")
            }
            else if (repos.isEmpty && !path.isEmpty) {
              ddlBuffer.append(s"DEPLOY PACKAGE $alias '${cmdFields(0)}' path '$path'")
            }
            else {
              ddlBuffer.append(s"DEPLOY PACKAGE $alias '${cmdFields(0)}'")
            }
          } else {
            if (!(alias.contains(ContextJarUtils.functionKeyPrefix) ||
                alias.contains(ContextJarUtils.droppedFunctionsKey))) {
              ddlBuffer.append(s"DEPLOY JAR $alias '${cmdFields(0)}'")
            }
          }
        }
      }
    }
    Misc.getMemStore.getMetadataCmdRgn.forEach(biConsumer)
    ddlBuffer
  }

  def getColRegionPath(schemaName: String, tableName: String, bucketNumber: Int): String = {
    val internalFQTN = schemaName + '.' + Constant.SHADOW_SCHEMA_NAME_WITH_SEPARATOR +
        tableName + Constant.SHADOW_TABLE_SUFFIX

    if (Misc.getRegionPath(internalFQTN.toUpperCase) == null) {
      throw new IllegalStateException(s"regionPath for $internalFQTN not found")
    } else {
      val regionPath = Misc.getRegionPath(internalFQTN.toUpperCase)
      s"/_PR//B_${regionPath.substring(1, regionPath.length - 1)}/_${bucketNumber}"
    }
  }

  def getRowRegionPath(fqtn: String, bucketId: Int): String = {
    val schemaName = fqtn.split('.')(0)
    val tableName = fqtn.split('.')(1)
    val replicated = isReplicated(schemaName, tableName)
    // using row region path as column regions will be colocated on same host
    val tablePath = '/' + fqtn.replace(".", "/")
    var bucketPath = tablePath
    if (!replicated) {
      val bucketName = PartitionedRegionHelper.getBucketName(tablePath, bucketId)
      bucketPath = s"/${PartitionedRegionHelper.PR_ROOT_REGION_NAME}/$bucketName"
    }
    bucketPath
  }

  /* fqtn and bucket number for PR r Column table, -1 indicates replicated row table */
  def getExecutorHost(fqtn: String, bucketId: Int = -1): Seq[String] = {
    val rowRegionPath = getRowRegionPath(fqtn, bucketId)
    // for null region maps select random host
    val rowRegionPathKey = combinedViewsMapSortedSet.keySet.filter(_.contains(rowRegionPath+"#$"))

    if (rowRegionPathKey.size != 0) {
      assert(rowRegionPathKey.size == 1,
        s"combinedViewsMapSortedSet should not contain multiple entries for the key $rowRegionPath")
      val viewPair = combinedViewsMapSortedSet(rowRegionPathKey.head).lastKey
      val hostCanonical = viewPair.getRowView.getExecutorHost
      val host = hostCanonical.split('(').head
      logDebug(s"Host chosen for bucket : ${rowRegionPathKey.head}  :" +
          s"  ${Seq(s"executor_${host}_$hostCanonical")}")
      Seq(s"executor_${host}_$hostCanonical")
    } else {
      logWarning(s"Preferred host is not found for bucket id: $bucketId. " +
          s"Choosing random host for $rowRegionPath")
      getRandomExecutorHost
    }
  }

  def getRandomExecutorHost: Seq[String] = {
    val randomPersistentView = Random.shuffle(regionViewMapSortedSet.toList).head._2.firstKey
    val hostCanonical = randomPersistentView.getExecutorHost
    val host = hostCanonical.split('(').head
    Seq(s"executor_${host}_$hostCanonical")
  }

  val regionViewMapSortedSet: mutable.Map[String,
      mutable.SortedSet[RecoveryModePersistentView]] = mutable.Map.empty

  val combinedViewsMapSortedSet: mutable.Map[String,
      mutable.SortedSet[RecoveryModePersistentViewPair]] = mutable.Map.empty

  var locatorMember: InternalDistributedMember = _
  val persistentObjectMemberMap: mutable.Map[
      InternalDistributedMember, PersistentStateInRecoveryMode] = mutable.Map.empty
  var mostRecentMemberObject: PersistentStateInRecoveryMode = _
  var memberObject: PersistentStateInRecoveryMode = _
  var schemaStructMap: mutable.Map[String, StructType] = mutable.Map.empty
  val versionMap: mutable.Map[String, Int] = collection.mutable.Map.empty
  val tableColumnIds: mutable.Map[String, Array[Int]] = mutable.Map.empty

  def updateMetadataMaps(fqtnKey: String, alteredSchema: StructType, versionCnt: Int): Int = {
    schemaStructMap.put(s"$versionCnt#$fqtnKey", alteredSchema)
    val idArray: Array[Int] = new Array[Int](alteredSchema.fields.length)
    val prevSchema = schemaStructMap.getOrElse(s"${versionCnt - 1}#$fqtnKey", null)
    val prevIdArray: Array[Int] =
      tableColumnIds.getOrElse(s"${versionCnt - 1}#$fqtnKey", null)
    assert(prevSchema != null && prevIdArray != null)
    for (i <- alteredSchema.fields.indices) {
      val prevFieldIndex = prevSchema.fields.indexOf(alteredSchema.fields(i))
      idArray(i) = if (prevFieldIndex == -1) {
        // Alter Add column case
        idArray(i - 1) + 1
      } else {
        // Common column to previous schema
        prevIdArray(prevFieldIndex)
      }
    }
    // idArray contains column ids from alter statement
    tableColumnIds.put(s"$versionCnt#$fqtnKey", idArray)
    versionMap.put(fqtnKey, versionCnt)
    versionCnt + 1
  }

  def createSchemasMap: Unit = {
    val snappySession = new SnappySession(SnappyContext().sparkContext)
    val colParser = new SnappyParser(snappySession)
    getTables.foreach(table => {
      // Create statements
      var versionCnt = 1
      val numOfSchemaParts = table.properties.getOrElse("NoOfschemaParts", "0").toInt
      assert(numOfSchemaParts != 0, "Schema string not found.")
      val schemaJsonStr = (0 until numOfSchemaParts)
          .map { i => table.properties.getOrElse(s"schemaPart.$i", null) }.mkString
      logDebug(s"RecoveryService: createSchemaMap: Schema Json String : $schemaJsonStr")
      val fqtnKey = table.identifier.database match {
        case Some(schName) => schName + "_" + table.identifier.table
        case None => throw new Exception(
          s"Schema name not found for the table ${table.identifier.table}")
      }
      var schema: StructType = StructType(DataType.fromJson(schemaJsonStr).asInstanceOf[StructType]
          .map(f => f.copy(name = f.name.toLowerCase)))

      assert(schema != null, s"schemaJson read from catalog table is null " +
          s"for ${table.identifier.table}")
      schemaStructMap.put(s"$versionCnt#$fqtnKey", schema)
      // for a table created with schema c1, c2 then c1 is dropped and then c1 is added
      // the added c1 is a new column and we want to be able to differentiate between both c1
      // so we assign ids to columns and new ids to columns from alter commands
      // tableColumnIds = Map("1#fqtn" -> Array(0, 1)). Entry "2#fqtn" -> Array(1, 2)
      // will be added when alter/add are identified for this table
      tableColumnIds.put(s"$versionCnt#$fqtnKey", schema.fields.indices.toArray)
      versionMap.put(fqtnKey, versionCnt)
      versionCnt += 1

      // Alter statements contains original sql with timestamp in keys to find sequence.for example
      // Properties: [k1=v1, altTxt_1568129777251=<alter command>, k3=v3]
      val altStmtKeysSorted = table.properties.keys
          .filter(_.contains(s"altTxt_")).toSeq
          .sortBy(_.split("_")(1).toLong)
      altStmtKeysSorted.foreach(k => {
        val stmt = table.properties(k).toUpperCase()
        var alteredSchema: StructType = null
        if (stmt.contains(" ADD COLUMN ")) {
          val columnString = stmt.substring(stmt.indexOf("ADD COLUMN ") + 11)
          val colNameAndType = (columnString.split("[ ]+")(0), columnString.split("[ ]+")(1))
          // along with not null other column definitions should be handled
          val colString = if (columnString.toLowerCase().contains("not null")) {
            s"(${colNameAndType._1} ${colNameAndType._2}) not null"
          } else s"(${colNameAndType._1} ${colNameAndType._2})"
          val field = colParser.parseSQLOnly(colString, colParser.tableSchemaOpt.run())
          match {
            case Some(fieldSeq) =>
              val field = fieldSeq.head
              val builder = new MetadataBuilder
              builder.withMetadata(field.metadata)
                  .putString("originalSqlType", colNameAndType._2.trim.toLowerCase())
              StructField(field.name, field.dataType, field.nullable, builder.build())
            case None => throw
                new IllegalArgumentException("alter statement contains no parsable field")
          }
          alteredSchema = new StructType((schema ++ new StructType(Array(field))).toArray)
          schema = alteredSchema
          assert(schema != null, s"schema for version $versionCnt is null")
          versionCnt = updateMetadataMaps(fqtnKey, alteredSchema, versionCnt)
        } else if (stmt.contains("DROP COLUMN ")) {
          val dropColName = stmt.substring(stmt.indexOf("DROP COLUMN ") + 12).trim
          // loop through schema and delete sruct field matching name and type

          alteredSchema = new StructType(
            schema.toArray.filter(!_.name.equalsIgnoreCase(dropColName)))
          schema = alteredSchema
          assert(schema != null, s"schema for version $versionCnt is null")
          versionCnt = updateMetadataMaps(fqtnKey, alteredSchema, versionCnt)
        } else {
          // do nothing in case of "alter table add constraint"
        }
      })
    })
    logDebug(
      s"""SchemaVsVersionMap:
         |$schemaStructMap
         |
         |TableVsColumnIDsMap:
         |$tableColumnIds
         |
         |TableVersionMap
         |$versionMap""".stripMargin)
  }


  def getNumBuckets(schemaName: String, tableName: String): (Integer, Boolean) = {
    val prName = s"/$schemaName/$tableName"
    val memberContainsRegion = memberObject
        .getPrToNumBuckets.containsKey(prName)
    if (memberContainsRegion) {
      (memberObject.getPrToNumBuckets.get(prName), false)
    } else {
      if (memberObject.getReplicatedRegions.contains(prName)) {
        (1, true)
      } else {
        logWarning(s"Number of buckets for $prName not found in ${memberObject.getMember}")
        (0, false)
      }
    }
  }

  def isReplicated(schemaName: String, tableName: String): Boolean =
    memberObject.getReplicatedRegions.contains(s"/$schemaName/$tableName")

  def collectViewsAndPrepareCatalog(enableTableCountInUI: Boolean): Unit = {
    // Send a message to all the servers and locators to send back their
    // respective persistent state information.
    logDebug("Start collecting PersistentStateInRecoveryMode from all the servers/locators.")
    this.enableTableCountInUI = enableTableCountInUI
    val collector = new RecoveryModeResultCollector()
    val msg = new RecoveredMetadataRequestMessage(collector)
    msg.executeFunction()
    val persistentData = collector.getResult
    logDebug(s"Total Number of PersistentStateInRecoveryMode objects received" +
        s" ${persistentData.size()}")
    val itr = persistentData.iterator()
    while (itr.hasNext) {
      val persistentStateObj = itr.next().asInstanceOf[PersistentStateInRecoveryMode]
      locatorMember = if (persistentStateObj.getMember.getVmKind ==
          DistributionManager.LOCATOR_DM_TYPE && locatorMember == null) {
        persistentStateObj.getMember
      }
      else if (persistentStateObj.getMember.getVmKind ==
          DistributionManager.LOCATOR_DM_TYPE && locatorMember != null) {
        persistentStateObj.getMember
      }
      else {
        locatorMember
      }
      persistentObjectMemberMap += persistentStateObj.getMember -> persistentStateObj
      val regionItr = persistentStateObj.getAllRegionViews.iterator()
      while (regionItr.hasNext) {
        val persistentView = regionItr.next()
        val regionPath = persistentView.getRegionPath
        val set = regionViewMapSortedSet.get(regionPath)
        if (set.isDefined) {
          set.get += persistentView
        } else {
          var newset = mutable.SortedSet.empty[RecoveryModePersistentView]
          newset += persistentView
          regionViewMapSortedSet += regionPath -> newset
        }
      }
    }
    assert(locatorMember != null)
    mostRecentMemberObject = persistentObjectMemberMap(locatorMember)
    logDebug(s"The selected PersistentStateInRecoveryMode used for populating" +
        s" the new catalog:\n$mostRecentMemberObject")

    val catalogObjects = mostRecentMemberObject.getCatalogObjects
    import scala.collection.JavaConverters._
    val catalogArr = catalogObjects.asScala.map(catObj => {
      val catalogMetadataDetails = new CatalogMetadataDetails()
      catObj match {
        case catFunObj: CatalogFunctionObject =>
          ConnectorExternalCatalog.convertToCatalogFunction(catFunObj)
        case catDBObj: CatalogSchemaObject =>
          ConnectorExternalCatalog.convertToCatalogDatabase(catDBObj)
        case catTabObj: CatalogTableObject =>
          ConnectorExternalCatalog.convertToCatalogTable(
            catalogMetadataDetails.setCatalogTable(catTabObj), SnappyContext().sparkSession)._1
      }
    })
    RecoveryService.populateCatalog(catalogArr)

    // Identify best member to get bucket-related info, etc
    val nonHiveRegionViews = regionViewMapSortedSet.filterKeys(
      !_.startsWith(SystemProperties.SNAPPY_HIVE_METASTORE_PATH))
    if (nonHiveRegionViews.isEmpty) {
      logError("No relevant RecoveryModePersistentViews found.")
      throw new Exception("Cannot start empty cluster in Recovery Mode.")
    }
    val memberToConsider = persistentObjectMemberMap.keySet.toSeq.sortBy(e =>
      persistentObjectMemberMap(e).getPrToNumBuckets.size() +
          persistentObjectMemberMap(e).getReplicatedRegions.size()).last
    memberObject = persistentObjectMemberMap(memberToConsider)
    logDebug(s"The selected non-Hive PersistentStateInRecoveryMode : $memberObject")
    createSchemasMap
    createCombinedSortedSet

    val dbList = snappyHiveExternalCatalog.listDatabases("*")
    val allFunctions = dbList.map(dbName =>
      snappyHiveExternalCatalog.listFunctions(dbName, "*")
          .map(func => snappyHiveExternalCatalog.getFunction(dbName, func)))
    val allDatabases = dbList.map(snappyHiveExternalCatalog.getDatabase)
    logInfo(
      s"""Catalog contents in recovery mode:
         |Tables:
         |${snappyHiveExternalCatalog.getAllTables().toString()}
         |Databases:
         |${allDatabases.toString()}
         |Functions:
         |${allFunctions.toString()}""".stripMargin)
  }

  def createCombinedSortedSet: Unit = {
    snappyHiveExternalCatalog.getAllTables().foreach(table => {
      val tableName = table.identifier.table
      val schemaName = table.identifier.database.getOrElse("app")
      val fqtn = (schemaName + "." + tableName).toUpperCase()
      val tableType = getProvider(fqtn.toLowerCase())
      val numBuckets = getNumBuckets(schemaName.toUpperCase(), tableName.toUpperCase())._1
      var rowRegionPath: String = ""
      var colRegionPath: String = ""
      for (buckNum <- Range(0, numBuckets)) {

        rowRegionPath = getRowRegionPath(fqtn, buckNum)
        colRegionPath = if (tableType == "column") {
          PartitionedRegionHelper
              .escapePRPath(getColRegionPath(schemaName, tableName, buckNum))
              .replaceFirst("___PR__B__", "/__PR/_B__")
        } else ""

        val ssKey = if (colRegionPath.isEmpty) {
          rowRegionPath + "#$"
        } else {
          rowRegionPath + "#$" + colRegionPath
        }
        if (regionViewMapSortedSet.contains(rowRegionPath)) {
          val rowViews = regionViewMapSortedSet(rowRegionPath)
          val colViews =
            if (colRegionPath.nonEmpty) regionViewMapSortedSet(colRegionPath)
            else mutable.SortedSet.empty[RecoveryModePersistentView]

          for (rowView <- rowViews) {
            if (tableType == "column" && colViews.nonEmpty) {
              for (colView <- colViews) {
                if (rowView.getMember.equals(colView.getMember)) {
                  val set = combinedViewsMapSortedSet.get(ssKey)
                  if (set.isDefined) {
                    set.get += new RecoveryModePersistentViewPair(rowView, colView)
                  } else {
                    var newSet = mutable.SortedSet.empty[RecoveryModePersistentViewPair]
                    newSet += new RecoveryModePersistentViewPair(rowView, colView)
                    combinedViewsMapSortedSet += ssKey -> newSet
                  }
                }
              }
            } else {
              // case: when its a row table
              val set = combinedViewsMapSortedSet.get(ssKey)
              if (set.isDefined) {
                set.get += new RecoveryModePersistentViewPair(rowView, null)
              } else {
                var newSet = mutable.SortedSet.empty[RecoveryModePersistentViewPair]
                newSet += new RecoveryModePersistentViewPair(rowView, null)
                combinedViewsMapSortedSet += ssKey -> newSet
              }
            }
          }
        }
      }
    })

    logDebug("Printing combinedViewsMapSortedSet")
    for (elem <- combinedViewsMapSortedSet) {
      logDebug(s"bucket:${elem._1} :::::: Set size:${elem._2.size}\n")
      for (viewPair <- elem._2) {
        logDebug(s"Row View : ${viewPair.getRowView.getMember}")
        if (viewPair.getColView != null)
          logDebug(s"Col View : ${viewPair.getColView.getMember}")
        logDebug("* ---------- *")
      }
      logDebug("\n\n\n")
    }
  }

  def getTables: Seq[CatalogTable] = snappyHiveExternalCatalog.getAllTables()
      .filter(!_.tableType.name.equalsIgnoreCase("view"))

  def getProvider(tableName: String): String = {
    logDebug(s"RecoveryService: tableName: $tableName")
    val res = mostRecentMemberObject.getCatalogObjects.asScala.filter(x => {
      x.isInstanceOf[CatalogTableObject] && {
        val cbo = x.asInstanceOf[CatalogTableObject]
        val fqtn = s"${
          cbo.getSchemaName
        }.${
          cbo.getTableName
        }"
        fqtn.equalsIgnoreCase(tableName)
      }
    }).head.asInstanceOf[CatalogTableObject]
    logDebug(s"Provider: ${res.getProvider}")
    res.getProvider
  }

  /**
   * Populates the external catalog, in recovery mode. Currently table,function and
   * database type of catalog objects is supported.
   *
   * @param catalogObjSeq Sequence of catalog objects to be inserted in the catalog
   */
  def populateCatalog(catalogObjSeq: Seq[Any]): Unit = {
    val extCatalog = snappyHiveExternalCatalog
    catalogObjSeq.foreach {
      case catDB: CatalogDatabase =>
        extCatalog.createDatabase(catDB, ignoreIfExists = true)
        logDebug(s"Inserting catalog database: ${
          catDB.name
        } in the catalog.")
      case catFunc: CatalogFunction =>
        extCatalog.createFunction(catFunc.identifier.database
            .getOrElse(Constant.DEFAULT_SCHEMA), catFunc)
        logDebug(s"Inserting catalog function: ${
          catFunc.identifier
        } in the catalog.")
      case catTab: CatalogTable =>
        val opLogTable = catTab.copy(provider = Option("oplog"))
        extCatalog.createTable(opLogTable, ignoreIfExists = true)
        logDebug(s"Inserting catalog table: ${
          catTab.identifier
        } in the catalog.")
    }
  }
}

object RegionDiskViewOrdering extends Ordering[RecoveryModePersistentView] {
  def compare(element1: RecoveryModePersistentView,
      element2: RecoveryModePersistentView): Int = {
    element2.compareTo(element1)
  }
}<|MERGE_RESOLUTION|>--- conflicted
+++ resolved
@@ -65,13 +65,9 @@
       Seq[SnappyRegionStats], Seq[SnappyIndexStats], Seq[SnappyExternalTableStats]) = _
   var catalogTableCount = 0
   val snappyHiveExternalCatalog = HiveClientUtil
-<<<<<<< HEAD
       .getOrCreateExternalCatalog(SnappyContext().sparkContext, SnappyContext().sparkContext
           .getConf)
-=======
-      .getOrCreateExternalCatalog(SnappyContext().sparkContext, SnappyContext().sparkContext.getConf)
   var enableTableCountInUI: Boolean = _
->>>>>>> c955d5f4
 
   private def isGrantRevokeStatement(conflatable: DDLConflatable) = {
     val sqlText = conflatable.getValueToConflate
