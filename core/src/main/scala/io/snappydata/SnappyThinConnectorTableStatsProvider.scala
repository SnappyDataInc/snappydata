/*
 * Changes for SnappyData data platform.
 *
 * Portions Copyright (c) 2017 SnappyData, Inc. All rights reserved.
 *
 * Licensed under the Apache License, Version 2.0 (the "License"); you
 * may not use this file except in compliance with the License. You
 * may obtain a copy of the License at
 *
 * http://www.apache.org/licenses/LICENSE-2.0
 *
 * Unless required by applicable law or agreed to in writing, software
 * distributed under the License is distributed on an "AS IS" BASIS,
 * WITHOUT WARRANTIES OR CONDITIONS OF ANY KIND, either express or
 * implied. See the License for the specific language governing
 * permissions and limitations under the License. See accompanying
 * LICENSE file.
 */

package io.snappydata

import java.sql.{CallableStatement, Connection}
import java.util.{Timer, TimerTask}

import com.gemstone.gemfire.internal.ByteArrayDataInput
import com.gemstone.gemfire.{CancelException, DataSerializer}
import com.pivotal.gemfirexd.internal.engine.ui.{SnappyIndexStats, SnappyRegionStats}
import io.snappydata.Constant._
import org.apache.spark.SparkContext
import org.apache.spark.sql.execution.datasources.jdbc.{JDBCOptions, JdbcUtils}

import scala.collection.JavaConverters._

object SnappyThinConnectorTableStatsProvider extends TableStatsProviderService {

  private var conn: Connection = null
  private var getStatsStmt: CallableStatement = null
  private var _url: String = null

  def initializeConnection(): Unit = {
<<<<<<< HEAD
    val jdbcOptions = new JDBCOptions(_url + ";route-query=false;", "", Map.empty)
    conn = JdbcUtils.createConnectionFactory(jdbcOptions)()
=======
    val props = new Properties()
    props.setProperty("driver", "io.snappydata.jdbc.ClientDriver")
    conn = JdbcUtils.createConnectionFactory(
      _url + ";route-query=false;" , props)()
>>>>>>> f9dc5d5d
    getStatsStmt = conn.prepareCall("call sys.GET_SNAPPY_TABLE_STATS(?)")
    getStatsStmt.registerOutParameter(1, java.sql.Types.BLOB)
  }

  def start(sc: SparkContext): Unit = {
    throw new IllegalStateException("This is expected to be called for " +
        "Embedded cluster mode only")
  }

  def start(sc: SparkContext, url: String): Unit = {
    _url = url
    initializeConnection()
    val delay = sc.getConf.getLong(Constant.SPARK_SNAPPY_PREFIX +
        "calcTableSizeInterval", DEFAULT_CALC_TABLE_SIZE_SERVICE_INTERVAL)
    doRun = true
    new Timer("SnappyThinConnectorTableStatsProvider", true).schedule(
      new TimerTask {
        override def run(): Unit = {
          try {
            if (doRun) {
              aggregateStats()
            }
          } catch {
            case _: CancelException => // ignore
            case e: Exception => logError("SnappyThinConnectorTableStatsProvider", e)
          }
        }
      }, delay, delay)
  }

  def executeStatsStmt(): Unit = {
    if (conn == null) initializeConnection()
    getStatsStmt.execute()
  }

  override def getStatsFromAllServers: (Seq[SnappyRegionStats],
      Seq[SnappyIndexStats]) = {
    try {
      executeStatsStmt()
    } catch {
      case e: Exception =>
        logWarning("SnappyThinConnectorTableStatsProvider: exception while retrieving stats " +
            "from Snappy embedded cluster. Check whether the embedded cluster is stopped. " +
            "Exception: " + e.toString)
        logDebug("Exception stack trace: ", e)
        conn = null
        return (Seq.empty[SnappyRegionStats], Seq.empty[SnappyIndexStats])
    }
    val value = getStatsStmt.getBlob(1)
    val bdi: ByteArrayDataInput = new ByteArrayDataInput
    bdi.initialize(value.getBytes(1, value.length().asInstanceOf[Int]), null)
    val regionStats: java.util.List[SnappyRegionStats] =
    DataSerializer.readObject(bdi).asInstanceOf[java.util.ArrayList[SnappyRegionStats]]
    (regionStats.asScala, Seq.empty[SnappyIndexStats])
  }

}<|MERGE_RESOLUTION|>--- conflicted
+++ resolved
@@ -38,15 +38,9 @@
   private var _url: String = null
 
   def initializeConnection(): Unit = {
-<<<<<<< HEAD
-    val jdbcOptions = new JDBCOptions(_url + ";route-query=false;", "", Map.empty)
+    val jdbcOptions = new JDBCOptions(_url + ";route-query=false;", "",
+      Map{"driver" -> "io.snappydata.jdbc.ClientDriver"})
     conn = JdbcUtils.createConnectionFactory(jdbcOptions)()
-=======
-    val props = new Properties()
-    props.setProperty("driver", "io.snappydata.jdbc.ClientDriver")
-    conn = JdbcUtils.createConnectionFactory(
-      _url + ";route-query=false;" , props)()
->>>>>>> f9dc5d5d
     getStatsStmt = conn.prepareCall("call sys.GET_SNAPPY_TABLE_STATS(?)")
     getStatsStmt.registerOutParameter(1, java.sql.Types.BLOB)
   }
