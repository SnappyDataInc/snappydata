/*
 * Copyright (c) 2017 SnappyData, Inc. All rights reserved.
 *
 * Licensed under the Apache License, Version 2.0 (the "License"); you
 * may not use this file except in compliance with the License. You
 * may obtain a copy of the License at
 *
 * http://www.apache.org/licenses/LICENSE-2.0
 *
 * Unless required by applicable law or agreed to in writing, software
 * distributed under the License is distributed on an "AS IS" BASIS,
 * WITHOUT WARRANTIES OR CONDITIONS OF ANY KIND, either express or
 * implied. See the License for the specific language governing
 * permissions and limitations under the License. See accompanying
 * LICENSE file.
 */
package io.snappydata

import java.io.File
import java.net.URLClassLoader

import org.apache.spark.SparkContext

trait ToolsCallback {

  def updateUI(sc: SparkContext): Unit

  def removeAddedJar(sc: SparkContext, jarName: String): Unit

  /**
   * Callback to spark Utils to fetch file
   * Download a file or directory to target directory. Supports fetching the file in a variety of
   * ways, including HTTP, Hadoop-compatible filesystems, and files on a standard filesystem, based
   * on the URL parameter. Fetching directories is only supported from Hadoop-compatible
   * filesystems.
   *
   * If `useCache` is true, first attempts to fetch the file to a local cache that's shared
   * across executors running the same application. `useCache` is used mainly for
   * the executors, and not in local mode.
   *
   * Throws SparkException if the target file already exists and has different contents than
   * the requested file.
   */
  def doFetchFile(
      url: String,
      targetDir: File,
      filename: String): File

  def setSessionDependencies(sparkContext: SparkContext,
      appName: String,
      classLoader: ClassLoader): Unit = {
  }

<<<<<<< HEAD
  // TODO VB: Temporary, remove this
  def setCaseOfSortedInsertValue(v: Boolean): Unit
  def getCaseOfSortedInsertValue: Boolean
  def setDebugMode(v: Boolean): Unit
  def getDebugMode: Boolean

  def addURIs(alias: String, jars: Array[String], deploySql: String): Unit
=======
  def addURIs(alias: String, jars: Array[String],
    deploySql: String, isPackage: Boolean = true): Unit
>>>>>>> 0fbb1661

  def addURIsToExecutorClassLoader(jars: Array[String]): Unit

  def getAllGlobalCmnds(): Array[String]

  def getGlobalCmndsSet(): java.util.Set[java.util.Map.Entry[String, String]]

  def removePackage(alias: String): Unit

  def setLeadClassLoader(): Unit

  def getLeadClassLoader(): URLClassLoader
}<|MERGE_RESOLUTION|>--- conflicted
+++ resolved
@@ -51,18 +51,14 @@
       classLoader: ClassLoader): Unit = {
   }
 
-<<<<<<< HEAD
   // TODO VB: Temporary, remove this
   def setCaseOfSortedInsertValue(v: Boolean): Unit
   def getCaseOfSortedInsertValue: Boolean
   def setDebugMode(v: Boolean): Unit
   def getDebugMode: Boolean
 
-  def addURIs(alias: String, jars: Array[String], deploySql: String): Unit
-=======
   def addURIs(alias: String, jars: Array[String],
     deploySql: String, isPackage: Boolean = true): Unit
->>>>>>> 0fbb1661
 
   def addURIsToExecutorClassLoader(jars: Array[String]): Unit
 
