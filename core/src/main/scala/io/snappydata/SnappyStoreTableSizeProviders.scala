/*
 * Changes for SnappyData data platform.
 *
 * Portions Copyright (c) 2016 SnappyData, Inc. All rights reserved.
 *
 * Licensed under the Apache License, Version 2.0 (the "License"); you
 * may not use this file except in compliance with the License. You
 * may obtain a copy of the License at
 *
 * http://www.apache.org/licenses/LICENSE-2.0
 *
 * Unless required by applicable law or agreed to in writing, software
 * distributed under the License is distributed on an "AS IS" BASIS,
 * WITHOUT WARRANTIES OR CONDITIONS OF ANY KIND, either express or
 * implied. See the License for the specific language governing
 * permissions and limitations under the License. See accompanying
 * LICENSE file.
 */

package io.snappydata

import java.sql.Connection

import scala.collection.JavaConverters._
import scala.collection.mutable
import scala.language.implicitConversions
import scala.reflect.ClassTag

import com.gemstone.gemfire.cache.execute.FunctionService
import com.gemstone.gemfire.i18n.LogWriterI18n
import com.gemstone.gemfire.internal.SystemTimer
import com.pivotal.gemfirexd.internal.engine.Misc
import com.pivotal.gemfirexd.internal.engine.distributed.{GfxdListResultCollector, GfxdMessage, RegionSizeCalculatorFunction}
import io.snappydata.Constant._

import org.apache.spark.sql.SnappyContext
import org.apache.spark.sql.collection.Utils
import org.apache.spark.sql.execution.columnar.ExternalStoreUtils
import org.apache.spark.sql.execution.columnar.impl.ColumnFormatRelation
import org.apache.spark.{Logging, SparkContext}

object StoreTableValueSizeProviderService extends Logging {
  @volatile
  private var tableSizeInfo = Map[String, Long]()

  def start(sc: SparkContext): Unit = {
    val delay =
      sc.getConf.getOption("spark.snappy.calcTableSizeInterval")
          .getOrElse(DEFAULT_CALC_TABLE_SIZE_SERVICE_INTERVAL).toString.toLong
    Misc.getGemFireCache.getCCPTimer.schedule(calculateTableSizeTask(sc),
      delay, delay)
  }

  def calculateTableSizeTask(sc: SparkContext): SystemTimer.SystemTimerTask = {
    new SystemTimer.SystemTimerTask {
      override def run2(): Unit = {
        val currentTableSizeInfo = mutable.HashMap[String, Long]()

        val result =
          FunctionService.onMembers(GfxdMessage.getAllDataStores)
              .withCollector(new GfxdListResultCollector())
              .execute(RegionSizeCalculatorFunction.ID).getResult()

        result.asInstanceOf[java.util.ArrayList[java.util.HashMap[String, Long]]]
            .asScala.foreach(_.asScala.foreach(row => {
          currentTableSizeInfo += (row._1 ->
              currentTableSizeInfo.get(row._1).map(value => value + row._2).getOrElse(row._2))
        }))

        tableSizeInfo = Utils.immutableMap(currentTableSizeInfo)
      }

      override def getLoggerI18n: LogWriterI18n = {
        Misc.getGemFireCache.getLoggerI18n
      }
    }
  }

  def getTableSize(tableName: String,
      isColumnTable: Boolean = false): Option[Long] = {
    val currentTableSizeInfo = tableSizeInfo
    if (currentTableSizeInfo == null) {
      None
    } else currentTableSizeInfo.get(tableName) match {
      case v if isColumnTable =>
        val size: Long = v.getOrElse(0)
        currentTableSizeInfo.get(ColumnFormatRelation.cachedBatchTableName(tableName)).
            map(value => value + size)
      case v => v
    }
  }
}

object StoreTableSizeProvider {

  private val memoryAnalyticsDefault = MemoryAnalytics(0, 0, 1)

  def getTableSizes: (mutable.Set[UIAnalytics], mutable.Set[UIAnalytics]) = {
    val currentTableStats = tryExecute(conn => getMemoryAnalyticsDetails(conn))
    if (currentTableStats == null) {
      return (mutable.Set(), mutable.Set())
    }
    val columnSet = mutable.Set[UIAnalytics]()
    val rowSet = mutable.Set[UIAnalytics]()

    currentTableStats.filter(entry => !isColumnTable(entry._1)).foreach(details => {
      val maForRowBuffer = details._2
      val columnTableName = ColumnFormatRelation.cachedBatchTableName(details._1)
      val maForColumn = currentTableStats.
          getOrElse(columnTableName, memoryAnalyticsDefault)
      if (currentTableStats.contains(columnTableName)) {
        columnSet += UIAnalytics(details._1, maForRowBuffer.totalSize,
          maForRowBuffer.totalRows, maForColumn.totalSize,
          maForColumn.totalRows, isColumnTable = true)
      }
      else {
<<<<<<< HEAD
        rowSet += UIAnalytics(details._1, maForRowBuffer.totalSize,
          maForRowBuffer.totalRows, maForColumn.totalSize,
          maForColumn.totalRows, isColumnTable = false)
=======
        rowSet += ( new UIAnalytics(details._1,
          maForRowBuffer.totalSize/maForRowBuffer.numHosts,
          maForRowBuffer.totalRows/maForRowBuffer.numHosts,
          maForColumn.totalSize, maForColumn.totalRows, false))
>>>>>>> 033b4d14
      }
    })

    (rowSet, columnSet)
  }

  private def getMemoryAnalyticsDetails(
      conn: Connection): mutable.Map[String, MemoryAnalytics] = {
    val currentTableStats = mutable.Map[String, MemoryAnalytics]()
    val stmt = "select TABLE_NAME," +
        " SUM(TOTAL_SIZE) ," +
        " SUM(NUM_ROWS), " +
        " COUNT(HOST) " +
        " from SYS.MEMORYANALYTICS " +
        "WHERE table_name not like 'HIVE_METASTORE%'  group by TABLE_NAME"
    val rs = conn.prepareStatement(stmt).executeQuery()
    while (rs.next()) {
      val name = rs.getString(1)
      val totalSize = convertToBytes(rs.getString(2))
      val totalRows = rs.getString(3).toLong
<<<<<<< HEAD
      currentTableStats.put(name, MemoryAnalytics(totalSize, totalRows))
=======
      val numHosts = rs.getLong(4)
      currentTableStats.put(name, MemoryAnalytics(totalSize , totalRows, numHosts))
>>>>>>> 033b4d14
    }
    currentTableStats
  }

  private def convertToBytes(value: String): Long = {
    if (value == null) 0 else (value.toDouble * 1024).toLong
  }

  private def isColumnTable(tablename: String): Boolean =
    tablename.startsWith(INTERNAL_SCHEMA_NAME) &&
        tablename.endsWith(SHADOW_TABLE_SUFFIX)


  final def tryExecute[T: ClassTag](f: Connection => T,
      closeOnSuccess: Boolean = true): T = {

    val connProperties = ExternalStoreUtils.validateAndGetAllProps(
      SnappyContext.globalSparkContext, mutable.Map.empty[String, String])
    val getConnection: () => Connection =
      ExternalStoreUtils.getConnector("SYS.MEMORYANALYTICS", connProperties,
        forExecutor = false)

    val conn: Connection = getConnection()

    var isClosed = false
    try {
      f(conn)
    } catch {
      case t: Throwable =>
        conn.close()
        isClosed = true
        throw t
    } finally {
      if (closeOnSuccess && !isClosed) {
        conn.close()
      }
    }
  }
}

case class MemoryAnalytics(totalSize: Long, totalRows: Long, numHosts: Long)

case class UIAnalytics(tableName: String, rowBufferSize: Long, rowBufferCount: Long,
    columnBufferSize: Long, columnBufferCount: Long, isColumnTable: Boolean)<|MERGE_RESOLUTION|>--- conflicted
+++ resolved
@@ -114,16 +114,10 @@
           maForColumn.totalRows, isColumnTable = true)
       }
       else {
-<<<<<<< HEAD
-        rowSet += UIAnalytics(details._1, maForRowBuffer.totalSize,
-          maForRowBuffer.totalRows, maForColumn.totalSize,
-          maForColumn.totalRows, isColumnTable = false)
-=======
         rowSet += ( new UIAnalytics(details._1,
           maForRowBuffer.totalSize/maForRowBuffer.numHosts,
           maForRowBuffer.totalRows/maForRowBuffer.numHosts,
-          maForColumn.totalSize, maForColumn.totalRows, false))
->>>>>>> 033b4d14
+          maForColumn.totalSize, maForColumn.totalRows, isColumnTable = false))
       }
     })
 
@@ -144,12 +138,8 @@
       val name = rs.getString(1)
       val totalSize = convertToBytes(rs.getString(2))
       val totalRows = rs.getString(3).toLong
-<<<<<<< HEAD
-      currentTableStats.put(name, MemoryAnalytics(totalSize, totalRows))
-=======
       val numHosts = rs.getLong(4)
-      currentTableStats.put(name, MemoryAnalytics(totalSize , totalRows, numHosts))
->>>>>>> 033b4d14
+      currentTableStats.put(name, MemoryAnalytics(totalSize, totalRows, numHosts))
     }
     currentTableStats
   }
