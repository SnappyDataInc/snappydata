/*
 * Changes for SnappyData data platform.
 *
 * Portions Copyright (c) 2016 SnappyData, Inc. All rights reserved.
 *
 * Licensed under the Apache License, Version 2.0 (the "License"); you
 * may not use this file except in compliance with the License. You
 * may obtain a copy of the License at
 *
 * http://www.apache.org/licenses/LICENSE-2.0
 *
 * Unless required by applicable law or agreed to in writing, software
 * distributed under the License is distributed on an "AS IS" BASIS,
 * WITHOUT WARRANTIES OR CONDITIONS OF ANY KIND, either express or
 * implied. See the License for the specific language governing
 * permissions and limitations under the License. See accompanying
 * LICENSE file.
 */

package io.snappydata

import scala.collection.JavaConverters._
import scala.collection.concurrent.TrieMap
import scala.collection.mutable
import scala.language.implicitConversions

import com.gemstone.gemfire.CancelException
import com.gemstone.gemfire.cache.DataPolicy
import com.gemstone.gemfire.cache.execute.FunctionService
import com.gemstone.gemfire.i18n.LogWriterI18n
import com.gemstone.gemfire.internal.SystemTimer
import com.gemstone.gemfire.internal.cache.execute.InternalRegionFunctionContext
import com.gemstone.gemfire.internal.cache.{LocalRegion, PartitionedRegion}
import com.pivotal.gemfirexd.internal.engine.Misc
import com.pivotal.gemfirexd.internal.engine.distributed.GfxdListResultCollector.ListResultCollectorValue
import com.pivotal.gemfirexd.internal.engine.distributed.{GfxdListResultCollector, GfxdMessage}
import com.pivotal.gemfirexd.internal.engine.sql.execute.MemberStatisticsMessage
import com.pivotal.gemfirexd.internal.engine.store.GemFireContainer
import com.pivotal.gemfirexd.internal.engine.ui.{SnappyIndexStats, SnappyRegionStats, SnappyRegionStatsCollectorFunction, SnappyRegionStatsCollectorResult}
import com.pivotal.gemfirexd.internal.iapi.types.RowLocation
import io.snappydata.Constant._

import org.apache.spark.sql.collection.Utils
import org.apache.spark.sql.{SnappyContext, SnappySession}
import org.apache.spark.{Logging, SparkContext}

object SnappyTableStatsProviderService extends Logging {

  @volatile
  private var tableSizeInfo = Map.empty[String, SnappyRegionStats]
  private val membersInfo = TrieMap.empty[String, mutable.Map[String, Any]]

  private var _snc: Option[SnappyContext] = None

  private def snc: SnappyContext = synchronized {
    _snc.getOrElse {
      val context = SnappyContext()
      _snc = Option(context)
      context
    }
  }

  @volatile private var doRun: Boolean = false
  @volatile private var running: Boolean = false


  def start(sc: SparkContext): Unit = {
    val delay = sc.getConf.getLong(Constant.SPARK_SNAPPY_PREFIX +
        "calcTableSizeInterval", DEFAULT_CALC_TABLE_SIZE_SERVICE_INTERVAL)
    doRun = true
    Misc.getGemFireCache.getCCPTimer.schedule(
      new SystemTimer.SystemTimerTask {
        private val logger: LogWriterI18n = Misc.getGemFireCache.getLoggerI18n

        override def run2(): Unit = {
          try {
            if (doRun) {
              aggregateStats()
            }
          } catch {
            case _: CancelException => // ignore
            case e: Exception => if (!e.getMessage.contains(
              "com.gemstone.gemfire.cache.CacheClosedException")) {
              logger.warning(e)
            } else {
              logger.error(e)
            }
          }
        }

        override def getLoggerI18n: LogWriterI18n = {
          logger
        }
      },
      delay, delay)
  }

  private def aggregateStats(): Unit = synchronized {
    try {
      if (doRun) {
        val prevTableSizeInfo = tableSizeInfo
        running = true
        try {
          val (tableStats, indexStats) = getAggregatedStatsOnDemand
          tableSizeInfo = tableStats
          // get members details
          fillAggregatedMemberStatsOnDemand()
        } finally {
          running = false
          notifyAll()
        }
        // check if there has been a substantial change in table
        // stats, and clear the plan cache if so
        if (prevTableSizeInfo.size != tableSizeInfo.size) {
          SnappySession.clearAllCache(onlyQueryPlanCache = true)
        } else {
          val prevTotalRows = prevTableSizeInfo.values.map(_.getRowCount).sum
          val newTotalRows = tableSizeInfo.values.map(_.getRowCount).sum
          if (math.abs(newTotalRows - prevTotalRows) > 0.1 * prevTotalRows) {
            SnappySession.clearAllCache(onlyQueryPlanCache = true)
          }
        }
      }
    } catch {
      case _: CancelException => // ignore
      case e: Exception => if (!e.getMessage.contains(
        "com.gemstone.gemfire.cache.CacheClosedException")) {
        logWarning(e.getMessage, e)
      } else {
        logError(e.getMessage, e)
      }
    }
  }

  def fillAggregatedMemberStatsOnDemand(): Unit = {

    val existingMembers = membersInfo.keys.toArray
    val collector = new GfxdListResultCollector(null, true)
    val msg = new MemberStatisticsMessage(collector)

    msg.executeFunction()

    val memStats = collector.getResult

    val itr = memStats.iterator()

    val members = mutable.Map.empty[String, mutable.Map[String, Any]]
    while (itr.hasNext) {
      val o = itr.next().asInstanceOf[ListResultCollectorValue]
      val memMap = o.resultOfSingleExecution.asInstanceOf[java.util.HashMap[String, Any]]
      val map = mutable.HashMap.empty[String, Any]
      val keyItr = memMap.keySet().iterator()

      while (keyItr.hasNext) {
        val key = keyItr.next()
        map.put(key, memMap.get(key))
      }
      map.put("status", "Running")

      val dssUUID = memMap.get("diskStoreUUID").asInstanceOf[java.util.UUID]
      if (dssUUID != null) {
        members.put(dssUUID.toString, map)
      } else {
        members.put(memMap.get("id").asInstanceOf[String], map)
      }
    }
    membersInfo ++= members
    // mark members no longer running as stopped
    existingMembers.filterNot(members.contains).foreach(m =>
      membersInfo(m).put("status", "Stopped"))
  }

  def getMembersStatsFromService: mutable.Map[String, mutable.Map[String, Any]] = {
    membersInfo
  }


  def stop(): Unit = {
    doRun = false
    // wait for it to end for sometime
    synchronized {
      if (running) wait(20000)
    }
    _snc = None
  }


  def getTableStatsFromService(
      fullyQualifiedTableName: String): Option[SnappyRegionStats] = {
    val tableSizes = this.tableSizeInfo
    if (tableSizes.isEmpty || !tableSizes.contains(fullyQualifiedTableName)) {
      // force run
      aggregateStats()
    }
    tableSizeInfo.get(fullyQualifiedTableName)
  }

  def publishColumnTableRowCountStats(): Unit = {
    def asSerializable[C](c: C) = c.asInstanceOf[C with Serializable]

    val regions = asSerializable(Misc.getGemFireCache.getApplicationRegions.asScala)
    for (region: LocalRegion <- regions) {
      if (region.getDataPolicy == DataPolicy.PARTITION ||
          region.getDataPolicy == DataPolicy.PERSISTENT_PARTITION) {
        val table = Misc.getFullTableNameFromRegionPath(region.getFullPath)
        val pr = region.asInstanceOf[PartitionedRegion]
        val container = pr.getUserAttribute.asInstanceOf[GemFireContainer]
        if (table.startsWith(Constant.INTERNAL_SCHEMA_NAME) &&
            table.endsWith(Constant.SHADOW_TABLE_SUFFIX)) {
          if (container != null) {
            val colPos = container.getTableDescriptor.getColumnDescriptor("NUMROWS").getPosition
            val itr = pr.localEntriesIterator(null.asInstanceOf[InternalRegionFunctionContext],
              true, false, true, null).asInstanceOf[PartitionedRegion#PRLocalScanIterator]
<<<<<<< HEAD
            // Resetting PR Numrows in cached batch as this will be calculated every time.
            // TODO: Decrement count using deleted rows bitset in case of deletes in columntable
            var rowsInCachedBatch : Long = 0
=======
            // Resetting PR Numrows in column batch as this will be calculated every time.
            // TODO: Decrement count using deleted rows bitset in case of deletes in columntable
            var rowsInColumnBatch: Long = 0
>>>>>>> 09a70102
            while (itr.hasNext) {
              rowsInColumnBatch += itr.next().asInstanceOf[RowLocation]
                  .getRow(container).getColumn(colPos).getInt
            }
            pr.getPrStats.setPRNumRowsInColumnBatches(rowsInColumnBatch)
          }
        }
      }
    }
  }

  def getAggregatedStatsOnDemand: (Map[String, SnappyRegionStats],
    Map[String, SnappyIndexStats]) = {
    val snc = this.snc
    if (snc == null) return (Map.empty, Map.empty)
    val (tableStats, indexStats) = getStatsFromAllServers

    val aggregatedStats = scala.collection.mutable.Map[String, SnappyRegionStats]()
    val aggregatedStatsIndex = scala.collection.mutable.Map[String, SnappyIndexStats]()
    if (!doRun) return (Map.empty, Map.empty)
    // val samples = getSampleTableList(snc)
    tableStats.foreach { stat =>
      aggregatedStats.get(stat.getRegionName) match {
        case Some(oldRecord) =>
          aggregatedStats.put(stat.getRegionName, oldRecord.getCombinedStats(stat))
        case None =>
          aggregatedStats.put(stat.getRegionName, stat)
      }
    }

    indexStats.foreach { stat =>
      aggregatedStatsIndex.put(stat.getIndexName, stat)
    }
    (Utils.immutableMap(aggregatedStats), Utils.immutableMap(aggregatedStatsIndex))
  }

  /*
  private def getSampleTableList(snc: SnappyContext): Seq[String] = {
    try {
      snc.sessionState.catalog
          .getDataSourceTables(Seq(ExternalTableType.Sample)).map(_.toString())
    } catch {
      case tnfe: org.apache.spark.sql.TableNotFoundException =>
        Seq.empty[String]
    }
  }
  */

  private def getStatsFromAllServers: (Seq[SnappyRegionStats], Seq[SnappyIndexStats]) = {
    var result = new java.util.ArrayList[SnappyRegionStatsCollectorResult]().asScala
    val dataServers = GfxdMessage.getAllDataStores
    if( dataServers != null && dataServers.size() > 0 ){
      result = FunctionService.onMembers(dataServers)
        .withCollector(new GfxdListResultCollector())
        .execute(SnappyRegionStatsCollectorFunction.ID).getResult().
        asInstanceOf[java.util.ArrayList[SnappyRegionStatsCollectorResult]]
        .asScala
    }
    (result.flatMap(_.getRegionStats.asScala), result.flatMap(_.getIndexStats.asScala))
  }

}<|MERGE_RESOLUTION|>--- conflicted
+++ resolved
@@ -211,15 +211,9 @@
             val colPos = container.getTableDescriptor.getColumnDescriptor("NUMROWS").getPosition
             val itr = pr.localEntriesIterator(null.asInstanceOf[InternalRegionFunctionContext],
               true, false, true, null).asInstanceOf[PartitionedRegion#PRLocalScanIterator]
-<<<<<<< HEAD
-            // Resetting PR Numrows in cached batch as this will be calculated every time.
-            // TODO: Decrement count using deleted rows bitset in case of deletes in columntable
-            var rowsInCachedBatch : Long = 0
-=======
             // Resetting PR Numrows in column batch as this will be calculated every time.
             // TODO: Decrement count using deleted rows bitset in case of deletes in columntable
             var rowsInColumnBatch: Long = 0
->>>>>>> 09a70102
             while (itr.hasNext) {
               rowsInColumnBatch += itr.next().asInstanceOf[RowLocation]
                   .getRow(container).getColumn(colPos).getInt
