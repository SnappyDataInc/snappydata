--- conflicted
+++ resolved
@@ -59,65 +59,12 @@
   def getService: TableStatsProviderService = {
     statsProviderService
   }
+
+  var suspendCacheInvalidation = false
 }
 
 object SnappyEmbeddedTableStatsProviderService extends TableStatsProviderService {
   override def start(sc: SparkContext, url: String): Unit = {
     throw new IllegalStateException("This is expected to be called for ThinClientConnectorMode only")
   }
-<<<<<<< HEAD
-=======
-
-  def getAggregatedStatsOnDemand: (Map[String, SnappyRegionStats],
-    Map[String, SnappyIndexStats]) = {
-    val snc = this.snc
-    if (snc == null) return (Map.empty, Map.empty)
-    val (tableStats, indexStats) = getStatsFromAllServers
-
-    val aggregatedStats = scala.collection.mutable.Map[String, SnappyRegionStats]()
-    val aggregatedStatsIndex = scala.collection.mutable.Map[String, SnappyIndexStats]()
-    if (!doRun) return (Map.empty, Map.empty)
-    // val samples = getSampleTableList(snc)
-    tableStats.foreach { stat =>
-      aggregatedStats.get(stat.getRegionName) match {
-        case Some(oldRecord) =>
-          aggregatedStats.put(stat.getRegionName, oldRecord.getCombinedStats(stat))
-        case None =>
-          aggregatedStats.put(stat.getRegionName, stat)
-      }
-    }
-
-    indexStats.foreach { stat =>
-      aggregatedStatsIndex.put(stat.getIndexName, stat)
-    }
-    (Utils.immutableMap(aggregatedStats), Utils.immutableMap(aggregatedStatsIndex))
-  }
-
-  var suspendCacheInvalidation = false
-  /*
-  private def getSampleTableList(snc: SnappyContext): Seq[String] = {
-    try {
-      snc.sessionState.catalog
-          .getDataSourceTables(Seq(ExternalTableType.Sample)).map(_.toString())
-    } catch {
-      case tnfe: org.apache.spark.sql.TableNotFoundException =>
-        Seq.empty[String]
-    }
-  }
-  */
-
-  private def getStatsFromAllServers: (Seq[SnappyRegionStats], Seq[SnappyIndexStats]) = {
-    var result = new java.util.ArrayList[SnappyRegionStatsCollectorResult]().asScala
-    val dataServers = GfxdMessage.getAllDataStores
-    if( dataServers != null && dataServers.size() > 0 ){
-      result = FunctionService.onMembers(dataServers)
-        .withCollector(new GfxdListResultCollector())
-        .execute(SnappyRegionStatsCollectorFunction.ID).getResult().
-        asInstanceOf[java.util.ArrayList[SnappyRegionStatsCollectorResult]]
-        .asScala
-    }
-    (result.flatMap(_.getRegionStats.asScala), result.flatMap(_.getIndexStats.asScala))
-  }
-
->>>>>>> bce71717
 }