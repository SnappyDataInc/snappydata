--- conflicted
+++ resolved
@@ -129,12 +129,9 @@
   Map[String, SnappyRegionStats] = {
     val serverStats = getTableStatsFromAllServers
     val aggregatedStats = scala.collection.mutable.Map[String, SnappyRegionStats]()
-<<<<<<< HEAD
-=======
     if (!doRun) return Map.empty
     val snc = SnappyContext(sc)
     val samples = getSampleTableList(snc)
->>>>>>> 7cf2e68a
     serverStats.foreach(stat => {
       val oldRecord = aggregatedStats.get(stat.getRegionName)
       if (oldRecord.isDefined) {
