/*
 * Changes for SnappyData data platform.
 *
 * Portions Copyright (c) 2016 SnappyData, Inc. All rights reserved.
 *
 * Licensed under the Apache License, Version 2.0 (the "License"); you
 * may not use this file except in compliance with the License. You
 * may obtain a copy of the License at
 *
 * http://www.apache.org/licenses/LICENSE-2.0
 *
 * Unless required by applicable law or agreed to in writing, software
 * distributed under the License is distributed on an "AS IS" BASIS,
 * WITHOUT WARRANTIES OR CONDITIONS OF ANY KIND, either express or
 * implied. See the License for the specific language governing
 * permissions and limitations under the License. See accompanying
 * LICENSE file.
 */

package io.snappydata

import scala.collection.JavaConverters._
import scala.collection.concurrent.TrieMap
import scala.collection.mutable
import scala.language.implicitConversions

import com.gemstone.gemfire.CancelException
import com.gemstone.gemfire.cache.DataPolicy
import com.gemstone.gemfire.cache.execute.FunctionService
import com.gemstone.gemfire.i18n.LogWriterI18n
import com.gemstone.gemfire.internal.SystemTimer
import com.gemstone.gemfire.internal.cache.execute.InternalRegionFunctionContext
import com.gemstone.gemfire.internal.cache.{LocalRegion, NonLocalRegionEntry, PartitionedRegion}
import com.pivotal.gemfirexd.internal.engine.Misc
import com.pivotal.gemfirexd.internal.engine.distributed.GfxdListResultCollector.ListResultCollectorValue
import com.pivotal.gemfirexd.internal.engine.distributed.{GfxdListResultCollector, GfxdMessage}
import com.pivotal.gemfirexd.internal.engine.sql.execute.MemberStatisticsMessage
import com.pivotal.gemfirexd.internal.engine.store.{CompactCompositeKey, GemFireContainer, RegionEntryUtils}
import com.pivotal.gemfirexd.internal.engine.ui.{SnappyRegionStats, SnappyRegionStatsCollectorFunction, SnappyRegionStatsCollectorResult}
import com.pivotal.gemfirexd.internal.iapi.types.RowLocation
import io.snappydata.Constant._

import org.apache.spark.sql.catalyst.expressions.UnsafeRow
import org.apache.spark.sql.collection.Utils
import org.apache.spark.sql.execution.PartitionedPhysicalScan
import org.apache.spark.sql.execution.columnar.{JDBCAppendableRelation, JDBCSourceAsStore}
import org.apache.spark.sql.{SnappyContext, SnappySession}
import org.apache.spark.unsafe.Platform
import org.apache.spark.{Logging, SparkContext}

object SnappyTableStatsProviderService extends Logging {

  @volatile
  private var tableSizeInfo = Map.empty[String, SnappyRegionStats]
  private val membersInfo = TrieMap.empty[String, mutable.Map[String, Any]]

  private var _snc: Option[SnappyContext] = None

  private def snc: SnappyContext = synchronized {
    _snc.getOrElse {
      val context = SnappyContext()
      _snc = Option(context)
      context
    }
  }

  @volatile private var doRun: Boolean = false
  @volatile private var running: Boolean = false


  def start(sc: SparkContext): Unit = {
    val delay = sc.getConf.getLong(Constant.SPARK_SNAPPY_PREFIX +
        "calcTableSizeInterval", DEFAULT_CALC_TABLE_SIZE_SERVICE_INTERVAL)
    doRun = true
    Misc.getGemFireCache.getCCPTimer.schedule(
      new SystemTimer.SystemTimerTask {
        private val logger: LogWriterI18n = Misc.getGemFireCache.getLoggerI18n

        override def run2(): Unit = {
          try {
            if (doRun) {
              aggregateStats()
            }
          } catch {
            case _: CancelException => // ignore
            case e: Exception => if (!e.getMessage.contains(
              "com.gemstone.gemfire.cache.CacheClosedException")) {
              logger.warning(e)
            } else {
              logger.error(e)
            }
          }
        }

        override def getLoggerI18n: LogWriterI18n = {
          logger
        }
      },
      delay, delay)
  }

  private def aggregateStats(): Unit = synchronized {
    try {
      if (doRun) {
        val prevTableSizeInfo = tableSizeInfo
        running = true
        try {
          tableSizeInfo = getAggregatedTableStatsOnDemand
          // get members details
          fillAggregatedMemberStatsOnDemand()
        } finally {
          running = false
          notifyAll()
        }
        // check if there has been a substantial change in table
        // stats, and clear the plan cache if so
        if (prevTableSizeInfo.size != tableSizeInfo.size) {
          SnappySession.clearAllCache(onlyQueryPlanCache = true)
        } else {
          val prevTotalRows = prevTableSizeInfo.values.map(_.getRowCount).sum
          val newTotalRows = tableSizeInfo.values.map(_.getRowCount).sum
          if (math.abs(newTotalRows - prevTotalRows) > 0.1 * prevTotalRows) {
            SnappySession.clearAllCache(onlyQueryPlanCache = true)
          }
        }
      }
    } catch {
      case _: CancelException => // ignore
      case e: Exception => if (!e.getMessage.contains(
        "com.gemstone.gemfire.cache.CacheClosedException")) {
        logWarning(e.getMessage, e)
      } else {
        logError(e.getMessage, e)
      }
    }
  }

  def fillAggregatedMemberStatsOnDemand(): Unit = {

    val existingMembers = membersInfo.keys.toArray
    val collector = new GfxdListResultCollector(null, true)
    val msg = new MemberStatisticsMessage(collector)

    msg.executeFunction()

    val memStats = collector.getResult

    val itr = memStats.iterator()

    val members = mutable.Map.empty[String, mutable.Map[String, Any]]
    while (itr.hasNext) {
      val o = itr.next().asInstanceOf[ListResultCollectorValue]
      val memMap = o.resultOfSingleExecution.asInstanceOf[java.util.HashMap[String, Any]]
      val map = mutable.HashMap.empty[String, Any]
      val keyItr = memMap.keySet().iterator()

      while (keyItr.hasNext) {
        val key = keyItr.next()
        map.put(key, memMap.get(key))
      }
      map.put("status", "Running")

      val dssUUID = memMap.get("diskStoreUUID").asInstanceOf[java.util.UUID]
      if (dssUUID != null) {
        members.put(dssUUID.toString, map)
      } else {
        members.put(memMap.get("id").asInstanceOf[String], map)
      }
    }
    membersInfo ++= members
    // mark members no longer running as stopped
    existingMembers.filterNot(members.contains).foreach(m =>
      membersInfo(m).put("status", "Stopped"))
  }

  def getMembersStatsFromService: mutable.Map[String, mutable.Map[String, Any]] = {
    membersInfo
  }


  def stop(): Unit = {
    doRun = false
    // wait for it to end for sometime
    synchronized {
      if (running) wait(20000)
    }
    _snc = None
  }


  def getTableStatsFromService(
      fullyQualifiedTableName: String): Option[SnappyRegionStats] = {
    val tableSizes = this.tableSizeInfo
    if (tableSizes.isEmpty || !tableSizes.contains(fullyQualifiedTableName)) {
      // force run
      aggregateStats()
    }
    tableSizeInfo.get(fullyQualifiedTableName)
  }

  def publishColumnTableRowCountStats(): Unit = {
    def asSerializable[C](c: C) = c.asInstanceOf[C with Serializable]

    val regions = asSerializable(Misc.getGemFireCache.getApplicationRegions.asScala)
    for (region: LocalRegion <- regions) {
      if (region.getDataPolicy == DataPolicy.PARTITION ||
          region.getDataPolicy == DataPolicy.PERSISTENT_PARTITION) {
        val table = Misc.getFullTableNameFromRegionPath(region.getFullPath)
        val pr = region.asInstanceOf[PartitionedRegion]
        val container = pr.getUserAttribute.asInstanceOf[GemFireContainer]
        if (table.startsWith(Constant.INTERNAL_SCHEMA_NAME) &&
            table.endsWith(Constant.SHADOW_TABLE_SUFFIX)) {
          if (container != null) {
            val bufferTable = JDBCAppendableRelation.getTableName(table)
            val numColumnsInBaseTbl = Misc.getMemStore.getAllContainers.asScala.find(c => {
              c.getQualifiedTableName.equalsIgnoreCase(bufferTable)}).get.getNumColumns

            // Stat row contains 5 stats per column as specified in PartitionStatistics
            // If number of stats in PartitionStatistics is changed this should be changed.
            val numColumnsInStatBlob = numColumnsInBaseTbl * 5
            val itr = pr.localEntriesIterator(null.asInstanceOf[InternalRegionFunctionContext],
              true, false, true, null).asInstanceOf[PartitionedRegion#PRLocalScanIterator]
<<<<<<< HEAD

            // Resetting PR Numrows in cached batch as this will be calculated every time.
            // TODO: Decrement count using deleted rows bitset in case of deletes in columntable
            var rowsInCachedBatch: Long = 0
            while (itr.hasNext) {
              val rl = itr.next().asInstanceOf[RowLocation]
              val key = rl.getKeyCopy.asInstanceOf[CompactCompositeKey]
              val x = key.getKeyColumn(2).getInt
              val currentBucketRegion = itr.getHostedBucketRegion
              if (x == JDBCSourceAsStore.STATROW_COL_INDEX) {
                val v = currentBucketRegion.get(key)
                if (v ne null) {
                  val currentVal = v.asInstanceOf[Array[Array[Byte]]]
                  val rowFormatter = container.
                      getRowFormatter(currentVal(0))
                  val statBytes = rowFormatter.getLob(currentVal, 4)
                  val unsafeRow = new UnsafeRow(numColumnsInStatBlob);
                  unsafeRow.pointTo(statBytes, Platform.BYTE_ARRAY_OFFSET,
                    statBytes.length);
                  rowsInCachedBatch += unsafeRow.getInt(3);
                }
              }
=======
            // Resetting PR Numrows in column batch as this will be calculated every time.
            // TODO: Decrement count using deleted rows bitset in case of deletes in columntable
            var rowsInColumnBatch: Long = 0
            while (itr.hasNext) {
              rowsInColumnBatch += itr.next().asInstanceOf[RowLocation]
                  .getRow(container).getColumn(colPos).getInt
>>>>>>> eb2078a9
            }
            pr.getPrStats.setPRNumRowsInColumnBatches(rowsInColumnBatch)
          }
        }
      }
    }
  }

  def getAggregatedTableStatsOnDemand: Map[String, SnappyRegionStats] = {
    val snc = this.snc
    if (snc == null) return Map.empty
    val serverStats = getTableStatsFromAllServers
    val aggregatedStats = scala.collection.mutable.Map[String, SnappyRegionStats]()
    if (!doRun) return Map.empty
    // val samples = getSampleTableList(snc)
    serverStats.foreach { stat =>
      aggregatedStats.get(stat.getRegionName) match {
        case Some(oldRecord) =>
          aggregatedStats.put(stat.getRegionName, oldRecord.getCombinedStats(stat))
        case None =>
          aggregatedStats.put(stat.getRegionName, stat)
      }
    }
    Utils.immutableMap(aggregatedStats)
  }

  /*
  private def getSampleTableList(snc: SnappyContext): Seq[String] = {
    try {
      snc.sessionState.catalog
          .getDataSourceTables(Seq(ExternalTableType.Sample)).map(_.toString())
    } catch {
      case tnfe: org.apache.spark.sql.TableNotFoundException =>
        Seq.empty[String]
    }
  }
  */

  private def getTableStatsFromAllServers: Seq[SnappyRegionStats] = {
    var result = new java.util.ArrayList[SnappyRegionStatsCollectorResult]().asScala
    val dataServers = GfxdMessage.getAllDataStores
    if( dataServers != null && dataServers.size() > 0 ){
      result = FunctionService.onMembers(dataServers)
        .withCollector(new GfxdListResultCollector())
        .execute(SnappyRegionStatsCollectorFunction.ID).getResult().
        asInstanceOf[java.util.ArrayList[SnappyRegionStatsCollectorResult]]
        .asScala
    }
    result.flatMap(_.getRegionStats.asScala)
  }

}<|MERGE_RESOLUTION|>--- conflicted
+++ resolved
@@ -220,11 +220,9 @@
             val numColumnsInStatBlob = numColumnsInBaseTbl * 5
             val itr = pr.localEntriesIterator(null.asInstanceOf[InternalRegionFunctionContext],
               true, false, true, null).asInstanceOf[PartitionedRegion#PRLocalScanIterator]
-<<<<<<< HEAD
-
             // Resetting PR Numrows in cached batch as this will be calculated every time.
             // TODO: Decrement count using deleted rows bitset in case of deletes in columntable
-            var rowsInCachedBatch: Long = 0
+            var rowsInColumnBatch: Long = 0
             while (itr.hasNext) {
               val rl = itr.next().asInstanceOf[RowLocation]
               val key = rl.getKeyCopy.asInstanceOf[CompactCompositeKey]
@@ -240,17 +238,9 @@
                   val unsafeRow = new UnsafeRow(numColumnsInStatBlob);
                   unsafeRow.pointTo(statBytes, Platform.BYTE_ARRAY_OFFSET,
                     statBytes.length);
-                  rowsInCachedBatch += unsafeRow.getInt(3);
+                  rowsInColumnBatch += unsafeRow.getInt(3);
                 }
               }
-=======
-            // Resetting PR Numrows in column batch as this will be calculated every time.
-            // TODO: Decrement count using deleted rows bitset in case of deletes in columntable
-            var rowsInColumnBatch: Long = 0
-            while (itr.hasNext) {
-              rowsInColumnBatch += itr.next().asInstanceOf[RowLocation]
-                  .getRow(container).getColumn(colPos).getInt
->>>>>>> eb2078a9
             }
             pr.getPrStats.setPRNumRowsInColumnBatches(rowsInColumnBatch)
           }
