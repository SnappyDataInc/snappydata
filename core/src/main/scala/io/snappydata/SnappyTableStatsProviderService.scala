/*
 * Changes for SnappyData data platform.
 *
 * Portions Copyright (c) 2016 SnappyData, Inc. All rights reserved.
 *
 * Licensed under the Apache License, Version 2.0 (the "License"); you
 * may not use this file except in compliance with the License. You
 * may obtain a copy of the License at
 *
 * http://www.apache.org/licenses/LICENSE-2.0
 *
 * Unless required by applicable law or agreed to in writing, software
 * distributed under the License is distributed on an "AS IS" BASIS,
 * WITHOUT WARRANTIES OR CONDITIONS OF ANY KIND, either express or
 * implied. See the License for the specific language governing
 * permissions and limitations under the License. See accompanying
 * LICENSE file.
 */

package io.snappydata

<<<<<<< HEAD
import scala.collection.JavaConverters._
import scala.collection.concurrent.TrieMap
import scala.collection.mutable
import scala.language.implicitConversions
=======
import scala.collection.mutable
import scala.language.implicitConversions
import scala.collection.JavaConverters._
>>>>>>> d66601ca

import com.gemstone.gemfire.CancelException
import com.gemstone.gemfire.cache.DataPolicy
import com.gemstone.gemfire.cache.execute.FunctionService
import com.gemstone.gemfire.i18n.LogWriterI18n
import com.gemstone.gemfire.internal.SystemTimer
import com.gemstone.gemfire.internal.cache.execute.InternalRegionFunctionContext
<<<<<<< HEAD
import com.gemstone.gemfire.internal.cache.{AbstractRegionEntry, LocalRegion, PartitionedRegion}
=======
import com.gemstone.gemfire.internal.cache.{PartitionedRegion, LocalRegion}
>>>>>>> d66601ca
import com.pivotal.gemfirexd.internal.engine.Misc
import com.pivotal.gemfirexd.internal.engine.distributed.{GfxdMessage, GfxdListResultCollector}
import com.pivotal.gemfirexd.internal.engine.distributed.GfxdListResultCollector.ListResultCollectorValue
import com.pivotal.gemfirexd.internal.engine.sql.execute.MemberStatisticsMessage
<<<<<<< HEAD
import com.pivotal.gemfirexd.internal.engine.store.GemFireContainer
import com.pivotal.gemfirexd.internal.engine.ui.{SnappyIndexStats, SnappyRegionStats, SnappyRegionStatsCollectorFunction, SnappyRegionStatsCollectorResult}
import io.snappydata.Constant._

import org.apache.spark.sql.collection.Utils
import org.apache.spark.sql.execution.columnar.impl.ColumnFormatKey
import org.apache.spark.sql.{SnappyContext, SnappySession}
import org.apache.spark.{Logging, SparkContext}

object SnappyTableStatsProviderService extends Logging {
=======
import com.pivotal.gemfirexd.internal.engine.store.{CompactCompositeKey, GemFireContainer}
import com.pivotal.gemfirexd.internal.engine.ui.{SnappyRegionStatsCollectorFunction, SnappyRegionStatsCollectorResult, SnappyIndexStats, SnappyRegionStats}
import com.pivotal.gemfirexd.internal.iapi.types.RowLocation
import io.snappydata.Constant._

import org.apache.spark.SparkContext
import org.apache.spark.sql.catalyst.expressions.UnsafeRow
import org.apache.spark.sql.execution.columnar.{JDBCSourceAsStore, JDBCAppendableRelation}
import org.apache.spark.sql.execution.columnar.encoding.ColumnStatsSchema
import org.apache.spark.sql.{SnappyContext, ThinClientConnectorMode}
import org.apache.spark.unsafe.Platform

/*
* Object that encapsulates the actual stats provider service. Stats provider service
* will either be SnappyEmbeddedTableStatsProviderService or SnappyThinConnectorTableStatsProvider
 */
object SnappyTableStatsProviderService {
  // var that points to the actual stats provider service
  private var statsProviderService: TableStatsProviderService = null

  def start(sc: SparkContext): Unit = {
    SnappyContext.getClusterMode(sc) match {
      case ThinClientConnectorMode(_, _) =>
        throw new IllegalStateException("Not expected to be called for ThinClientConnectorMode")
      case _ =>
        statsProviderService = SnappyEmbeddedTableStatsProviderService
    }
    statsProviderService.start(sc)
  }
>>>>>>> d66601ca

  def start(sc: SparkContext, url: String): Unit = {
    SnappyContext.getClusterMode(sc) match {
      case ThinClientConnectorMode(_, _) =>
        statsProviderService = SnappyThinConnectorTableStatsProvider
      case _ =>
        throw new IllegalStateException("This is expected to be called for ThinClientConnectorMode only")
    }
    statsProviderService.start(sc, url)
  }

  def stop(): Unit = {
    statsProviderService.stop()
  }

  def getService: TableStatsProviderService = {
    if (statsProviderService == null) {
      throw new IllegalStateException("SnappyTableStatsProviderService not started")
    }
    statsProviderService
  }

  var suspendCacheInvalidation = false
}

object SnappyEmbeddedTableStatsProviderService extends TableStatsProviderService {

  def start(sc: SparkContext): Unit = {
    val delay = sc.getConf.getLong(Constant.SPARK_SNAPPY_PREFIX +
        "calcTableSizeInterval", DEFAULT_CALC_TABLE_SIZE_SERVICE_INTERVAL)
    doRun = true
    Misc.getGemFireCache.getCCPTimer.schedule(
      new SystemTimer.SystemTimerTask {
        private val logger: LogWriterI18n = Misc.getGemFireCache.getLoggerI18n

        override def run2(): Unit = {
          try {
            if (doRun) {
              aggregateStats()
            }
          } catch {
            case _: CancelException => // ignore
            case e: Exception => if (!e.getMessage.contains(
              "com.gemstone.gemfire.cache.CacheClosedException")) {
              logger.warning(e)
            } else {
              logger.error(e)
            }
          }
        }

        override def getLoggerI18n: LogWriterI18n = {
          logger
        }
      },
      delay, delay)
  }

<<<<<<< HEAD
  private def aggregateStats(): Unit = synchronized {
    try {
      if (doRun) {
        val prevTableSizeInfo = tableSizeInfo
        running = true
        try {
          // TODO: [sumedh] indexStats never used?
          val (tableStats, indexStats) = getAggregatedStatsOnDemand
          tableSizeInfo = tableStats
          // get members details
          fillAggregatedMemberStatsOnDemand()
        } finally {
          running = false
          notifyAll()
        }
        // check if there has been a substantial change in table
        // stats, and clear the plan cache if so
        if (prevTableSizeInfo.size != tableSizeInfo.size) {
          SnappySession.clearAllCache(onlyQueryPlanCache = true)
        } else {
          val prevTotalRows = prevTableSizeInfo.values.map(_.getRowCount).sum
          val newTotalRows = tableSizeInfo.values.map(_.getRowCount).sum
          if (math.abs(newTotalRows - prevTotalRows) > 0.1 * prevTotalRows) {
            SnappySession.clearAllCache(onlyQueryPlanCache = true)
          }
        }
      }
    } catch {
      case _: CancelException => // ignore
      case e: Exception => if (!e.getMessage.contains(
        "com.gemstone.gemfire.cache.CacheClosedException")) {
        logWarning(e.getMessage, e)
      } else {
        logError(e.getMessage, e)
      }
    }
=======
  override def start(sc: SparkContext, url: String): Unit = {
    throw new IllegalStateException("This is expected to be called for " +
        "ThinClientConnectorMode only")
>>>>>>> d66601ca
  }

  override def fillAggregatedMemberStatsOnDemand(): Unit = {

    val existingMembers = membersInfo.keys.toArray
    val collector = new GfxdListResultCollector(null, true)
    val msg = new MemberStatisticsMessage(collector)

    msg.executeFunction()

    val memStats = collector.getResult

    val itr = memStats.iterator()

    val members = mutable.Map.empty[String, mutable.Map[String, Any]]
    while (itr.hasNext) {
      val o = itr.next().asInstanceOf[ListResultCollectorValue]
      val memMap = o.resultOfSingleExecution.asInstanceOf[java.util.HashMap[String, Any]]
      val map = mutable.HashMap.empty[String, Any]
      val keyItr = memMap.keySet().iterator()

      while (keyItr.hasNext) {
        val key = keyItr.next()
        map.put(key, memMap.get(key))
      }
      map.put("status", "Running")

      val dssUUID = memMap.get("diskStoreUUID").asInstanceOf[java.util.UUID]
      if (dssUUID != null) {
        members.put(dssUUID.toString, map)
      } else {
        members.put(memMap.get("id").asInstanceOf[String], map)
      }
    }
    membersInfo ++= members
    // mark members no longer running as stopped
    existingMembers.filterNot(members.contains).foreach(m =>
      membersInfo(m).put("status", "Stopped"))
  }

  override def getStatsFromAllServers: (Seq[SnappyRegionStats], Seq[SnappyIndexStats]) = {
    var result = new java.util.ArrayList[SnappyRegionStatsCollectorResult]().asScala
    val dataServers = GfxdMessage.getAllDataStores
    if( dataServers != null && dataServers.size() > 0 ){
      result = FunctionService.onMembers(dataServers)
          .withCollector(new GfxdListResultCollector())
          .execute(SnappyRegionStatsCollectorFunction.ID).getResult().
          asInstanceOf[java.util.ArrayList[SnappyRegionStatsCollectorResult]]
          .asScala
    }
    (result.flatMap(_.getRegionStats.asScala), result.flatMap(_.getIndexStats.asScala))
  }

  def publishColumnTableRowCountStats(): Unit = {
    def asSerializable[C](c: C) = c.asInstanceOf[C with Serializable]

    val regions = asSerializable(Misc.getGemFireCache.getApplicationRegions.asScala)
    for (region: LocalRegion <- regions) {
      if (region.getDataPolicy == DataPolicy.PARTITION ||
          region.getDataPolicy == DataPolicy.PERSISTENT_PARTITION) {
        val table = Misc.getFullTableNameFromRegionPath(region.getFullPath)
        val pr = region.asInstanceOf[PartitionedRegion]
        val container = pr.getUserAttribute.asInstanceOf[GemFireContainer]
        if (table.startsWith(Constant.INTERNAL_SCHEMA_NAME) &&
            table.endsWith(Constant.SHADOW_TABLE_SUFFIX) &&
            pr.getLocalMaxMemory > 0) {
          val itr = pr.localEntriesIterator(null.asInstanceOf[InternalRegionFunctionContext],
            true, false, true, null).asInstanceOf[PartitionedRegion#PRLocalScanIterator]
          var numColumnsInTable = -1
          // Resetting PR Numrows in cached batch as this will be calculated every time.
          // TODO: Decrement count using deleted rows bitset in case of deletes in columntable
          var rowsInColumnBatch: Long = 0
          if (container ne null) {
            // using direct region operations
            while (itr.hasNext) {
<<<<<<< HEAD
              val re = itr.next().asInstanceOf[AbstractRegionEntry]
              val key = re.getRawKey.asInstanceOf[ColumnFormatKey]
              if (numColumnsInTable < 0) {
                numColumnsInTable = key.getNumColumnsInTable(table)
=======
              val rl = itr.next().asInstanceOf[RowLocation]
              val key = rl.getKeyCopy.asInstanceOf[CompactCompositeKey]
              val x = key.getKeyColumn(2).getInt
              val currentBucketRegion = itr.getHostedBucketRegion
              if (x == JDBCSourceAsStore.STATROW_COL_INDEX) {
                currentBucketRegion.get(key) match {
                  case currentVal: Array[Array[Byte]] =>
                    val rowFormatter = container.
                        getRowFormatter(currentVal(0))
                    val statBytes = rowFormatter.getLob(currentVal, 4)
                    val unsafeRow = new UnsafeRow(numColumnsInStatBlob)
                    unsafeRow.pointTo(statBytes, Platform.BYTE_ARRAY_OFFSET,
                      statBytes.length)
                    rowsInColumnBatch += unsafeRow.getInt(
                      ColumnStatsSchema.COUNT_INDEX_IN_SCHEMA)
                  case _ =>
                }
>>>>>>> d66601ca
              }
              rowsInColumnBatch += key.getColumnBatchRowCount(itr, re,
                numColumnsInTable)
            }
          }
          pr.getPrStats.setPRNumRowsInColumnBatches(rowsInColumnBatch)
        }
      }
    }
  }

}<|MERGE_RESOLUTION|>--- conflicted
+++ resolved
@@ -19,16 +19,9 @@
 
 package io.snappydata
 
-<<<<<<< HEAD
 import scala.collection.JavaConverters._
-import scala.collection.concurrent.TrieMap
 import scala.collection.mutable
 import scala.language.implicitConversions
-=======
-import scala.collection.mutable
-import scala.language.implicitConversions
-import scala.collection.JavaConverters._
->>>>>>> d66601ca
 
 import com.gemstone.gemfire.CancelException
 import com.gemstone.gemfire.cache.DataPolicy
@@ -36,38 +29,18 @@
 import com.gemstone.gemfire.i18n.LogWriterI18n
 import com.gemstone.gemfire.internal.SystemTimer
 import com.gemstone.gemfire.internal.cache.execute.InternalRegionFunctionContext
-<<<<<<< HEAD
 import com.gemstone.gemfire.internal.cache.{AbstractRegionEntry, LocalRegion, PartitionedRegion}
-=======
-import com.gemstone.gemfire.internal.cache.{PartitionedRegion, LocalRegion}
->>>>>>> d66601ca
 import com.pivotal.gemfirexd.internal.engine.Misc
-import com.pivotal.gemfirexd.internal.engine.distributed.{GfxdMessage, GfxdListResultCollector}
 import com.pivotal.gemfirexd.internal.engine.distributed.GfxdListResultCollector.ListResultCollectorValue
+import com.pivotal.gemfirexd.internal.engine.distributed.{GfxdListResultCollector, GfxdMessage}
 import com.pivotal.gemfirexd.internal.engine.sql.execute.MemberStatisticsMessage
-<<<<<<< HEAD
 import com.pivotal.gemfirexd.internal.engine.store.GemFireContainer
 import com.pivotal.gemfirexd.internal.engine.ui.{SnappyIndexStats, SnappyRegionStats, SnappyRegionStatsCollectorFunction, SnappyRegionStatsCollectorResult}
 import io.snappydata.Constant._
 
-import org.apache.spark.sql.collection.Utils
+import org.apache.spark.SparkContext
 import org.apache.spark.sql.execution.columnar.impl.ColumnFormatKey
-import org.apache.spark.sql.{SnappyContext, SnappySession}
-import org.apache.spark.{Logging, SparkContext}
-
-object SnappyTableStatsProviderService extends Logging {
-=======
-import com.pivotal.gemfirexd.internal.engine.store.{CompactCompositeKey, GemFireContainer}
-import com.pivotal.gemfirexd.internal.engine.ui.{SnappyRegionStatsCollectorFunction, SnappyRegionStatsCollectorResult, SnappyIndexStats, SnappyRegionStats}
-import com.pivotal.gemfirexd.internal.iapi.types.RowLocation
-import io.snappydata.Constant._
-
-import org.apache.spark.SparkContext
-import org.apache.spark.sql.catalyst.expressions.UnsafeRow
-import org.apache.spark.sql.execution.columnar.{JDBCSourceAsStore, JDBCAppendableRelation}
-import org.apache.spark.sql.execution.columnar.encoding.ColumnStatsSchema
 import org.apache.spark.sql.{SnappyContext, ThinClientConnectorMode}
-import org.apache.spark.unsafe.Platform
 
 /*
 * Object that encapsulates the actual stats provider service. Stats provider service
@@ -75,25 +48,26 @@
  */
 object SnappyTableStatsProviderService {
   // var that points to the actual stats provider service
-  private var statsProviderService: TableStatsProviderService = null
+  private var statsProviderService: TableStatsProviderService = _
 
   def start(sc: SparkContext): Unit = {
     SnappyContext.getClusterMode(sc) match {
       case ThinClientConnectorMode(_, _) =>
-        throw new IllegalStateException("Not expected to be called for ThinClientConnectorMode")
+        throw new IllegalStateException(
+          "Not expected to be called for ThinClientConnectorMode")
       case _ =>
         statsProviderService = SnappyEmbeddedTableStatsProviderService
     }
     statsProviderService.start(sc)
   }
->>>>>>> d66601ca
 
   def start(sc: SparkContext, url: String): Unit = {
     SnappyContext.getClusterMode(sc) match {
       case ThinClientConnectorMode(_, _) =>
         statsProviderService = SnappyThinConnectorTableStatsProvider
       case _ =>
-        throw new IllegalStateException("This is expected to be called for ThinClientConnectorMode only")
+        throw new IllegalStateException(
+          "This is expected to be called for ThinClientConnectorMode only")
     }
     statsProviderService.start(sc, url)
   }
@@ -145,48 +119,9 @@
       delay, delay)
   }
 
-<<<<<<< HEAD
-  private def aggregateStats(): Unit = synchronized {
-    try {
-      if (doRun) {
-        val prevTableSizeInfo = tableSizeInfo
-        running = true
-        try {
-          // TODO: [sumedh] indexStats never used?
-          val (tableStats, indexStats) = getAggregatedStatsOnDemand
-          tableSizeInfo = tableStats
-          // get members details
-          fillAggregatedMemberStatsOnDemand()
-        } finally {
-          running = false
-          notifyAll()
-        }
-        // check if there has been a substantial change in table
-        // stats, and clear the plan cache if so
-        if (prevTableSizeInfo.size != tableSizeInfo.size) {
-          SnappySession.clearAllCache(onlyQueryPlanCache = true)
-        } else {
-          val prevTotalRows = prevTableSizeInfo.values.map(_.getRowCount).sum
-          val newTotalRows = tableSizeInfo.values.map(_.getRowCount).sum
-          if (math.abs(newTotalRows - prevTotalRows) > 0.1 * prevTotalRows) {
-            SnappySession.clearAllCache(onlyQueryPlanCache = true)
-          }
-        }
-      }
-    } catch {
-      case _: CancelException => // ignore
-      case e: Exception => if (!e.getMessage.contains(
-        "com.gemstone.gemfire.cache.CacheClosedException")) {
-        logWarning(e.getMessage, e)
-      } else {
-        logError(e.getMessage, e)
-      }
-    }
-=======
   override def start(sc: SparkContext, url: String): Unit = {
     throw new IllegalStateException("This is expected to be called for " +
         "ThinClientConnectorMode only")
->>>>>>> d66601ca
   }
 
   override def fillAggregatedMemberStatsOnDemand(): Unit = {
@@ -262,30 +197,10 @@
           if (container ne null) {
             // using direct region operations
             while (itr.hasNext) {
-<<<<<<< HEAD
               val re = itr.next().asInstanceOf[AbstractRegionEntry]
               val key = re.getRawKey.asInstanceOf[ColumnFormatKey]
               if (numColumnsInTable < 0) {
                 numColumnsInTable = key.getNumColumnsInTable(table)
-=======
-              val rl = itr.next().asInstanceOf[RowLocation]
-              val key = rl.getKeyCopy.asInstanceOf[CompactCompositeKey]
-              val x = key.getKeyColumn(2).getInt
-              val currentBucketRegion = itr.getHostedBucketRegion
-              if (x == JDBCSourceAsStore.STATROW_COL_INDEX) {
-                currentBucketRegion.get(key) match {
-                  case currentVal: Array[Array[Byte]] =>
-                    val rowFormatter = container.
-                        getRowFormatter(currentVal(0))
-                    val statBytes = rowFormatter.getLob(currentVal, 4)
-                    val unsafeRow = new UnsafeRow(numColumnsInStatBlob)
-                    unsafeRow.pointTo(statBytes, Platform.BYTE_ARRAY_OFFSET,
-                      statBytes.length)
-                    rowsInColumnBatch += unsafeRow.getInt(
-                      ColumnStatsSchema.COUNT_INDEX_IN_SCHEMA)
-                  case _ =>
-                }
->>>>>>> d66601ca
               }
               rowsInColumnBatch += key.getColumnBatchRowCount(itr, re,
                 numColumnsInTable)
