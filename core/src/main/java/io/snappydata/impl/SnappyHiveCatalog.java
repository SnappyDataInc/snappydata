--- conflicted
+++ resolved
@@ -117,21 +117,13 @@
     // set the system properties because this can initialize Hive static
     // instance that will try to boot default derby otherwise
     Properties props = metadataConf.getAllProperties();
-<<<<<<< HEAD
-    for (String name : props.stringPropertyNames()) {
-=======
     Set<String> propertyNames = props.stringPropertyNames();
     for (String name : propertyNames) {
->>>>>>> bc28e0fc
       System.setProperty(name, props.getProperty(name));
     }
     Hive.closeCurrent();
     // clear the system properties else it causes trouble with integer values
-<<<<<<< HEAD
-    for (String name : props.stringPropertyNames()) {
-=======
     for (String name : propertyNames) {
->>>>>>> bc28e0fc
       System.clearProperty(name);
     }
 
