/*
 * Copyright (c) 2016 SnappyData, Inc. All rights reserved.
 *
 * Licensed under the Apache License, Version 2.0 (the "License"); you
 * may not use this file except in compliance with the License. You
 * may obtain a copy of the License at
 *
 * http://www.apache.org/licenses/LICENSE-2.0
 *
 * Unless required by applicable law or agreed to in writing, software
 * distributed under the License is distributed on an "AS IS" BASIS,
 * WITHOUT WARRANTIES OR CONDITIONS OF ANY KIND, either express or
 * implied. See the License for the specific language governing
 * permissions and limitations under the License. See accompanying
 * LICENSE file.
 */
package io.snappydata.impl;

import java.sql.SQLException;
import java.util.ArrayList;
import java.util.HashMap;
import java.util.LinkedList;
import java.util.List;
import java.util.Map;
import java.util.concurrent.Callable;
import java.util.concurrent.ExecutorService;
import java.util.concurrent.Executors;
import java.util.concurrent.Future;
import java.util.concurrent.ThreadFactory;

import com.gemstone.gemfire.internal.LogWriterImpl;
import com.gemstone.gemfire.internal.cache.ExternalTableMetaData;
import com.gemstone.gemfire.internal.cache.PartitionedRegion;
import com.pivotal.gemfirexd.internal.catalog.ExternalCatalog;
import com.pivotal.gemfirexd.internal.engine.Misc;
import com.pivotal.gemfirexd.internal.impl.jdbc.Util;
import com.pivotal.gemfirexd.internal.impl.sql.catalog.GfxdDataDictionary;
import com.pivotal.gemfirexd.internal.shared.common.reference.SQLState;
import org.apache.commons.collections.map.CaseInsensitiveMap;
import org.apache.hadoop.hive.conf.HiveConf;
import org.apache.hadoop.hive.metastore.HiveMetaStoreClient;
import org.apache.hadoop.hive.metastore.api.MetaException;
import org.apache.hadoop.hive.metastore.api.NoSuchObjectException;
import org.apache.hadoop.hive.metastore.api.Table;
import org.apache.hadoop.hive.ql.metadata.Hive;
import org.apache.spark.sql.collection.Utils;
import org.apache.spark.sql.execution.columnar.ExternalStoreUtils;
import org.apache.spark.sql.execution.columnar.JDBCAppendableRelation;
import org.apache.spark.sql.execution.columnar.JDBCAppendableRelation$;
import org.apache.spark.sql.execution.datasources.jdbc.DriverRegistry;
import org.apache.spark.sql.hive.ExternalTableType;
import org.apache.spark.sql.hive.SnappyStoreHiveCatalog;
import org.apache.spark.sql.sources.ConnectionProperties;
import org.apache.spark.sql.store.StoreUtils;
import org.apache.spark.sql.types.StructType;
import org.apache.thrift.TException;

public class SnappyHiveCatalog implements ExternalCatalog {

  final private static String THREAD_GROUP_NAME = "HiveMetaStore Client Group";

  private ThreadLocal<HiveMetaStoreClient> hmClients = new ThreadLocal<>();

  private final ThreadLocal<HMSQuery> queries = new ThreadLocal<>();

  private final ExecutorService hmsQueriesExecutorService;

  private final ArrayList<HiveMetaStoreClient> allHMclients = new ArrayList<>();

  public SnappyHiveCatalog() {
    final ThreadGroup hmsThreadGroup = LogWriterImpl.createThreadGroup(
        THREAD_GROUP_NAME, Misc.getI18NLogWriter());
    ThreadFactory hmsClientThreadFactory = new ThreadFactory() {
      private int next = 0;

      @SuppressWarnings("NullableProblems")
      public Thread newThread(Runnable command) {
        Thread t = new Thread(hmsThreadGroup, command, "HiveMetaStore Client-"
            + next++);
        t.setDaemon(true);
        return t;
      }
    };
    hmsQueriesExecutorService = Executors.newFixedThreadPool(1, hmsClientThreadFactory);
    // just run a task to initialize the HMC for the thread.
    // Assumption is that this should be outside any lock
    HMSQuery q = getHMSQuery();
    q.resetValues(HMSQuery.INIT, null, null, true);
    Future<Object> ret = hmsQueriesExecutorService.submit(q);
    try {
      ret.get();
    } catch (Exception e) {
      throw new RuntimeException(e);
    }
  }

  public Table getTable(String schema, String tableName, boolean skipLocks) {
    HMSQuery q = getHMSQuery();
    q.resetValues(HMSQuery.GET_TABLE, tableName, schema, skipLocks);
    Future<Object> f = this.hmsQueriesExecutorService.submit(q);
    return (Table)handleFutureResult(f);
  }

  public boolean isColumnTable(String schema, String tableName, boolean skipLocks) {
    HMSQuery q = getHMSQuery();
    q.resetValues(HMSQuery.ISCOLUMNTABLE_QUERY, tableName, schema, skipLocks);
    Future<Object> f = this.hmsQueriesExecutorService.submit(q);
    return (Boolean)handleFutureResult(f);
  }

  public boolean isRowTable(String schema, String tableName, boolean skipLocks) {
    HMSQuery q = getHMSQuery();
    q.resetValues(HMSQuery.ISROWTABLE_QUERY, tableName, schema, skipLocks);
    Future<Object> f = this.hmsQueriesExecutorService.submit(q);
    return (Boolean)handleFutureResult(f);
  }

  public String getColumnTableSchemaAsJson(String schema, String tableName,
      boolean skipLocks) {
    HMSQuery q = getHMSQuery();
    q.resetValues(HMSQuery.COLUMNTABLE_SCHEMA, tableName, schema, skipLocks);
    Future<Object> f = this.hmsQueriesExecutorService.submit(q);
    return (String)handleFutureResult(f);
  }

  public ExternalTableMetaData getHiveTableMetaData(String schema, String tableName,
      boolean skipLocks) {
    HMSQuery q = getHMSQuery();
    q.resetValues(HMSQuery.GET_COL_TABLE, tableName, schema, skipLocks);
    Future<Object> f = this.hmsQueriesExecutorService.submit(q);
    return (ExternalTableMetaData)handleFutureResult(f);
  }

  public HashMap<String, List<String>> getAllStoreTablesInCatalog(boolean skipLocks) {
    HMSQuery q = getHMSQuery();
    q.resetValues(HMSQuery.GET_ALL_TABLES_MANAGED_IN_DD, null, null, skipLocks);
    Future<Object> f = this.hmsQueriesExecutorService.submit(q);
    return (HashMap<String, List<String>>)handleFutureResult(f);
  }

  public boolean removeTable(String schema,
      String table, boolean skipLocks) {
    HMSQuery q = getHMSQuery();
    q.resetValues(HMSQuery.REMOVE_TABLE, table, schema, skipLocks);
    Future<Object> f = this.hmsQueriesExecutorService.submit(q);
    return (Boolean)handleFutureResult(f);
  }

  @Override
  public String catalogSchemaName() {
    return SnappyStoreHiveCatalog.HIVE_METASTORE();
  }

  @Override
  public void stop() {
    for (HiveMetaStoreClient cl : this.allHMclients) {
      cl.close();
    }
    this.hmClients = null;
    this.allHMclients.clear();
    this.hmsQueriesExecutorService.shutdown();
  }

  private HMSQuery getHMSQuery() {
    HMSQuery q = this.queries.get();
    if (q == null) {
      q = new HMSQuery();
      this.queries.set(q);
    }
    return q;
  }

  private <T> T handleFutureResult(Future<T> f) {
    try {
      return f.get();
    } catch (Exception e) {
      throw new RuntimeException(e);
    }
  }

  private class HMSQuery implements Callable<Object> {

    private int qType;
    private String tableName;
    private String dbName;
    private boolean skipLock;

    private static final int INIT = 0;
    private static final int ISROWTABLE_QUERY = 1;
    private static final int ISCOLUMNTABLE_QUERY = 2;
    private static final int COLUMNTABLE_SCHEMA = 3;
    // all hive tables that are expected to be in datadictionary
    // this will exclude external tables like parquet tables, stream tables
    private static final int GET_ALL_TABLES_MANAGED_IN_DD = 4;
    private static final int REMOVE_TABLE = 5;
<<<<<<< HEAD
    private static final int GET_TABLE = 6;
=======
    private static final int GET_COL_TABLE = 6;
>>>>>>> 4bc52705
    // private static final int CLOSE_HMC = 4;

    // More to be added later

    HMSQuery() {
    }

    public void resetValues(int queryType, String tableName,
        String dbName, boolean skipLocks) {
      this.qType = queryType;
      this.tableName = tableName;
      this.dbName = dbName;
      this.skipLock = skipLocks;
    }

    @Override
    public Object call() throws Exception {
      try {
        if (this.skipLock) {
          GfxdDataDictionary.SKIP_LOCKS.set(true);
        }
      switch (this.qType) {
        case INIT:
          initHMC();
          return true;

        case ISROWTABLE_QUERY:
          HiveMetaStoreClient hmc = SnappyHiveCatalog.this.hmClients.get();
          String type = getType(hmc);
          return type.equalsIgnoreCase(ExternalTableType.Row().toString());

        case ISCOLUMNTABLE_QUERY:
          hmc = SnappyHiveCatalog.this.hmClients.get();
          type = getType(hmc);
          return !type.equalsIgnoreCase(ExternalTableType.Row().toString());

        case COLUMNTABLE_SCHEMA:
          hmc = SnappyHiveCatalog.this.hmClients.get();
          return getSchema(hmc);

        case GET_TABLE:
          hmc = SnappyHiveCatalog.this.hmClients.get();
          return getTable(hmc, this.dbName, this.tableName);

        case GET_ALL_TABLES_MANAGED_IN_DD:
          hmc = SnappyHiveCatalog.this.hmClients.get();
          List<String> dbList = hmc.getAllDatabases();
          HashMap<String, List<String>> dbTablesMap = new HashMap<>();
          for (String db : dbList) {
            List<String> tables = hmc.getAllTables(db);
            // TODO: FIX ME: should not convert to upper case blindly
            List <String> upperCaseTableNames = new LinkedList<>();
            for (String t : tables) {
              Table hiveTab = hmc.getTable(db, t);
              if (isTableInStoreDD(hiveTab)) {
                upperCaseTableNames.add(t.toUpperCase());
              }
            }
            dbTablesMap.put(db.toUpperCase(), upperCaseTableNames);
          }
          return dbTablesMap;
        case REMOVE_TABLE:
          hmc = SnappyHiveCatalog.this.hmClients.get();
          hmc.dropTable(this.dbName, this.tableName);
          return true;
        case GET_COL_TABLE:
          hmc = SnappyHiveCatalog.this.hmClients.get();
          Table table = getTableWithRetry(hmc);
          String fullyQualifiedName = table.getDbName().toUpperCase() +
              "." + table.getTableName().toUpperCase();
          StructType schema = ExternalStoreUtils.convertSchemaMap(table.getParameters());
          CaseInsensitiveMap parameters = new CaseInsensitiveMap(table.getSd().getSerdeInfo().getParameters());
          Integer partitions = ExternalStoreUtils.getTotalPartitions(parameters, true);
          String baseTable = "";
          if (parameters.containsKey(StoreUtils.GEM_INDEXED_TABLE().toLowerCase())) {
            baseTable = parameters.get(StoreUtils.GEM_INDEXED_TABLE().toLowerCase()).toString();
          }
          String dmls = ExternalStoreUtils.
              getInsertStringWithColumnName(fullyQualifiedName, schema);
          String[] dependentRelations = null;
          if (parameters.containsKey(ExternalStoreUtils.DEPENDENT_RELATIONS().toLowerCase())) {
            dependentRelations = parameters.get(
                ExternalStoreUtils.DEPENDENT_RELATIONS().toLowerCase()).toString().split(",");
          }
          int cachedBatchSize = Integer.parseInt(parameters.get(
              ExternalStoreUtils.COLUMN_BATCH_SIZE().toLowerCase()).toString());
          boolean useCompression = true;
          if (parameters.containsKey(ExternalStoreUtils.USE_COMPRESSION().toLowerCase())) {
            useCompression = Boolean.parseBoolean(parameters.get(
                ExternalStoreUtils.USE_COMPRESSION().toLowerCase()).toString());
          }
          return new ExternalTableMetaData(
              this.dbName + "." + this.tableName,
              schema,
              ExternalStoreUtils.getExternalStoreOnExecutor(parameters, partitions),
              cachedBatchSize,
              useCompression,
              baseTable,
              dmls,
              dependentRelations);

        default:
          throw new IllegalStateException("HiveMetaStoreClient:unknown query option");
      }
      } finally {
        GfxdDataDictionary.SKIP_LOCKS.set(false);
      }
    }

    public String toString() {
      return "HiveMetaStoreQuery:query type = " + this.qType + " tname = " +
          this.tableName + " db = " + this.dbName;
    }

    private void initHMC() {
      DriverRegistry.register("io.snappydata.jdbc.EmbeddedDriver");
      DriverRegistry.register("io.snappydata.jdbc.ClientDriver");

      String url = "jdbc:snappydata:;user=" +
          SnappyStoreHiveCatalog.HIVE_METASTORE() +
          ";disable-streaming=true;default-persistent=true";
      HiveConf metadataConf = new HiveConf();
      metadataConf.setVar(HiveConf.ConfVars.METASTORECONNECTURLKEY, url);
      metadataConf.setVar(HiveConf.ConfVars.METASTORE_CONNECTION_DRIVER,
          "io.snappydata.jdbc.EmbeddedDriver");

      try {
        HiveMetaStoreClient hmc = new HiveMetaStoreClient(metadataConf);
        SnappyHiveCatalog.this.hmClients.set(hmc);
        SnappyHiveCatalog.this.allHMclients.add(hmc);
      } catch (MetaException me) {
        throw new IllegalStateException(me);
      }
    }

    private Table getTable(HiveMetaStoreClient hmc,
        String dbName, String tableName) throws SQLException {
      try {
        return hmc.getTable(dbName, tableName);
      } catch (NoSuchObjectException ignored) {
        return null;
      } catch (TException te) {
        throw Util.generateCsSQLException(SQLState.TABLE_NOT_FOUND,
            tableName, te);
      }
    }

    private String getType(HiveMetaStoreClient hmc) throws SQLException {
      Table t = getTable(hmc, this.dbName, this.tableName);
      if (t != null) {
        return t.getParameters().get("EXTERNAL_SNAPPY");
      } else {
        // assume ROW type in GemFireXD
        return ExternalTableType.Row().toString();
      }
    }

    private boolean isTableInStoreDD(Table t) {
      String type = t.getParameters().get("EXTERNAL_SNAPPY");
      return type.equalsIgnoreCase(ExternalTableType.Row().toString()) ||
          type.equalsIgnoreCase(ExternalTableType.Column().toString()) ||
          type.equalsIgnoreCase(ExternalTableType.Sample().toString());
    }

    private Table getTableWithRetry(HiveMetaStoreClient hmc) throws SQLException {
      Table table = null;
      try {
        table = getTable(hmc, this.dbName, this.tableName);
      } catch (SQLException sqle) {
        // try with upper-case name
      }
      if (table == null) {
        table = getTable(hmc, this.dbName, Utils.toUpperCase(this.tableName));
      }
      return table;
    }

    private String getSchema(HiveMetaStoreClient hmc) throws SQLException {
      Table table = getTableWithRetry(hmc);
      if (table != null) {
        return SnappyStoreHiveCatalog.getSchemaStringFromHiveTable(table);
      } else {
        return null;
      }
    }
  }
}<|MERGE_RESOLUTION|>--- conflicted
+++ resolved
@@ -193,11 +193,8 @@
     // this will exclude external tables like parquet tables, stream tables
     private static final int GET_ALL_TABLES_MANAGED_IN_DD = 4;
     private static final int REMOVE_TABLE = 5;
-<<<<<<< HEAD
-    private static final int GET_TABLE = 6;
-=======
     private static final int GET_COL_TABLE = 6;
->>>>>>> 4bc52705
+    private static final int GET_TABLE = 7;
     // private static final int CLOSE_HMC = 4;
 
     // More to be added later
