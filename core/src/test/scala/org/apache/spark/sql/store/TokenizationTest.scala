--- conflicted
+++ resolved
@@ -416,12 +416,8 @@
       newSession.sql(query).collect()
       assert(cacheMap.size() == 1)
 
-<<<<<<< HEAD
       SnappySession.getPlanCache.invalidateAll()
       assert(cacheMap.size() == 0)
-=======
-      cacheMap.clear()
->>>>>>> 1698bac7
 
       q.zipWithIndex.foreach { case (x, i) =>
         var result = newSession.sql(x).collect()
@@ -432,14 +428,8 @@
       }
       assert(cacheMap.size() == 0)
 
-      cacheMap.clear()
-
       val newSession2 = new SnappySession(snc.sparkSession.sparkContext)
-<<<<<<< HEAD
-
-=======
       Property.PlanCaching.set(newSession2.sessionState.conf, true)
->>>>>>> 1698bac7
       assert(cacheMap.size() == 0)
 
       q.zipWithIndex.foreach { case (x, i) =>
