/*
 * Copyright (c) 2017 SnappyData, Inc. All rights reserved.
 *
 * Licensed under the Apache License, Version 2.0 (the "License"); you
 * may not use this file except in compliance with the License. You
 * may obtain a copy of the License at
 *
 * http://www.apache.org/licenses/LICENSE-2.0
 *
 * Unless required by applicable law or agreed to in writing, software
 * distributed under the License is distributed on an "AS IS" BASIS,
 * WITHOUT WARRANTIES OR CONDITIONS OF ANY KIND, either express or
 * implied. See the License for the specific language governing
 * permissions and limitations under the License. See accompanying
 * LICENSE file.
 */
package org.apache.spark.sql.store

import io.snappydata.SnappyFunSuite
import io.snappydata.core.{RefData, TestData2}
import org.scalatest.BeforeAndAfterAll

import org.apache.spark.sql.catalyst.plans.logical.LogicalPlan
import org.apache.spark.sql.execution.exchange.Exchange
import org.apache.spark.sql.execution.joins.{HashJoinExec, SortMergeJoinExec}
import org.apache.spark.sql.execution.{PartitionedPhysicalScan, QueryExecution, RowDataSourceScanExec}
import org.apache.spark.sql.internal.SQLConf
import org.apache.spark.sql.{SaveMode, SnappyContext}

case class TestDatak(key1: Int, value: String, ref: Int)

class SnappyJoinSuite extends SnappyFunSuite with BeforeAndAfterAll {

  override def beforeAll(): Unit = {
    super.beforeAll()
  }

  override def afterAll(): Unit = {
    snc.conf.clear()
    super.afterAll()
  }

  val props = Map.empty[String, String]

  test("Replicated table join with PR Table") {

    val rdd = sc.parallelize((1 to 5).map(i => RefData(i, s"$i")))
    snc.conf.setConfString("spark.sql.autoBroadcastJoinThreshold", "-1")
    val refDf = snc.createDataFrame(rdd)
    snc.sql("DROP TABLE IF EXISTS RR_TABLE")

    snc.sql("CREATE TABLE RR_TABLE(OrderRef INT NOT NULL, description String)")

    refDf.write.insertInto("RR_TABLE")

    snc.sql("DROP TABLE IF EXISTS PR_TABLE")

    snc.sql("CREATE TABLE PR_TABLE(OrderId INT NOT NULL,description String, " +
        "OrderRef INT) USING row " +
        "options (" +
        "PARTITION_BY 'OrderRef')")

    val dimension = sc.parallelize(
      (1 to 1000).map(i => TestData2(i, i.toString, i % 5 + 1)))

    val dimensionDf = snc.createDataFrame(dimension)
    dimensionDf.write.format("row").mode(SaveMode.Append).options(props)
        .saveAsTable("PR_TABLE")

    val countDf = snc.sql("select * from PR_TABLE P JOIN RR_TABLE R " +
        "ON P.ORDERREF = R.ORDERREF")

    val qe = new QueryExecution(snc.snappySession, countDf.logicalPlan)
    val plan = qe.executedPlan
    val lj = plan collectFirst {
      case lc: HashJoinExec => lc
    }
    lj.getOrElse(sys.error(s"Can't find Local join in a 1 partitioned relation"))

    val t1 = System.currentTimeMillis()
    assert(countDf.count() === 1000) // Make sure aggregation is working with local join
    val t2 = System.currentTimeMillis()
    logInfo("Time taken = " + (t2 - t1))

    val projectDF = snc.sql("select ORDERID, P.DESCRIPTION, R.DESCRIPTION " +
        "from PR_TABLE P JOIN RR_TABLE R ON P.ORDERREF = R.ORDERREF")
    assert(projectDF.columns.length === 3)

    val sumDF = snc.sql("select SUM(ORDERID)from PR_TABLE P JOIN RR_TABLE R " +
        "ON P.ORDERREF = R.ORDERREF")
    assert(sumDF.collect()(0).getLong(0) === ((1000 * 1001) / 2))
  }

  test("Replicated table join with Replicated Table") {

    val rdd = sc.parallelize((1 to 5).map(i => RefData(i, s"$i")))
    val refDf = snc.createDataFrame(rdd)
    snc.sql("DROP TABLE IF EXISTS RR_TABLE1")

    snc.sql("CREATE TABLE RR_TABLE1(OrderRef INT NOT NULL, " +
        "description String) USING row options()")

    refDf.write.insertInto("RR_TABLE1")

    snc.sql("DROP TABLE IF EXISTS RR_TABLE2")

    snc.sql("CREATE TABLE RR_TABLE2(OrderId INT NOT NULL," +
        "description String, OrderRef INT) USING row options()")

    val dimension = sc.parallelize(
      (1 to 1000).map(i => TestData2(i, i.toString, i % 5 + 1)))

    val dimensionDf = snc.createDataFrame(dimension)
    dimensionDf.write.insertInto("RR_TABLE2")

    val countDf = snc.sql(
      "select * from RR_TABLE1 P JOIN RR_TABLE2 R ON P.ORDERREF = R.ORDERREF")
    val qe = new QueryExecution(snc.snappySession, countDf.logicalPlan)

    val lj = qe.executedPlan collectFirst {
      case lc: HashJoinExec => lc
    }
    lj.getOrElse(sys.error(s"Can't find Local join in a 1 partitioned relation"))

    val t1 = System.currentTimeMillis()
    assert(countDf.count() === 1000) // Make sure aggregation is working with local join
    val t2 = System.currentTimeMillis()
    logInfo("Time taken = " + (t2 - t1))

    val projectDF = snc.sql("select R.ORDERID, P.DESCRIPTION, R.DESCRIPTION " +
        "from RR_TABLE1 P JOIN RR_TABLE2 R ON P.ORDERREF = R.ORDERREF")
    assert(projectDF.columns.length === 3)

    val sumDF = snc.sql("select SUM(R.ORDERID)from RR_TABLE1 P JOIN " +
        "RR_TABLE2 R ON P.ORDERREF = R.ORDERREF")
    assert(sumDF.collect()(0).getLong(0) === ((1000 * 1001) / 2))

  }

  test("Join multiple replicated tables followed by a partitioned table") {

    val rdd = sc.parallelize((1 to 5).map(i => RefData(i, s"$i")))
    val refDf = snc.createDataFrame(rdd)
    snc.sql("DROP TABLE IF EXISTS RR_TABLE1")

    snc.sql("CREATE TABLE RR_TABLE1(OrderRef INT NOT NULL, " +
        "description String) USING row options()")

    refDf.write.insertInto("RR_TABLE1")

    snc.sql("DROP TABLE IF EXISTS RR_TABLE2")

    snc.sql("CREATE TABLE RR_TABLE2(OrderId INT NOT NULL," +
        "description String, OrderRef INT) USING row options()")

    val dimension = sc.parallelize(
      (1 to 1000).map(i => TestData2(i, i.toString, i % 5 + 1)))
    val dimensionDf = snc.createDataFrame(dimension)
    dimensionDf.write.insertInto("RR_TABLE2")

    snc.sql("DROP TABLE IF EXISTS PR_TABLE")

    snc.sql("CREATE TABLE PR_TABLE(OrderId INT,description String, " +
        "OrderRef INT) USING column " +
        "options (" +
        "PARTITION_BY 'OrderId')")

    val dimension_pr = sc.parallelize(
      (1 to 1000).map(i => TestData2(i, i.toString, i % 5 + 1)))
    val dimensionDf_pr = snc.createDataFrame(dimension_pr)
    dimensionDf_pr.write.insertInto("PR_TABLE")

    val countDf = snc.sql("select * from RR_TABLE1 R1, RR_TABLE2 R2, " +
        "PR_TABLE P where R1.ORDERREF = R2.ORDERREF AND P.OrderId = R2.OrderId")
    val qe = new QueryExecution(snc.snappySession, countDf.logicalPlan)

    qe.executedPlan foreach {
      case SortMergeJoinExec(_, _, _, _, _, _) =>
        throw new Exception("This should have been a local join")
      case _ =>
    }
    assert(countDf.count() === 1000) // Make sure aggregation is working with local join
  }


  test("Check shuffle in operations with partition pruning"){
    val t1 = "t1"
    val t2 = "t2"

    snc.setConf[Long](SQLConf.AUTO_BROADCASTJOIN_THRESHOLD, -1L)
    snc.sql(s"create table $t1 (ol_1_int_id  integer," +
        s" ol_1_int2_id  integer, ol_1_str_id STRING) using column " +
        "options( partition_by 'ol_1_int_id', buckets '16')")
    snc.sql(s"create table $t2 (ol_1_int_id  integer," +
        s" ol_1_int2_id  integer, ol_1_str_id STRING) using column " +
        "options( partition_by 'ol_1_int_id', buckets '16')")

    var df = snc.sql(s"select sum(ol_1_int2_id)  from $t1 where ol_1_int_id=1")
    checkForShuffle(df.logicalPlan, snc , shuffleExpected = false)

    // with limit
    df = snc.sql(s"select sum(ol_1_int2_id)  from $t1 where ol_1_int_id=1 limit 1")
    checkForShuffle(df.logicalPlan, snc , shuffleExpected = false)

    df = snc.sql(s"update $t1 set ol_1_str_id = '3' where ol_1_int_id in (" +
        s"select ol_1_int_id from $t2 where $t2.ol_1_int_id=1)")

    checkForShuffle(df.logicalPlan, snc , shuffleExpected = false)

    snc.dropTable("t1");
    snc.dropTable("t2");

  }

  /**
   * This method is very specific to  PartitionedDataSourceScan and
   * snappy join improvements
   */
  def checkForShuffle(plan: LogicalPlan, snc: SnappyContext,
      shuffleExpected: Boolean): Unit = {

    val qe = new QueryExecution(snc.snappySession, plan)
    // logInfo(qe.executedPlan)
    val lj = qe.executedPlan collect {
      case ex: Exchange => ex
    }
    if (shuffleExpected) {
      if (lj.isEmpty) sys.error(s"Shuffle Expected , but was not found")
    } else {
      lj.foreach(a => a.child.collect {
        // this means no Exhange should have child as PartitionedPhysicalRDD
        case p: PartitionedPhysicalScan => sys.error(
          s"Did not expect exchange with partitioned scan with same partitions")
        case p: RowDataSourceScanExec => sys.error(
          s"Did not expect RowDataSourceScanExec with PartitionedDataSourceScan")
        case _ => // do nothing, may be some other Exchange and not with scan
      })
    }
  }

  test("Row PR table join with PR Table") {

    val dimension1 = sc.parallelize(
      (1 to 1000).map(i => TestData2(i, i.toString, i % 10 + 1)))
    snc.conf.setConfString("spark.sql.autoBroadcastJoinThreshold", "-1")
    val refDf = snc.createDataFrame(dimension1)
    snc.sql("DROP TABLE IF EXISTS PR_TABLE1")

    snc.sql("CREATE TABLE PR_TABLE1(OrderId INT NOT NULL,description String, " +
        "OrderRef INT) USING row " +
        "options (" +
        "PARTITION_BY 'OrderId, OrderRef')")

    refDf.write.insertInto("PR_TABLE1")

    snc.sql("DROP TABLE IF EXISTS PR_TABLE2")

    snc.sql("CREATE TABLE PR_TABLE2(OrderId INT NOT NULL,description String, " +
        "OrderRef INT) USING row options (" +
        "PARTITION_BY 'OrderId,OrderRef'," +
        "COLOCATE_WITH 'PR_TABLE1')")

    val dimension2 = sc.parallelize(
      (1 to 1000).map(i => TestData2(i, i.toString, i % 5 + 1)))

    val dimensionDf = snc.createDataFrame(dimension2)
    dimensionDf.write.insertInto("PR_TABLE2")

    partitionToPartitionJoinAssertions(snc, "PR_TABLE1", "PR_TABLE2")

    snc.sql("DROP TABLE IF EXISTS PR_TABLE2")
  }

  test("Row PR table join with PR Table without colocation") {

    val dimension1 = sc.parallelize(
      (1 to 1000).map(i => TestData2(i, i.toString, i % 10 + 1)))
    val refDf = snc.createDataFrame(dimension1)
    snc.sql("DROP TABLE IF EXISTS PR_TABLE22")

    snc.sql("CREATE TABLE PR_TABLE22(OrderId INT, description String, " +
        "OrderRef INT) USING row options (" +
        "PARTITION_BY 'OrderId,OrderRef')")

    refDf.write.insertInto("PR_TABLE22")

    snc.sql("DROP TABLE IF EXISTS PR_TABLE23")

    snc.sql("CREATE TABLE PR_TABLE23(OrderId INT ,description String, " +
        "OrderRef INT) USING row options (" +
        "PARTITION_BY 'OrderId,OrderRef')")

    val dimension2 = sc.parallelize(
      (1 to 1000).map(i => TestData2(i, i.toString, i % 5 + 1)))

    val dimensionDf = snc.createDataFrame(dimension2)
    dimensionDf.write.insertInto("PR_TABLE23")

    val excatJoinKeys = snc.sql(s"select P.OrderRef, P.description from " +
        s"PR_TABLE22 P JOIN PR_TABLE23 R ON P.OrderId = R.OrderId AND " +
        s"P.OrderRef = R.OrderRef")
    checkForShuffle(excatJoinKeys.logicalPlan, snc, shuffleExpected = false)

    assert(excatJoinKeys.count() === 500)
  }

  test("Column PR table join with PR Table") {

    val dimension1 = sc.parallelize(
      (1 to 1000).map(i => TestData2(i, i.toString, i % 10 + 1)))
    val refDf = snc.createDataFrame(dimension1)
    snc.sql("DROP TABLE IF EXISTS PR_TABLE3")

    snc.sql("CREATE TABLE PR_TABLE3(OrderId INT, description String, " +
        "OrderRef INT) USING column " +
        "options (" +
        "PARTITION_BY 'OrderId,OrderRef')")

    refDf.write.format("column").mode(SaveMode.Append).options(props)
        .saveAsTable("PR_TABLE3")

    val countdf = snc.sql("select * from PR_TABLE3")
    assert(countdf.count() == 1000)

    snc.sql("DROP TABLE IF EXISTS PR_TABLE4")

    snc.sql("CREATE TABLE PR_TABLE4(OrderId INT ,description String, " +
        "OrderRef INT) USING column options (" +
        "PARTITION_BY 'OrderId,OrderRef'," +
        "COLOCATE_WITH 'PR_TABLE3')")

    val dimension2 = sc.parallelize(
      (1 to 1000).map(i => TestData2(i, i.toString, i % 5 + 1)))

    val dimensionDf = snc.createDataFrame(dimension2)
    dimensionDf.write.insertInto("PR_TABLE4")
    val countdf1 = snc.sql("select * from PR_TABLE4")
    assert(countdf1.count() == 1000)
    partitionToPartitionJoinAssertions(snc, "PR_TABLE3", "PR_TABLE4")

    snc.sql("DROP TABLE IF EXISTS PR_TABLE4")
  }

  test("Column PR table join with PR Table without colocation") {

    val dimension1 = sc.parallelize(
      (1 to 1000).map(i => TestData2(i, i.toString, i % 10 + 1)))
    val refDf = snc.createDataFrame(dimension1)
    snc.sql("DROP TABLE IF EXISTS PR_TABLE20")

    snc.sql("CREATE TABLE PR_TABLE20(OrderId INT, description String, " +
        "OrderRef INT) USING column options (" +
        "PARTITION_BY 'OrderId,OrderRef')")

    refDf.write.insertInto("PR_TABLE20")

    snc.sql("DROP TABLE IF EXISTS PR_TABLE21")

    snc.sql("CREATE TABLE PR_TABLE21(OrderId INT ,description String, " +
        "OrderRef INT) USING column options (" +
        "PARTITION_BY 'OrderId,OrderRef')")

    val dimension2 = sc.parallelize(
      (1 to 1000).map(i => TestData2(i, i.toString, i % 5 + 1)))

    val dimensionDf = snc.createDataFrame(dimension2)
    dimensionDf.write.insertInto("PR_TABLE21")

    val excatJoinKeys = snc.sql(s"select P.OrderRef, P.description from " +
        s"PR_TABLE20 P JOIN PR_TABLE21 R ON P.OrderId = R.OrderId AND " +
        s"P.OrderRef = R.OrderRef")
    checkForShuffle(excatJoinKeys.logicalPlan, snc, shuffleExpected = false)

    assert(excatJoinKeys.count() === 500)
  }

  test("Column PR table join with Non user mentioned PR Table") {

    val dimension1 = sc.parallelize(
      (1 to 1000).map(i => TestData2(i, i.toString, i % 10 + 1)))
    val refDf = snc.createDataFrame(dimension1)
    snc.sql("DROP TABLE IF EXISTS PR_TABLE5")

    snc.sql("CREATE TABLE PR_TABLE5(OrderId INT, description String, " +
        "OrderRef INT) USING column options (" +
        "PARTITION_BY 'OrderId, OrderRef')")

    refDf.write.format("column").mode(SaveMode.Append).options(props)
        .saveAsTable("PR_TABLE5")

    val countdf = snc.sql("select * from PR_TABLE5")
    assert(countdf.count() == 1000)

    snc.sql("DROP TABLE IF EXISTS PR_TABLE6")

    snc.sql("CREATE TABLE PR_TABLE6(OrderId INT ,description String, " +
        "OrderRef INT) USING column options()")

    val dimension2 = sc.parallelize(
      (1 to 1000).map(i => TestData2(i, i.toString, i % 5 + 1)))

    val dimensionDf = snc.createDataFrame(dimension2)
    dimensionDf.write.insertInto("PR_TABLE6")
    val countdf1 = snc.sql("select * from PR_TABLE6")
    assert(countdf1.count() == 1000)
    val excatJoinKeys = snc.sql(s"select P.OrderRef, P.description from " +
        s"PR_TABLE5 P JOIN PR_TABLE6 R ON P.OrderId = R.OrderId AND " +
        s"P.OrderRef = R.OrderRef")
    checkForShuffle(excatJoinKeys.logicalPlan, snc, shuffleExpected = true)
  }

  test("Column PR table join with Row PR Table") {

    val dimension1 = sc.parallelize(
      (1 to 1000).map(i => TestData2(i, i.toString, i % 10 + 1)))
    val refDf = snc.createDataFrame(dimension1)
    snc.sql("DROP TABLE IF EXISTS PR_TABLE7")

    snc.sql("CREATE TABLE PR_TABLE7(OrderId INT, description String, " +
        "OrderRef INT) USING row " +
        "options (" +
        "PARTITION_BY 'OrderId, OrderRef')")

    refDf.write.insertInto("PR_TABLE7")

    val countdf = snc.sql("select * from PR_TABLE7")
    assert(countdf.count() == 1000)

    snc.sql("DROP TABLE IF EXISTS PR_TABLE8")

    snc.sql("CREATE TABLE PR_TABLE8(OrderId INT ,description String, " +
        "OrderRef INT) USING column " +
        "options (" +
        "PARTITION_BY 'OrderId, OrderRef'," +
        "COLOCATE_WITH 'PR_TABLE7')")

    val dimension2 = sc.parallelize(
      (1 to 1000).map(i => TestData2(i, i.toString, i % 5 + 1)))

    val dimensionDf = snc.createDataFrame(dimension2)
    dimensionDf.write.insertInto("PR_TABLE8")
    val countdf1 = snc.sql("select * from PR_TABLE8")
    assert(countdf1.count() == 1000)
    val excatJoinKeys = snc.sql(s"select P.ORDERREF, P.DESCRIPTION from " +
        s"PR_TABLE7 P JOIN PR_TABLE8 R ON P.ORDERID = R.OrderId AND " +
        s"P.ORDERREF = R.OrderRef")
    checkForShuffle(excatJoinKeys.logicalPlan, snc, shuffleExpected = false)
    assert(excatJoinKeys.count() === 500)

    snc.sql("DROP TABLE IF EXISTS PR_TABLE8")
  }

  test("Row PR table join with PR Table with unequal partitions") {

    val dimension1 = sc.parallelize(
      (1 to 1000).map(i => TestData2(i, i.toString, i % 10 + 1)))
    val snc = SnappyContext(sc)
    snc.conf.setConfString("spark.sql.autoBroadcastJoinThreshold", "-1")
    val refDf = snc.createDataFrame(dimension1)
    snc.sql("DROP TABLE IF EXISTS PR_TABLE9")

    snc.sql("CREATE TABLE PR_TABLE9(OrderId INT NOT NULL,description String, " +
        "OrderRef INT) USING row options (" +
        "PARTITION_BY 'OrderId, OrderRef')")

    refDf.write.insertInto("PR_TABLE9")

    snc.sql("DROP TABLE IF EXISTS PR_TABLE10")

    snc.sql("CREATE TABLE PR_TABLE10(OrderId INT NOT NULL,description String," +
        "OrderRef INT) USING row options (" +
        "PARTITION_BY 'OrderId,OrderRef'," +
        "BUCKETS '213')")

    val dimension2 = sc.parallelize(
      (1 to 1000).map(i => TestData2(i, i.toString, i % 5 + 1)))

    val dimensionDf = snc.createDataFrame(dimension2)
    dimensionDf.write.format("row").mode(SaveMode.Append).options(props)
        .saveAsTable("PR_TABLE10")
    val excatJoinKeys = snc.sql(s"select P.ORDERREF, P.DESCRIPTION from " +
        s"PR_TABLE9 P JOIN PR_TABLE10 R ON P.ORDERID = R.OrderId AND " +
        s"P.ORDERREF = R.OrderRef")
    checkForShuffle(excatJoinKeys.logicalPlan, snc, shuffleExpected = true)
    assert(excatJoinKeys.count() === 500)
  }

  test("More than two table joins") {

    val dimension1 = sc.parallelize(
      (1 to 1000).map(i => TestData2(i, i.toString, i % 10 + 1)))
    val refDf = snc.createDataFrame(dimension1)
    snc.sql("DROP TABLE IF EXISTS PR_TABLE11")

    snc.sql("CREATE TABLE PR_TABLE11(OrderId INT NOT NULL,description String," +
        "OrderRef INT) USING row options (" +
        "PARTITION_BY 'OrderId, OrderRef')")

    refDf.write.insertInto("PR_TABLE11")

    snc.sql("DROP TABLE IF EXISTS PR_TABLE12")

    snc.sql("CREATE TABLE PR_TABLE12(OrderId INT NOT NULL,description String," +
        "OrderRef INT) USING row options (" +
        "PARTITION_BY 'OrderId,OrderRef')")

    val dimension2 = sc.parallelize(
      (1 to 1000).map(i => TestData2(i, i.toString, i % 5 + 1)))

    val dimensionDf2 = snc.createDataFrame(dimension2)
    dimensionDf2.write.insertInto("PR_TABLE12")

    snc.sql("DROP TABLE IF EXISTS PR_TABLE13")

    snc.sql("CREATE TABLE PR_TABLE13(OrderId INT NOT NULL,description String," +
        "OrderRef INT) USING row options (" +
        "PARTITION_BY 'OrderId,OrderRef'," +
        "BUCKETS '213')")

    val dimension3 = sc.parallelize(
      (1 to 1000).map(i => TestData2(i, i.toString, i % 5 + 1)))

    val dimensionDf3 = snc.createDataFrame(dimension3)
    dimensionDf3.write.insertInto("PR_TABLE13")

    val excatJoinKeys = snc.sql(s"select P.ORDERREF, P.DESCRIPTION from " +
        s"PR_TABLE11 P ,PR_TABLE12 R, PR_TABLE13 Q where" +
        s" P.ORDERID = R.OrderId AND P.ORDERREF = R.OrderRef " +
        s"AND " +
        s"R.ORDERID = Q.OrderId AND R.ORDERREF = Q.OrderRef")
    checkForShuffle(excatJoinKeys.logicalPlan, snc, shuffleExpected = true)
    assert(excatJoinKeys.count() === 500)
  }

  test("SnappyAggregation partitioning") {

    val dimension1 = sc.parallelize(
      (1 to 1000).map(i => TestDatak(i % 10, i.toString, i % 10)))
    val refDf = snc.createDataFrame(dimension1)
    snc.sql("DROP TABLE IF EXISTS PR_TABLE20")

    snc.sql("CREATE TABLE PR_TABLE20(OrderId INT, description String, " +
        "OrderRef INT) USING column options (" +
        "PARTITION_BY 'OrderId,OrderRef')")
    refDf.write.insertInto("PR_TABLE20")
    val groupBy1 = snc.sql(s"select  OrderRef, orderId from pr_table20 group by OrderRef, orderId")
    checkForShuffle(groupBy1.logicalPlan, snc, shuffleExpected = false)
    val groupBy2 = snc.sql(s"select  orderId, sum(orderRef) from pr_table20 group by orderId")
    checkForShuffle(groupBy2.logicalPlan, snc, shuffleExpected = true)
  }

<<<<<<< HEAD
  test("SNAP-2451") {
=======
  private def loadTables(tableType: String, primaryKey: String,
      partitioning: String, colocation: String): Unit = {

>>>>>>> 315a174f
    snc.sql(s"create table trade.customers" +
        s" (cid int not null $primaryKey, cust_name varchar(100), " +
        s"since date, addr varchar(100), tid int) " +
        s"USING $tableType OPTIONS ($partitioning)")

    snc.sql("create table trade.securities (sec_id int not null," +
        " symbol varchar(10) not null, price decimal (30, 20)," +
        " exchange varchar(10) not null, tid int," +
        " constraint sec_pk primary key (sec_id)," +
        " constraint sec_uq unique (symbol, exchange)," +
        " constraint exc_ch check" +
        " (exchange in ('nasdaq', 'nye', 'amex', 'lse', 'fse', 'hkse', 'tse')))")

    snc.sql(s"create table trade.networth (cid int not null $primaryKey, " +
        s"cash decimal (30, 20), securities decimal (30, 20), " +
        s"loanlimit int, availloan decimal (30, 20),  tid int) " +
        s"USING $tableType OPTIONS ($partitioning$colocation)")

    val contraint = if (primaryKey.isEmpty) "" else s", constraint portf_pk primary key (cid, sid)"
    snc.sql("create table trade.portfolio (cid int not null," +
        " sid int not null, qty int not null," +
        " availQty int not null, subTotal decimal(30,20)," +
        s" tid int$contraint)" +
        s" USING $tableType OPTIONS ($partitioning$colocation)")

    snc.sql(s"create table trade.sellorders (oid int not null $primaryKey," +
        " cid int, sid int, qty int, ask decimal (30, 20), order_time timestamp," +
        " status varchar(10), tid int)" +
        s" USING $tableType OPTIONS ($partitioning$colocation)")

    snc.sql(s"insert into trade.customers values(1,'abc','2012-01-14','abc-xyz',1)")
    snc.sql(s"insert into trade.customers values(2,'aaa','2012-01-14','aaa-xyz',1)")
    snc.sql(s"insert into trade.customers values(3,'bbb','2012-02-14','abb-xyz',1)")
    snc.sql(s"insert into trade.customers values(4,'ccc','2012-02-16','ccc-xyz',1)")
    snc.sql(s"insert into trade.customers values(5,'ddd','2012-01-16','ddd-xyz',1)")
    snc.sql(s"insert into trade.customers values(6,'eee','2012-03-17','eee-xyz',1)")

    snc.sql("insert into trade.securities values(1,'abc',10.2,'amex',1)")
    snc.sql("insert into trade.securities values(2,'aaa',10.2,'amex',1)")
    snc.sql("insert into trade.securities values(3,'bbb',2.3,'nye',1)")
    snc.sql("insert into trade.securities values(4,'ccc',1.2,'nye',1)")
    snc.sql("insert into trade.securities values(5,'ddd',5.4,'lse',1)")
    snc.sql("insert into trade.securities values(6,'eee',15.4,'lse',1)")

    snc.sql("insert into trade.portfolio values(1,1,10,8,11.2,1)")
    snc.sql("insert into trade.portfolio values(2,2,12,11,13.2,1)")
    snc.sql("insert into trade.portfolio values(3,3,13,12,15.4,1)")
    snc.sql("insert into trade.portfolio values(4,4,15,14,17.6,1)")
    snc.sql("insert into trade.portfolio values(5,5,20,12,14.2,1)")
    snc.sql("insert into trade.portfolio values(6,6,17,10,12.2,1)")

    snc.sql("insert into trade.sellorders values(1,1,1,10,10.2,'2012-01-14 13:18:42.658','open',1)")
    snc.sql("insert into trade.sellorders values(2,2,2,8,10.2,'2012-01-14 13:18:42.658','open',1)")
    snc.sql("insert into trade.sellorders values(3,3,3,9,13.2,'2012-01-14 13:18:42.658','open',1)")
    snc.sql("insert into trade.sellorders values(4,4,4,12,13.2,'2012-01-14 13:18:42.658','open',1)")
    snc.sql("insert into trade.sellorders values(5,5,5,15,13.2,'2012-01-14 13:18:42.658','open',1)")
    snc.sql("insert into trade.sellorders values(6,6,6,19,15.2,'2012-01-14 13:18:42.658','open',1)")

    snc.sql(s"insert into trade.networth values(1,10.2,11.2,10000,5000,1)")
    snc.sql(s"insert into trade.networth values(2,10.2,11.2,10000,5000,1)")
    snc.sql(s"insert into trade.networth values(3,13.2,11.2,15000,8000,1)")
    snc.sql(s"insert into trade.networth values(4,13.2,11.2,12000,3000,1)")
    snc.sql(s"insert into trade.networth values(5,13.2,14.2,20000,10000,1)")
    snc.sql(s"insert into trade.networth values(6,15.2,12.2,25000,15000,1)")
  }

  private def checkQueries_2451(): Unit = {

    var df = snc.sql(s" select f.cid, cust_name, f.sid," +
        s" so.sid, so.qty, subTotal, oid, order_time, ask" +
        s" from trade.customers c," +
        s" trade.portfolio f," +
        s" trade.sellorders so " +
        s"where c.cid= f.cid and f.sid = so.sid and c.cid = so.cid" +
        s" and subTotal >13 and c.cid>3 and f.tid = 1")

    assert(df.collect().size === 2)

    df = snc.sql(s" select f.cid, cust_name, f.sid, so.sid," +
        s" so.qty, subTotal, oid, order_time, ask from" +
        s" trade.customers c," +
        s" trade.portfolio f," +
        s" trade.sellorders so" +
        s" where c.cid= f.cid and f.sid = so.sid and c.cid = so.cid" +
        s" and subTotal >13 and c.cid>1 and f.tid = 1")
    assert(df.collect().size === 4)

    df = snc.sql(s"select n.cid, cust_name, n.securities, n.cash, n.tid, " +
        s"c.cid from trade.customers c, trade.networth n where  n.cid = c.cid" +
        s" and n.tid = 1 and c.cid > 3")
    assert(df.collect().size === 3)
    df = snc.sql(s"select n.cid, cust_name, n.securities, n.cash, n.tid, c.cid" +
        s" from trade.customers c, trade.networth n where n.cid = c.cid" +
        s" and n.tid = 1 and c.cid > 5")
    assert(df.collect().size === 1)
  }

  private def dropTables(): Unit = {
    snc.sql("drop table trade.sellorders")
    snc.sql("drop table trade.portfolio")
    snc.sql("drop table trade.networth")
    snc.sql("drop table trade.securities")
    snc.sql("drop table trade.customers")
  }

  test("SNAP-2451") {

    loadTables("ROW", "primary key", "partition_by 'cid'", ", colocate_with 'trade.customers'")

    snc.sql(s"set spark.sql.autoBroadcastJoinThreshold = -1")
    // snc.sql(s"set snappydata.sql.hashJoinSize=-1")

    checkQueries_2451()

    dropTables()
    loadTables("COLUMN", "", "", "")

    checkQueries_2451()
    var df = snc.sql(s" select f.cid, cust_name, f.sid, so.sid," +
        s" so.qty, subTotal, oid, order_time, ask from" +
        s" trade.customers c," +
        s" trade.portfolio f," +
        s" trade.sellorders so" +
        s" where c.cid= f.cid and f.sid = so.sid and c.cid = so.cid" +
        s" and subTotal > 4 and c.cid = 1 and f.tid = 1")
    assert(df.collect().size === 1)
    df = snc.sql(s" select f.cid, cust_name, f.sid, so.sid," +
        s" so.qty, subTotal, oid, order_time, ask from" +
        s" trade.customers c," +
        s" trade.portfolio f," +
        s" trade.sellorders so" +
        s" where c.cid= f.cid and f.sid = so.sid and c.cid = so.cid" +
        s" and subTotal > 4 and c.cid = 2 and f.tid = 1")
    assert(df.collect().size === 1)

    dropTables()
    loadTables("COLUMN", "", "partition_by 'cid'", ", colocate_with 'trade.customers'")

    checkQueries_2451()
    df = snc.sql(s" select f.cid, cust_name, f.sid, so.sid," +
        s" so.qty, subTotal, oid, order_time, ask from" +
        s" trade.customers c," +
        s" trade.portfolio f," +
        s" trade.sellorders so" +
        s" where c.cid= f.cid and f.sid = so.sid and c.cid = so.cid" +
        s" and subTotal > 4 and c.cid = 1 and f.tid = 1")
    var result = df.collect()
    assert(result.length === 1)
    df = snc.sql(s" select f.cid, cust_name, f.sid, so.sid," +
        s" so.qty, subTotal, oid, order_time, ask from" +
        s" trade.customers c," +
        s" trade.portfolio f," +
        s" trade.sellorders so" +
        s" where c.cid= f.cid and f.sid = so.sid and c.cid = so.cid" +
        s" and subTotal > 4 and c.cid = 2 and f.tid = 1")
    result = df.collect()
    assert(result.length === 1)
    dropTables()
  }

  test("SNAP-2443") {
    val testDF = snc.range(100000).selectExpr("id")
    var splits = testDF.randomSplit(Array(0.7, 0.3))
    var randomTraining = splits(0)
    var randomTesting = splits(1)
    randomTraining.createOrReplaceTempView("randomTraining")
    var summary = snc.sql("select sum(1) from randomTraining")
    val one = summary.collect()(0)(0).asInstanceOf[Long]
    splits = testDF.randomSplit(Array(0.5, 0.5))
    randomTraining = splits(0)
    randomTesting = splits(1)
    randomTraining.createOrReplaceTempView("randomTraining")
    summary = snc.sql("select sum(1) from randomTraining")
    val two = summary.collect()(0)(0).asInstanceOf[Long]
    assert(two < one)
  }

  def partitionToPartitionJoinAssertions(snc: SnappyContext,
      t1: String, t2: String): Unit = {

    val nullableEquality = snc.sql(s"select P.OrderRef, P.description from " +
        s"$t1 P JOIN $t2 R ON P.OrderId = R.OrderId" +
        s" AND P.OrderRef <=> R.OrderRef")
    // TODO Why an exchange is needed for coalesce.
    checkForShuffle(nullableEquality.logicalPlan, snc, shuffleExpected = true)
    assert(nullableEquality.count() === 500)

    val withCoalesce = snc.sql(s"select P.OrderRef, P.description from " +
        s"$t1 P JOIN $t2 R ON P.OrderId = R.OrderId" +
        s" AND coalesce(P.OrderRef,0) = coalesce(R.OrderRef,0)")
    // TODO Why an exchange is needed for coalesce.

    checkForShuffle(withCoalesce.logicalPlan, snc, shuffleExpected = true)
    assert(withCoalesce.count() === 500)

    val excatJoinKeys = snc.sql(s"select P.OrderRef, P.description from " +
        s"$t1 P JOIN $t2 R ON P.OrderId = R.OrderId AND P.OrderRef = R.OrderRef")
    checkForShuffle(excatJoinKeys.logicalPlan, snc, shuffleExpected = false)
    // Make sure aggregation is working with non-shuffled joins
    assert(excatJoinKeys.count() === 500)

    // Reverse the join keys
    val reverseJoinSQL = if (isDifferentJoinOrderSupported) {
      "select P.OrderRef, P.description from " +
          s"$t1 P JOIN $t2 R ON P.OrderRef = R.OrderRef " +
          "AND P.OrderId = R.OrderId"
    } else {
      "select P.OrderRef, P.description from " +
          s"$t1 P JOIN $t2 R ON P.OrderId = R.OrderId " +
          "AND P.OrderRef = R.OrderRef"
    }
    val reverseJoinKeys = snc.sql(reverseJoinSQL)
    checkForShuffle(reverseJoinKeys.logicalPlan, snc, shuffleExpected = false)

    // Partial join keys
    val partialJoinKeys = snc.sql("select P.OrderRef, P.description from " +
        s"$t1 P JOIN $t2 R ON P.OrderRef = R.OrderRef")
    checkForShuffle(partialJoinKeys.logicalPlan, snc, shuffleExpected = true)

    // More join keys than partitioning keys
    val moreJoinSQL = if (isDifferentJoinOrderSupported) {
      "select P.OrderRef, P.description from " +
          s"$t1 P JOIN $t2 R ON P.OrderRef = R.OrderRef AND " +
          "P.OrderId = R.OrderId AND P.description = R.description"
    } else {
      "select P.OrderRef, P.description from " +
          s"$t1 P JOIN $t2 R ON P.OrderId = R.OrderId AND " +
          "P.OrderRef = R.OrderRef AND P.description = R.description"
    }
    val moreJoinKeys = snc.sql(moreJoinSQL)
    checkForShuffle(moreJoinKeys.logicalPlan, snc,
      shuffleExpected = !isDifferentJoinOrderSupported)


    val leftSemijoinDF = snc.sql("select P.OrderRef, P.description from " +
        s"$t1 P LEFT SEMI JOIN $t2 R ON P.OrderId = R.OrderId " +
        "AND P.OrderRef = R.OrderRef")
    // We don't expect a shuffle here
    checkForShuffle(leftSemijoinDF.logicalPlan, snc, shuffleExpected = false)
    assert(leftSemijoinDF.count() === 500)

    val innerJoinDF = snc.sql("select P.OrderRef, P.description from " +
        s"$t1 P INNER JOIN $t2 R ON P.OrderId = R.OrderId " +
        "AND P.OrderRef = R.OrderRef")
    // We don't expect a shuffle here
    checkForShuffle(innerJoinDF.logicalPlan, snc, shuffleExpected = false)
    assert(innerJoinDF.count() === 500)

    val leftJoinDF = snc.sql("select P.OrderRef, P.description from " +
        s"$t1 P LEFT JOIN $t2 R ON P.OrderId = R.OrderId " +
        "AND P.OrderRef = R.OrderRef")
    // We don't expect a shuffle here
    checkForShuffle(leftJoinDF.logicalPlan, snc, shuffleExpected = false)
    assert(leftJoinDF.count() == 1000)

    val rightJoinDF = snc.sql("select P.OrderRef, P.description from " +
        s"$t1 P RIGHT JOIN $t2 R ON P.OrderId = R.OrderId " +
        "AND P.OrderRef = R.OrderRef")
    // We don't expect a shuffle here
    checkForShuffle(rightJoinDF.logicalPlan, snc, shuffleExpected = false)
    assert(rightJoinDF.count() == 1000)

    val leftOuterJoinDF = snc.sql("select P.OrderRef, P.description " +
        s"from $t1 P LEFT OUTER JOIN $t2 R ON P.OrderId = R.OrderId " +
        "AND P.OrderRef = R.OrderRef")
    // We don't expect a shuffle here
    checkForShuffle(leftOuterJoinDF.logicalPlan, snc, shuffleExpected = false)
    assert(leftOuterJoinDF.count() == 1000)

    val rightOuterJoinDF = snc.sql("select P.OrderRef, P.description " +
        s"from $t1 P RIGHT OUTER JOIN $t2 R ON P.OrderId = R.OrderId " +
        "AND P.OrderRef = R.OrderRef")
    // We don't expect a shuffle here
    checkForShuffle(rightOuterJoinDF.logicalPlan, snc, shuffleExpected = false)
    assert(rightOuterJoinDF.count() == 1000)

    val fullJoinDF = snc.sql("select P.OrderRef, P.description from " +
        s"$t1 P FULL JOIN $t2 R ON P.OrderId = R.OrderId " +
        "AND P.OrderRef = R.OrderRef")
    // We don't expect a shuffle here
    checkForShuffle(fullJoinDF.logicalPlan, snc, shuffleExpected = false)
    assert(fullJoinDF.count() == 1500)

    val fullOuterJoinDF = snc.sql("select P.OrderRef, P.description from " +
        s"$t1 P FULL OUTER JOIN   $t2 R ON P.OrderId = R.OrderId " +
        "AND P.OrderRef = R.OrderRef")
    // We don't expect a shuffle here
    checkForShuffle(fullOuterJoinDF.logicalPlan, snc, shuffleExpected = false)
    assert(fullOuterJoinDF.count() == 1500)
  }

  protected def isDifferentJoinOrderSupported: Boolean = true
}<|MERGE_RESOLUTION|>--- conflicted
+++ resolved
@@ -549,13 +549,9 @@
     checkForShuffle(groupBy2.logicalPlan, snc, shuffleExpected = true)
   }
 
-<<<<<<< HEAD
-  test("SNAP-2451") {
-=======
   private def loadTables(tableType: String, primaryKey: String,
       partitioning: String, colocation: String): Unit = {
 
->>>>>>> 315a174f
     snc.sql(s"create table trade.customers" +
         s" (cid int not null $primaryKey, cust_name varchar(100), " +
         s"since date, addr varchar(100), tid int) " +
