/*
 * Copyright (c) 2016 SnappyData, Inc. All rights reserved.
 *
 * Licensed under the Apache License, Version 2.0 (the "License"); you
 * may not use this file except in compliance with the License. You
 * may obtain a copy of the License at
 *
 * http://www.apache.org/licenses/LICENSE-2.0
 *
 * Unless required by applicable law or agreed to in writing, software
 * distributed under the License is distributed on an "AS IS" BASIS,
 * WITHOUT WARRANTIES OR CONDITIONS OF ANY KIND, either express or
 * implied. See the License for the specific language governing
 * permissions and limitations under the License. See accompanying
 * LICENSE file.
 */
package org.apache.spark.sql.store

import scala.util.{Random, Failure, Success, Try}

import io.snappydata.SnappyFunSuite

import io.snappydata.core.{TRIPDATA, Data}
import org.scalatest.{BeforeAndAfter, BeforeAndAfterAll}

import org.apache.spark.sql.snappy._
import org.apache.spark.sql.{Row, AnalysisException, SaveMode}

/**
 * Tests for ROW tables.
 */
class RowTableTest
    extends SnappyFunSuite
    with BeforeAndAfter
    with BeforeAndAfterAll {

  val tableName: String = "RowTable"

  val props = Map.empty[String, String]

  after {
   snc.dropTable(tableName, ifExists = true)
    snc.dropTable("RowTable2", ifExists = true)
  }

  test("Test the creation/dropping of row table using Schema") {
    val data = Seq(Seq(1, 2, 3), Seq(7, 8, 9), Seq(9, 2, 3), Seq(4, 2, 3), Seq(5, 6, 7))
    val rdd = sc.parallelize(data, data.length).map(s => new Data(s(0), s(1), s(2)))
    val dataDF = snc.createDataFrame(rdd)

    snc.sql("Create Table my_schema.MY_TABLE (a INT, b INT, c INT)")


    dataDF.write.format("row").mode(SaveMode.Append).saveAsTable("MY_SCHEMA.MY_TABLE")
    var result = snc.sql("SELECT * FROM MY_SCHEMA.MY_TABLE" )
    var r = result.collect
    println(r.length)

    snc.sql("drop table MY_SCHEMA.MY_TABLE" )

    println("Successful")
  }


  test("Test the creation/dropping of row table using Snappy API") {
    val data = Seq(Seq(1, 2, 3), Seq(7, 8, 9), Seq(9, 2, 3), Seq(4, 2, 3), Seq(5, 6, 7))
    val rdd = sc.parallelize(data, data.length).map(s => new Data(s(0), s(1), s(2)))
    val dataDF = snc.createDataFrame(rdd)

    snc.createTable(tableName, "row", dataDF.schema, props)
    val result = snc.sql("SELECT * FROM " + tableName)
    val r = result.collect
    assert(r.length == 0)
    println("Successful")
  }

  test("Test the creation of table using DataSource API") {

    val data = Seq(Seq(1, 2, 3), Seq(7, 8, 9), Seq(9, 2, 3), Seq(4, 2, 3), Seq(5, 6, 7))
    val rdd = sc.parallelize(data, data.length).map(s => new Data(s(0), s(1), s(2)))
    val dataDF = snc.createDataFrame(rdd)

    dataDF.write.format("row").mode(SaveMode.Append).options(props).saveAsTable(tableName)

    val result = snc.sql("SELECT * FROM " + tableName)
    val r = result.collect
    assert(r.length == 5)
    println("Successful")
  }

  test("Test the creation of table using DataSource API(PUT)") {

    val data = Seq(Seq(1, 2, 3), Seq(7, 8, 9), Seq(9, 2, 3), Seq(4, 2, 3), Seq(5, 6, 7))
    val rdd = sc.parallelize(data, data.length).map(s => new Data(s(0), s(1), s(2)))
    val dataDF = snc.createDataFrame(rdd)
    intercept[AnalysisException] {
      dataDF.write.putInto(tableName)
    }
    dataDF.write.format("row").mode(SaveMode.Append).options(props).saveAsTable(tableName)

    //Again do putInto, as there is no primary key, all will be appended
    dataDF.write.format("row").mode(SaveMode.Overwrite).options(props).putInto(tableName)

    val result = snc.sql("SELECT * FROM " + tableName)
    val r = result.collect
    // no primary key
    assert(r.length == 10)
    println("Successful")
  }


  test("Test the creation of table using Snappy API and then append/ignore/overwrite/upsert" +
      " DF using DataSource API") {
    var data = Seq(Seq(1, 2, 3), Seq(7, 8, 9), Seq(9, 2, 3), Seq(4, 2, 3), Seq(5, 6, 7))
    var rdd = sc.parallelize(data, data.length).map(s => new Data(s(0), s(1), s(2)))
    var dataDF = snc.createDataFrame(rdd)

    snc.createTable(tableName, "row", dataDF.schema, props)

    intercept[AnalysisException] {
      dataDF.write.format("row").mode(SaveMode.ErrorIfExists).
      options(props).saveAsTable(tableName)
    }
    dataDF.write.format("row").mode(SaveMode.Append).options(props).saveAsTable(tableName)

    var result = snc.sql("SELECT * FROM " + tableName)
    var r = result.collect
    assert(r.length == 5)

    // Ignore if table is present
    data = Seq(Seq(100, 200, 300), Seq(700, 800, 900), Seq(900, 200, 300),
      Seq(400, 200, 300), Seq(500, 600, 700), Seq(800, 900, 1000))
    rdd = sc.parallelize(data, data.length).map(s => new Data(s(0), s(1), s(2)))
    dataDF = snc.createDataFrame(rdd)
    dataDF.write.format("row").mode(SaveMode.Ignore).options(props).saveAsTable(tableName)
    result = snc.sql("SELECT * FROM " + tableName)
    r = result.collect
    assert(r.length == 5)

    // Append if table is present
    data = Seq(Seq(100, 200, 300), Seq(700, 800, 900), Seq(900, 200, 300),
      Seq(400, 200, 300), Seq(500, 600, 700), Seq(800, 900, 1000))
    rdd = sc.parallelize(data, data.length).map(s => new Data(s(0), s(1), s(2)))
    dataDF = snc.createDataFrame(rdd)
    dataDF.write.format("row").mode(SaveMode.Append).options(props).saveAsTable(tableName)
    result = snc.sql("SELECT * FROM " + tableName)
    r = result.collect
    assert(r.length == 11)

    // Overwrite if table is present
    data = Seq(Seq(100, 200, 300), Seq(700, 800, 900), Seq(900, 200, 300),
      Seq(400, 200, 300), Seq(500, 600, 700), Seq(800, 900, 1000))
    rdd = sc.parallelize(data, data.length).map(s => new Data(s(0), s(1), s(2)))
    dataDF = snc.createDataFrame(rdd)
    dataDF.write.format("row").mode(SaveMode.Overwrite).options(props).saveAsTable(tableName)
    result = snc.sql("SELECT * FROM " + tableName)
    r = result.collect
    assert(r.length == 6)

    println("Successful")
  }

  val options = "OPTIONS (PARTITION_BY 'Col1')"
  val optionsWithURL = "OPTIONS (PARTITION_BY 'Col1', URL 'jdbc:snappydata:;')"

  test("Test the creation/dropping of table using SQL") {

    snc.sql("CREATE TABLE " + tableName + " (Col1 INT, Col2 INT, Col3 INT) " + " USING row " +
        options
    )
    val result = snc.sql("SELECT * FROM " + tableName)
    val r = result.collect
    assert(r.length == 0)
    println("Successful")
  }

  test("Test the creation/dropping of table using SQ with explicit URL") {

    snc.sql("CREATE TABLE " + tableName + " (Col1 INT, Col2 INT, Col3 INT) " + " USING row " +
        optionsWithURL
    )
    val result = snc.sql("SELECT * FROM " + tableName)
    val r = result.collect
    assert(r.length == 0)
    println("Successful")
  }

  test("Test the creation using SQL and insert a DF in append/overwrite/errorifexists mode") {

    snc.sql("CREATE TABLE " + tableName + " (Col1 INT, Col2 INT, Col3 INT) " + " USING row " +
        options)

    val data = Seq(Seq(1, 2, 3), Seq(7, 8, 9), Seq(9, 2, 3), Seq(4, 2, 3), Seq(5, 6, 7))
    val rdd = sc.parallelize(data, data.length).map(s => new Data(s(0), s(1), s(2)))
    val dataDF = snc.createDataFrame(rdd)

    intercept[AnalysisException] {
      dataDF.write.format("row").mode(SaveMode.ErrorIfExists).options(props).saveAsTable(tableName)
    }

    dataDF.write.format("row").mode(SaveMode.Append).options(props).saveAsTable(tableName)

    val result = snc.sql("SELECT * FROM " + tableName)
    val r = result.collect
    assert(r.length == 5)
    println("Successful")
  }

  test("Test the creation using SQL and put a DF in append/overwrite/errorifexists mode") {

    snc.sql("CREATE TABLE " + tableName + " (Col1 INT, Col2 INT, Col3 INT) " + " USING row " +
        options)

    val data = Seq(Seq(1, 2, 3), Seq(7, 8, 9), Seq(9, 2, 3), Seq(4, 2, 3), Seq(5, 6, 7))
    val rdd = sc.parallelize(data, data.length).map(s => new Data(s(0), s(1), s(2)))
    val dataDF = snc.createDataFrame(rdd)

    dataDF.write.format("row").mode(SaveMode.Ignore).options(props).putInto(tableName)

    val result = snc.sql("SELECT * FROM " + tableName)
    val r = result.collect
    assert(r.length == 5)
    println("Successful")
  }

  test("Test the creation using SQL and put a seq of rows in append/overwrite/errorifexists mode") {

    snc.sql("CREATE TABLE " + tableName + " (Col1 INT NOT NULL PRIMARY KEY, Col2 INT, Col3 INT) " + " USING row " +
        options)

    val data = Seq(Seq(1, 2, 3), Seq(7, 8, 9), Seq(9, 2, 3), Seq(4, 2, 3), Seq(5, 6, 7), Seq(1,100,200))
    data.map { r =>
      snc.put(tableName, Row.fromSeq(r))
    }
    val result = snc.sql("SELECT * FROM " + tableName)
    val r = result.collect
    assert(r.length == 5)
    println("Successful")
  }

  // should throw exception if primary key is getting updated?
  test("Test Creation using SQL with Primary Key and PUT INTO") {
    snc.sql("CREATE TABLE " + tableName + " (Col1 INT NOT NULL PRIMARY KEY, Col2 INT, Col3 INT) " + " USING row " +
        options)

    val data = Seq(Seq(1, 2, 3), Seq(7, 8, 9), Seq(9, 2, 3), Seq(4, 2, 3), Seq(5, 6, 7),Seq(1, 200, 300))
    val rdd = sc.parallelize(data, data.length).map(s => new Data(s(0), s(1), s(2)))
    val dataDF = snc.createDataFrame(rdd)

    dataDF.write.putInto(tableName)

    val result = snc.sql("SELECT * FROM " + tableName)
    val r = result.collect
    assert(r.length == 5)

    //check if the row against primary key 1 is 1, 200, 300

    val row1 = snc.sql(s"SELECT * FROM $tableName WHERE Col1='1'")
    assert(row1.collect.length == 1)

    println(row1.show)

    println("Successful")
  }

  test("Test Creation using SQL with Primary Key and PUT INTO SLECT AS ") {
    snc.sql("CREATE TABLE tempTable  (Col1 INT, Col2 INT, Col3 INT) " + " USING row " +
        options)

    val data1 = Seq(Seq(1, 2, 3), Seq(7, 8, 9), Seq(9, 2, 3), Seq(4, 2, 3), Seq(5, 6, 7))
    val data = Seq(Seq(1, 2, 3), Seq(7, 8, 9), Seq(9, 2, 3), Seq(4, 2, 3), Seq(5, 6, 7),Seq(1, 200, 300))

    val rdd = sc.parallelize(data, data.length).map(s => new Data(s(0), s(1), s(2)))
    val dataDF = snc.createDataFrame(rdd)
    dataDF.write.format("row").mode(SaveMode.Append).options(props).saveAsTable("tempTable")
    val result1 = snc.sql("SELECT * FROM tempTable")
    val r1 = result1.collect
    assert(r1.length == 6)

    snc.sql("CREATE TABLE " + tableName + " (Col1 INT NOT NULL PRIMARY KEY, Col2 INT, Col3 INT) " + " USING row " +
        options)

    val rdd1 = sc.parallelize(data1, data1.length).map(s => new Data(s(0), s(1), s(2)))
    val dataDF1 = snc.createDataFrame(rdd1)

    dataDF1.write.format("row").mode(SaveMode.Overwrite).options(props).saveAsTable(tableName)

    snc.sql("PUT INTO TABLE " + tableName + " SELECT * FROM tempTable")


    val result = snc.sql("SELECT * FROM " + tableName)
    val r = result.collect
    assert(r.length == 5)

    //check if the row against primary key 1 is 1, 200, 300

    val row1 = snc.sql(s"SELECT * FROM $tableName WHERE Col1='1'")
    assert(row1.collect.length == 1)

    println(row1.show)
    snc.dropTable("tempTable")

    println("Successful")
  }

  test("PUT INTO TABLE USING SQL"){
    snc.sql("CREATE TABLE " + tableName + " (Col1 INT NOT NULL PRIMARY KEY, Col2 INT, Col3 INT) " + " USING row " +
        options)
    snc.sql("PUT INTO " + tableName + " VALUES(1,11, 111)")
    snc.sql("PUT INTO " + tableName +  " VALUES(2,11, 111)")
    snc.sql("PUT INTO " + tableName + " VALUES(3,11, 111)")



    val result = snc.sql("SELECT * FROM " + tableName)
    val r = result.collect
    // just update a row
    snc.sql("PUT INTO " + tableName + " VALUES(3,111, 1111)")
    assert(snc.sql("SELECT * FROM " + tableName).collect.length == 3)
  }

  test("PUT INTO TABLE USING SQL with COLUMN NAME"){
    snc.sql("CREATE TABLE " + tableName + " (Col1 INT NOT NULL PRIMARY KEY, Col2 INT, Col3 INT) " + " USING row " +
        options)
    snc.sql("PUT INTO " + tableName + " (Col1, Col2, Col3) VALUES(1,11, 111)")
    snc.sql("PUT INTO " + tableName +  " (Col1, Col2, Col3)  VALUES(2,11, 111)")
    snc.sql("PUT INTO " + tableName + " (Col1, Col2, Col3)  VALUES(3,11, 111)")


    val result = snc.sql("SELECT * FROM " + tableName)
    val r = result.collect
    // just update a row
    snc.sql("PUT INTO " + tableName + " (Col1, Col2, Col3) VALUES(3,111, 1111)")
    assert(snc.sql("SELECT * FROM " + tableName).collect.length == 3)
  }

  test("Test the creation of table using SQL and SnappyContext ") {

    snc.sql("CREATE TABLE " + tableName + " (Col1 INT, Col2 INT, Col3 INT) " + " USING row " +
        options
    )
    val data = Seq(Seq(1, 2, 3), Seq(7, 8, 9), Seq(9, 2, 3), Seq(4, 2, 3), Seq(5, 6, 7))
    val rdd = sc.parallelize(data, data.length).map(s => new Data(s(0), s(1), s(2)))
    val dataDF = snc.createDataFrame(rdd)

    intercept[AnalysisException] {
      snc.createTable(tableName, "row", dataDF.schema, props)
    }

    dataDF.write.format("row").mode(SaveMode.Append).options(props).saveAsTable(tableName)
    val result = snc.sql("SELECT * FROM " + tableName)
    val r = result.collect
    assert(r.length == 5)
    println("Successful")
  }

  test("Test the creation of table using CREATE TABLE AS STATEMENT ") {
    val data = Seq(Seq(1, 2, 3), Seq(7, 8, 9), Seq(9, 2, 3), Seq(4, 2, 3), Seq(5, 6, 7))
    val rdd = sc.parallelize(data, data.length).map(s => new Data(s(0), s(1), s(2)))
    val dataDF = snc.createDataFrame(rdd)
    snc.createTable(tableName, "row", dataDF.schema, props)
    dataDF.write.format("row").mode(SaveMode.Append).options(props).saveAsTable(tableName)

    val tableName2 = "RowTable2"
    snc.sql("DROP TABLE IF EXISTS RowTable2")
    snc.sql("CREATE TABLE " + tableName2 + " USING row " +
        options + " AS (SELECT * FROM " + tableName + ")"
    )
    var result = snc.sql("SELECT * FROM " + tableName2)
    var r = result.collect
    assert(r.length == 5)

    dataDF.write.format("row").mode(SaveMode.Append).options(props).saveAsTable(tableName2)
    result = snc.sql("SELECT * FROM " + tableName2)
    r = result.collect
    assert(r.length == 10)

    snc.dropTable(tableName2)
    println("Successful")
  }

  test("Test the truncate syntax SQL and SnappyContext") {
    val data = Seq(Seq(1, 2, 3), Seq(7, 8, 9), Seq(9, 2, 3), Seq(4, 2, 3), Seq(5, 6, 7))
    val rdd = sc.parallelize(data, data.length).map(s => new Data(s(0), s(1), s(2)))
    val dataDF = snc.createDataFrame(rdd)
    snc.createTable(tableName, "row", dataDF.schema, props)
    dataDF.write.format("row").mode(SaveMode.Append).options(props).saveAsTable(tableName)

    snc.truncateTable(tableName)

    var result = snc.sql("SELECT * FROM " + tableName)
    var r = result.collect
    assert(r.length == 0)

    dataDF.write.format("row").mode(SaveMode.Append).options(props).saveAsTable(tableName)
    snc.sql("TRUNCATE TABLE " + tableName)

    result = snc.sql("SELECT * FROM " + tableName)
    r = result.collect
    assert(r.length == 0)

    println("Successful")
  }

  test("Test the drop syntax SnappyContext and SQL ") {
    val data = Seq(Seq(1, 2, 3), Seq(7, 8, 9), Seq(9, 2, 3), Seq(4, 2, 3), Seq(5, 6, 7))
    val rdd = sc.parallelize(data, data.length).map(s => new Data(s(0), s(1), s(2)))
    val dataDF = snc.createDataFrame(rdd)
    snc.createTable(tableName, "row", dataDF.schema, props)
    dataDF.write.format("row").mode(SaveMode.Append).options(props).saveAsTable(tableName)

    snc.dropTable(tableName, true)

    intercept[AnalysisException] {
      snc.dropTable(tableName, false)
    }

    intercept[AnalysisException] {
      snc.sql("DROP TABLE " + tableName)
    }

    snc.sql("DROP TABLE IF EXISTS " + tableName)

    println("Successful")
  }

  test("Test the drop syntax SQL and SnappyContext ") {
    val data = Seq(Seq(1, 2, 3), Seq(7, 8, 9), Seq(9, 2, 3), Seq(4, 2, 3), Seq(5, 6, 7))
    val rdd = sc.parallelize(data, data.length).map(s => new Data(s(0), s(1), s(2)))
    val dataDF = snc.createDataFrame(rdd)
    snc.createTable(tableName, "row", dataDF.schema, props)
    dataDF.write.format("row").mode(SaveMode.Append).options(props).saveAsTable(tableName)

    snc.sql("DROP TABLE IF EXISTS " + tableName)

    intercept[AnalysisException] {
      snc.dropTable(tableName, false)
    }

    intercept[AnalysisException] {
      snc.sql("DROP TABLE " + tableName)
    }

    snc.dropTable(tableName, true)

    println("Successful")
  }

  test("Test the update table ") {
    snc.sql("CREATE TABLE RowTableUpdate(CODE INT,DESCRIPTION varchar(100))" +
        "USING row " +
        "options()")

    snc.sql("insert into RowTableUpdate values (5,'test')")
    snc.sql("insert into RowTableUpdate values (6,'test1')")

    val df1 = snc.sql("select DESCRIPTION from RowTableUpdate where DESCRIPTION='test'")
    assert(df1.count() == 1)

    val d1 = snc.sql("select * from  RowTableUpdate")

    snc.sql("CREATE TABLE RowTableUpdate2 " +
        "USING row " +
        "options() AS (select * from  RowTableUpdate)")

    val d2 = snc.sql("select * from  RowTableUpdate2")
    assert(d2.count() == 2)

    snc.sql("update RowTableUpdate2 set DESCRIPTION ='No#complaints' where CODE = 5")

    val df2 = snc.sql("select DESCRIPTION from RowTableUpdate2 where DESCRIPTION = 'No#complaints' ")
    assert(df2.count() == 1)

    val df3 = snc.sql("select DESCRIPTION from RowTableUpdate2 where DESCRIPTION  in ('No#complaints', 'test1') ")
    assert(df3.count() == 2)

    snc.dropTable("RowTableUpdate")
    snc.dropTable("RowTableUpdate2")
    println("Successful")
  }


  test("Test row Incorrect option") {
    snc.sql("DROP TABLE IF EXISTS ROW_TEST_TABLE27")

    Try(snc.sql("CREATE TABLE ROW_TEST_TABLE27(OrderId INT ,ItemId INT) " +
        "USING row " +
        "options " +
        "(" +
        "PARTITIONBY 'OrderId'," +
        "PERSISTENT 'ASYNCHRONOUS')")) match {
      case Success(df) => throw new AssertionError(" Should not have succedded with incorrect options")
      case Failure(error) => // Do nothing
    }

  }

  test("Test Null varchar value for row table inserts") {
    snc.sql(
      s"""CREATE TABLE NYCTAXI (MEDALLION VARCHAR(100) NOT NULL PRIMARY KEY,
         			HACK_LICENSE VARCHAR(100),
         			VENDOR_ID VARCHAR(100),
         			RATE_CODE INTEGER,
         			STORE_AND_FWD_FLAG VARCHAR(100),
         			PICKUP_DATETIME VARCHAR(100),
         			DROPOFF_DATETIME VARCHAR(100),
         			PASSENGER_COUNT INTEGER,
         			TRIP_TIME_IN_SECS INTEGER,
         			TRIP_DISTANCE DOUBLE PRECISION,
         			PICKUP_LONGITUDE DOUBLE PRECISION,
         			PICKUP_LATITUDE DOUBLE PRECISION,
         			DROPOFF_LONGITUDE DOUBLE PRECISION,
         			DROPOFF_LATITUDE DOUBLE PRECISION
         			)PARTITION BY COLUMN (MEDALLION)
         			BUCKETS 5
        """)

    val rdd = sc.parallelize(
      (1 to 2000), 5).map(i => TRIPDATA(
      "23A89BC906FBB8BD110677FBB0B0A6C5" + i,
      if (i % 100 == 0) "HACK_LICENSE_" + i else null,
      if (i % 200 == 0) "VENDOR_ID" + i else "",
      156,
      "STORE_AND_FWD_FLAG" + i,
      "PICKUP_DATETIME" + i,
      "2003-12-01 23:11:12",
      10,
      2000,
      -20.000879,
      20.0,
      -20.00045,
      12.0,
      12.0
    )
    )

    val csvDF = snc.createDataFrame(rdd)

    csvDF.write.format("row").mode(SaveMode.Append).options(props).saveAsTable("NYCTAXI")

    val cnts = snc.sql("select * from NYCTAXI").count()

    assert(cnts === 2000)

  }

<<<<<<< HEAD
  test("Test insert into select from  ") {

    snc.sql("DROP table if exists row_tab1");
    snc.sql("DROP table if exists row_tab2");
    snc.sql("DROP table if exists col_tab1");
    snc.sql("DROP table if exists col_tab2");

    snc.sql("create table row_tab1(col1 Integer,col2 Integer)");
    snc.sql("insert into row_tab1 values(1,2)");
    snc.sql("create table row_tab2 (col1 Integer,col2 Integer) ");
    snc.sql("create table col_tab1 (col1 Integer,col2 Integer) USING COLUMN options(buckets '5')");
    snc.sql("insert into col_tab1 values(1,2)");
    snc.sql("create table col_tab2 (col1 Integer,col2 Integer) USING COLUMN options(buckets '5')");

    //inserting the data to row table from row table
    snc.sql("insert into row_tab2 select * from row_tab1")
    val df1 = snc.sql("select * from row_tab2")
    assert(df1.count() === 1)


    //inserting into column table from row_table
    snc.sql("insert into col_tab1 select * from row_tab1")
    val df2 = snc.sql("select * from col_tab1")
    //Row count will be 2 as we have already inserted a row after creating the table
    assert(df2.count() === 2)


    //inserting the data to row table from row table
    snc.sql("insert into row_tab2 select * from col_tab1")
    val df3 = snc.sql("select * from row_tab2")
    assert(df3.count() === 3)

    //inserting into column table from column table
    snc.sql("insert into col_tab2 select * from col_tab1")
    val df4 = snc.sql("select * from col_tab2")
    assert(df4.count() === 2)

  }

=======

  test("Test the creation of table using CREATE TABLE AS STATEMENT without specifying USING..OPTIONS") {
    val data = Seq(Seq(1, 2, 3), Seq(7, 8, 9), Seq(9, 2, 3), Seq(4, 2, 3), Seq(5, 6, 7))
    val rdd = sc.parallelize(data, data.length).map(s => new Data(s(0), s(1), s(2)))
    val dataDF = snc.createDataFrame(rdd)
    snc.createTable(tableName, "row", dataDF.schema, props)
    dataDF.write.format("row").mode(SaveMode.Append).options(props).saveAsTable(tableName)

    val tableName2 = "RowTable2"
    snc.sql("DROP TABLE IF EXISTS RowTable2")
    snc.sql("CREATE TABLE " + tableName2 + " AS (SELECT * FROM " + tableName + ")"
    )
    var result = snc.sql("SELECT * FROM " + tableName2)
    var r = result.collect
    assert(r.length == 5)

    dataDF.write.format("row").mode(SaveMode.Append).options(props).saveAsTable(tableName2)
    result = snc.sql("SELECT * FROM " + tableName2)
    r = result.collect
    assert(r.length == 10)

    snc.dropTable(tableName2)
    println("Successful")
  }
>>>>>>> e0c763fe
}<|MERGE_RESOLUTION|>--- conflicted
+++ resolved
@@ -544,7 +544,6 @@
 
   }
 
-<<<<<<< HEAD
   test("Test insert into select from  ") {
 
     snc.sql("DROP table if exists row_tab1");
@@ -584,7 +583,6 @@
 
   }
 
-=======
 
   test("Test the creation of table using CREATE TABLE AS STATEMENT without specifying USING..OPTIONS") {
     val data = Seq(Seq(1, 2, 3), Seq(7, 8, 9), Seq(9, 2, 3), Seq(4, 2, 3), Seq(5, 6, 7))
@@ -609,5 +607,4 @@
     snc.dropTable(tableName2)
     println("Successful")
   }
->>>>>>> e0c763fe
 }