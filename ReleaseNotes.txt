####################################################################################################
# PLEASE KEEP THE WIDTH OF THE LINES BELOW WITHIN 100 CHARACTERS.                                  #
# MOST RECENT CHANGE AT THE TOP.                                                                   #
# KEEP THE DESCRIPTION OF EACH OF YOUR CHANGES THAT NEEDS TO BE PUT INTO THE RELEASE NOTES TO ONE  #
# TO THREE LINES.                                                                                  #
# KEEP A LINE BLANK BETWEEN TWO NOTES.                                                             #
# ADD THE JIRA TICKET ID, IF APPLICABLE.                                                           #
####################################################################################################

Release 1.0.1

- New Features/Fixed Issues

<<<<<<< HEAD
  [SNAP-2144] Snappy-Pulse UI now also displays Total Number of Cores configured in SnappyData
  cluster.
=======
  [SNAP-2086] Snappy Pulse displays list of external tables.

>>>>>>> 48509b30

Release 1.0.0

- New Features/Fixed Issues

  [SNAP-953] Add RPM/DEB installer packaging targets using the Netflix Nebula ospackage gradle
  plugin.

  [SNAP-2039] Correct null updates to column tables. (#861)

  Use concurrent TrieMaps in SnappySession contextObjects, and queryHints map. Reason being that
  SnappySession can be read concurrently by multiple threads from same query for sub-query/broadcast
  kind of plans where planning for the BroadcastExchangeExec plan happens in parallel on another
  thread.

  [SNAP-2029] Added new "snappydata.preferPrimaries" option to prefer primaries for queries. (#852)
  Avoid double memory at the cost of reduced scalability but still having a hot backup.
  See discussion on Slack: https://snappydata-public.slack.com/archives/C0DCF0UGG/p1505460492000378

  Fixed a parser issue where AS can be optional in namedExpression rule. This fixes Q77 of TPCDS.

  [SNAP-2030] Now routed update and delete query on row table would return number of affected rows.

  [SNAP-2028] Snappy Python APIs fixes. (#851)
  A) Some of the SparkSession python APIs used to pass SQLContext to DataFrameWriter and
  DataFrameReader APIs.
  B) Fixed truncate table API.

  Fixed a couple of issues in parser. (#849)
  1. Order by and sort by clauses after partition by can be optional.
  2. INTERVAL non reserved key word was being treated as an identifier because of optional clauses
  ordering.

  [SNAP-2022] Remove the check which tested if any lead is already stopped, in snappy-stop-all.sh
  (#845). This was causing the script to skip shutting down of other running leads, if any. Added
   a check for rowstore, so that 'sbin/snappy-stop-all.sh rowstore' doesn't see the message.

  [SNAP-2020] Track in-progress insert size to avoid data skew. (#844)
  With many concurrent inserts/partitions on a node, significant data skew in inserts was still
  observed (on machines with large number of cores like 32) due to same smallest bucket being
  chosen by multiple partitions. This change now tracks the in-progress size for bucket and adds
  that to determine smallest bucket.

  [SNAP-2012] Skip locked entries in evictor. (#839)
  Fix as suggested by @rishitesh to use Unsafe API to try acquire monitor on RegionEntry.

  Hiding commands not applicable to snappydata (will be continued to be displayed for GemFireXD and
  RowStore mode). (#838)

  [SNAP-2003] Fix for 'stream to big table join CQ returning incorrect result'. (#829)
  HashJoinExec's streamPlan and buildPlan RDDs are computed on each CQ execution.

  [AQP-293] Changes for JNI UTF8String.contains. (#832)
  Convert UTF8Strings in ParamLiteral to off-heap when snappydata's off-heap is enabled.
  Changes in SnappyParser. Also, updated parboiled2 to latest release.

  [SNAP-1995] Added a python example showcasing KMeans usage. (#827)

  Fix an issue in collect-debug-artifacts script with extraction. Skip any configuration checks in
  collect-debug-artifacts for extraction (-x, --extract=).

  [SNAP-1993] Fixes for data skew when no partition_by is provided. (#825)
  With these changes, distribution in ColumnCacheBenchmark test, for example, is nearly equal most
  of the time among the buckets. Other cases like those reported originally with 7M rows have only
  ~50% difference between min and max (as compared to ~4X originally)

  Remove ParamLiteral for LIKE/RLIKE/REGEXP. If expression foldable is false, then LIKE family
  generates very suboptimal plan (if not converted to Contains/StartsWith/EndsWith) that will
  compile the Regex for every row.

  [SNAP-1984] Changes to retain UnifiedMemoryManager state across executor restart by copying the
  state in a temporary memory manager, which is created when store boots up but Spark environment is
  not ready. (#821)

  [SNAP-1981] For prepare phase, avoid rules that do not handle NullType since that is what is used
  as placeholder for params. (#815)

  [SNAP-1851] Properly closing the connection in case when connection commit fails. (#796)

  [SNAP-1976] Changes to set isolation level. (#813)
  Allow operations on row and column tables if isolation level is set to other than NONE and
  autocommit is true (query routing is enabled). If autocommit is false, query routing will be
  disabled and transactions on row tables will be supported. Queries on column tables will error out
  when query routing is disabled.

  [SNAP-1973][SNAP-1970] Avoid clearing hive meta-store system properties. (#816)
  The hive meta-store system properties are required to be set for static initialization of Hive and
  should not be cleared because a concurrent hive context initialization (from some other path) can
  see inconsistencies like system property found but not available when actually read.

  [SNAP-1979] Added MemoryManagerStats for capturing different stats for UnifiedMemoryManager.(#814)
  Smart Cconnector mode will not have these stats as GemFireXD cache will not be available.

  [SNAP-1982] Change batch UUID to be a long (#812)
  Now using region.newUUID to generate the batch UUID. Use colocatedRegion of column table (the row
  buffer) to generate the UUID since that is what smart connector and internal rollover uses.

  [SNAP-1611] Increased spark.memory.fraction from 92% to 97% (#808)
  We want to give a little buffer to JVM before it reaches the critical hep size.

  Make SnappySession.contextObjects as transient to fix the serialization issues reported on
  spark-shell when SnappySession gets captured in closures (e.g. import session.implicits._ with
  toDF)

  [SNAP-1955] Fixes for issues seen in parallel test runs (#805)

  [SNAP-1660] Remove password from product logging.

  [SNAP_1948] Added an option to specify streaming batch interval during streaming job submission.
  e.g. bin/snappy-job.sh submit --lead localhost:8090 --app-name appname --class appclass \
      --app-jar appjar --conf logFileName=demo.txt --stream --batch-interval 4000

  [SNAP-1893] Changed locator status to RUNNING after stopped locator is restarted with
  snappy-start-all.sh

  [SNAP-1877] GC issues with large dictionaries in decoding and other optimizations (#787)
  1. Performance issues with dictionary decoder when dictionary is large. 2. Data skew fixes. 3.
  Using a consistent sort order so that generated code is identical across sessions for the same
  query. 4. Reducing the size of generated code.

  Fix issues seen during concurrency testing (#782)

  [SNAP-1884] Fixed result mismatch in join between snappy table and temp table.

  Overridden two methods from Executor.scala. (#783) These methods have been added in Spark
  executor to check store related errors.

  [SNAP-1917] Properly comparing datatype of complex schema.

  [SNAP-1919][SNAP-1916] Added isPartitioned flag to determine partitioned tables (#784)

  [SNAP-1904] Use same connection for rowbuffer and columnstore.

  [SNAP-1883] Parser change for range operator.

  Fixed: After new job classloader changes executors are not fetching driver files. (#777)

  [SNAP-1894] Codegen issue for query with case in predicate expression (#772)

  [SNAP-1888][SNAP-1886] Fixed parser error in two level nested subQuery, works with Spark (#774)

  [Snap 1833] Fixed the synchronization problem with sc.addJar() (#728)

  [SNAP-1377][SNAP-902] Proper handling of exceptions in case of Lead and Server HA  (#758)

  [Snap 1871] Remove custom built-in jdbc provider and instead use spark's JDBC provider (#757)

  [SNAP-1882] Changes done for routing update and delete queries on column table to lead node.
  Also handled prepared statement on update and delete queries for column table.

  [SNAP-1885] Fixed Semijoin returning incorrect result (#768)

  [SNAP-1787] - Handling Array[Decimal] in both embedded and split mode (#754)

  [SNAP-1892] .show() after table creation using CreateExternalTable api gives empty/null
  entries, caused due to empty UserSpecifiedSchema instead of None (#764)

  [SNAP-1734] Query plan shows 0 number of output rows at the start of the plan. (#761)
  Snappy's execution happens in two phases. First phase the plan is executed to create a rdd
  which is then used to create a CachedDataFrame. In second phase, the CachedDataFrame is then
  used for further actions. For accumulating the metrics for first phase,
  SparkListenerSQLPlanExecutionStart is fired. This keeps the current executionID in
  _executionIdToData but does not add it to the active executions. This ensures that query is not
  shown in the UI but the new jobs that are run while the plan is being executed are tracked
  against this executionID. In the second phase, when the query is actually executed,
  SparkListenerSQLPlanExecutionStart adds the execution data to the active executions.
  SparkListenerSQLPlanExecutionEnd is then sent with the accumulated time of both the phases. For
  consuming SparkListenerSQLPlanExecutionStart, Snappy's SQLListener has been added. Overridden
  withNewExecutionId in CachedDataFrame so that the above explained process also happens when the
  dataset APIs are used.

  [SNAP-1878] Proper handling of path option while creation of external table using API (#760)

  [SNAP-1850] Remove connection used in JDBCSourceAsColumnarStore#getPartitionID v2 (#750)

  [SNAP-1389] Update and delete support for column tables (#747)

  [SNAP-1426] Fixed the Snappy Dashboard freezing issue when loading data sets (#732)

  Making background start of multi-node cluster as default

  [SNAP-1860] Close the connection if \commit/rollback is not done (#746)
  Made changes to make sure to commit/rollback the snapshot tx in case of exception. e.g Security
  related while trying to iterate over the region.

  [SNAP-1656] Security support in snappydata (#731)
  Enable LDAP based authentication and authorization in Snappydata cluster.

  Support for snapshot transactional insert in column table (#718)

  [SNAP-1825][SNAP-1818] DDL routing changes  (#742)
  Fix for ALTER TABLE ADD column does not work in case of row table when the table is altered
  after inserting data and CREATE ASYNCEVENTLISTENER doesn't work with lead node.

  Removing old 2.0.x backward compatibility classes.

  Fixes the "describe table" from Spark and shows the full schema.

  [SNAP-1268] Code changes to start SnappyTableStatsProviderService service only once. (#738)

  [SNAP-1838] skip plan cache clear if there is no SparkContext

  Fixes for issues found during concurrency testing (#730)

  [SNAP-1815] Disallow configuration of Hive metsatore using hive.metastore.uris property in
  hive-site.xml (#714)

  [SNAP-1708] collect-debug-artifacts script won't need both way ssh now. (#723)

  [SNAP-1723] When foldable functions are there in the queries and literals are there in their
  argument then identify case where Tokenization should be stopped. Added a bunch of such functions
  with corresponding relevant argument numbers for that. (#706)

  [SNAP-1806] Changed the exception handling in SnappyConnector mode. (#719)

  Support for setting scheduler pools using the set command (#700)

  [SNAP-671] Added support for DSID to work for column tables (#716)

  Added a task context listener to explicitly remove the obtained memory. (#713)

  [SNAP-1326] SnappyParser changes to support ALTER TABLE ADD/DROP COLUMN DDLs (#711)

  [SNAP-1808] Create cachedbatch tables in user's schema instead of the earlier common schema
  SNAPPYSYS_INTERNAL. Changes from Sumedh @sumwale (#712)

  [SNAP-1805] Fixed Query Execution statistics are not getting displayed in SQL graph, caused
  because function to withNewExecutionId was executed before it was passed as argument (#703)

  [SNAP-1777] Increasing default member-timeout for SnappyData (#704)

  [SNAP-1610] Removing the code related to split cluster mode (that was disabled for users in 0.9
  release) (#696)

  [SNAP-1363] Performance degrades because of PoolExhaustedException when run from connector mode.
  Increasing max connection pool size since there is an idle timeout in the pool implementations
  (default: 120s), so cleanup of unused connections will happen in any case.

  [SNAP-1794] Modified code generation of DynamicFoldableExpression such that even the
  initMutableState splits into multiple init() functions, code will be generated properly. (#699)

  Changes for Apache Spark 2.1.1 merge (#695)

  [SNAP-1451] set default startup-recovery-delay to 102s for Snappy tables to avoid interfering
  with initial bucket creation.

  [SNAP-1722] Test to validate support for long, short, tinyint and byte datatypes for row tables
  (#689)

  Spark 2.1 Merge (#501)

  Fixing NoSuchElementException "None get" in dropTable. Using the global SparkContext directly
  instead of getting from active SparkSession (which may not exist) in hive meta-store listener.

  [SNAP-1688] CachedDataFrame memory allocation should be accounted with execution memory rather
  than storage memory.

  [SNAP-1748] Fixed: Without persistence, data loading is unsuccessful with eviction on (#682)

  [SNAP-1721] Avoid code generation failure in WorkingWithObject.scala example (#685)

  Changes for SNAP-1678 Smart connector should emit info logs that indicate the cluster to which it is connecting (#676)

  [SNAP-1760] Correct null bitset expansion and reduce copying in inserts. (#678) Fixes
  ArrayIndexOutOfBounds exception in queries with wide schema having nulls.

  Corrected the scaladoc examples in SnappySession. (#672)

  Allow for spaces at start of API parser calls

  [SNAP-1737] While passing value to GemFireXD, it should ve converted from catalyst type to scala
  type.(#669)

  [SNAP-1735] use single batch count in stats row (#664)

  Renamed "-b" option to "-bg" to match convention used in other POSIX commands

  [SNAP-1725] Fix start and collect-debug scripts for Mac.

  [SNAP-1714] Correcting case-sensitivity handling for API calls (#657)

  [SNAP-1792] Snappy Monitoring UI now also displays Member Details View which shows member specific
  information, various statistics (like Status, CPU, Memory, Heap & Off-Heap Usages, etc) and
  members logs in incremental way.
  
  [Snap-1890] Snappy Monitoring UI displays new Pulse logo. Also product and it's build details are
  shown under version in pop up window.
  
  [Snap-1813] Pulse (Snappy Monitoring UI) users need to provide valid user name and password if
  SnappyData cluster is running in secure mode.

Release 0.9

- New Features/Fixed Issues

  [Snap-1286] Thin Client Smart Connector implementation.

  [SNAP-1235] Overhaul SnappyUnifiedMemoryManager to work properly for overflow.

  [SNAP-1454] Support for Off-Heap in column store.

  [SNAP-1413] install_jar does not work for Streaming jobs. Handled classloader in case of 
  Streaming factory as well.

  [SNAP-1424] Add a "shouldStop()" call to EncoderScanExec. The "shouldStop()" check is necessary 
  because if the target is a RowWriter (e.g. the parent is an EXCHANGE) then the same row gets 
  reused.

  [SNAP-1304] Implementation of Snapshot Isolation in snappydata.

  [SNAP-990] Column wise storage in region for better perf instead of full cachedbatch.
    
  [SNAP-1346] Plan caching ignoring constant values.

  [SNAP-1323] Support parameterized prepared statements for routed queries. Changes for improved
  execution of prepared statement on column table through JDBC route.

  JDBC CDC Streaming support. (https://github.com/SnappyDataInc/snappydata/pull/622)

  [SNAP-1655] Support for boolean in row table.
    
  [SNAP-1705] Support slash ('/') and special characters in column names.

  [SNAP-1698] Snappy Dashboard UI Enhancements

  Multi-grid master (https://github.com/SnappyDataInc/snappydata/pull/628)
    
  [SNAP-1545] Redesigned SnappyData Dashboard. Now displays detailed member description, heap and
  off-heap usage along with snappy storage and execution splits. It also displays cluster level
  aggregate Memory and CPU usage.

  [SNAP-1642] Avoid plan caching for queries with subqueries as the underlying changing data does
  not reflect in subsequent query.

  [SNAP-1221] Unable to restart server nodes in the cluster due to 
  ConflictingPersistentDataException.

  [SNAP-1461] Scalar subquery is only allowed to return a single row, while executing subquery on
  partitioned row table. This is fixed by routing any query with more than one table to lead node.

  [SNAP-1520] Switched to upstream Spark from snappy-spark-unsafe. Removed explicit 
  KryoSerializableSerializer registration for UnsafeRow and UTF8String in PooledKryoSerializer and
  instead call just the .register() method which will determine the serializer to be used by
  reflection.

  [SNAP-1615] If a column being aggregated has a NULL value while grouping on a string column, the
  grouping row itself produces a new row with Null column. As a fix, check the actual value while
  scanning row table for string column to decide whether its Null or not.
    
  [SNAP-1496] Wide table scan for column tables fails due to 64K limitation of JVM. As a fix, we
  now chunk the different parts of the scan code if the number of columns exceeds 30.
    
  [SNAP-1384] Column Table Inserts can fail if generated code is big. Modified ColumnInsertExec to
  handle wides schema to 1012 columns.

  [SNAP-892] SnappyData launch script picks localhost as the locator hostname and ignores 
  conf/locators, when invoked from non-locator host.
    
  [SNAP-1518] sbin/snappy-start-all/.sh does not start lead in a large cluster. As a fix, retry if
  Hive metastore initialization fails due to datastore being no yet available on servers.

  [SNAP-1400] When a server/cluster is restarted, sometimes incorrect results are observed. Added a
  check to get buckets from initialized members only.

  [SNAP-1344] As streaming jobs are recurring jobs, the earlier mechanism of removing dependent jar
  files were broken. Now we maintain a list of jars in the context itself and remove the jars when
  the streaming context is stopped.

  [SNAP-1494]: Dashboard shows an exception stack trace when a server goes down. Exception handled 
  and logged it into log file.

  [SNAP-1399] Updated column stats for complex type which was causing issue while inserting JSON 
  data to column table.
    
  [SNAP-1351] After a low memory exception is encountered, the snappy server does not remain stable.
  Snappy threads cannot be interrupted.

  [SNAP-1481] SQL Tab on UI, Description column now displays actual SQL Query string executed
  instead of handler description text.

  [SNAP-1442] Registering row table in catalog after its creation.

  [SNAP-1210] Fix NullPointerException caused when writing dataframe containing timestamp column to
  csv files by registering FastDatePrinter with KryoSerializer.

  [SNAP-1420] Removed the property "config.trace"->"substitutions" which is generating unneccessary
  logs.

  [SNAP-1435] Added support for off-heap in SnappyMemoryManager.

  [GITHUB-534][SNAP-1480] Code generation failure for nested GROUP BY. Match against variable name
  for dictionary optimization.

  [SNAP-1482] Tableau generated query fails with NumberFormatException. Fix parsing of full 
  engineering format double values.

  [SNAP-303] Handle non-store hive tables in meta-data queries.

  [SNAP-1459] StackOverflowError running query on Airline (narrow table) with small data set. As a
  fix, registering the classes with a multimap parameter which differentiates between the hashjoin
  and hashaggregate.

  [SNAP-1361] Added support for schema name in udf while querying e.g. select app.udfname(col_name)
  from table.

  [SNAP-1414] ArrayIndexOutOfBoundsException when creating sample table out of large dataset. As a
  fix, passing a reasonable initial size for the encoder term.

  Pruning partitions for predicates based on partitioning columns.
  (https://github.com/SnappyDataInc/snappydata/pull/543)

  [SNAP-1441] Limit query on column table gives less number of rows (JDBC).

  [SNAP-1395] ElasticSearch connector gives NullPointerException when used with SnappyData.

  Enhancements in SDE

  - For an external table, the LogicalRelation was not storing the table identifier, thus 
  sample table replacement was not happening. Now passing table identifier in the logical relation.


Release 0.8

- Known Issues

  [SNAP-1384] Inserting into or querying a table with wide schema may fail with
  StackOverflowException due to a limitation of JVM.

- New Features/Fixed Issues

  [SNAP-1357] ODBC Driver and Installer. You can now connect to the SnappyData cluster using the
  SnappyData ODBC driver and execute SQL queries.

  [SNAP-1313] Multiple Language Binding using Thrift Protocol. SnappyData now provides support for
  Apache Thrift protocol enabling users to access the cluster from other languages that are not
  supported directly by SnappyData.

  [SNAP-490] Insert Performance Optimizations - Insert into tables is much more optimized and
  performant now. A new insert plan has been introduced which uses code generation
  and a new encoding format.

  Fixes backward compatibility with Spark 2.0.0 - The 0.8 SnappyData release is based on the Spark
  2.0.2 version. And, the SnappyData Smart Connector is now backward compatible with
  Spark 2.0.0 and 2.0.1 releases.

  [SNAP-1146] Fixes RowBuffer bloating. Data was not being aged into the internal compressed
  columnar format leading to unoptimized storage and hence bad query performances.

  [SNAP-1308] Incorrect number of entries displayed on UI if insert was being done from a Spark app
  using Smart Connector.

  [SNAP-1293] The driver process of external Spark app using Smart connector were incorrectly being
  displayed as members of SnappyData cluster.

  [SNAP-1282] The Spark web UI stopped working with SnappyData 0.7. Fixed.

  [SNAP-1243] UI incorrectly displaying multiple entries for the same lead node after restarts.

  [SNAP-1296] ResultsSet obtained from PreparedStatement.executeQuery returned 0 column count
  from its metadata. However SNAP-1311 needs to be fixed for complete support of Prepared
  Statement jdbc api. Being worked on.

  [SNAP-1291] Queries issued with execution-engine=store hint were getting ignored in some cases

  [SNAP-1287] Query execution using indexes on row tables was sometimes throwing ClasscastException

  [SNAP-1269] Create tables using schema of other table but with different column names were using
  column names of the source tables itself.

  [SNAP-1134] A job throwing exception remained in hung state instead of reporting failure

  [SNAP-982] Support for persistent UDFs added. Even after restart the UDF can be used now

  Enhancements in SDE
  - Sample selection logic enhanced. It can now select best suited sample table even if SQL
    functions are used on QCS columns while creating sample tables.

  - Poisson multiplicity generator logic for bootstrap is improved. Error estimated using
    bootstrap are now more accurate.

  - Improved performance of closed-form and bootstrap error estimations.


Release 0.7

  [SNAP-1260] Miscellaneous plan optimizations.

  [SNAP-1251][SNAP-1252] Avoid exchange when join columns are superset of partitioning.

  [SNAP-1112] Query hints for executionEngine doesn't work correctly.

  [SNAP-1240] SnappyData monitoring dashboard.

  [SNAP-1234] Always skip broadcast join for cases of collocated PR joins.

  [SNAP-1229] Fixed Snappy Python APIs broken after Spark 2.0 merge.

  [SNAP-1219] Unable to drop persistent column table when a server node is killed abruptly.

  [SNAP-1225] Performance improvements for hash joins (and other fixes).

  [SNAP-1218] Enable RDD-bucket de-linking for single table and replicated table joins.

  [SNAP-1217] Introduce Enable Experimental Feature property.

  [SNAP-1213] Using esoteric ExternalizableSerializable as default serializer for Externalizable
    rather than FieldSerialzable.

  [AQP-259] Fixing the issue where the size of the Map was not being assigned early enough,
    resulting in flush increasing the reservoir size in an unbounded manner.

  [SNAP-1209] Updated LocalJoin to cover colocated join cases as well.

  [SNAP-1205] Avoid exchange when the table is partitioned with the join key.

  [SNAP-1193] Optimized Collect aggregate plan to avoid last step exchange.

  [SNAP-1191] Basic plan caching (without constant tokenization). Add plan caching and reuse of
    SparkPlan, RDD and PlanInfo.

  [SNAP-1194] Optimization for single dictionary column GROUP BY and JOIN

  [SNAP-1136] Pooled version of Kryo serializer which works for closures.
    New PooledKryoSerializer that does pooling of Kryo objects (else performance is bad if new
    instance is created for every call which needs to register and walk tons of classes)

  [SNAP-1067] Optimized GROUP BY (HashAggregateExec) and HASH JOIN. Optimized hash table
    for GROUP BY (HashAggregateExec) and for LocalJoin.

  [SNAP-1087] Maintain stats (which include lower bound, upper bound, null count, etc.)
    for every column. And then uses the upper bound and lower bound values of columns to
    filter out the cached batches. This will be a perf enhancement for the queries which
    filters extensively.

  [SNAP-1084] Cache and return CatalogTable instead of going to hive

  [SNAP-1182] Added map/flatMap/filter/glom/mapPartition/transform APIs to SchemaDStream

  [SNAP-1180] Use ConfigEntry mechanism for SnappyData properties. Added SQLConfigEntry and
    convenience methods.

  [SNAP-999] Changes to remove the install jar and instead use SparkJobServer only.

  Apache Spark 2.0.2 merge.

  [SNAP-730] Add a rule to replace column tables with indexes when the join column is indexed.

  Removing the kafka-0.10 dependencies and shipping only kafka-0.8

  [SNAP-1075] Added a service to publish store table size that is used for query plan generation.
    These stats are also published on SnappyData Dashboard.

  [SNAP-1060] [SNAP-1141] [SNAP-1115] Fixes for Streaming related issues after Apache Spark 2.0
    merge.

  [SNAP-1152] Fixing NPE in aggregation. Handling null entry in ObjectHashMapAccessor during code
    generation.

  Avoid pooling of stream Input and Output objects in PooledKryoSerializer to try and fix occasional
    failures in TPCHDUnitTest.

  [SNAP-1172] Changes to render StringType as VARCHAR for tables created via API.

  [SNAP-1185] Changing all internal.Logging references to public one.

  [SNAP-1188] Set batch uuid to previous record if the current batchuuid is null.

  [SNAP-69] Fix SparkJobServer rootDir to point to current working directory instead of /tmp.
    Redirecting rootdir from /tmp to "-dir" startup parameter via gemfirexd.system.home variable
    set in the launcher.

  Fixing failure for optimized=T case in TPCETrade

  [SNAP-1147] Properly handle dropping of collocated table.

  [SNAP-1087] Removing StatsPredicateCompiler and closure; instead generate embedded predicate code
    in a new function in the same context as for ColumnTableScan code.

  [SNAP-977] Allow user to specify configuration on command-line while submitting a job.

  [SNAP-1021] Added an external catalog to SnappyCatalog to ensure the Catalog API of Spark will
    also work fine. This makes Snappy catalog cleaner and removes redundant code.

  [SNAP-1096] Add Lead attribute in Member MBean.

  [SNAP-1066] Modified existing tests to inferschema instead of using string and proper use of
    nullValue.

  Fixed readLongDecimal for ColumnEncoding adapters.

  [SNAP-1199] Making external table visible with SnappyData Connector.

  [SNAP-1083] Fixing multiple issues in RDD de-linking.

  [SNAP-1190] Reduce per-partition task overhead.


Release 0.6

  [SNAP-735] Supporting VARCHAR with size and processing STRING as VARCHAR(32762), by default.
    Provided query hint (--+ columnsAsClob(*)) to force processing STRING as CLOB. Changes to render
    CHAR as CHAR and VARCHAR as VARCHAR. Added a system property to stop treating STRING as max size
    VARCHAR but as CLOB.

  [SNAP-1049] IllegalArgumentException: requirement failed: partitions(1).partition == 5, but it
    should equal 1

  [SNAP-1050] Query execution from JDBC waits infinitely for external table if column name in query
    is wrong

  [SNAP-1036] Optimize access to row store using raw region iterators

  [SNAP-1000] Perf improvement for localjoin through code generation

  [SNAP-1034] Optimized generated code iteration for Column tables

  [SNAP-1047] Fix column table row count in UI

  [SNAP-1044] Support for describe table and show table using snappycontext

  [SNAP-846] Ensuring that Spark Uncaught exceptions are handled in the Snappy side and do not cause
    a system.exit

  [SNAP-1025] Stream tables return duplicate rows

  [SNAP-959] create table as select not working as expected if row table is source table

  [SNAP-845] Atomicity of DDLs across catalogs

  [SNAP-981] Support Snappy with multiple Hadoop version

  [SNAP-979] Correct table size and count shown on the Snappy UI tab

  [SNAP-936] Automatic selection of execution engine based on query type. Query hint also provided
    to select a particular engine for execution

  [SNAP-653] Cleanup relation artifacts when it is altered/dropped/... from external cluster

  [SNAP-654] If the Lead is running and an application runs a program that points to the Snappy
    cluster as the Master, then, the client program perpetually hangs.

  [SNAP-174] No ssh required for starting cluster through scripts if only localhost is being used

  [SNAP-910] DELETE / UPDATE FROM COLUMN TABLE throws proper exception now

  [SNAP-293] Single install/replace jar utility. User can install a jar using install jar utility
    and it will be available to all executors, store and driver node the jar uploaded via the job
    server also follows the same norm.

  [SNAP-824] Support for CUBE/ROLLUP/GROUPING SETS through sql. Support for window clauses and
    partition/distribute by

  SPARK 2.0 merge

  [SNAP-861] Zeppelin interpreter for SnappyData

  [SNAP-947] Unable to restart cluster with 0.5 version with columnar persistent tables

  [SNAP-961] Fix passing of some DDL extension clauses like OFFHEAP PERSISTENT etc.

  [SNAP-734] Support for EXISTS from sql

  [SNAP-835] Drop table from default schema with fully qualified name throws "Table Not Found" Error

  [SNAP-784] Fully qualified table name access fails with "Table Not Found" Error

  [SNAP-864] Script to launch SnappyData cluster on Amazon Web Services EC2 instances.

  [AQP-77] exception " STRATIFIED_SAMPLER_WEIGHTAGE#411L missing

  [AQP-94] Class cast exception if aggregate is on string column

  [AQP-107] scala.MatchError,while using reserved word sample_ in the query

  [AQP-143] Unexpected error for query on empty table

  [AQP-154] Actual sample count varies with varying number of columns in QCS.

  [AQP-177] Unable to drop the sample table

  [AQP-190] Relative Error estimates are wildly OFF

  [AQP-199] Use of alias in FROM clause results in Sample not being selected

  [AQP-203] COUNT(DISTINCT) queries 'with error' clause fails with No plan for ErrorDefaults

  [AQP-204] Inconsistent results ,each time the same bootStrap query is executed multiple times.

  [AQP-205] Bug in abortSegment implementation of stratum cache/ concurrent segment hashmap causes
    count to be inocrrect

  [AQP-206] Exception while using error_functions in HAVING clause

  [AQP-207] Join query fails with error while evaluating an expression

  [AQP-210] Mathematical expression involving error estimates not working

  [AQP-212] HAC behavior 'local_omit' doesnot work as expected.

  [AQP-213] Exception when using errorFuntion in HAVING clause with HAC behavior 'run_on_full_table'
    and 'partial_run_on_base_table'

  [AQP-214] Need support for functions in sample creation

  [AQP-216] Cannot use float datatype for sample creted on row table


Release 0.5

  Rowstore quickstarts are now packaged into the SnappyData distribution.

  [AQP] Optimizations of bootstrap for sort based aggregate.

  [AQP] Minimize the query plan size for bootstrap.

  [AQP] Optimized the Declarative aggregate function.

  [SNAP-858] Added documentation for Python APIs.

  [SNAP-852] Added new fields on the Snappy Store tab in Spark UI.

  [SNAP-730] Added index creation and colocated joins<|MERGE_RESOLUTION|>--- conflicted
+++ resolved
@@ -11,13 +11,11 @@
 
 - New Features/Fixed Issues
 
-<<<<<<< HEAD
+  [SNAP-2086] Snappy Pulse displays list of external tables.
+
   [SNAP-2144] Snappy-Pulse UI now also displays Total Number of Cores configured in SnappyData
   cluster.
-=======
-  [SNAP-2086] Snappy Pulse displays list of external tables.
-
->>>>>>> 48509b30
+
 
 Release 1.0.0
 
