--- conflicted
+++ resolved
@@ -7,42 +7,13 @@
 
 object AirlineDataJob extends SnappySQLJob {
 
-  override def runJob(snJobContext: C, jobConfig: Config): Any = {
+  override def runJob(snc: C, jobConfig: Config): Any = {
 
     val colTableName = "airline"
     val rowTableName = "airlineref"
     val sampleTableName = "airlineSampled"
 
     // Get the tables that were created using sql scripts via snappy-shell
-<<<<<<< HEAD
-    val airlineDF: DataFrame = snJobContext.snc.table(colTableName)
-    val airlineCodeDF : DataFrame = snJobContext.snc.table(rowTableName)
-
-    //Data Frame query to get Averag ARR_DELAY with Description from column and row table.
-    val result1=airlineDF.join(airlineCodeDF,airlineDF.col("UniqueCarrier").equalTo(airlineCodeDF("CODE"))).
-        groupBy(airlineDF("UniqueCarrier"),airlineDF("YearI"),airlineDF("MonthI"),airlineCodeDF("DESCRIPTION")).
-        agg("ArrDelay" -> "avg","FlightNum" -> "count")
-
-    //Create a sample table
-    val samples = airlineDF.stratifiedSample(Map("qcs" -> "UniqueCarrier", "fraction" -> 0.01))
-    samples.write.mode(SaveMode.Append).format("column").options(Map[String, String]()).saveAsTable(sampleTableName)
-
-    //Todo :Run query with ERROR ESTIMATE once the bug SNAP-274 is fixed.
-    val start = System.currentTimeMillis
-    val result2=snJobContext.snc.sql("select AVG(ArrDelay),UniqueCarrier,YearI,MonthI from "+sampleTableName+" group by UniqueCarrier,YearI,MonthI")
-    val end = System.currentTimeMillis
-    val totalTime=(end-start)
-
-    val start1 = System.currentTimeMillis
-    val result3=snJobContext.snc.sql("select AVG(ArrDelay) as AVGDELAY, UniqueCarrier,YearI,MonthI from "+colTableName+" group by UniqueCarrier,YearI,MonthI")
-    val end1 = System.currentTimeMillis
-
-    val totalTime1=(end1-start1)
-    Map("Result of Average ARR_DELAY" -> result1.collect(),
-        "Duration in ms on SAMPLED table "->totalTime1,"SampleTable Result: "->result2.collect(),
-        "Duration in ms on AIRLINE table"->totalTime,"AirlineTable Result: "->result3.collect()
-      )
-=======
     val airlineDF: DataFrame = snc.table(colTableName)
     val airlineCodeDF: DataFrame = snc.table(rowTableName)
 
@@ -72,10 +43,9 @@
 
     val totalTime1 = (end1 - start1)
     Map("Result of Average ARR_DELAY" -> result1.collect(),
-      "Duration in ms on SAMPLED table " -> totalTime1, "SampleTable Result: " -> result2.collect(),
-      "Duration in ms on AIRLINE table" -> totalTime, "AirlineTable Result: " -> result3.collect()
-    )
->>>>>>> 9ed2485a
+        "Duration in ms on SAMPLED table "->totalTime1,"SampleTable Result: "->result2.collect(),
+        "Duration in ms on AIRLINE table"->totalTime,"AirlineTable Result: "->result3.collect()
+      )
   }
 
   override def validate(sc: C, config: Config): SparkJobValidation = {
