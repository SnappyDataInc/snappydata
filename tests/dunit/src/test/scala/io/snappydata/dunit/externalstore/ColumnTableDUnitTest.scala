--- conflicted
+++ resolved
@@ -160,13 +160,8 @@
     val p = Map.empty[String, String]
     snc.createTable(tableName, "column", dataDF.schema, p)
 
-<<<<<<< HEAD
-    val tName = s"${JDBCAppendableRelation.INTERNAL_SCHEMA_NAME}.${
-      tableName.toUpperCase}${JDBCAppendableRelation.SHADOW_TABLE_SUFFIX}"
-=======
     val tName = s"${Constant.INTERNAL_SCHEMA_NAME}.${
       tableName.toUpperCase}${Constant.SHADOW_TABLE_SUFFIX}"
->>>>>>> 90a947d7
     // we don't expect any increase in put distribution stats
     val getTotalEntriesCount = new SerializableCallable[AnyRef] {
       override def call(): AnyRef = {
