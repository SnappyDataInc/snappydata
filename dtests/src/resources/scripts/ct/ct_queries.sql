elapsedtime on;
set spark.sql.shuffle.partitions=29;

select count(*) from ORDERS_DETAILS;

select max(single_order_did) from ORDERS_DETAILS;

select min(single_order_did) from ORDERS_DETAILS;

select AVG(single_order_did) from ORDERS_DETAILS;

select avg(single_order_did),min(single_order_did),max(single_order_did) from ORDERS_DETAILS;

select SRC_SYS,count(*) from ORDERS_DETAILS group by SRC_SYS;

select AVG(BID_PRICE),SRC_SYS from ORDERS_DETAILS GROUP BY SRC_SYS;

select SUM(TOTAL_EXECUTED_QTY),SRC_SYS from ORDERS_DETAILS GROUP BY SRC_SYS;

select SUM(TOTAL_EXECUTED_QTY),MIN(TOTAL_EXECUTED_QTY),MAX(TOTAL_EXECUTED_QTY),SRC_SYS from ORDERS_DETAILS
     WHERE SRC_SYS='APFF' GROUP BY SRC_SYS;

select count(*) from ORDERS_DETAILS where Src_sys='OATC';

select '5-CTFIX_ORDER' as SrcFl, * from ORDERS_DETAILS a , ORDERS_DETAILS b
   where a.glb_root_order_id = b.glb_root_order_id
   and a.trd_date >='20160413' and b.trd_date >='20160413'
   and b.src_sys='CRIO' order by a.glb_root_order_id, a.trd_datE;

select '4-CTFIX_ORDER' as SrcFl, a.glb_root_order_id, a.src_sys, count(*)
    from ORDERS_DETAILS a , ORDERS_DETAILS b
    where a.glb_root_order_id = b.glb_root_order_id and a.trd_date ='20160413'
    and b.trd_date ='20160413' and b.src_sys ='CRIO'
    group by a.glb_root_order_id, a.src_sys order by a.glb_root_order_id, a.src_sys;

select '3-CTFIX_ORDER' as SrcFl, * from ORDERS_DETAILS where trd_date='20160413' and src_sys='CRIO';

select '3-CTFIX_ORDER' as SrcFl, * from ORDERS_DETAILS where trd_date='20160413' and src_sys='CRIO' order by trd_date;

select '5-CTFIX_ORDER' as SrcFl, * from ORDERS_DETAILS
    where trd_date>='20160413' and glb_root_order_id in
    (select glb_root_order_id from ORDERS_DETAILS where trd_date>='20160413' and
     src_sys='CRIO' ) order by glb_root_order_id, trd_datE;

select '4-CTFIX_ORDER' as SrcFl, glb_root_order_id, src_sys, count(*)
    from ORDERS_DETAILS where trd_date='20160413'
    and glb_root_order_id in
    (select glb_root_order_id from ORDERS_DETAILS where trd_date='20160413' and src_sys='CRIO')
    group by glb_root_order_id, src_sys order by glb_root_order_id, src_sys;

select Event_type_cd, count(1) from ORDERS_DETAILS
    where TRD_DATE between '20160401' and '20160431' group by Event_type_cd limit 1000;

SELECT event_type_cd, src_sys FROM ORDERS_DETAILS WHERE TRD_DATE = '20160416' AND
    sys_order_stat_cd is NULL limit 1000;

SELECT ESOD.EXEC_INSTR, count(*) FROM ORDERS_DETAILS ESOD
    WHERE ESOD.TRD_DATE = '20160413' AND ESOD.EVENT_TYPE_CD = 'NEW_CONF'
    AND ESOD.EXEC_INSTR like '%A%' GROUP BY ESOD.EXEC_INSTR;

select EVENT_RCV_TS, EVENT_TS, src_sys,glb_root_src_sys_id,glb_root_order_id,
    ticker_symbol,SIDE,order_qty,EVENT_TYPE_CD,product_cat_cd,cntry_cd
    from ORDERS_DETAILS where trd_date > '20160212' and src_sys='CAIQS' and event_ts not like '%
    .%' limit 100;

select event_type_cd,event_rcv_ts,event_ts,sent_ts from ORDERS_DETAILS
    where trd_date='20160413' and glb_root_order_id='15344x8c7' and sys_order_id='20151210.92597';

select count(*) from EXEC_DETAILS a LEFT JOIN ORDERS_DETAILS b using(sys_root_order_id);

<<<<<<< HEAD
-- (select TRD_DATE, ROOT_FLOW_CAT, sum(Notional) as notional, count(*) as trades, sum(shares) as shares
--   from (select execs.sys_order_id, execs.EXECUTED_QTY * execs.EXEC_PRICE as notional, execs.EXECUTED_QTY as shares,
--     execs.TRD_DATE, case when coalesce(root_exec.flow_cat,root.flow_cat) is null then 'UNKNOWN'
--    else coalesce(root_exec.flow_cat,root.flow_cat) end as ROOT_FLOW_CAT
--    from EXEC_DETAILS as execs
--    left join
--      (select distinct TRD_DATE,glb_root_order_id,flow_cat from EXEC_DETAILS
--        where TRD_DATE in ('20160325','20160413' )
--        and (PRODUCT_CAT_CD is null or PRODUCT_CAT_CD not in ('OPT','FUT','MLEG'))
--        and (exec_price_curr_cd = 'USD' OR exec_price_curr_cd is null)
--        and sys_src_sys_id in ('93', '7', '70', '115' ,'6','150','189','31','157','185','7','153','163133','80','51','139','137')
--        and sys_order_id = glb_root_order_id and sys_src_sys_id = glb_root_src_sys_id )
--    root_exec on execs.trd_date=root_exec.trd_date and execs.glb_root_order_id=root_exec.glb_root_order_id
--    left join
--      (select distinct TRD_DATE, glb_root_order_id,flow_cat from ORDERS_DETAILS T
--        where T.sys_order_id = T.glb_root_order_id and T.sys_src_sys_id = T.glb_root_src_sys_id
--        and T.sys_src_sys_id in ('93', '7', '70', '115' ,'6','150','189','31','157','185','7','153','163133','80','51','139','137')
--        and T.TRD_DATE in ('20160325','20160413' ) and (T.CURR_CD = 'USD' or T.CURR_CD is null)
--        and (T.PRODUCT_CAT_CD is null or T.PRODUCT_CAT_CD not in ('OPT', 'FUT','MLEG')) )
--    root on execs.trd_date=root.trd_date and execs.glb_root_order_id=root.glb_root_order_id
--      where execs.LEAF_EXEC_FG = 'Y' and execs.event_type_cd = 'FILLED_CONF'
--      and execs.sys_src_sys_id in ('93', '7', '70', '115' ,'6','150','189','31','157','185','7','153','163133','80','51','139','137')
--      and execs.SYS_ORDER_STAT_CD in ('2','1') and execs.TRD_DATE in ('20160325','20160413' )
--      and (execs.PRODUCT_CAT_CD is null or execs.PRODUCT_CAT_CD not in ('OPT', 'FUT','MLEG'))
--      and (execs.exec_price_curr_cd = 'USD' or execs.exec_price_curr_cd = null) )
--    Aggregated group by TRD_DATE, ROOT_FLOW_CAT order by TRD_DATE )
--union all
--  (select TRD_DATE, ROOT_FLOW_CAT, sum(Notional) as notional, count(*) as trades, sum (shares) as shares
--    from (select execs.sys_order_id, execs.EXECUTED_QTY * execs.EXEC_PRICE as notional,
--    execs.EXECUTED_QTY as shares, execs.TRD_DATE, 'ALL' as ROOT_FLOW_CAT from EXEC_DETAILS as execs
--    left join
--    (select distinct TRD_DATE,glb_root_order_id,flow_cat from EXEC_DETAILS
--        where TRD_DATE in ('20160325','20160413' )
--        and (PRODUCT_CAT_CD is null or PRODUCT_CAT_CD not in ('OPT','FUT','MLEG'))
--        and (exec_price_curr_cd = 'USD' OR exec_price_curr_cd is null)
--        and sys_src_sys_id in ('93', '7', '70', '115' ,'6','150','189','31','157','185','7','153','163133','80','51','139','137')
--        and sys_order_id = glb_root_order_id and sys_src_sys_id = glb_root_src_sys_id )
--        root_exec on execs.trd_date=root_exec.trd_date and execs.glb_root_order_id=root_exec.glb_root_order_id
--      left join
--      (select distinct TRD_DATE, glb_root_order_id,flow_cat from ORDERS_DETAILS T
--         where T.sys_order_id = T.glb_root_order_id and T.sys_src_sys_id = T.glb_root_src_sys_id
--         and T.sys_src_sys_id in ('93', '7', '70', '115' ,'6','150','189','31','157','185','7','153','163133','80','51','139','137')
--         and T.TRD_DATE in ('20160325','20160413') and (T.CURR_CD = 'USD' or T.CURR_CD is null)
--         and (T.PRODUCT_CAT_CD is null or T.PRODUCT_CAT_CD not in ('OPT', 'FUT','MLEG')) )
--      root on execs.trd_date=root.trd_date and execs.glb_root_order_id=root.glb_root_order_id
--      where execs.LEAF_EXEC_FG = 'Y' and execs.event_type_cd = 'FILLED_CONF'
--        and execs.sys_src_sys_id in ('93', '7', '70', '115' ,'6','150','189','31','157','185','7','153','163133','80','51','139','137')
--        and execs.SYS_ORDER_STAT_CD in ('2','1') and execs.TRD_DATE in ('20160325','20160413' )
--        and (execs.PRODUCT_CAT_CD is null or execs.PRODUCT_CAT_CD not in ('OPT', 'FUT','MLEG'))
--        and (execs.exec_price_curr_cd = 'USD' or execs.exec_price_curr_cd = null) )
--    Aggregated group by TRD_DATE, ROOT_FLOW_CAT order by TRD_DATE );

=======
>>>>>>> 3eab4f9e
select distinct FLOW_CLASS from ORDERS_DETAILS;<|MERGE_RESOLUTION|>--- conflicted
+++ resolved
@@ -68,59 +68,4 @@
 
 select count(*) from EXEC_DETAILS a LEFT JOIN ORDERS_DETAILS b using(sys_root_order_id);
 
-<<<<<<< HEAD
--- (select TRD_DATE, ROOT_FLOW_CAT, sum(Notional) as notional, count(*) as trades, sum(shares) as shares
---   from (select execs.sys_order_id, execs.EXECUTED_QTY * execs.EXEC_PRICE as notional, execs.EXECUTED_QTY as shares,
---     execs.TRD_DATE, case when coalesce(root_exec.flow_cat,root.flow_cat) is null then 'UNKNOWN'
---    else coalesce(root_exec.flow_cat,root.flow_cat) end as ROOT_FLOW_CAT
---    from EXEC_DETAILS as execs
---    left join
---      (select distinct TRD_DATE,glb_root_order_id,flow_cat from EXEC_DETAILS
---        where TRD_DATE in ('20160325','20160413' )
---        and (PRODUCT_CAT_CD is null or PRODUCT_CAT_CD not in ('OPT','FUT','MLEG'))
---        and (exec_price_curr_cd = 'USD' OR exec_price_curr_cd is null)
---        and sys_src_sys_id in ('93', '7', '70', '115' ,'6','150','189','31','157','185','7','153','163133','80','51','139','137')
---        and sys_order_id = glb_root_order_id and sys_src_sys_id = glb_root_src_sys_id )
---    root_exec on execs.trd_date=root_exec.trd_date and execs.glb_root_order_id=root_exec.glb_root_order_id
---    left join
---      (select distinct TRD_DATE, glb_root_order_id,flow_cat from ORDERS_DETAILS T
---        where T.sys_order_id = T.glb_root_order_id and T.sys_src_sys_id = T.glb_root_src_sys_id
---        and T.sys_src_sys_id in ('93', '7', '70', '115' ,'6','150','189','31','157','185','7','153','163133','80','51','139','137')
---        and T.TRD_DATE in ('20160325','20160413' ) and (T.CURR_CD = 'USD' or T.CURR_CD is null)
---        and (T.PRODUCT_CAT_CD is null or T.PRODUCT_CAT_CD not in ('OPT', 'FUT','MLEG')) )
---    root on execs.trd_date=root.trd_date and execs.glb_root_order_id=root.glb_root_order_id
---      where execs.LEAF_EXEC_FG = 'Y' and execs.event_type_cd = 'FILLED_CONF'
---      and execs.sys_src_sys_id in ('93', '7', '70', '115' ,'6','150','189','31','157','185','7','153','163133','80','51','139','137')
---      and execs.SYS_ORDER_STAT_CD in ('2','1') and execs.TRD_DATE in ('20160325','20160413' )
---      and (execs.PRODUCT_CAT_CD is null or execs.PRODUCT_CAT_CD not in ('OPT', 'FUT','MLEG'))
---      and (execs.exec_price_curr_cd = 'USD' or execs.exec_price_curr_cd = null) )
---    Aggregated group by TRD_DATE, ROOT_FLOW_CAT order by TRD_DATE )
---union all
---  (select TRD_DATE, ROOT_FLOW_CAT, sum(Notional) as notional, count(*) as trades, sum (shares) as shares
---    from (select execs.sys_order_id, execs.EXECUTED_QTY * execs.EXEC_PRICE as notional,
---    execs.EXECUTED_QTY as shares, execs.TRD_DATE, 'ALL' as ROOT_FLOW_CAT from EXEC_DETAILS as execs
---    left join
---    (select distinct TRD_DATE,glb_root_order_id,flow_cat from EXEC_DETAILS
---        where TRD_DATE in ('20160325','20160413' )
---        and (PRODUCT_CAT_CD is null or PRODUCT_CAT_CD not in ('OPT','FUT','MLEG'))
---        and (exec_price_curr_cd = 'USD' OR exec_price_curr_cd is null)
---        and sys_src_sys_id in ('93', '7', '70', '115' ,'6','150','189','31','157','185','7','153','163133','80','51','139','137')
---        and sys_order_id = glb_root_order_id and sys_src_sys_id = glb_root_src_sys_id )
---        root_exec on execs.trd_date=root_exec.trd_date and execs.glb_root_order_id=root_exec.glb_root_order_id
---      left join
---      (select distinct TRD_DATE, glb_root_order_id,flow_cat from ORDERS_DETAILS T
---         where T.sys_order_id = T.glb_root_order_id and T.sys_src_sys_id = T.glb_root_src_sys_id
---         and T.sys_src_sys_id in ('93', '7', '70', '115' ,'6','150','189','31','157','185','7','153','163133','80','51','139','137')
---         and T.TRD_DATE in ('20160325','20160413') and (T.CURR_CD = 'USD' or T.CURR_CD is null)
---         and (T.PRODUCT_CAT_CD is null or T.PRODUCT_CAT_CD not in ('OPT', 'FUT','MLEG')) )
---      root on execs.trd_date=root.trd_date and execs.glb_root_order_id=root.glb_root_order_id
---      where execs.LEAF_EXEC_FG = 'Y' and execs.event_type_cd = 'FILLED_CONF'
---        and execs.sys_src_sys_id in ('93', '7', '70', '115' ,'6','150','189','31','157','185','7','153','163133','80','51','139','137')
---        and execs.SYS_ORDER_STAT_CD in ('2','1') and execs.TRD_DATE in ('20160325','20160413' )
---        and (execs.PRODUCT_CAT_CD is null or execs.PRODUCT_CAT_CD not in ('OPT', 'FUT','MLEG'))
---        and (execs.exec_price_curr_cd = 'USD' or execs.exec_price_curr_cd = null) )
---    Aggregated group by TRD_DATE, ROOT_FLOW_CAT order by TRD_DATE );
-
-=======
->>>>>>> 3eab4f9e
 select distinct FLOW_CLASS from ORDERS_DETAILS;