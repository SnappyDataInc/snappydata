--- conflicted
+++ resolved
@@ -28,35 +28,17 @@
   private int endRange;
   private String endPoint;
 
-
-  /* CDCIngestionApp(String name, int strNum, int endNum, String qPath, String sqlSer,String ep) {
-    threadName = name;
-    startRange = strNum;
-    endRange = endNum;
-    path = qPath;
-    sqlServer = sqlSer;
-    endPoint = ep;
-    System.out.println("Creating " + threadName);
-  }*/
-
   public void run() {
     System.out.println("Running " + threadName);
     try {
-<<<<<<< HEAD
-      Connection conn ;
-      if(sqlServer.isEmpty())
-         conn = getSnappyConnection();
+      Connection conn;
+      if (sqlServer.isEmpty())
+        conn = getSnappyConnection();
       else
-         conn = getConnection();
+        conn = getSqlServerConnection();
       String path = filePath;
       ArrayList qArr = getQuery(path);
-      insertData(qArr,conn);
-=======
-      Connection conn = getConnection();
-      String filePath = path;
-      ArrayList qArr = getQuery(filePath);
       insertData(qArr, conn);
->>>>>>> 4f2924c7
     } catch (Exception e) {
       System.out.println("Caught exception " + e.getMessage());
     }
@@ -64,7 +46,7 @@
 
   public Connection getSnappyConnection() {
     Connection conn = null;
-    String url = "jdbc:snappydata://"+endPoint;
+    String url = "jdbc:snappydata://" + endPoint;
     String driver = "io.snappydata.jdbc.ClientDriver";
     try {
       Class.forName(driver);
@@ -75,7 +57,7 @@
     return conn;
   }
 
-  public Connection getConnection() {
+  public Connection getSqlServerConnection() {
     Connection conn = null;
     try {
       System.out.println("Getting connection");
@@ -106,7 +88,7 @@
     try {
       for (int i = 0; i < queryArray.size(); i++) {
         String qStr = queryArray.get(i);
-        System.out.println("Query = " + qStr );
+        System.out.println("Query = " + qStr);
         System.out.println("The startRange = " + startRange + " the endRange = " + endRange);
         for (int j = startRange; j <= endRange; j++) {
           PreparedStatement ps = conn.prepareStatement(qStr);
@@ -175,61 +157,39 @@
     } catch (Exception ex) {
     }
   }
-//}
 
-//public class CDCIngestionApp {
-
-  public void runIngestionApp(Integer thCnt,Integer sRange,Integer eRange,String path, String sqlServerInst,String hostName){
+  public void runIngestionApp(Integer thCnt, Integer sRange, Integer eRange, String path, String sqlServerInst, String hostName) {
+    ExecutorService executor = Executors.newFixedThreadPool(thCnt);
     for (int i = 1; i <= thCnt; i++) {
-    //  CDCIngestionApp obj = new CDCIngestionApp("Thread-" + i, sRange, eRange, path+"/insert"+i+".sql", sqlServerInst,hostName);
       threadName = "Thread-" + i;
       startRange = sRange;
       endRange = eRange;
-      filePath = path+"/insert"+i+".sql";
+      filePath = path + "/insert" + i + ".sql";
       sqlServer = sqlServerInst;
       endPoint = hostName;
       System.out.println("Creating " + threadName);
-      this.start();
+      executor.execute(this);
+    }
+    executor.shutdown();
+    try {
+      executor.awaitTermination(3600, TimeUnit.SECONDS);
+    } catch (InterruptedException ie) {
+      Log.getLogWriter().info("Got Exception while waiting for all threads to complete populate" +
+          " tasks");
     }
   }
 
   public static void main(String args[]) {
     try {
-<<<<<<< HEAD
-      int threadCnt = Integer.parseInt(args[0]);
-      int sRange = Integer.parseInt(args[1]);
-      int eRange = Integer.parseInt(args[2]);
+      int sRange = Integer.parseInt(args[0]);
+      int eRange = Integer.parseInt(args[1]);
+      int threadCnt = Integer.parseInt(args[2]);
       String insertQPAth = args[3];
       String sqlServerInstance = args[4];
       String hostname = args[5];
       System.out.println("The startRange is " + sRange + " and the endRange is " + eRange);
       CDCIngestionApp obj = new CDCIngestionApp();
-      obj.runIngestionApp(threadCnt,sRange,eRange,insertQPAth,sqlServerInstance,hostname);
-      /*for (int i = 1; i <= 5; i++) {
-        CDCIngestionApp obj = new CDCIngestionApp("Thread-" + i, sRange, eRange, insertQPAth+"/insert"+i+".sql", sqlServerInstance);
-        obj.start();
-     }*/
-=======
-      ExecutorService executor = Executors.newFixedThreadPool(5);
-      int sRange = Integer.parseInt(args[0]);
-      int eRange = Integer.parseInt(args[1]);
-      String insertQPAth = args[2];
-      String sqlServerInstance = args[3];
-      System.out.println("The startRange is " + sRange + " and the endRange is " + eRange);
-      for (int i = 1; i <= 5; i++) {
-        cdcObject obj = new cdcObject("Thread-" + i, sRange, eRange, insertQPAth + "/insert" + i + ".sql", sqlServerInstance);
-        //obj.start();
-        executor.execute(obj);
-      }
-      executor.shutdown();
-      try {
-        executor.awaitTermination(3600, TimeUnit.SECONDS);
-      } catch (InterruptedException ie) {
-        Log.getLogWriter().info("Got Exception while waiting for all threads to complete populate" +
-            " tasks");
-      }
-
->>>>>>> 4f2924c7
+      obj.runIngestionApp(threadCnt, sRange, eRange, insertQPAth, sqlServerInstance, hostname);
     } catch (Exception e) {
       System.out.println("Caught exception in main " + e.getMessage());
     } finally {
