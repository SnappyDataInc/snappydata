package io.snappydata.hydra.cdcConnector;

import java.io.BufferedReader;
import java.io.FileNotFoundException;
import java.io.FileReader;
import java.io.IOException;
import java.sql.Connection;
import java.sql.DriverManager;
import java.sql.PreparedStatement;
import java.sql.SQLException;
import java.util.ArrayList;
import java.util.Properties;
import java.util.Random;

import java.util.concurrent.ExecutorService;
import java.util.concurrent.Executors;
import java.util.concurrent.TimeUnit;

import hydra.Log;
import org.apache.spark.sql.catalyst.plans.logical.Except;

public class CDCIngestionApp implements Runnable {
  public String filePath;
  private Thread t;
  private String threadName;
  private String sqlServer;
  private int startRange;
  private int endRange;
  private String endPoint;
<<<<<<< HEAD
=======


  /* CDCIngestionApp(String name, int strNum, int endNum, String qPath, String sqlSer,String ep) {
    threadName = name;
    startRange = strNum;
    endRange = endNum;
    path = qPath;
    sqlServer = sqlSer;
    endPoint = ep;
    System.out.println("Creating " + threadName);
  }*/
>>>>>>> 63eb7e26

  public void run() {
    System.out.println("Running " + threadName);
    try {
      Connection conn ;
      if(sqlServer.isEmpty())
<<<<<<< HEAD
        conn = getSnappyConnection();
      else
        conn = getSqlServerConnection();
=======
         conn = getSnappyConnection();
      else
         conn = getSqlServerConnection();
>>>>>>> 63eb7e26
      String path = filePath;
      ArrayList qArr = getQuery(path);
      insertData(qArr,conn);
    } catch (Exception e) {
      System.out.println("Caught exception " + e.getMessage());
    }
  }

  public Connection getSnappyConnection() {
    Connection conn = null;
<<<<<<< HEAD
    String url = "jdbc:snappydata://" + endPoint;
=======
    String url = "jdbc:snappydata://"+endPoint;
>>>>>>> 63eb7e26
    String driver = "io.snappydata.jdbc.ClientDriver";
    try {
      Class.forName(driver);
      conn = DriverManager.getConnection(url);
    } catch (Exception ex) {
      System.out.println("Caught exception in getSnappyConnection() method" + ex.getMessage());
    }
    return conn;
  }

  public Connection getSqlServerConnection() {
    Connection conn = null;
    try {
      System.out.println("Getting connection");
      String driver = "com.microsoft.sqlserver.jdbc.SQLServerDriver";
      Class.forName(driver);
      String url;
      if (sqlServer.equals("sqlServer1")) {
        url = "jdbc:sqlserver://sqlent.westus.cloudapp.azure.com:1433";
      } else
        url = "jdbc:sqlserver://sqlent2.eastus.cloudapp.azure.com:1434";
      String username = "sqldb";
      String password = "snappydata#msft1";
      Properties props = new Properties();
      props.put("username", username);
      props.put("password", password);
      // Connection connection ;
      conn = DriverManager.getConnection(url, props);

      System.out.println("Got connection" + conn.isClosed());

    } catch (Exception e) {
      System.out.println("Caught exception in getSqlServerConnection() " + e.getMessage());
    }
    return conn;
  }

  public void insertData(ArrayList<String> queryArray, Connection conn) {
    try {
      for (int i = 0; i < queryArray.size(); i++) {
        String qStr = queryArray.get(i);
<<<<<<< HEAD
        System.out.println("Query = " + qStr);
=======
        System.out.println("Query = " + qStr );
>>>>>>> 63eb7e26
        System.out.println("The startRange = " + startRange + " the endRange = " + endRange);
        for (int j = startRange; j <= endRange; j++) {
          PreparedStatement ps = conn.prepareStatement(qStr);
          int KEY_ID = j;
          ps.setInt(1, KEY_ID);
          ps.execute();
        }
        System.out.println("Thread " + threadName + " finished  ingesting " + (endRange - startRange) + " rows in a table");
      }
      System.out.println("FINISHED: Thread " + threadName + " finished ingestion in all the tables");
    } catch (Exception e) {
      System.out.println("Caught exception " + e.getMessage());
    }
  }

  public void updateData(ArrayList<String> queryArray, Connection conn) {
    try {
      for (int i = 0; i < queryArray.size(); i++) {
        String qStr = queryArray.get(i);
        System.out.println("Query = " + qStr);
        Random rnd = new Random();
        PreparedStatement ps = conn.prepareStatement(qStr);
        int updateKEY_ID = rnd.nextInt(endRange);
        ps.setInt(1, updateKEY_ID);
        ps.execute();
      }
    } catch (Exception e) {
      System.out.println("Caught exception " + e.getMessage());
    }
  }

  public ArrayList getQuery(String fileName) {
    ArrayList queryList = new ArrayList<String>();
    try {
      BufferedReader br = new BufferedReader(new FileReader(fileName));
      String line = null;
      while ((line = br.readLine()) != null) {
        String[] splitData = line.split(";");
        for (int i = 0; i < splitData.length; i++) {
          if (!(splitData[i] == null) || !(splitData[i].length() == 0)) {
            String qry = splitData[i];
            System.out.println("The query is " + qry);
            queryList.add(qry);
          }
        }
      }
      br.close();

    } catch (FileNotFoundException e) {
      System.out.println("Caught exception in getQuery() " + e.getMessage());
    } catch (IOException io) {
      System.out.println("Caught exception in getQuery() " + io.getMessage());
    }
    return queryList;
  }

  public void start() {
    System.out.println("Starting " + threadName);
    try {
      if (t == null) {
        t = new Thread(this);
        t.start();
        t.setName(threadName);
        t.join();
      }
    } catch (Exception ex) {
    }
  }
<<<<<<< HEAD

  public void runIngestionApp(Integer thCnt, Integer sRange, Integer eRange, String path, String sqlServerInst, String hostName) {
    ExecutorService executor = Executors.newFixedThreadPool(thCnt);
    for (int i = 1; i <= thCnt; i++) {
      threadName = "Thread-" + i;
      startRange = sRange;
      endRange = eRange;
      filePath = path + "/insert" + i + ".sql";
      sqlServer = sqlServerInst;
      endPoint = hostName;
      System.out.println("Creating " + threadName);
      executor.execute(this);
    }
    executor.shutdown();
    try {
      executor.awaitTermination(3600, TimeUnit.SECONDS);
    } catch (InterruptedException ie) {
      Log.getLogWriter().info("Got Exception while waiting for all threads to complete populate" +
          " tasks");
=======
//}

//public class CDCIngestionApp {

  public void runIngestionApp(Integer thCnt,Integer sRange,Integer eRange,String path, String sqlServerInst,String hostName){
    for (int i = 1; i <= thCnt; i++) {
    //  CDCIngestionApp obj = new CDCIngestionApp("Thread-" + i, sRange, eRange, path+"/insert"+i+".sql", sqlServerInst,hostName);
      threadName = "Thread-" + i;
      startRange = sRange;
      endRange = eRange;
      filePath = path+"/insert"+i+".sql";
      sqlServer = sqlServerInst;
      endPoint = hostName;
      System.out.println("Creating " + threadName);
      this.start();
>>>>>>> 63eb7e26
    }
  }

  public static void main(String args[]) {
    try {
<<<<<<< HEAD
      int sRange = Integer.parseInt(args[0]);
      int eRange = Integer.parseInt(args[1]);
      int threadCnt = Integer.parseInt(args[2]);
=======
      int threadCnt = Integer.parseInt(args[0]);
      int sRange = Integer.parseInt(args[1]);
      int eRange = Integer.parseInt(args[2]);
>>>>>>> 63eb7e26
      String insertQPAth = args[3];
      String sqlServerInstance = args[4];
      String hostname = args[5];
      System.out.println("The startRange is " + sRange + " and the endRange is " + eRange);
      CDCIngestionApp obj = new CDCIngestionApp();
<<<<<<< HEAD
      obj.runIngestionApp(threadCnt, sRange, eRange, insertQPAth, sqlServerInstance, hostname);
=======
      obj.runIngestionApp(threadCnt,sRange,eRange,insertQPAth,sqlServerInstance,hostname);
      /*for (int i = 1; i <= 5; i++) {
        CDCIngestionApp obj = new CDCIngestionApp("Thread-" + i, sRange, eRange, insertQPAth+"/insert"+i+".sql", sqlServerInstance);
        obj.start();
     }*/
>>>>>>> 63eb7e26
    } catch (Exception e) {
      System.out.println("Caught exception in main " + e.getMessage());
    } finally {
      System.out.println("Spark ApplicationEnd: ");
    }
  }
}<|MERGE_RESOLUTION|>--- conflicted
+++ resolved
@@ -27,38 +27,18 @@
   private int startRange;
   private int endRange;
   private String endPoint;
-<<<<<<< HEAD
-=======
-
-
-  /* CDCIngestionApp(String name, int strNum, int endNum, String qPath, String sqlSer,String ep) {
-    threadName = name;
-    startRange = strNum;
-    endRange = endNum;
-    path = qPath;
-    sqlServer = sqlSer;
-    endPoint = ep;
-    System.out.println("Creating " + threadName);
-  }*/
->>>>>>> 63eb7e26
 
   public void run() {
     System.out.println("Running " + threadName);
     try {
-      Connection conn ;
-      if(sqlServer.isEmpty())
-<<<<<<< HEAD
+      Connection conn;
+      if (sqlServer.isEmpty())
         conn = getSnappyConnection();
       else
         conn = getSqlServerConnection();
-=======
-         conn = getSnappyConnection();
-      else
-         conn = getSqlServerConnection();
->>>>>>> 63eb7e26
       String path = filePath;
       ArrayList qArr = getQuery(path);
-      insertData(qArr,conn);
+      insertData(qArr, conn);
     } catch (Exception e) {
       System.out.println("Caught exception " + e.getMessage());
     }
@@ -66,11 +46,7 @@
 
   public Connection getSnappyConnection() {
     Connection conn = null;
-<<<<<<< HEAD
     String url = "jdbc:snappydata://" + endPoint;
-=======
-    String url = "jdbc:snappydata://"+endPoint;
->>>>>>> 63eb7e26
     String driver = "io.snappydata.jdbc.ClientDriver";
     try {
       Class.forName(driver);
@@ -112,11 +88,7 @@
     try {
       for (int i = 0; i < queryArray.size(); i++) {
         String qStr = queryArray.get(i);
-<<<<<<< HEAD
         System.out.println("Query = " + qStr);
-=======
-        System.out.println("Query = " + qStr );
->>>>>>> 63eb7e26
         System.out.println("The startRange = " + startRange + " the endRange = " + endRange);
         for (int j = startRange; j <= endRange; j++) {
           PreparedStatement ps = conn.prepareStatement(qStr);
@@ -185,7 +157,6 @@
     } catch (Exception ex) {
     }
   }
-<<<<<<< HEAD
 
   public void runIngestionApp(Integer thCnt, Integer sRange, Integer eRange, String path, String sqlServerInst, String hostName) {
     ExecutorService executor = Executors.newFixedThreadPool(thCnt);
@@ -205,51 +176,20 @@
     } catch (InterruptedException ie) {
       Log.getLogWriter().info("Got Exception while waiting for all threads to complete populate" +
           " tasks");
-=======
-//}
-
-//public class CDCIngestionApp {
-
-  public void runIngestionApp(Integer thCnt,Integer sRange,Integer eRange,String path, String sqlServerInst,String hostName){
-    for (int i = 1; i <= thCnt; i++) {
-    //  CDCIngestionApp obj = new CDCIngestionApp("Thread-" + i, sRange, eRange, path+"/insert"+i+".sql", sqlServerInst,hostName);
-      threadName = "Thread-" + i;
-      startRange = sRange;
-      endRange = eRange;
-      filePath = path+"/insert"+i+".sql";
-      sqlServer = sqlServerInst;
-      endPoint = hostName;
-      System.out.println("Creating " + threadName);
-      this.start();
->>>>>>> 63eb7e26
     }
   }
 
   public static void main(String args[]) {
     try {
-<<<<<<< HEAD
       int sRange = Integer.parseInt(args[0]);
       int eRange = Integer.parseInt(args[1]);
       int threadCnt = Integer.parseInt(args[2]);
-=======
-      int threadCnt = Integer.parseInt(args[0]);
-      int sRange = Integer.parseInt(args[1]);
-      int eRange = Integer.parseInt(args[2]);
->>>>>>> 63eb7e26
       String insertQPAth = args[3];
       String sqlServerInstance = args[4];
       String hostname = args[5];
       System.out.println("The startRange is " + sRange + " and the endRange is " + eRange);
       CDCIngestionApp obj = new CDCIngestionApp();
-<<<<<<< HEAD
       obj.runIngestionApp(threadCnt, sRange, eRange, insertQPAth, sqlServerInstance, hostname);
-=======
-      obj.runIngestionApp(threadCnt,sRange,eRange,insertQPAth,sqlServerInstance,hostname);
-      /*for (int i = 1; i <= 5; i++) {
-        CDCIngestionApp obj = new CDCIngestionApp("Thread-" + i, sRange, eRange, insertQPAth+"/insert"+i+".sql", sqlServerInstance);
-        obj.start();
-     }*/
->>>>>>> 63eb7e26
     } catch (Exception e) {
       System.out.println("Caught exception in main " + e.getMessage());
     } finally {
