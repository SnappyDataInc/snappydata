--- conflicted
+++ resolved
@@ -302,15 +302,9 @@
       } else {
         Log.getLogWriter().info("JobID is : " + jobID);
         for (int j = 0; j < 3; j++) {
-<<<<<<< HEAD
           try {
             Thread.sleep(10 * 1000);
           } catch (InterruptedException ie) {
-=======
-          if (!getJobStatus(jobID)) {
-            throw new TestException("Got Exception while executing streaming job. Please check " +
-                "the job status output.");
->>>>>>> e87cf3c8
           }
           getJobStatus(jobID);
         }
@@ -319,8 +313,6 @@
               "the job status output.");
         }
       }
-<<<<<<< HEAD
-=======
     }
   }
 
@@ -337,7 +329,6 @@
         }
       }
       inputFile.close();
->>>>>>> e87cf3c8
     } catch (IOException e) {
       throw new TestException("IOException occurred while retriving destination logFile path " +
           logFile.getAbsolutePath() + "\nError Message:" + e.getMessage());
