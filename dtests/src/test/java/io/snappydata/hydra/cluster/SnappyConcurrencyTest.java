--- conflicted
+++ resolved
@@ -76,10 +76,6 @@
   public static void runAnalyticalQueries() throws SQLException {
     Connection conn = getLocatorConnection();
     Vector<String> queryVect = SnappyPrms.getAnalyticalQueryList();
-<<<<<<< HEAD
-    long totalTaskTime = TestConfig.tab().longAt(totalTaskTimeSec);
-=======
->>>>>>> 1d060275
     String query = null;
     ResultSet rs;
     if (isTPCHSchema) {
@@ -93,10 +89,6 @@
     while (endTime > System.currentTimeMillis()) {
       try {
         int queryNum = new Random().nextInt(queryVect.size());
-<<<<<<< HEAD
-        query = (String) queryVect.elementAt(queryNum);
-        startTime = System.currentTimeMillis();
-=======
         query = queryVect.elementAt(queryNum);
         rs = conn.createStatement().executeQuery(query);
       } catch (SQLException se) {
@@ -109,7 +101,6 @@
       try {
         int queryNum = new Random().nextInt(queryVect.size());
         query = queryVect.elementAt(queryNum);
->>>>>>> 1d060275
         rs = conn.createStatement().executeQuery(query);
         long queryExecutionEndTime = System.currentTimeMillis();
         long queryExecutionTime = queryExecutionEndTime - startTime;
