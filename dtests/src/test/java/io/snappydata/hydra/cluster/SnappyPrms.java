--- conflicted
+++ resolved
@@ -340,16 +340,12 @@
      */
     public static Long shufflePartitions;
 
-<<<<<<< HEAD
-
-=======
     /**
      *
      * (String) Memory to be used for spark executor while executing spark-submit. Defaults to
      * 1GB if not provided.
      */
     public static Long executorMemory;
->>>>>>> 2ea88bd6
 
     public static int getRetryCountForJob() {
         Long key = numTimesToRetry;
