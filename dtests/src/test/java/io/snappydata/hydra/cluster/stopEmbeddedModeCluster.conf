--- conflicted
+++ resolved
@@ -1,38 +1,4 @@
 hydra.Prms-testRequirement = "Test to stop the snappy embedded mode cluster started using startEmbeddedModeCluster.conf";
 hydra.Prms-testDescription = "This test stops the snappy embedded mode cluster started using startEmbeddedModeCluster.conf.";
 
-<<<<<<< HEAD
-ENDTASK     taskClass = io.snappydata.hydra.cluster.SnappyTest taskMethod  = HydraTask_dumpStacks
-            clientNames = locator1;
-
-INCLUDE $JTESTS/hydraconfig/hydraparams1.inc;
-INCLUDE $JTESTS/hydraconfig/topology_1.inc;
-
-THREADGROUP snappyThread
-            totalThreads = 1
-            totalVMs     = 1
-            clientNames  = fcn "hydra.TestConfigFcns.generateNames(\"${A}\",
-                                ${${A}Hosts}, true)" ncf;
-
-INITTASK    taskClass   = io.snappydata.hydra.cluster.SnappyTest taskMethod  = HydraTask_initializeSnappyTest
-            runMode = always
-            threadGroups = snappyThread;
-
-ENDTASK     taskClass   = io.snappydata.hydra.cluster.SnappyTest taskMethod  = HydraTask_stopSnappyCluster
-            clientNames = snappy1;
-
-ENDTASK     taskClass   = io.snappydata.hydra.cluster.SnappyTest taskMethod  = HydraTask_deleteSnappyConfig
-            clientNames = snappy1;
-
-ENDTASK     taskClass   = io.snappydata.hydra.cluster.SnappyTest taskMethod  = HydraTask_cleanUpSnappyProcessesOnFailure
-            clientNames = snappy1;
-
-io.snappydata.hydra.cluster.SnappyPrms-useSmartConnectorMode = true;
-io.snappydata.hydra.cluster.SnappyPrms-isStopMode = true;
-io.snappydata.hydra.cluster.SnappyPrms-isLongRunningTest = true;
-
-hydra.Prms-maxResultWaitSec           = 900;
-hydra.Prms-maxCloseTaskResultWaitSec  = 900;
-=======
 INCLUDE $JTESTS/io/snappydata/hydra/northwind/stopEmbeddedModeCluster.conf;
->>>>>>> fe194f7b
