--- conflicted
+++ resolved
@@ -3957,12 +3957,8 @@
   protected void startSnappyLocator() {
     File log = null;
     ProcessBuilder pb = null;
-<<<<<<< HEAD
     String secureBootProperties = "";
-
-=======
     List<String> hostNames = getHostNameFromConf("locators");
->>>>>>> c6f7290a
     try {
       boolean isSecurityEnabled = (Boolean)SnappyBB.getBB().getSharedMap().get("SECURITY_ENABLED");
       if(isSecurityEnabled) {
@@ -3991,11 +3987,8 @@
   protected void startSnappyServer() {
     File log = null;
     ProcessBuilder pb = null;
-<<<<<<< HEAD
     String secureBootProperties = "";
-=======
     List<String> hostNames = getHostNameFromConf("servers");
->>>>>>> c6f7290a
     try {
       boolean isSecurityEnabled = (Boolean)SnappyBB.getBB().getSharedMap().get("SECURITY_ENABLED");
       if(isSecurityEnabled) {
@@ -4037,11 +4030,8 @@
 
   protected void startSnappyLead() {
     File log = null;
-<<<<<<< HEAD
     String secureBootProperties = "";
-=======
     List<String> hostNames = getHostNameFromConf("leads");
->>>>>>> c6f7290a
     try {
       boolean isSecurityEnabled = (Boolean)SnappyBB.getBB().getSharedMap().get("SECURITY_ENABLED");
       if(isSecurityEnabled) {
