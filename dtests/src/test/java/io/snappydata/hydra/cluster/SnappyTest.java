--- conflicted
+++ resolved
@@ -1816,7 +1816,6 @@
     }
   }
 
-<<<<<<< HEAD
   public static String getCurrentDirPath(){
     String currentDir;
     try {
@@ -1827,8 +1826,6 @@
     }
     return currentDir;
   }
-=======
->>>>>>> eeb92091
 
   protected synchronized void recordSnappyProcessIDinNukeRun(String pName) {
     Process pr = null;
@@ -2331,59 +2328,8 @@
           userAppArgs = userAppArgs + " " + dmlProps;
         }
         if (SnappyCDCPrms.getIsCDC()) {
-<<<<<<< HEAD
           command = setCDCSparkAppCmds(userAppArgs,commonArgs,snappyJobScript,userJob,
               masterHost,masterPort);
-=======
-          String appName = SnappyCDCPrms.getAppName();
-          if (appName.equals("CDCIngestionApp2")) {
-            int BBfinalStart2 = (Integer) SnappyBB.getBB().getSharedMap().get("START_RANGE_APP2");
-            int BBfinalEnd2 = (Integer) SnappyBB.getBB().getSharedMap().get("END_RANGE_APP2");
-            int finalStart2, finalEnd2;
-            if (BBfinalStart2 == 0 || BBfinalEnd2 == 0) {
-              finalStart2 = finalStart;
-              finalEnd2 = finalEnd;
-            } else {
-              finalStart2 = BBfinalStart2;
-              finalEnd2 = BBfinalEnd2;
-            }
-            userAppArgs = finalStart2 + " " + finalEnd2 + " " + userAppArgs;
-            Log.getLogWriter().info("For CDCIngestionApp2 app New Start range and end range : " + finalStart2 + " & " + finalEnd2 + " and args = " + userAppArgs);
-            SnappyBB.getBB().getSharedMap().put("START_RANGE_APP2", finalEnd2 + 1);
-            SnappyBB.getBB().getSharedMap().put("END_RANGE_APP2", finalEnd2 + 100);
-          } else if (appName.equals("CDCIngestionApp1")) {
-            userAppArgs = userAppArgs + " " + finalStart + " " + finalEnd;
-            SnappyBB.getBB().getSharedMap().put("finalStartRange", finalStart);
-            SnappyBB.getBB().getSharedMap().put("finalEndRange", finalEnd);
-          } else if (appName.equals("BulkDeleteApp")) {
-            int BBfinalStart1 = (Integer) SnappyBB.getBB().getSharedMap().get("START_RANGE_APP1");
-            int BBfinalEnd1 = (Integer) SnappyBB.getBB().getSharedMap().get("END_RANGE_APP1");
-            int finalStart1, finalEnd1;
-            if (BBfinalStart1 == 0 || BBfinalEnd1 == 0) {
-              finalStart1 = finalStart;
-              finalEnd1 = finalEnd;
-            } else {
-              finalStart1 = BBfinalStart1;
-              finalEnd1 = BBfinalEnd1;
-            }
-            userAppArgs = finalStart1 + " " + finalEnd1 + " " + userAppArgs;
-            Log.getLogWriter().info("For CDCIngestionApp1 app New Start range and end range : " + finalStart1 + " & " + finalEnd1 + " and args = " + userAppArgs);
-            SnappyBB.getBB().getSharedMap().put("START_RANGE_APP1", finalEnd1 + 1);
-            SnappyBB.getBB().getSharedMap().put("END_RANGE_APP1", finalEnd1 + 100);
-
-          } else if (appName.equals("BulkDeleteApp")) {
-            commonArgs = " --conf spark.executor.extraJavaOptions=-XX:+HeapDumpOnOutOfMemoryError" +
-                " --conf spark.extraListeners=io.snappydata.hydra.SnappyCustomSparkListener ";
-          }
-          command = snappyJobScript + " --class " + userJob +
-              " --name " + appName +
-              " --master spark://" + masterHost + ":" + masterPort + " " +
-              SnappyPrms.getExecutorMemory() + " " +
-              SnappyPrms.getSparkSubmitExtraPrms() + " " + commonArgs + " " + snappyTest.getUserAppJarLocation(userAppJar, jarPath) + " " +
-              userAppArgs;
-          if (SnappyCDCPrms.getIsCDCStream())
-            command = "nohup " + command + " > " + logFile + " & ";
->>>>>>> eeb92091
         } else {
           command = snappyJobScript + " --class " + userJob +
               " --master spark://" + masterHost + ":" + masterPort + " " +
@@ -2821,7 +2767,6 @@
     }
   }
 
-<<<<<<< HEAD
   /*Dump stacks for threads in members of snappy cluster*/
   public static synchronized void HydraTask_dumpStacks() {
     initSnappyArtifacts();
@@ -2845,8 +2790,6 @@
     }
   }
 
-=======
->>>>>>> eeb92091
   /**
    * Create and start snappy server.
    */
@@ -3616,24 +3559,14 @@
     return masterHost;
   }
 
-<<<<<<< HEAD
-  private String printStackTrace(Exception e){
-=======
-
   private String printStackTrace(Exception e) {
->>>>>>> eeb92091
     StringWriter error = new StringWriter();
     e.printStackTrace(new PrintWriter(error));
     return error.toString();
   }
 
-<<<<<<< HEAD
-  public List<String> getHostNameFromConf(String nodeName){
-    List<String>  hostNames = new ArrayList<>();
-=======
   public List<String> getHostNameFromConf(String nodeName) {
     List<String> hostNames = new ArrayList<>();
->>>>>>> eeb92091
     String confFile = snappyTest.getScriptLocation(productConfDirPath + File.separator + nodeName);
     try {
       File file = new File(confFile);
@@ -3643,11 +3576,7 @@
       String line;
       while ((line = bufferedReader.readLine()) != null) {
         String[] data = line.trim().split(" ");
-<<<<<<< HEAD
-        if(!hostNames.contains(data[0]))
-=======
         if (!hostNames.contains(data[0]))
->>>>>>> eeb92091
           hostNames.add(data[0]);
       }
       fileReader.close();
@@ -3657,10 +3586,6 @@
     return hostNames;
   }
 
-<<<<<<< HEAD
-=======
-
->>>>>>> eeb92091
   protected void startSnappyLocator() {
     File log = null;
     List<String> hostNames = getHostNameFromConf("locators");
