/*
 * Copyright (c) 2016 SnappyData, Inc. All rights reserved.
 *
 * Licensed under the Apache License, Version 2.0 (the "License"); you
 * may not use this file except in compliance with the License. You
 * may obtain a copy of the License at
 *
 * http://www.apache.org/licenses/LICENSE-2.0
 *
 * Unless required by applicable law or agreed to in writing, software
 * distributed under the License is distributed on an "AS IS" BASIS,
 * WITHOUT WARRANTIES OR CONDITIONS OF ANY KIND, either express or
 * implied. See the License for the specific language governing
 * permissions and limitations under the License. See accompanying
 * LICENSE file.
 */
package io.snappydata.hydra.cluster;


import com.gemstone.gemfire.LogWriter;
import com.gemstone.gemfire.SystemFailure;
import hydra.*;
import org.apache.commons.io.FileUtils;
import org.apache.commons.io.filefilter.IOFileFilter;
import org.apache.commons.io.filefilter.TrueFileFilter;
import org.apache.commons.io.filefilter.WildcardFileFilter;
import org.apache.commons.lang.StringUtils;
import org.apache.spark.SparkContext;
import org.apache.spark.sql.SnappyContext;
import sql.SQLBB;
import sql.SQLHelper;
import sql.SQLPrms;
import sql.dmlStatements.DMLStmtIF;
import sql.sqlutil.DMLStmtsFactory;
import util.*;

import java.io.*;
import java.net.UnknownHostException;
import java.nio.file.Files;
import java.nio.file.Paths;
import java.rmi.RemoteException;
import java.sql.Connection;
import java.sql.DriverManager;
import java.sql.ResultSet;
import java.sql.SQLException;
import java.text.SimpleDateFormat;
import java.util.*;
import java.util.concurrent.ExecutorService;
import java.util.concurrent.Executors;
import java.util.concurrent.TimeUnit;


public class SnappyTest implements Serializable {

    private static transient SnappyContext snc = SnappyContext.apply(SnappyContext
            .globalSparkContext());
    protected static SnappyTest snappyTest;
    protected static HostDescription hd = TestConfig.getInstance().getMasterDescription()
            .getVmDescription().getHostDescription();
    private static char sep = hd.getFileSep();
    private static String gemfireHome = hd.getGemFireHome() + sep;
    private static String productDir = gemfireHome + ".." + sep + "snappy" + sep;
    private static String productConfDirPath = productDir + "conf" + sep;
    private static String productLibsDir = productDir + "lib" + sep;
    private static String productSbinDir = productDir + "sbin" + sep;
    private static String productBinDir = productDir + "bin" + sep;
    protected static String SnappyShellPath = productBinDir + "snappy-sql";
    private static String dtests = gemfireHome + ".." + sep + ".." + sep + ".." + sep + "dtests" + sep;
    private static String dtestsLibsDir = dtests + "build-artifacts" + sep + "scala-2.11" + sep + "libs" + sep;
    private static String dtestsResourceLocation = dtests + "src" + sep + "resources" + sep;
    private static String dtestsScriptLocation = dtestsResourceLocation + "scripts" + sep;
    private static String dtestsDataLocation = dtestsResourceLocation + "data" + sep;
    private static String quickstartScriptLocation = productDir + "quickstart" + sep + "scripts" + sep;
    private static String quickstartDataLocation = productDir + "quickstart" + sep + "data" + sep;
    private static String logFile = null;

    private static Set<Integer> pids = new LinkedHashSet<Integer>();
    private static Set<File> dirList = new LinkedHashSet<File>();
    public static String userAppJar = null;
    private static String simulateStreamScriptName = TestConfig.tab().stringAt(SnappyPrms.simulateStreamScriptName, "simulateFileStream");
    private static String simulateStreamScriptDestinationFolder = TestConfig.tab().stringAt(SnappyPrms.simulateStreamScriptDestinationFolder, dtests);
    public static boolean isLongRunningTest = TestConfig.tab().booleanAt(SnappyPrms.isLongRunningTest, false);  //default to false
    public static boolean useRowStore = TestConfig.tab().booleanAt(SnappyPrms.useRowStore, false);  //default to false
    public static boolean isRestarted = false;
    public static boolean useSmartConnectorMode = TestConfig.tab().booleanAt(SnappyPrms.useSmartConnectorMode, false);  //default to false
    public static boolean useThinClientSmartConnectorMode = TestConfig.tab().booleanAt(SnappyPrms.useThinClientSmartConnectorMode, false);  //default to false
    public static boolean isStopMode = TestConfig.tab().booleanAt(SnappyPrms.isStopMode, false);  //default to false
    private static String primaryLocator = null;
    public static String leadHost = null;
    public static Long waitTimeBeforeStreamingJobStatus = TestConfig.tab().longAt(SnappyPrms.streamingJobExecutionTimeInMillis, 6000);
    private static Boolean logDirExists = false;
    private static Boolean doneCopying = false;
    private static Boolean doneRestore = false;
    private static Boolean diskDirExists = false;
    private static Boolean runGemXDQuery = false;
    protected static int[] dmlTables = SQLPrms.getTables();
    public static final Random random = new Random(SQLPrms.getRandSeed());
    protected static DMLStmtsFactory dmlFactory = new DMLStmtsFactory();

    protected static boolean cycleVms = TestConfig.tab().booleanAt(SnappyPrms.cycleVms, false);
    public static final String LASTCYCLEDTIME = "lastCycledTime"; //used in SnappyBB
    public static final String LASTCYCLEDTIMEFORLEAD = "lastCycledTimeForLead"; //used in SnappyBB
    public static long lastCycledTime = 0;
    public static long lastCycledTimeForLead = 0;
    public static int waitTimeBeforeNextCycleVM = TestConfig.tab().intAt(SnappyPrms.waitTimeBeforeNextCycleVM, 20); //secs
    public static final int THOUSAND = 1000;
    public static String cycleVMTarget = TestConfig.tab().stringAt(SnappyPrms.cycleVMTarget, "snappyStore");
    public static String cycleLeadVMTarget = TestConfig.tab().stringAt(SnappyPrms.cycleVMTarget, "lead");
    public static final String LEAD_PORT = "8090";
    public static final String MASTER_PORT = "7077";
    private static int jobSubmissionCount = 0;
    protected static String jarPath = gemfireHome + ".." + sep + ".." + sep + ".." + sep;

    private Connection connection = null;
    private static HydraThreadLocal localconnection = new HydraThreadLocal();

    public enum SnappyNode {
        LOCATOR, SERVER, LEAD, WORKER
    }

    SnappyNode snappyNode;

    public SnappyTest() {
    }

    public SnappyTest(SnappyNode snappyNode) {
        this.snappyNode = snappyNode;
    }

    public static void HydraTask_stopSnappy() {
        SparkContext sc = SnappyContext.globalSparkContext();
        if (sc != null) sc.stop();
        Log.getLogWriter().info("SnappyContext stopped successfully");
    }

    public static synchronized void HydraTask_initializeSnappyTest() {
        if (snappyTest == null) {
            snappyTest = new SnappyTest();
            snappyTest.getClientHostDescription();
            int tid = RemoteTestModule.getCurrentThread().getThreadId();
            if (tid == 0) {
                snappyTest.generateConfig("locators");
                snappyTest.generateConfig("servers");
                snappyTest.generateConfig("leads");
                if (useSmartConnectorMode) {
                    snappyTest.generateConfig("slaves");
                    snappyTest.generateConfig("spark-env.sh");
                }
                if (isLongRunningTest) {
                    snappyTest.generateConfig("locatorConnInfo");
                    snappyTest.generateConfig("leadHost");
                }
            }
        }
    }

    protected String getStoreTestsJar() {
        String storeTestsJar = hd.getTestDir() + hd.getFileSep() + ".." + hd.getFileSep() + ".." + hd.getFileSep() + "libs" + hd.getFileSep() + "snappydata-store-hydra-tests-" +
                ProductVersionHelper.getInfo().getProperty(ProductVersionHelper.SNAPPYRELEASEVERSION) + "-all.jar";
        return storeTestsJar;
    }

    protected String getSnappyTestsJar() {
        String snappyTestsJar = getUserAppJarLocation("snappydata-store-scala-tests*.jar", hd.getGemFireHome() + hd.getFileSep() + ".." + hd.getFileSep() + ".." + hd.getFileSep() + ".." + hd.getFileSep() + "dtests" + hd.getFileSep() +
                "build-artifacts" + hd.getFileSep() + "scala-2.11" + hd.getFileSep() + "libs");
        return snappyTestsJar;
    }

    protected String getClusterTestsJar() {
        String clusterTestsJar = getUserAppJarLocation("snappydata-cluster*tests.jar", hd
                .getGemFireHome() + hd.getFileSep() + ".." + hd.getFileSep() + ".." +
                hd.getFileSep() + ".." + hd.getFileSep());
        return clusterTestsJar;
    }

    protected void getClientHostDescription() {
        hd = TestConfig.getInstance()
                .getClientDescription(RemoteTestModule.getMyClientName())
                .getVmDescription().getHostDescription();
    }

    protected static String getUserAppJarLocation(final String jarName, String jarPath) {
        String userAppJarPath = null;
        File baseDir = new File(jarPath);
        try {
            IOFileFilter filter = new WildcardFileFilter(jarName);
            List<File> files = (List<File>) FileUtils.listFiles(baseDir, filter, TrueFileFilter.INSTANCE);
            Log.getLogWriter().info("Jar file found: " + Arrays.asList(files));
            for (File file1 : files) {
                if (!file1.getAbsolutePath().contains("/work/") || !file1.getAbsolutePath().contains("/scala-2.10/"))
                    userAppJarPath = file1.getAbsolutePath();
            }
        } catch (Exception e) {
            Log.getLogWriter().info("Unable to find " + jarName + " jar at " + jarPath + " location.");
        }
        return userAppJarPath;
    }

    protected String getDataLocation(String paramName) {
        if (paramName.equals(" ")) return paramName;
        String scriptPath = null;
        if (new File(paramName).exists()) {
            return paramName;
        } else {
            scriptPath = quickstartDataLocation + paramName;
            if (new File(scriptPath).exists()) return scriptPath;
            else scriptPath = dtestsDataLocation + paramName;
            if (new File(scriptPath).exists()) return scriptPath;
            else {
                String s = "Data doesn't exists at any expected location.";
                throw new TestException(s);
            }
        }
    }

    public String getScriptLocation(String scriptName) {
        String scriptPath = null;
        if (new File(scriptName).exists()) return scriptName;
        scriptPath = productSbinDir + scriptName;
        if (!new File(scriptPath).exists()) {
            scriptPath = productBinDir + scriptName;
            if (new File(scriptPath).exists()) return scriptPath;
            else
                scriptPath = getUserAppJarLocation(scriptName, dtestsScriptLocation);
            if (new File(scriptPath).exists()) return scriptPath;
            else
                scriptPath = quickstartScriptLocation + scriptName;
            if (new File(scriptPath).exists()) return scriptPath;
            else {
                String s = "Unable to find the script at any expected location.";
                throw new TestException(s);
            }
        }
        return scriptPath;
    }

    /**
     * Generates the configuration data required to start the snappy locator.
     */
    public static synchronized void HydraTask_generateSnappyLocatorConfig() {
        SnappyTest locator = new SnappyTest(SnappyNode.LOCATOR);
        locator.generateNodeConfig("locatorLogDir");
    }

    /**
     * Generates the configuration data required to start the snappy Server.
     */
    public static synchronized void HydraTask_generateSnappyServerConfig() {
        SnappyTest server = new SnappyTest(SnappyNode.SERVER);
        server.generateNodeConfig("serverLogDir");
    }

    /**
     * Generates the configuration data required to start the snappy Server.
     */
    public static synchronized void HydraTask_generateSnappyLeadConfig() {
        SnappyTest lead = new SnappyTest(SnappyNode.LEAD);
        lead.generateNodeConfig("leadLogDir");
    }

    /**
     * Generates the configuration data required to start the snappy Server.
     */
    public static synchronized void HydraTask_generateSparkWorkerConfig() {
        SnappyTest worker = new SnappyTest(SnappyNode.WORKER);
        worker.generateNodeConfig("workerLogDir");
    }

    protected void generateNodeConfig(String logDir) {
        if (logDirExists) return;
        String addr = HostHelper.getHostAddress();
        int port = PortHelper.getRandomPort();
        String endpoint = addr + ":" + port;
        String clientPort = " -client-port=";
        String locators = " -locators=";
        String locPortString = " -peer-discovery-port=";
        String locatorsList = null;
        String dirPath = snappyTest.getLogDir();
        String nodeLogDir = null;
        String hostnameForPrimaryLocator = null;
        switch (snappyNode) {
            case LOCATOR:
                int locPort;
                do locPort = PortHelper.getRandomPort();
                while (locPort < 0 || locPort > 65535);
                nodeLogDir = HostHelper.getLocalHost() + " -dir=" + dirPath + clientPort + port + locPortString + locPort + SnappyPrms.getTimeStatistics() + SnappyPrms.getLogLevel();
                SnappyBB.getBB().getSharedMap().put("locatorHost" + "_" + RemoteTestModule.getMyVmid(), HostHelper.getLocalHost());
                SnappyBB.getBB().getSharedMap().put("locatorPort" + "_" + RemoteTestModule.getMyVmid(), Integer.toString(port));
                SnappyBB.getBB().getSharedMap().put("locatorMcastPort" + "_" + RemoteTestModule.getMyVmid(), Integer.toString(locPort));
                SnappyBB.getBB().getSharedMap().put("locators" + "_" + RemoteTestModule.getMyVmid(), HostHelper.getLocalHost() + ":" + Integer.toString(locPort));
                SnappyBB.getBB().getSharedMap().put(Integer.toString(locPort), HostHelper.getLocalHost());
                Log.getLogWriter().info("Generated locator endpoint: " + endpoint);
                SnappyNetworkServerBB.getBB().getSharedMap().put("locator" + "_" + RemoteTestModule.getMyVmid(), endpoint);
                int num = (int) SnappyBB.getBB().getSharedCounters().incrementAndRead(SnappyBB.primaryLocatorStarted);
                if (num == 1) {
                    primaryLocator = endpoint;
                    hostnameForPrimaryLocator = HostHelper.getLocalHost();
                    SnappyBB.getBB().getSharedMap().put("primaryLocatorHost", hostnameForPrimaryLocator);
                    SnappyBB.getBB().getSharedMap().put("primaryLocatorPort", Integer.toString(port));
                }
                break;
            case SERVER:
                locatorsList = getLocatorsList("locators");
                nodeLogDir = HostHelper.getLocalHost() + locators + locatorsList + " -dir=" +
                        dirPath + clientPort + port + " -heap-size=" + SnappyPrms.getServerMemory()
                        + SnappyPrms.getConserveSockets() +
                        " -J-Dgemfirexd.table-default-partitioned=" +
                        SnappyPrms.getTableDefaultDataPolicy() + SnappyPrms.getTimeStatistics() +
                        SnappyPrms.getLogLevel() + SnappyPrms.getCriticalHeapPercentage() +
                        SnappyPrms.getEvictionHeapPercentage() +
                        " -J-Dgemfire.CacheServerLauncher.SHUTDOWN_WAIT_TIME_MS=50000" +
                        SnappyPrms.getFlightRecorderOptions(dirPath) +
                        " -J-XX:+DisableExplicitGC" +
<<<<<<< HEAD
                        " -J-verbose:gc -J-Xloggc:" + dirPath + "/gc.out -J-XX:+PrintGCDetails -J-XX:+PrintGCTimeStamps  -J-XX:+PrintGCDateStamps" +
                        " -classpath=" /*+ getSnappyTestsJar() + ":"*/ + getStoreTestsJar();// + ":" + getClusterTestsJar();
=======
                        " -classpath=" + getStoreTestsJar();
>>>>>>> e25fcd00
                Log.getLogWriter().info("Generated peer server endpoint: " + endpoint);
                SnappyBB.getBB().getSharedCounters().increment(SnappyBB.numServers);
                SnappyNetworkServerBB.getBB().getSharedMap().put("server" + "_" + RemoteTestModule.getMyVmid(), endpoint);
                break;
            case LEAD:
                locatorsList = getLocatorsList("locators");
                String leadHost;
                int leadPort = PortHelper.getRandomPort();
                /*do leadPort = PortHelper.getRandomPort();
                while (leadPort < 8091 || leadPort > 8099);*/
                nodeLogDir = HostHelper.getLocalHost() + locators + locatorsList +
                        SnappyPrms.getExecutorCores() + SnappyPrms.getDriverMaxResultSize() +
                        " -dir=" + dirPath + clientPort + port + " -heap-size=" +
                        SnappyPrms.getLeadMemory() + SnappyPrms.getSparkSqlBroadcastJoinThreshold()
                        + " -spark.jobserver.port=" + leadPort + SnappyPrms.getSparkSchedulerMode()
                        + /*" -spark.sql.inMemoryColumnarStorage.compressed="
                        + SnappyPrms.getCompressedInMemoryColumnarStorage() +*/
                        SnappyPrms.getColumnBatchSize() + SnappyPrms.getConserveSockets() +
                        " -table-default-partitioned=" + SnappyPrms.getTableDefaultDataPolicy() +
                        " -J-XX:+DisableExplicitGC" + SnappyPrms.getTimeStatistics() +
                        SnappyPrms.getLogLevel() + SnappyPrms.getNumBootStrapTrials() +
                        SnappyPrms.getClosedFormEstimates() + SnappyPrms.getZeppelinInterpreter() +
                        " -classpath=" + getStoreTestsJar() +
                        " -J-Dgemfire.CacheServerLauncher.SHUTDOWN_WAIT_TIME_MS=50000" +
                        SnappyPrms.getFlightRecorderOptions(dirPath) +
                        " -spark.driver.extraClassPath=" + getStoreTestsJar()
                        + " -spark.executor.extraClassPath=" + getStoreTestsJar();
                try {
                    leadHost = HostHelper.getIPAddress().getLocalHost().getHostName();
                } catch (UnknownHostException e) {
                    String s = "Lead host not found...";
                    throw new HydraRuntimeException(s, e);
                }
                SnappyBB.getBB().getSharedMap().put("leadHost_" + RemoteTestModule.getMyClientName()
                        + "_" + RemoteTestModule.getMyVmid(), leadHost);
                SnappyBB.getBB().getSharedMap().put("leadPort_" + RemoteTestModule
                        .getMyClientName() + "_" + RemoteTestModule.getMyVmid(), Integer.toString(leadPort));
                break;
            case WORKER:
                nodeLogDir = HostHelper.getLocalHost();
                String sparkLogDir = "SPARK_LOG_DIR=" + hd.getUserDir();
                SnappyBB.getBB().getSharedMap().put("sparkLogDir" + "_" + snappyTest.getMyTid(), sparkLogDir);
                break;
        }
        SnappyBB.getBB().getSharedMap().put(logDir + "_" + RemoteTestModule.getMyVmid() + "_" + snappyTest.getMyTid(), nodeLogDir);
        SnappyBB.getBB().getSharedMap().put("logDir_" + RemoteTestModule.getMyClientName() + "_" + RemoteTestModule.getMyVmid(), dirPath);
        Log.getLogWriter().info("nodeLogDir is : " + nodeLogDir);
        logDirExists = true;
    }

    protected static Set<String> getFileContents(String userKey, Set<String> fileContents) {
        Set<String> keys = SnappyBB.getBB().getSharedMap().getMap().keySet();
        for (String key : keys) {
            if (key.startsWith(userKey)) {
                Log.getLogWriter().info("Key Found..." + key);
                String value = (String) SnappyBB.getBB().getSharedMap().get(key);
                fileContents.add(value);
            }
        }
        return fileContents;
    }

    protected static ArrayList<String> getWorkerFileContents(String userKey, ArrayList<String> fileContents) {
        Set<String> keys = SnappyBB.getBB().getSharedMap().getMap().keySet();
        for (String key : keys) {
            if (key.startsWith(userKey)) {
                Log.getLogWriter().info("Key Found..." + key);
                String value = (String) SnappyBB.getBB().getSharedMap().get(key);
                fileContents.add(value);
            }
        }
        Log.getLogWriter().info("ArrayList contains : " + fileContents.toString());
        return fileContents;
    }

    protected static Set<File> getDirList(String userKey) {
        Set<String> keys = SnappyBB.getBB().getSharedMap().getMap().keySet();
        for (String key : keys) {
            if (key.startsWith(userKey)) {
                Log.getLogWriter().info("Key Found..." + key);
                File value = (File) SnappyBB.getBB().getSharedMap().get(key);
                dirList.add(value);
            }
        }
        return dirList;
    }

    protected static String getLocatorsList(String userKey) {
        Set<String> keys = SnappyBB.getBB().getSharedMap().getMap().keySet();
        String locatorsList = null;
        Set<String> locatorHostPortList = new LinkedHashSet<>();
        for (String key : keys) {
            if (key.startsWith(userKey)) {
                Log.getLogWriter().info("Key Found..." + key);
                String value = (String) SnappyBB.getBB().getSharedMap().get(key);
                locatorHostPortList.add(value);
            }
        }
        if (locatorHostPortList.size() == 0) {
            return "";
        }
        locatorsList = StringUtils.join(locatorHostPortList, ",");
        return locatorsList;
    }

    /**
     * Write the configuration data required to start the snappy locator/s in locators file under conf directory at snappy build location.
     */
    public static void HydraTask_writeLocatorConfigData() {
        snappyTest.writeLocatorConfigData("locators", "locatorLogDir");
        if (isLongRunningTest) writeLocatorConnectionInfo();
    }

    /**
     * Write the configuration data required to start the snappy server/s in servers file under conf directory at snappy build location.
     */
    public static void HydraTask_writeServerConfigData() {
        snappyTest.writeConfigData("servers", "serverLogDir");
    }

    /**
     * Write the configuration data required to start the snappy lead/s in leads file under conf directory at snappy build location.
     */
    public static void HydraTask_writeLeadConfigData() {
        snappyTest.writeConfigData("leads", "leadLogDir");
        if (isLongRunningTest) writeLeadHostInfo();
    }

    /**
     * Write the configuration data required to start the spark worker/s in slaves file and the log directory locations in spark-env.sh file under conf directory at snappy build location.
     */
    public static void HydraTask_writeWorkerConfigData() {
        snappyTest.writeWorkerConfigData("slaves", "workerLogDir");
        snappyTest.writeConfigData("spark-env.sh", "sparkLogDir");
    }

    protected void writeConfigData(String fileName, String logDir) {
        String filePath = productConfDirPath + fileName;
        File file = new File(filePath);
        if (fileName.equalsIgnoreCase("spark-env.sh")) file.setExecutable(true);
        Set<String> fileContent = new LinkedHashSet<String>();
        fileContent = snappyTest.getFileContents(logDir, fileContent);
        if (fileContent.size() == 0) {
            String s = "No data found for writing to " + fileName + " file under conf directory";
            throw new TestException(s);
        }
        for (String s : fileContent) {
            snappyTest.writeToFile(s, file);
        }
    }

    protected void writeLocatorConfigData(String fileName, String logDir) {
        String filePath = productConfDirPath + fileName;
        File file = new File(filePath);
        String peerDiscoveryPort = null;
        Set<String> fileContent = new LinkedHashSet<String>();
        fileContent = snappyTest.getFileContents(logDir, fileContent);
        if (fileContent.size() == 0) {
            String s = "No data found for writing to " + fileName + " file under conf directory";
            throw new TestException(s);
        }
        String locatorsList = getLocatorsList("locators");
        for (String s : fileContent) {
            String[] splited = s.split(" ");
            for (String str : splited) {
                String peerDiscoveryPortString = "-peer-discovery-port=";
                if (str.contains(peerDiscoveryPortString)) {
                    peerDiscoveryPort = str.substring(str.indexOf("=") + 1);
                }
            }
            String host = (String) SnappyBB.getBB().getSharedMap().get(peerDiscoveryPort);
            String replaceString = host + ":" + peerDiscoveryPort + ",";
            String newLocatorsList;
            if (locatorsList.contains(replaceString)) {
                newLocatorsList = locatorsList.replace(replaceString, "");
            } else {
                replaceString = host + ":" + peerDiscoveryPort;
                newLocatorsList = locatorsList.replace(replaceString, "");
            }
            String nodeLogDir = s.concat(" -locators=" + newLocatorsList);
            snappyTest.writeToFile(nodeLogDir, file);
        }
    }

    protected void writeNodeConfigData(String fileName, String nodeLogDir) {
        String filePath = productConfDirPath + fileName;
        File file = new File(filePath);
        snappyTest.writeToFile(nodeLogDir, file);
    }

    protected void writeWorkerConfigData(String fileName, String logDir) {
        String filePath = productConfDirPath + fileName;
        File file = new File(filePath);
        ArrayList<String> fileContent = new ArrayList<>();
        fileContent = snappyTest.getWorkerFileContents(logDir, fileContent);
        if (fileContent.size() == 0) {
            String s = "No data found for writing to " + fileName + " file under conf directory";
            throw new TestException(s);
        }
        for (String s : fileContent) {
            snappyTest.writeToFile(s, file);
        }
    }

    /**
     * Returns all network locator endpoints from the {@link
     * SnappyNetworkServerBB} map, a possibly empty list.  This includes all
     * network servers that have ever started, regardless of their distributed
     * system or current active status.
     */
    public static List getNetworkLocatorEndpoints() {
        return getEndpoints("locator");
    }

    /**
     * Returns all network server endpoints from the {@link
     * SnappyNetworkServerBB} map, a possibly empty list.  This includes all
     * network servers that have ever started, regardless of their distributed
     * system or current active status.
     */
    public static List getNetworkServerEndpoints() {
        return getEndpoints("server");
    }

    protected HashMap getclientHostPort() {
        HashMap<String, Integer> hostPort = new HashMap<String, Integer>();
        String endpoint = null;
        List<String> endpoints = getNetworkLocatorEndpoints();
        if (endpoints.size() == 0) {
            if (isLongRunningTest) {
                endpoints = getLocatorEndpointFromFile();
            }
        }
        endpoint = endpoints.get(0);
        String host = endpoint.substring(0, endpoint.indexOf(":"));
        Log.getLogWriter().info("Client Host is:" + host);
        String port = endpoint.substring(endpoint.indexOf(":") + 1);
        int clientPort = Integer.parseInt(port);
        Log.getLogWriter().info("Client Port is :" + clientPort);
        hostPort.put(host, clientPort);
        return hostPort;
    }

    /**
     * Returns all endpoints of the given type.
     */
    private static synchronized List<String> getEndpoints(String type) {
        List<String> endpoints = new ArrayList();
        Set<String> keys = SnappyNetworkServerBB.getBB().getSharedMap().getMap().keySet();
        for (String key : keys) {
            if (key.startsWith(type.toString())) {
                String endpoint = (String) SnappyNetworkServerBB.getBB().getSharedMap().getMap().get(key);
                endpoints.add(endpoint);
            }
        }
        Log.getLogWriter().info("Returning endpoint list: " + endpoints);
        return endpoints;
    }


    /**
     * Returns PIDs for all the processes started in the test, e.g. locator, server, lead .
     */
    private static synchronized List<String> getPidList() {
        List<String> pidList = new ArrayList();
        Set<String> keys = SnappyBB.getBB().getSharedMap().getMap().keySet();
        for (String key : keys) {
            if (key.startsWith("pid")) {
                String pid = (String) SnappyBB.getBB().getSharedMap().getMap().get(key);
                pidList.add(pid);
            }
        }
        Log.getLogWriter().info("Returning pid list: " + pidList);
        return pidList;
    }

    /**
     * Returns primary lead port .
     */
    private static synchronized String getPrimaryLeadPort(String clientName) {
        List<String> portList = new ArrayList();
        String port = null;
        Set<String> keys = SnappyBB.getBB().getSharedMap().getMap().keySet();
        for (String key : keys) {
            if (key.startsWith("leadPort_") && key.contains(clientName)) {
                port = (String) SnappyBB.getBB().getSharedMap().getMap().get(key);
            }
        }
        Log.getLogWriter().info("Returning primary lead port: " + port);
        return port;
    }


    protected void initHydraThreadLocals() {
        this.connection = getConnection();
    }

    protected Connection getConnection() {
        Connection connection = (Connection) localconnection.get();
        return connection;
    }

    protected void setConnection(Connection connection) {
        localconnection.set(connection);
    }

    protected void updateHydraThreadLocals() {
        setConnection(this.connection);
    }

    public static void HydraTask_getClientConnection_Snappy() throws SQLException {
        SnappyTest st = new SnappyTest();
        st.connectThinClient();
        st.updateHydraThreadLocals();
    }

    private void connectThinClient() throws SQLException {
        connection = getLocatorConnection();
    }

    public static Connection getClientConnection() {
        SnappyTest st = new SnappyTest();
        st.initHydraThreadLocals();
        return st.getConnection();
    }

    public static void HydraTask_getClientConnection() throws SQLException {
        getLocatorConnection();
    }

    /**
     * Mandatory to use this method in case of HA test.
     * As per current implementation, for starting the server snappy-servers.sh script is used, which starts
     * the servers based on the data in servers conf file.
     * In HA test, the framework deletes the old servers file and creates the new one with the config data specific
     * to server which is getting recycled.
     * So, we need to backup the original servers conf file. This will be required at the end of the test for stopping all servers
     * which have been started in the test.
     **/
    public static synchronized void backUpServerConfigData() {
        snappyTest.copyConfigData("servers");
    }

    /**
     * Mandatory to use this method in case of HA test.
     * As per current implementation, for starting the server snappy-servers.sh script is used, which starts
     * the servers based on the data in servers conf file.
     * In HA test, the framework deletes the old servers file and creates the new one with the config data specific
     * to server which is getting recycled.
     * So, we need to restore the original servers conf file. This will be required at the end of the test for stopping all servers
     * which have been started in the test.
     **/
    public static synchronized void restoreServerConfigData() {
        snappyTest.restoreConfigData("servers");
    }

    /**
     * Mandatory to use this method in case of HA test.
     * As per current implementation, for starting the lead members, snappy-leads.sh script is used, which starts
     * the lead members based on the data in leads conf file.
     * In HA test, the framework deletes the old leads file and creates the new one with the config data specific
     * to lead member which is getting recycled.
     * So, we need to restore the original leads conf file. This will be required at the end of the test for stopping all leads
     * which have been started in the test.
     **/
    public static synchronized void restoreLeadConfigData() {
        snappyTest.restoreConfigData("leads");
    }

    /**
     * Mandatory to use this method in case of HA test.
     * As per current implementation, for starting the lead members, snappy-leads.sh script is used, which starts
     * the lead members based on the data in leads conf file.
     * In HA test, the framework deletes the old leads file and creates the new one with the config data specific
     * to lead member which is getting recycled.
     * So, we need to backup the original leads conf file. This will be required at the end of the test for stopping all leads
     * which have been started in the test.
     **/
    public static synchronized void backUpLeadConfigData() {
        snappyTest.copyConfigData("leads");
    }

    protected void copyConfigData(String fileName) {
        if (doneCopying) return;
        String filePath = productConfDirPath + fileName;
        File srcFile = new File(filePath);
        try {
            File destDir = new File(".");
            FileUtils.copyFileToDirectory(srcFile, destDir);
            Log.getLogWriter().info("Done copying " + fileName + " file from " + srcFile + " to " + destDir.getAbsolutePath());
        } catch (IOException e) {
            throw new TestException("Error occurred while copying data from file: " + srcFile + "\n " + e.getMessage());
        }
        doneCopying = true;
    }

    protected void restoreConfigData(String fileName) {
        if (doneRestore) return;
        String filePath = productConfDirPath + fileName;
        File srcDir = new File(".");
        File srcFile = null, destDir = null;
        try {
            String srcFilePath = srcDir.getCanonicalPath() + File.separator + fileName;
            srcFile = new File(srcFilePath);
            destDir = new File(filePath);
            if (destDir.exists()) destDir.delete();
            destDir = new File(productConfDirPath);
            FileUtils.copyFileToDirectory(srcFile, destDir);
            Log.getLogWriter().info("Done restoring " + fileName + " file from " + srcFile.getAbsolutePath() + " to " + destDir);
        } catch (IOException e) {
            throw new TestException("Error occurred while copying data from file: " + srcFile + "\n " + e.getMessage());
        }
        doneRestore = true;
    }

    public static synchronized void HydraTask_copyDiskFiles() {
        if (diskDirExists) return;
        else {
            String dirName = snappyTest.generateLogDirName();
            File destDir = new File(dirName);
            String diskDirName = dirName.substring(0, dirName.lastIndexOf("_")) + "_disk";
            File dir = new File(diskDirName);
            for (File srcFile : dir.listFiles()) {
                try {
                    if (srcFile.isDirectory()) {
                        FileUtils.copyDirectoryToDirectory(srcFile, destDir);
                        Log.getLogWriter().info("Done copying diskDirFile directory from: " + srcFile + " to " + destDir);
                    } else {
                        FileUtils.copyFileToDirectory(srcFile, destDir);
                        Log.getLogWriter().info("Done copying diskDirFile from: " + srcFile + " to " + destDir);
                    }
                } catch (IOException e) {
                    throw new TestException("Error occurred while copying data from file: " + srcFile + "\n " + e.getMessage());
                }
            }
            diskDirExists = true;
        }
    }

    public static synchronized void HydraTask_copyDiskFiles_gemToSnappyCluster() {
        Set<File> myDirList = getDirList("dirName_");
        if (diskDirExists) return;
        else {
            String dirName = snappyTest.generateLogDirName();
            File destDir = new File(dirName);
            String[] splitedName = RemoteTestModule.getMyClientName().split("snappy");
            String newName = splitedName[1];
            File currentDir = new File(".");
            for (File srcFile1 : currentDir.listFiles()) {
                if (!doneCopying) {
                    if (srcFile1.getAbsolutePath().contains(newName) && srcFile1.getAbsolutePath().contains("_disk")) {
                        if (myDirList.contains(srcFile1)) {
                            Log.getLogWriter().info("List contains entry for the file... " + myDirList.toString());
                        } else {
                            SnappyBB.getBB().getSharedMap().put("dirName_" + RemoteTestModule.getMyPid() + "_" + snappyTest.getMyTid(), srcFile1);
                            File dir = new File(srcFile1.getAbsolutePath());
                            Log.getLogWriter().info("Match found for file: " + srcFile1.getAbsolutePath());
                            for (File srcFile : dir.listFiles()) {
                                try {
                                    if (srcFile.isDirectory()) {
                                        FileUtils.copyDirectoryToDirectory(srcFile, destDir);
                                        Log.getLogWriter().info("Done copying diskDirFile directory from ::" + srcFile + "to " + destDir);
                                    } else {
                                        FileUtils.copyFileToDirectory(srcFile, destDir);
                                        Log.getLogWriter().info("Done copying diskDirFile from ::" + srcFile + "to " + destDir);
                                    }
                                    doneCopying = true;
                                } catch (IOException e) {
                                    throw new TestException("Error occurred while copying data from file: " + srcFile + "\n " + e.getMessage());
                                }
                            }
                        }
                    }
                }
            }
            diskDirExists = true;
        }
    }

    public static void HydraTask_doDMLOp() {
        snappyTest.doDMLOp();
    }

    protected void doDMLOp() {
        runGemXDQuery = true;
        try {
            Connection conn = getLocatorConnection();
            doDMLOp(conn);
            closeConnection(conn);
        } catch (SQLException e) {
            throw new TestException("Not able to get connection " + TestHelper.getStackTrace(e));
        }
    }

    protected void doDMLOp(Connection conn) {
        //No derby connection required for snappyTest. So providign the bull connection to existing methods
        Connection dConn = null;
//        protected void doDMLOp(Connection dConn, Connection gConn) {
        //perform the opeartions
        //randomly select a table to perform dml
        //randomly select an operation to perform based on the dmlStmt (insert, update, delete, select)
        Log.getLogWriter().info("doDMLOp-performing dmlOp, myTid is " + getMyTid());
        int table = dmlTables[random.nextInt(dmlTables.length)]; //get random table to perform dml
        DMLStmtIF dmlStmt = dmlFactory.createDMLStmt(table); //dmlStmt of a table
        int numOfOp = random.nextInt(5) + 1;
        int size = 1;

        String operation = TestConfig.tab().stringAt(SQLPrms.dmlOperations);
        Log.getLogWriter().info("doDMLOp-operation=" + operation + "  numOfOp=" + numOfOp);
        if (operation.equals("insert")) {
            for (int i = 0; i < numOfOp; i++) {
                dmlStmt.insert(dConn, conn, size);
                commit(conn);
                SnappyBB.getBB().getSharedCounters().increment(SnappyBB.insertCounter);
            }
        } else if (operation.equals("put")) {
            for (int i = 0; i < numOfOp; i++) {
                dmlStmt.put(dConn, conn, size);
                commit(conn);
                SnappyBB.getBB().getSharedCounters().increment(SnappyBB.insertCounter);
            }
        } else if (operation.equals("update")) {
            for (int i = 0; i < numOfOp; i++) {
                dmlStmt.update(dConn, conn, size);
                commit(conn);
                SnappyBB.getBB().getSharedCounters().increment(SnappyBB.updateCounter);
            }
        } else if (operation.equals("delete")) {
            dmlStmt.delete(dConn, conn);
            SnappyBB.getBB().getSharedCounters().increment(SnappyBB.deleteCounter);
        } else if (operation.equals("query")) {
            dmlStmt.query(dConn, conn);
            SnappyBB.getBB().getSharedCounters().increment(SnappyBB.queryCounter);

        } else {
            throw new TestException("Unknown entry operation: " + operation);
        }
        commit(conn);
    }

    /**
     * Writes the locator host:port information to the locatorConnInfo file under conf directory.
     */
    protected static void writeLocatorConnectionInfo() {
        List<String> endpoints = validateLocatorEndpointData();
        snappyTest.writeNodeConfigData("locatorConnInfo", endpoints.get(0));
    }

    /**
     * Writes the lead host information to the leadHost file under conf directory.
     */
    protected static void writeLeadHostInfo() {
        leadHost = (String) SnappyBB.getBB().getSharedMap().get("leadHost");
        snappyTest.writeNodeConfigData("leadHost", leadHost);
    }

    protected static String getLeadHostFromFile() {
        File logFile = getLogFile("leadHost");
        try {
            BufferedReader br = readDataFromFile(logFile);
            String str = null;
            while ((str = br.readLine()) != null) {
                leadHost = str;
            }
            br.close();
        } catch (IOException e) {
            String s = "Problem while reading the file : " + logFile.getAbsolutePath();
            throw new TestException(s, e);
        }
        return leadHost;
    }

    protected static BufferedReader readDataFromFile(File filename) {
        BufferedReader br = null;
        try {
            FileInputStream fis = new FileInputStream(filename);
            br = new BufferedReader(new InputStreamReader(fis));
        } catch (FileNotFoundException e) {
            String s = "Unable to find file: " + filename.getAbsolutePath();
            throw new TestException(s);
        }
        return br;
    }

    protected static File getLogFile(String filename) {
        String dest = productConfDirPath + filename;
        File logFile = new File(dest);
        return logFile;
    }

    protected static List<String> getLocatorEndpointFromFile() {
        List<String> endpoints = new ArrayList<String>();
        File logFile = getLogFile("locatorConnInfo");
        try {
            BufferedReader br = readDataFromFile(logFile);
            String str = null;
            while ((str = br.readLine()) != null) {
                endpoints.add(str);
            }
            br.close();
        } catch (IOException e) {
            String s = "Problem while reading the file : " + logFile.getAbsolutePath();
            throw new TestException(s, e);
        }
        return endpoints;
    }

    protected static List<String> validateLocatorEndpointData() {
        List<String> endpoints = getNetworkLocatorEndpoints();
        if (endpoints.size() == 0) {
            if (isLongRunningTest) {
                endpoints = getLocatorEndpointFromFile();
            }
        }
        if (endpoints.size() == 0) {
            String s = "No network locator endpoints found";
            throw new TestException(s);
        }
        return endpoints;
    }

    /**
     * Gets Client connection.
     */
    public static Connection getLocatorConnection() throws SQLException {
        List<String> endpoints = validateLocatorEndpointData();
        Connection conn = null;
        if (!runGemXDQuery) {
            String url = "jdbc:snappydata://" + endpoints.get(0);
            Log.getLogWriter().info("url is " + url);
            conn = getConnection(url, "io.snappydata.jdbc.ClientDriver");
        } else {
            String url = "jdbc:gemfirexd://" + endpoints.get(0);
            Log.getLogWriter().info("url is " + url);
            conn = getConnection(url, "io.snappydata.jdbc.ClientDriver");
        }
        return conn;
    }

    private static Connection getConnection(String protocol, String driver) throws SQLException {
        Log.getLogWriter().info("Creating connection using " + driver + " with " + protocol);
        loadDriver(driver);
        Connection conn = DriverManager.getConnection(protocol);
        return conn;
    }

    public static void closeConnection(Connection conn) {
        try {
            conn.close();
        } catch (SQLException e) {
            SQLHelper.printSQLException(e);
            throw new TestException("Not able to release the connection " + TestHelper.getStackTrace(e));
        }
    }

    public void commit(Connection conn) {
        if (conn == null) return;
        try {
            Log.getLogWriter().info("committing the ops.. ");
            conn.commit();
        } catch (SQLException se) {
            SQLHelper.handleSQLException(se);
        }
    }

    /**
     * The JDBC driver is loaded by loading its class.  If you are using JDBC 4.0
     * (Java SE 6) or newer, JDBC drivers may be automatically loaded, making
     * this code optional.
     * <p/>
     * In an embedded environment, any static Derby system properties
     * must be set before loading the driver to take effect.
     */
    public static void loadDriver(String driver) {
        try {
            Class.forName(driver).newInstance();
        } catch (ClassNotFoundException e) {
            String s = "Problem loading JDBC driver: " + driver;
            throw new TestException(s, e);
        } catch (InstantiationException e) {
            String s = "Problem loading JDBC driver: " + driver;
            throw new TestException(s, e);
        } catch (IllegalAccessException e) {
            String s = "Problem loading JDBC driver: " + driver;
            throw new TestException(s, e);
        }
    }

    public static void runQuery() throws SQLException {
        Connection conn = getLocatorConnection();
        String query1 = "SELECT count(*) FROM airline";
        ResultSet rs = conn.createStatement().executeQuery(query1);
        while (rs.next()) {
            Log.getLogWriter().info("Qyery executed successfully and query result is ::" + rs.getLong(1));
        }
        closeConnection(conn);
    }

    public static void HydraTask_writeCountQueryResultsToSnappyBB() {
        snappyTest.writeCountQueryResultsToBB();
    }

    public static void HydraTask_writeUpdatedCountQueryResultsToSnappyBB() {
        snappyTest.writeUpdatedCountQueryResultsToBB();
    }

    public static void HydraTask_verifyUpdateOpOnSnappyCluster() {
        snappyTest.updateQuery();
    }

    public static void HydraTask_verifyDeleteOpOnSnappyCluster() {
        snappyTest.deleteQuery();
    }

    protected void deleteQuery() {
        runGemXDQuery = true;
        try {
            Connection conn = getLocatorConnection();
            String query1 = "select count(*) from trade.txhistory";
            long rowCountBeforeDelete = runSelectQuery(conn, query1);
            String query2 = "delete from trade.txhistory where type = 'buy'";
            int rowCount = conn.createStatement().executeUpdate(query2);
            commit(conn);
            Log.getLogWriter().info("Deleted " + rowCount + " rows in trade.txhistory table in snappy.");
            String query3 = "select count(*) from trade.txhistory";
            String query4 = "select count(*) from trade.txhistory where type = 'buy'";
            long rowCountAfterDelete = 0, rowCountForquery4;
            rowCountAfterDelete = runSelectQuery(conn, query3);
            Log.getLogWriter().info("RowCountBeforeDelete: " + rowCountBeforeDelete);
            Log.getLogWriter().info("RowCountAfterDelete: " + rowCountAfterDelete);
            long expectedRowCountAfterDelete = rowCountBeforeDelete - rowCount;
            Log.getLogWriter().info("ExpectedRowCountAfterDelete: " + expectedRowCountAfterDelete);
            if (!(rowCountAfterDelete == expectedRowCountAfterDelete)) {
                String misMatch = "Test Validation failed due to mismatch in countQuery results for table trade.txhistory. countQueryResults after performing delete ops should be : " + expectedRowCountAfterDelete + ", but it is : " + rowCountAfterDelete;
                throw new TestException(misMatch);
            }
            rowCountForquery4 = runSelectQuery(conn, query4);
            Log.getLogWriter().info("Row count for query: select count(*) from trade.txhistory where type = 'buy' is: " + rowCountForquery4);
            if (!(rowCountForquery4 == 0)) {
                String misMatch = "Test Validation failed due to wrong row count value for table trade.txhistory. Expected row count value is : 0, but found : " + rowCountForquery4;
                throw new TestException(misMatch);
            }
            closeConnection(conn);
        } catch (SQLException e) {
            throw new TestException("Not able to get connection " + TestHelper.getStackTrace(e));
        }
    }

    protected void updateQuery() {
        runGemXDQuery = true;
        try {
            Connection conn = getLocatorConnection();
            String query1 = "select count(*) from trade.customers";
            long rowCountBeforeUpdate = runSelectQuery(conn, query1);
            String query2 = "update trade.customers set addr = 'Pune'";
            Log.getLogWriter().info("update query is: " + query2);
            int rowCount = conn.createStatement().executeUpdate(query2);
            commit(conn);
            Log.getLogWriter().info("Updated " + rowCount + " rows in trade.customers table in snappy.");
            String query4 = "select count(*) from trade.customers";
            String query5 = "select count(*) from trade.customers where addr != 'Pune'";
            String query6 = "select count(*) from trade.customers where addr = 'Pune'";
            long rowCountAfterUpdate = 0, rowCountForquery5 = 0, rowCountForquery6 = 0;
            rowCountAfterUpdate = runSelectQuery(conn, query4);
            if (!(rowCountBeforeUpdate == rowCountAfterUpdate)) {
                String misMatch = "Test Validation failed due to mismatch in countQuery results for table trade.customers. countQueryResults after performing update ops should be : " + rowCountBeforeUpdate + " , but it is : " + rowCountAfterUpdate;
                throw new TestException(misMatch);
            }
            rowCountForquery6 = runSelectQuery(conn, query6);
            Log.getLogWriter().info("RowCountBeforeUpdate:" + rowCountBeforeUpdate);
            Log.getLogWriter().info("RowCountAfterUpdate:" + rowCountAfterUpdate);
            if (!(rowCountForquery6 == rowCount)) {
                String misMatch = "Test Validation failed due to mismatch in row count value for table trade.customers. Row count after performing update ops should be : " + rowCount + " , but it is : " + rowCountForquery6;
                throw new TestException(misMatch);
            }
            rowCountForquery5 = runSelectQuery(conn, query5);
            Log.getLogWriter().info("Row count for query: select count(*) from trade.customers where addr != 'Pune' is: " + rowCountForquery5);
            if (!(rowCountForquery5 == 0)) {
                String misMatch = "Test Validation failed due to wrong row count value for table trade.customers. Expected row count value is : 0, but found : " + rowCountForquery5;
                throw new TestException(misMatch);
            }
            closeConnection(conn);
        } catch (SQLException e) {
            throw new TestException("Not able to get connection " + TestHelper.getStackTrace(e));
        }
    }

    protected static Long runSelectQuery(Connection conn, String query) {
        long rowCount = 0;
        try {
            ResultSet rs = conn.createStatement().executeQuery(query);
            while (rs.next()) {
                rowCount = rs.getLong(1);
                Log.getLogWriter().info(query + " query executed successfully and query result is : " + rs.getLong(1));
            }
        } catch (SQLException e) {
            throw new TestException("Not able to get connection " + TestHelper.getStackTrace(e));
        }
        return rowCount;
    }

    protected static void writeCountQueryResultsToBB() {
        runGemXDQuery = true;
        try {
            Connection conn = getLocatorConnection();
            String selectQuery = "select count(*) from ";
            ArrayList<String[]> tables = (ArrayList<String[]>) SQLBB.getBB().getSharedMap().get("tableNames");
            for (String[] table : tables) {
                String schemaTableName = table[0] + "." + table[1];
                String query = selectQuery + schemaTableName.toLowerCase();
                getCountQueryResult(conn, query, schemaTableName);
            }
            closeConnection(conn);
        } catch (SQLException e) {
            throw new TestException("Not able to get connection " + TestHelper.getStackTrace(e));
        }
    }

    protected static void writeUpdatedCountQueryResultsToBB() {
        runGemXDQuery = true;
        try {
            Connection conn = getLocatorConnection();
            String selectQuery = "select count(*) from ";
            ArrayList<String[]> tables = (ArrayList<String[]>) SQLBB.getBB().getSharedMap().get("tableNames");
            for (String[] table : tables) {
                String schemaTableName = table[0] + "." + table[1];
                String query = selectQuery + schemaTableName.toLowerCase();
                getCountQueryResult(conn, query, schemaTableName + "AfterOps");
            }
            closeConnection(conn);
        } catch (SQLException e) {
            throw new TestException("Not able to get connection " + TestHelper.getStackTrace(e));
        }
    }

    protected static void getCountQueryResult(Connection conn, String query, String tableName) {
        try {
            ResultSet rs = conn.createStatement().executeQuery(query);
            while (rs.next()) {
                Log.getLogWriter().info("Query:: " + query + "\nResult in Snappy:: " + rs.getLong(1));
                SnappyBB.getBB().getSharedMap().put(tableName, rs.getLong(1));
            }
        } catch (SQLException se) {
            SQLHelper.handleSQLException(se);
        }
    }

    public static void HydraTask_verifyCountQueryResults() {
        ArrayList<String[]> tables = (ArrayList<String[]>) SQLBB.getBB().getSharedMap().get("tableNames");
        for (String[] table1 : tables) {
            String schemaTableName = table1[0] + "." + table1[1];
            String tableName = schemaTableName;
            Long countQueryResultInSnappy = (Long) SnappyBB.getBB().getSharedMap().get(tableName);
            Log.getLogWriter().info("countQueryResult for table " + tableName + " in Snappy: " + countQueryResultInSnappy);
            Long countQueryResultInGemXD = (Long) SQLBB.getBB().getSharedMap().get(tableName);
            Log.getLogWriter().info("countQueryResult for table " + tableName + " in GemFireXD: " + countQueryResultInGemXD);
            if (!(countQueryResultInSnappy.equals(countQueryResultInGemXD))) {
                String misMatch = "Test Validation failed as countQuery result for table  " + tableName + " in GemFireXD: " + countQueryResultInGemXD + " did not match not match with countQuery result for table " + tableName + " in Snappy: " + countQueryResultInSnappy;
                throw new TestException(misMatch);
            }
        }
    }

    public static void HydraTask_verifyInsertOpOnSnappyCluster() {
        snappyTest.insertQuery();
    }

    public static String getCurrentTimeStamp() {
        SimpleDateFormat sdfDate = new SimpleDateFormat("yyyy-MM-dd HH:mm:ss.SSS");
        Date now = new Date();
        String strDate = sdfDate.format(now);
        return strDate;
    }

    protected void insertQuery() {
        runGemXDQuery = true;
        try {
            Connection conn = getLocatorConnection();
            String query1 = "select count(*) from trade.txhistory";
            long rowCountBeforeInsert = runSelectQuery(conn, query1);
            for (int i = 0; i < 100; i++) {
                int cid = random.nextInt(20000);
                int tid = random.nextInt(40);
                int oid = random.nextInt(20000);
                int sid = random.nextInt(20000);
                int qty = random.nextInt(20000);
                int price = random.nextInt(Integer.MAX_VALUE) * 0;
                String ordertime = getCurrentTimeStamp();
                String type = "buy";
                String query2 = "insert into trade.txhistory (cid, oid, sid, qty, price, ordertime, type, tid )values (" + cid + ", " + oid + ", " + sid + ", " + qty + ", " + price + ", '" + ordertime + "', '" + type + "', " + tid + ")";
                int rowCount = conn.createStatement().executeUpdate(query2);
                commit(conn);
                Log.getLogWriter().info("Inserted " + rowCount + " rows into trade.txhistory table in snappy with values : " + "(" + cid + ", " + oid + ", " + sid + ", " + qty + ", " + price + ", '" + ordertime + "', '" + type + "', " + tid + ")");
            }
            String query3 = "select count(*) from trade.txhistory";
            long rowCountAfterInsert = 0;
            rowCountAfterInsert = runSelectQuery(conn, query3);
            Log.getLogWriter().info("RowCountBeforeInsert: " + rowCountBeforeInsert);
            Log.getLogWriter().info("RowCountAfterInsert: " + rowCountAfterInsert);
            long expectedRowCountAfterInsert = rowCountBeforeInsert + 100;
            Log.getLogWriter().info("ExpectedRowCountAfterInsert: " + expectedRowCountAfterInsert);
            if (!(rowCountAfterInsert == expectedRowCountAfterInsert)) {
                String misMatch = "Test Validation failed due to mismatch in countQuery results for table trade.txhistory. countQueryResults after performing insert ops should be : " + expectedRowCountAfterInsert + ", but it is : " + rowCountAfterInsert;
                throw new TestException(misMatch);
            }
            closeConnection(conn);
        } catch (SQLException e) {
            throw new TestException("Not able to get connection " + TestHelper.getStackTrace(e));
        }
    }

    protected void writeToFile(String logDir, File file) {
        try {
            FileWriter fw = new FileWriter(file.getAbsoluteFile(), true);
            BufferedWriter bw = new BufferedWriter(fw);
            bw.write(logDir);
            bw.newLine();
            bw.close();
        } catch (IOException e) {
            throw new TestException("Error occurred while writing to a file: " + file + e.getMessage());
        }
    }

    /**
     * Executes user SQL scripts.
     */
    public static synchronized void HydraTask_executeSQLScripts() {
        Vector scriptNames, dataLocationList = null, persistenceModeList = null, colocateWithOptionList = null,
                partitionByOptionList = null, numPartitionsList = null, redundancyOptionList = null,
                recoverDelayOptionList = null, maxPartitionSizeList = null, evictionByOptionList = null;
        File log = null, logFile = null;
        scriptNames = SnappyPrms.getSQLScriptNames();
        if (scriptNames == null) {
            String s = "No Script names provided for executing in the Hydra TASK";
            throw new TestException(s);
        }
        try {
            dataLocationList = SnappyPrms.getDataLocationList();
            persistenceModeList = SnappyPrms.getPersistenceModeList();
            colocateWithOptionList = SnappyPrms.getColocateWithOptionList();
            partitionByOptionList = SnappyPrms.getPartitionByOptionList();
            numPartitionsList = SnappyPrms.getNumPartitionsList();
            redundancyOptionList = SnappyPrms.getRedundancyOptionList();
            recoverDelayOptionList = SnappyPrms.getRecoverDelayOptionList();
            maxPartitionSizeList = SnappyPrms.getMaxPartitionSizeList();
            evictionByOptionList = SnappyPrms.getEvictionByOptionList();
            if (dataLocationList.size() != scriptNames.size()) {
                Log.getLogWriter().info("Adding \" \" parameter in the dataLocationList for the scripts for which no dataLocation is specified.");
                while (dataLocationList.size() != scriptNames.size())
                    dataLocationList.add(" ");
            }
            if (persistenceModeList.size() != scriptNames.size()) {
                Log.getLogWriter().info("Adding \"sync\" parameter in the persistenceModeList for the scripts for which no persistence mode is specified.");
                while (persistenceModeList.size() != scriptNames.size())
                    persistenceModeList.add("sync");
            }
            if (colocateWithOptionList.size() != scriptNames.size()) {
                Log.getLogWriter().info("Adding \"none\" parameter in the colocateWithOptionList for the scripts for which no COLOCATE_WITH Option is specified.");
                while (colocateWithOptionList.size() != scriptNames.size())
                    colocateWithOptionList.add("none");
            }
            if (partitionByOptionList.size() != scriptNames.size()) {
                Log.getLogWriter().info("Adding \" \" parameter in the partitionByOptionList for the scripts for which no PARTITION_BY option is specified.");
                while (partitionByOptionList.size() != scriptNames.size())
                    partitionByOptionList.add(" ");
            }
            if (numPartitionsList.size() != scriptNames.size()) {
                Log.getLogWriter().info("Adding \"113\" parameter in the partitionByOptionsList for the scripts for which no BUCKETS option is specified.");
                while (numPartitionsList.size() != scriptNames.size())
                    numPartitionsList.add("113");
            }
            if (redundancyOptionList.size() != scriptNames.size()) {
                Log.getLogWriter().info("Adding \" \" parameter in the redundancyOptionList for the scripts for which no REDUNDANCY option is specified.");
                while (redundancyOptionList.size() != scriptNames.size())
                    redundancyOptionList.add(" ");
            }
            if (recoverDelayOptionList.size() != scriptNames.size()) {
                Log.getLogWriter().info("Adding \" \" parameter in the recoverDelayOptionList for the scripts for which no RECOVER_DELAY option is specified.");
                while (recoverDelayOptionList.size() != scriptNames.size())
                    recoverDelayOptionList.add(" ");
            }
            if (maxPartitionSizeList.size() != scriptNames.size()) {
                Log.getLogWriter().info("Adding \" \" parameter in the maxPartitionSizeList for the scripts for which no MAX_PART_SIZE option is specified.");
                while (maxPartitionSizeList.size() != scriptNames.size())
                    maxPartitionSizeList.add(" ");
            }
            if (evictionByOptionList.size() != scriptNames.size()) {
                Log.getLogWriter().info("Adding \"LRUHEAPPERCENT\" parameter in the evictionByOptionList for the scripts for which no EVICTION_BY option is specified.");
                while (evictionByOptionList.size() != scriptNames.size())
                    evictionByOptionList.add("LRUHEAPPERCENT");
            }
            for (int i = 0; i < scriptNames.size(); i++) {
                String userScript = (String) scriptNames.elementAt(i);
                String location = (String) dataLocationList.elementAt(i);
                String persistenceMode = (String) persistenceModeList.elementAt(i);
                String colocateWith = (String) colocateWithOptionList.elementAt(i);
                String partitionBy = (String) partitionByOptionList.elementAt(i);
                String numPartitions = (String) numPartitionsList.elementAt(i);
                String redundancy = (String) redundancyOptionList.elementAt(i);
                String recoverDelay = (String) recoverDelayOptionList.elementAt(i);
                String maxPartitionSize = (String) maxPartitionSizeList.elementAt(i);
                String evictionByOption = (String) evictionByOptionList.elementAt(i);
                String dataLocation = snappyTest.getDataLocation(location);
                String filePath = snappyTest.getScriptLocation(userScript);
                log = new File(".");
                String dest = log.getCanonicalPath() + File.separator + "sqlScriptsResult_" + RemoteTestModule.getCurrentThread().getThreadId() + ".log";
                logFile = new File(dest);
                String primaryLocatorHost = (String) SnappyBB.getBB().getSharedMap().get("primaryLocatorHost");
                String primaryLocatorPort = (String) SnappyBB.getBB().getSharedMap().get("primaryLocatorPort");
                ProcessBuilder pb = new ProcessBuilder(SnappyShellPath, "run", "-file=" + filePath, "-param:dataLocation=" + dataLocation,
                        "-param:persistenceMode=" + persistenceMode, "-param:colocateWith=" + colocateWith,
                        "-param:partitionBy=" + partitionBy, "-param:numPartitions=" + numPartitions,
                        "-param:redundancy=" + redundancy, "-param:recoverDelay=" + recoverDelay,
                        "-param:maxPartitionSize=" + maxPartitionSize, "-param:evictionByOption=" + evictionByOption,
                        "-client-port=" + primaryLocatorPort, "-client-bind-address=" + primaryLocatorHost);
                snappyTest.executeProcess(pb, logFile);
            }
        } catch (IOException e) {
            throw new TestException("IOException occurred while retriving destination logFile path " + log + "\nError Message:" + e.getMessage());
        }
    }

    public void executeProcess(ProcessBuilder pb, File logFile) {
        Process p = null;
        try {
            pb.redirectErrorStream(true);
            pb.redirectError(ProcessBuilder.Redirect.PIPE);
            pb.redirectOutput(ProcessBuilder.Redirect.appendTo(logFile));
            p = pb.start();
            assert pb.redirectInput() == ProcessBuilder.Redirect.PIPE;
            assert pb.redirectOutput().file() == logFile;
            assert p.getInputStream().read() == -1;
            int rc = p.waitFor();
            if (rc == 0) {
                Log.getLogWriter().info("Executed successfully");
            } else {
                Log.getLogWriter().info("Failed with exit code: " + rc);
            }
        } catch (IOException e) {
            throw new TestException("Exception occurred while starting the process:" + pb + "\nError Message:" + e.getMessage());
        } catch (InterruptedException e) {
            throw new TestException("Exception occurred while waiting for the process execution:" + p + "\nError Message:" + e.getMessage());
        }
    }

    protected void recordSnappyProcessIDinNukeRun(String pName) {
        Process pr = null;
        try {
            String command;
            if (pName.equals("Master"))
                command = "ps ax | grep -w " + pName + " | grep -v grep | awk '{print $1}'";
            else command = "jps | grep " + pName + " | awk '{print $1}'";
            hd = TestConfig.getInstance().getMasterDescription()
                    .getVmDescription().getHostDescription();
            ProcessBuilder pb = new ProcessBuilder("/bin/bash", "-c", command);
            File log = new File(".");
            pb.redirectErrorStream(true);
            String dest = log.getCanonicalPath() + File.separator + "PIDs.log";
            File logFile = new File(dest);
            pb.redirectOutput(ProcessBuilder.Redirect.appendTo(logFile));
            pr = pb.start();
            pr.waitFor();
            FileInputStream fis = new FileInputStream(logFile);
            BufferedReader br = new BufferedReader(new InputStreamReader(fis));
            String str = null;
            while ((str = br.readLine()) != null) {
                int pid = Integer.parseInt(str);
                try {
                    if (pids.contains(pid)) {
                        Log.getLogWriter().info("Pid is already recorded with Master" + pid);
                    } else {
                        pids.add(pid);
                        RemoteTestModule.Master.recordPID(hd, pid);
                        SnappyBB.getBB().getSharedMap().put("pid" + "_" + pName + "_" + str, str);
                    }
                } catch (RemoteException e) {
                    String s = "Unable to access master to record PID: " + pid;
                    throw new HydraRuntimeException(s, e);
                }
                Log.getLogWriter().info("pid value successfully recorded with Master");
            }
            br.close();
        } catch (IOException e) {
            String s = "Problem while starting the process : " + pr;
            throw new TestException(s, e);
        } catch (InterruptedException e) {
            String s = "Exception occurred while waiting for the process execution : " + pr;
            throw new TestException(s, e);
        }
    }


    /**
     * Task(ENDTASK) for cleaning up snappy processes, because they are not stopped by Hydra in case of Test failure.
     */
    public static void HydraTask_cleanUpSnappyProcessesOnFailure() {
        Process pr = null;
        ProcessBuilder pb = null;
        File logFile = null, log = null, nukeRunOutput = null;
        try {
            List<String> pidList = new ArrayList();
            HostDescription hd = TestConfig.getInstance().getMasterDescription()
                    .getVmDescription().getHostDescription();
            pidList = snappyTest.getPidList();
            log = new File(".");
            String nukerun = log.getCanonicalPath() + File.separator + "snappyNukeRun.sh";
            logFile = new File(nukerun);
            String nukeRunOutputString = log.getCanonicalPath() + File.separator + "nukeRunOutput.log";
            nukeRunOutput = new File(nukeRunOutputString);
            FileWriter fw = new FileWriter(logFile.getAbsoluteFile(), true);
            BufferedWriter bw = new BufferedWriter(fw);
            for (String pidString : pidList) {
                int pid = Integer.parseInt(pidString);
                bw.write("/bin/kill -KILL " + pid);
                bw.newLine();
                try {
                    RemoteTestModule.Master.removePID(hd, pid);
                } catch (RemoteException e) {
                    String s = "Failed to remove PID from nukerun script: " + pid;
                    throw new HydraRuntimeException(s, e);
                }
            }
            bw.close();
            fw.close();
            logFile.setExecutable(true);
            pb = new ProcessBuilder(nukerun);
            pb.redirectErrorStream(true);
            pb.redirectOutput(ProcessBuilder.Redirect.appendTo(nukeRunOutput));
            pr = pb.start();
            pr.waitFor();
        } catch (IOException e) {
            throw new TestException("IOException occurred while retriving logFile path " + log + "\nError Message:" + e.getMessage());
        } catch (InterruptedException e) {
            String s = "Exception occurred while waiting for the process execution : " + pr;
            throw new TestException(s, e);
        }
    }

    /**
     * Executes snappy Streaming Jobs.
     */
    public static void HydraTask_executeSnappyStreamingJob() {
        snappyTest.executeSnappyStreamingJob(SnappyPrms.getSnappyStreamingJobClassNames(),
                "snappyStreamingJobTaskResult_" + System.currentTimeMillis() + ".log");
    }

    /**
     * Executes Snappy Jobs.
     */
    public static void HydraTask_executeSnappyJob() {
        int currentThread = snappyTest.getMyTid();
        String logFile = "snappyJobResult_thread_" + currentThread + "_" + System.currentTimeMillis() + ".log";
        SnappyBB.getBB().getSharedMap().put("logFilesForJobs_" + currentThread + "_" + System.currentTimeMillis(), logFile);
        snappyTest.executeSnappyJob(SnappyPrms.getSnappyJobClassNames(), logFile, SnappyPrms
                .getUserAppJar(), jarPath, SnappyPrms.getUserAppName());
    }

    /**
     * Executes snappy Streaming Jobs. Task is specifically written for benchmarking.
     */
    public static void HydraTask_executeSnappyStreamingJob_benchmarking() {
        snappyTest.executeSnappyStreamingJob(SnappyPrms.getSnappyStreamingJobClassNames(),
                "snappyStreamingJobTaskResult_" + System.currentTimeMillis() + ".log");
    }

    /**
     * Executes Spark Jobs in Task.
     */
    public static void HydraTask_executeSparkJob() {
        int currentThread = snappyTest.getMyTid();
        String logFile = "sparkJobTaskResult_thread_" + currentThread + "_" + System.currentTimeMillis() + ".log";
        snappyTest.executeSparkJob(SnappyPrms.getSparkJobClassNames(), logFile);
    }

    /**
     * Executes snappy Streaming Jobs in Task.
     */
    public static void HydraTask_executeSnappyStreamingJobWithFileStream() {
        Runnable fileStreaming = new Runnable() {
            public void run() {
                snappyTest.executeSnappyStreamingJob(SnappyPrms.getSnappyStreamingJobClassNames(), "snappyStreamingJobResult_" + System.currentTimeMillis() + ".log");
            }
        };

        Runnable simulateFileStream = new Runnable() {
            public void run() {
                snappyTest.simulateStream();
            }
        };

        ExecutorService es = Executors.newFixedThreadPool(2);
        es.submit(fileStreaming);
        es.submit(simulateFileStream);
        try {
            Log.getLogWriter().info("Sleeping for " + waitTimeBeforeStreamingJobStatus + "millis before executor service shut down");
            Thread.sleep(waitTimeBeforeStreamingJobStatus);
            es.shutdown();
            es.awaitTermination(60, TimeUnit.SECONDS);
        } catch (InterruptedException e) {
            throw new TestException("Exception occurred while waiting for the snappy streaming job process execution." + "\nError Message:" + e.getMessage());
        }
    }

    protected void executeSnappyStreamingJob(Vector jobClassNames, String logFileName) {
        String snappyJobScript = getScriptLocation("snappy-job.sh");
        String curlCommand1 = null, curlCommand2 = null, curlCommand3 = null, contextName = null, APP_PROPS = null;
        ProcessBuilder pb = null;
        File log = null;
        File logFile = null;
        userAppJar = SnappyPrms.getUserAppJar();
        snappyTest.verifyDataForJobExecution(jobClassNames, userAppJar);
        leadHost = getLeadHost();
        String leadPort = (String) SnappyBB.getBB().getSharedMap().get("primaryLeadPort");
        try {
            for (int i = 0; i < jobClassNames.size(); i++) {
                String userJob = (String) jobClassNames.elementAt(i);
                if (SnappyPrms.getCommaSepAPPProps() == null) {
                    APP_PROPS = "shufflePartitions=" + SnappyPrms.getShufflePartitions();
                } else {
                    APP_PROPS = SnappyPrms.getCommaSepAPPProps() + ",shufflePartitions=" + SnappyPrms.getShufflePartitions();
                }
                contextName = "snappyStreamingContext" + System.currentTimeMillis();
                String contextFactory = "org.apache.spark.sql.streaming.SnappyStreamingContextFactory";
                curlCommand1 = "curl --data-binary @" + snappyTest.getUserAppJarLocation(userAppJar, jarPath) + " " + leadHost + ":" + leadPort + "/jars/myapp";
                curlCommand2 = "curl -d  \"\"" + " '" + leadHost + ":" + leadPort + "/" + "contexts/" + contextName + "?context-factory=" + contextFactory + "'";
                curlCommand3 = "curl -d " + APP_PROPS + " '" + leadHost + ":" + leadPort + "/jobs?appName=myapp&classPath=" + userJob + "&context=" + contextName + "'";
                pb = new ProcessBuilder("/bin/bash", "-c", curlCommand1);
                log = new File(".");
                String dest = log.getCanonicalPath() + File.separator + logFileName;
                logFile = new File(dest);
                snappyTest.executeProcess(pb, logFile);
                pb = new ProcessBuilder("/bin/bash", "-c", curlCommand2);
                snappyTest.executeProcess(pb, logFile);
                pb = new ProcessBuilder("/bin/bash", "-c", curlCommand3);
                snappyTest.executeProcess(pb, logFile);
            }
            snappyTest.getSnappyJobsStatus(snappyJobScript, logFile, leadPort);
        } catch (IOException e) {
            throw new TestException("IOException occurred while retriving destination logFile path " + log + "\nError Message:" + e.getMessage());
        }
    }

    protected void executeSnappyStreamingJobUsingJobScript(Vector jobClassNames, String logFileName) {
        String snappyJobScript = getScriptLocation("snappy-job.sh");
        ProcessBuilder pb = null;
        File log = null;
        File logFile = null;
        userAppJar = SnappyPrms.getUserAppJar();
        snappyTest.verifyDataForJobExecution(jobClassNames, userAppJar);
        leadHost = getLeadHost();
        String leadPort = (String) SnappyBB.getBB().getSharedMap().get("primaryLeadPort");
        try {
            for (int i = 0; i < jobClassNames.size(); i++) {
                String userJob = (String) jobClassNames.elementAt(i);
                pb = new ProcessBuilder(snappyJobScript, "submit", "--lead", leadHost + ":" + leadPort, "--app-name", "myapp", "--class", userJob, "--app-jar", snappyTest.getUserAppJarLocation(userAppJar, jarPath), "--stream");
                java.util.Map<String, String> env = pb.environment();
                if (SnappyPrms.getCommaSepAPPProps() == null) {
                    env.put("APP_PROPS", "shufflePartitions=" + SnappyPrms.getShufflePartitions());
                } else {
                    env.put("APP_PROPS", SnappyPrms.getCommaSepAPPProps() + ",shufflePartitions=" + SnappyPrms.getShufflePartitions());
                }
                log = new File(".");
                String dest = log.getCanonicalPath() + File.separator + logFileName;
                logFile = new File(dest);
                snappyTest.executeProcess(pb, logFile);
            }
            snappyTest.getSnappyJobsStatus(snappyJobScript, logFile, leadPort);
        } catch (IOException e) {
            throw new TestException("IOException occurred while retriving destination logFile path " + log + "\nError Message:" + e.getMessage());
        }
    }

    public String getLeadHost() {
        if (isLongRunningTest) {
            leadHost = getLeadHostFromFile();
        } else {
            leadHost = (String) SnappyBB.getBB().getSharedMap().get("primaryLeadHost");
            if (leadHost == null) {
                retrievePrimaryLeadHost();
                leadHost = (String) SnappyBB.getBB().getSharedMap().get("primaryLeadHost");
                Log.getLogWriter().info("primaryLead Host is: " + leadHost);
            }
        }
        return leadHost;
    }

    protected void verifyDataForJobExecution(Vector jobClassNames, String userAppJar) {
        if (userAppJar == null) {
            String s = "Missing userAppJar parameter.";
            throw new TestException(s);
        }
        if (jobClassNames == null) {
            String s = "Missing JobClassNames parameter for required TASK/CLOSETASK.";
            throw new TestException(s);
        }
    }

    public void executeSnappyJob(Vector jobClassNames, String logFileName, String userAppJar,
                                 String jarPath, String appName) {
        String snappyJobScript = getScriptLocation("snappy-job.sh");
        File log = null, logFile = null;
//        userAppJar = SnappyPrms.getUserAppJar();
        if (appName == null) appName = SnappyPrms.getUserAppName();
        snappyTest.verifyDataForJobExecution(jobClassNames, userAppJar);
        leadHost = getLeadHost();
        String leadPort = (String) SnappyBB.getBB().getSharedMap().get("primaryLeadPort");
        Log.getLogWriter().info("primaryLead Port is : " + leadPort);
        try {
            for (int i = 0; i < jobClassNames.size(); i++) {
                String userJob = (String) jobClassNames.elementAt(i);
                String APP_PROPS = null;
                if (SnappyPrms.getCommaSepAPPProps() == null) {
                    APP_PROPS = "logFileName=" + logFileName + ",shufflePartitions=" + SnappyPrms.getShufflePartitions();
                } else {
                    APP_PROPS = SnappyPrms.getCommaSepAPPProps() + ",logFileName=" + logFileName + ",shufflePartitions=" + SnappyPrms.getShufflePartitions();
                }
                String curlCommand1 = "curl --data-binary @" + snappyTest.getUserAppJarLocation(userAppJar, jarPath) + " " + leadHost + ":" + leadPort + "/jars/" + appName;
                String curlCommand2 = "curl -d " + APP_PROPS + " '" + leadHost + ":" + leadPort + "/jobs?appName=" + appName + "&classPath=" + userJob + "'";
                ProcessBuilder pb = new ProcessBuilder("/bin/bash", "-c", curlCommand1);
                log = new File(".");
                String dest = log.getCanonicalPath() + File.separator + logFileName;
                logFile = new File(dest);
                snappyTest.executeProcess(pb, logFile);
                pb = new ProcessBuilder("/bin/bash", "-c", curlCommand2);
                snappyTest.executeProcess(pb, logFile);
            }
            boolean retry = snappyTest.getSnappyJobsStatus(snappyJobScript, logFile, leadPort);
            if (retry && jobSubmissionCount <= SnappyPrms.getRetryCountForJob()) {
                jobSubmissionCount++;
                Thread.sleep(6000);
                Log.getLogWriter().info("Job failed due to primary lead node failover. Resubmitting the job to new primary lead node.....");
                retrievePrimaryLeadHost();
                HydraTask_executeSnappyJob();
            }
        } catch (IOException e) {
            throw new TestException("IOException occurred while retriving destination logFile path " + log + "\nError Message:" + e.getMessage());
        } catch (InterruptedException e) {
            throw new TestException("Exception occurred while waiting for the snappy streaming job process re-execution." + "\nError Message:" + e.getMessage());
        }
    }

    protected void executeSparkJob(Vector jobClassNames, String logFileName) {
        String snappyJobScript = getScriptLocation("spark-submit");
        ProcessBuilder pb = null;
        File log = null, logFile = null;
        userAppJar = SnappyPrms.getUserAppJar();
        snappyTest.verifyDataForJobExecution(jobClassNames, userAppJar);
        try {
            for (int i = 0; i < jobClassNames.size(); i++) {
                String userJob = (String) jobClassNames.elementAt(i);
                String masterHost = getSparkMasterHost();
                String locatorsList = getLocatorsList("locators");
                String command = null;
                if (useThinClientSmartConnectorMode) {
                    String primaryLocatorHost = (String) SnappyBB.getBB().getSharedMap().get("primaryLocatorHost");
                    String primaryLocatorPort = (String) SnappyBB.getBB().getSharedMap().get("primaryLocatorPort");
                    command = snappyJobScript + " --class " + userJob +
                            " --master spark://" + masterHost + ":" + MASTER_PORT + " " +
                            " --conf spark.extraListeners=io.snappydata.hydra.SnappyCustomSparkListener" +
                            " " + snappyTest.getUserAppJarLocation(userAppJar, jarPath) + " " + SnappyPrms.getUserAppArgs() + " " + primaryLocatorHost + ":" + primaryLocatorPort;
                } else {
                    command = snappyJobScript + " --class " + userJob +
                            " --master spark://" + masterHost + ":" + MASTER_PORT + " --conf snappydata.store.locators=" + locatorsList + " " +
                            " --conf spark.extraListeners=io.snappydata.hydra.SnappyCustomSparkListener" +
                            " " + snappyTest.getUserAppJarLocation(userAppJar, jarPath) + " " + SnappyPrms.getUserAppArgs();
                }
                Log.getLogWriter().info("spark-submit command is : " + command);
                log = new File(".");
                String dest = log.getCanonicalPath() + File.separator + logFileName;
                logFile = new File(dest);
                pb = new ProcessBuilder("/bin/bash", "-c", command);
                snappyTest.executeProcess(pb, logFile);
                String searchString = "Spark ApplicationEnd: ";
                String expression = "cat " + logFile + " | grep -e Exception -e '" + searchString + "' | grep -v java.net.BindException" + " | wc -l)\"";
                String searchCommand = "while [ \"$(" + expression + " -le  0 ] ; do sleep 1 ; done";
                pb = new ProcessBuilder("/bin/bash", "-c", searchCommand);
                Log.getLogWriter().info("spark job " + userJob + " starts at: " + System.currentTimeMillis());
                executeProcess(pb, logFile);
                Log.getLogWriter().info("spark job " + userJob + " finishes at:  " + System.currentTimeMillis());
            }
        } catch (IOException e) {
            throw new TestException("IOException occurred while retriving destination logFile path " + log + "\nError Message:" + e.getMessage());
        }
    }

    protected static String getAbsoluteJarLocation(String jarPath, final String jarName) {
        String absoluteJarPath = null;
        File baseDir = new File(jarPath);
        try {
            IOFileFilter filter = new WildcardFileFilter(jarName);
            List<File> files = (List<File>) FileUtils.listFiles(baseDir, filter, TrueFileFilter.INSTANCE);
            Log.getLogWriter().info("Jar file found: " + Arrays.asList(files));
            for (File file1 : files) {
                if (!file1.getAbsolutePath().contains("/work/"))
                    absoluteJarPath = file1.getAbsolutePath();
            }
        } catch (Exception e) {
            Log.getLogWriter().info("Unable to find " + jarName + " jar at " + jarPath + " location.");
        }
        return absoluteJarPath;
    }

    /**
     * Returns the output file containing collective output for all threads executing Snappy job in CLOSETASK.
     */
    public static void HydraTask_getSnappyJobOutputCollectivelyForCloseTask() {
        snappyTest.getSnappyJobOutputCollectively("logFilesForJobs_", "snappyJobCollectiveOutputForCloseTask.log");
    }

    /**
     * Returns the output file containing collective output for all threads executing Snappy job in TASK.
     */
    public static void HydraTask_getSnappyJobOutputCollectivelyForTask() {
        snappyTest.getSnappyJobOutputCollectively("logFilesForJobs_", "snappyJobCollectiveOutputForTask.log");
    }

    protected void getSnappyJobOutputCollectively(String logFilekey, String fileName) {
        Set<String> snappyJobLogFiles = new LinkedHashSet<String>();
        File fin = null;
        try {
            Set<String> keys = SnappyBB.getBB().getSharedMap().getMap().keySet();
            for (String key : keys) {
                if (key.startsWith(logFilekey)) {


                    String logFilename = (String) SnappyBB.getBB().getSharedMap().getMap().get(key);
                    Log.getLogWriter().info("Key Found...." + logFilename);
                    snappyJobLogFiles.add(logFilename);
                }
            }
            File dir = new File(".");
            String dest = dir.getCanonicalPath() + File.separator + fileName;
            File file = new File(dest);
            if (!file.exists()) return;
            int num = (int) SnappyBB.getBB().getSharedCounters().incrementAndRead(SnappyBB.doneExecution);
            if (num == 1) {
                FileWriter fstream = new FileWriter(dest, true);
                BufferedWriter bw = new BufferedWriter(fstream);
                Iterator<String> itr = snappyJobLogFiles.iterator();
                while (itr.hasNext()) {
                    String userScript = itr.next();
                    String threadID = userScript.substring(userScript.lastIndexOf("_"), userScript.indexOf("."));
                    String threadInfo = "Thread" + threadID + " output:";
                    bw.write(threadInfo);
                    bw.newLine();
                    String fileInput = snappyTest.getLogDir() + File.separator + userScript;
                    fin = new File(fileInput);
                    FileInputStream fis = new FileInputStream(fin);
                    BufferedReader in = new BufferedReader(new InputStreamReader(fis));
                    String line = null;
                    while ((line = in.readLine()) != null) {
                        bw.write(line);
                        bw.newLine();
                    }
                    in.close();
                }
                bw.close();
            }
        } catch (FileNotFoundException e) {
            String s = "Unable to find file: " + fin;
            throw new TestException(s);
        } catch (IOException e) {
            String s = "Problem while writing to the file : " + fin;
            throw new TestException(s, e);
        }
    }

    protected void simulateStream() {
        File logFile = null;
        File log = new File(".");
        try {
            String streamScriptName = snappyTest.getScriptLocation(simulateStreamScriptName);
            ProcessBuilder pb = new ProcessBuilder(streamScriptName, simulateStreamScriptDestinationFolder, productDir);
            String dest = log.getCanonicalPath() + File.separator + "simulateFileStreamResult.log";
            logFile = new File(dest);
            snappyTest.executeProcess(pb, logFile);
        } catch (IOException e) {
            String s = "problem occurred while retriving destination logFile path " + log;
            throw new TestException(s, e);
        }
    }

    public boolean getSnappyJobsStatus(String snappyJobScript, File logFile, String leadPort) {
        boolean found = false;
        try {
            String line = null;
            Set<String> jobIds = new LinkedHashSet<String>();
            FileReader freader = new FileReader(logFile);
            BufferedReader inputFile = new BufferedReader(freader);
            while ((line = inputFile.readLine()) != null) {
                if (line.contains("jobId")) {
                    String jobID = line.split(":")[1].trim();
                    jobID = jobID.substring(1, jobID.length() - 2);
                    jobIds.add(jobID);
                }
            }
            inputFile.close();
            for (String str : jobIds) {
                File log = new File(".");
                String dest = log.getCanonicalPath() + File.separator + "jobStatus_" + RemoteTestModule.getCurrentThread().getThreadId() + "_" + System.currentTimeMillis() + ".log";
                File commandOutput = new File(dest);
                String expression = snappyJobScript + " status --lead " + leadHost + ":" + leadPort + " --job-id " + str + " > " + commandOutput + " 2>&1 ; grep -e '\"status\": \"FINISHED\"' -e 'curl:' -e '\"status\": \"ERROR\"' " + commandOutput + " | wc -l)\"";
                String command = "while [ \"$(" + expression + " -le  0 ] ; do rm " +
                        commandOutput + " ;  touch " + commandOutput + "   ;  sleep " +
                        SnappyPrms.getSleepTimeSecsForJobStatus() + " ; done";
                ProcessBuilder pb = new ProcessBuilder("/bin/bash", "-c", command);
                Log.getLogWriter().info("job " + str + " starts at: " + System.currentTimeMillis());
                executeProcess(pb, commandOutput);
                Log.getLogWriter().info("job " + str + " finishes at:  " + System.currentTimeMillis());
                FileInputStream fis = new FileInputStream(commandOutput);
                BufferedReader br = new BufferedReader(new InputStreamReader(fis));
                line = null;
                String searchString = "Connection reset by peer";
                while ((line = br.readLine()) != null && !found) {
                    if (line.toLowerCase().contains(searchString.toLowerCase())) {
                        found = true;
                        Log.getLogWriter().info("Connection reset by peer...");
                    }
                }
                br.close();
            }
        } catch (FileNotFoundException e) {
            String s = "Unable to find file: " + logFile;
            throw new TestException(s);
        } catch (IOException e) {
            String s = "Problem while reading the file : " + logFile;
            throw new TestException(s, e);
        }
        return found;
    }

    public synchronized void retrievePrimaryLeadHost() {
        Object[] tmpArr = null;
        String leadPort = null;
        tmpArr = getPrimaryLeadVM(cycleLeadVMTarget);
        List<ClientVmInfo> vmList;
        vmList = (List<ClientVmInfo>) (tmpArr[0]);
        Set<String> myDirList = new LinkedHashSet<String>();
        myDirList = getFileContents("logDir_", myDirList);
        for (int i = 0; i < vmList.size(); i++) {
            ClientVmInfo targetVm = vmList.get(i);
            String clientName = targetVm.getClientName();
            for (String vmDir : myDirList) {
                if (vmDir.contains(clientName)) {
                    String[] splitedNodeConfig = vmDir.split("_");
                    leadHost = splitedNodeConfig[splitedNodeConfig.length - 2];
                    Log.getLogWriter().info("New Primary leadHost is: " + leadHost);
                    SnappyBB.getBB().getSharedMap().put("primaryLeadHost", leadHost);
                    leadPort = getPrimaryLeadPort(clientName);
                    SnappyBB.getBB().getSharedMap().put("primaryLeadPort", leadPort);
                    if (isLongRunningTest) writeLeadHostInfo();
                }
            }
        }
    }

    /*
    * Returns the log file name.  Autogenerates the directory name at runtime
    * using the same path as the master.  The directory is created if needed.
    *
    * @throws HydraRuntimeException if the directory cannot be created.
    */
    private synchronized String getLogDir() {
        if (this.logFile == null) {
            Vector<String> names = TestConfig.tab().vecAt(ClientPrms.gemfireNames);
            String dirname = generateLogDirName();
//            this.localHost = HostHelper.getLocalHost();
            File dir = new File(dirname);
            String fullname = dir.getAbsolutePath();
            try {
                FileUtil.mkdir(dir);
                try {
                    for (String name : names) {
                        String[] splitedName = name.split("gemfire");
                        String newName = splitedName[0] + splitedName[1];
//                        if (newName.equals(RemoteTestModule.getMyClientName())) {
                        RemoteTestModule.Master.recordDir(hd,
                                name, fullname);
//                        }
                    }
                } catch (RemoteException e) {
                    String s = "Unable to access master to record directory: " + dir;
                    throw new HydraRuntimeException(s, e);
                }
            } catch (VirtualMachineError e) {
                SystemFailure.initiateFailure(e);
                throw e;
            } catch (Error e) {
                String s = "Unable to create directory: " + dir;
                throw new HydraRuntimeException(s);
            }
            this.logFile = dirname;
            log().info("logFile name is " + this.logFile);
        }
        return this.logFile;
    }

    private String generateLogDirName() {
        String dirname = hd.getUserDir() + File.separator
                + "vm_" + RemoteTestModule.getMyVmid()
                + "_" + RemoteTestModule.getMyClientName()
                + "_" + HostHelper.getLocalHost()
                + "_" + RemoteTestModule.getMyPid();
        return dirname;
    }

    protected synchronized void generateConfig(String fileName) {
        File file = null;
        try {
            String path = productConfDirPath + sep + fileName;
            log().info("File Path is ::" + path);
            file = new File(path);

            // if file doesnt exists, then create it
            if (!file.exists()) {
                file.createNewFile();
            } else if (file.exists()) {
                if (isStopMode) return;
                file.setWritable(true);
                //file.delete();
                Files.delete(Paths.get(path));
                Log.getLogWriter().info(fileName + " file deleted");
                file.createNewFile();
            }
        } catch (IOException e) {
            String s = "Problem while creating the file : " + file;
            throw new TestException(s, e);
        }
    }

    /**
     * Deletes the snappy config generated spcific to test run after successful test execution.
     */
    public static void HydraTask_deleteSnappyConfig() throws IOException {
        String locatorConf = productConfDirPath + sep + "locators";
        String serverConf = productConfDirPath + sep + "servers";
        String leadConf = productConfDirPath + sep + "leads";
        Files.delete(Paths.get(locatorConf));
        Log.getLogWriter().info("locators file deleted");
        Files.delete(Paths.get(serverConf));
        Log.getLogWriter().info("servers file deleted");
        Files.delete(Paths.get(leadConf));
        Log.getLogWriter().info("leads file deleted");
        if (useSmartConnectorMode) {
            String slaveConf = productConfDirPath + sep + "slaves";
            String sparkEnvConf = productConfDirPath + sep + "spark-env.sh";
            Files.delete(Paths.get(slaveConf));
            Log.getLogWriter().info("slaves file deleted");
            Files.delete(Paths.get(sparkEnvConf));
            Log.getLogWriter().info("spark-env.sh file deleted");
        }
        // Removing twitter data directories if exists.
        String twitterdata = dtests + "twitterdata";
        String copiedtwitterdata = dtests + "copiedtwitterdata";
        File file = new File(twitterdata);
        if (file.exists()) {
            file.delete();
            Log.getLogWriter().info("Done removing twitter data directory.");
        }
        file = new File(copiedtwitterdata);
        if (file.exists()) {
            file.delete();
            Log.getLogWriter().info("Done removing copiedtwitterdata data directory.");
        }
    }

    public int getMyTid() {
        int myTid = RemoteTestModule.getCurrentThread().getThreadId();
        return myTid;
    }


    /**
     * Start snappy cluster using snappy-start-all.sh script.
     */
    public static synchronized void HydraTask_startSnappyCluster() {
        File log = null;
        ProcessBuilder pb = null;
        try {
            int num = (int) SnappyBB.getBB().getSharedCounters().incrementAndRead(SnappyBB.snappyClusterStarted);
            if (num == 1) {
                pb = new ProcessBuilder(snappyTest.getScriptLocation("snappy-start-all.sh"), "start");
                log = new File(".");
                String dest = log.getCanonicalPath() + File.separator + "snappySystem.log";
                File logFile = new File(dest);
                snappyTest.executeProcess(pb, logFile);
                snappyTest.recordSnappyProcessIDinNukeRun("LocatorLauncher");
                snappyTest.recordSnappyProcessIDinNukeRun("ServerLauncher");
                snappyTest.recordSnappyProcessIDinNukeRun("LeaderLauncher");
            }
        } catch (IOException e) {
            String s = "problem occurred while retriving destination logFile path " + log;
            throw new TestException(s, e);
        }
    }

    /**
     * Create and start snappy locator using snappy-locators.sh script.
     */
    public static synchronized void HydraTask_createAndStartSnappyLocator() {
        File log = null;
        ProcessBuilder pb = null;
        try {
            int num = (int) SnappyBB.getBB().getSharedCounters().incrementAndRead(SnappyBB.locatorsStarted);
            if (num == 1) {
                if (useRowStore) {
                    Log.getLogWriter().info("Starting locator/s using rowstore option...");
                    pb = new ProcessBuilder(snappyTest.getScriptLocation("snappy-locators.sh"), "start", "rowstore");
                } else {
                    pb = new ProcessBuilder(snappyTest.getScriptLocation("snappy-locators.sh"), "start");
                }
                log = new File(".");
                String dest = log.getCanonicalPath() + File.separator + "snappyLocatorSystem.log";
                File logFile = new File(dest);
                snappyTest.executeProcess(pb, logFile);
                if (useRowStore)
                    snappyTest.recordSnappyProcessIDinNukeRun("GfxdDistributionLocator");
                else snappyTest.recordSnappyProcessIDinNukeRun("LocatorLauncher");
            }
        } catch (IOException e) {
            String s = "problem occurred while retriving destination logFile path " + log;
            throw new TestException(s, e);
        }
    }


    /**
     * Create and start snappy server.
     */
    public static synchronized void HydraTask_createAndStartSnappyServers() {
        int num = (int) SnappyBB.getBB().getSharedCounters().incrementAndRead(SnappyBB.serversStarted);
        if (num == 1) {
            snappyTest.startSnappyServer();
        }
    }


    /**
     * Creates and start snappy lead.
     */
    public static synchronized void HydraTask_createAndStartSnappyLeader() {
        int num = (int) SnappyBB.getBB().getSharedCounters().incrementAndRead(SnappyBB.leadsStarted);
        if (num == 1) {
            snappyTest.startSnappyLead();
        }
    }


    /**
     * Starts Spark Cluster with the specified number of workers.
     */
    public static synchronized void HydraTask_startSparkCluster() {
        File log = null;
        try {
            int num = (int) SnappyBB.getBB().getSharedCounters().incrementAndRead(SnappyBB.sparkClusterStarted);
            if (num == 1) {
                // modifyJobServerConfig();
                ProcessBuilder pb = new ProcessBuilder(snappyTest.getScriptLocation("start-all.sh"));
                log = new File(".");
                String dest = log.getCanonicalPath() + File.separator + "sparkSystem.log";
                File logFile = new File(dest);
                snappyTest.executeProcess(pb, logFile);
                snappyTest.recordSnappyProcessIDinNukeRun("Worker");
                snappyTest.recordSnappyProcessIDinNukeRun("Master");
            }
        } catch (IOException e) {
            String s = "problem occurred while retriving destination logFile path " + log;
            throw new TestException(s, e);
        }
    }

    /**
     * Stops Spark Cluster.
     */
    public static synchronized void HydraTask_stopSparkCluster() {
        File log = null;
        try {
            ProcessBuilder pb = new ProcessBuilder(snappyTest.getScriptLocation("stop-all.sh"));
            log = new File(".");
            String dest = log.getCanonicalPath() + File.separator + "sparkSystem.log";
            File logFile = new File(dest);
            snappyTest.executeProcess(pb, logFile);
            SnappyBB.getBB().getSharedCounters().zero(SnappyBB.sparkClusterStarted);
        } catch (IOException e) {
            String s = "problem occurred while retriving destination logFile path " + log;
            throw new TestException(s, e);
        }
    }

    /**
     * Stops snappy lead.
     */
    public static synchronized void HydraTask_stopSnappyLeader() {
        File log = null;
        try {
            ProcessBuilder pb = new ProcessBuilder(snappyTest.getScriptLocation("snappy-leads.sh"), "stop");
            log = new File(".");
            String dest = log.getCanonicalPath() + File.separator + "snappyLeaderSystem.log";
            File logFile = new File(dest);
            snappyTest.executeProcess(pb, logFile);
            SnappyBB.getBB().getSharedCounters().zero(SnappyBB.leadsStarted);
        } catch (IOException e) {
            String s = "problem occurred while retriving logFile path " + log;
            throw new TestException(s, e);
        } catch (Exception e) {
            String s = "problem occurred while retriving logFile path " + log;
            throw new TestException(s, e);
        }
    }

    /**
     * Stops snappy server/servers.
     */
    public static synchronized void HydraTask_stopSnappyServers() {
        File log = null;
        try {
            ProcessBuilder pb = new ProcessBuilder(snappyTest.getScriptLocation("snappy-servers.sh"), "stop");
            log = new File(".");
            String dest = log.getCanonicalPath() + File.separator + "snappyServerSystem.log";
            File logFile = new File(dest);
            snappyTest.executeProcess(pb, logFile);
            SnappyBB.getBB().getSharedCounters().zero(SnappyBB.serversStarted);
        } catch (IOException e) {
            String s = "problem occurred while retriving logFile path " + log;
            throw new TestException(s, e);
        } catch (Exception e) {
            String s = "problem occurred while retriving logFile path " + log;
            throw new TestException(s, e);
        }
    }

    /**
     * Stops a snappy locator.
     */
    public static synchronized void HydraTask_stopSnappyLocator() {
        File log = null;
        try {
            ProcessBuilder pb = new ProcessBuilder(snappyTest.getScriptLocation("snappy-locators.sh"), "stop");
            log = new File(".");
            String dest = log.getCanonicalPath() + File.separator + "snappyLocatorSystem.log";
            File logFile = new File(dest);
            snappyTest.executeProcess(pb, logFile);
            SnappyBB.getBB().getSharedCounters().zero(SnappyBB.locatorsStarted);
        } catch (IOException e) {
            String s = "problem occurred while retriving logFile path " + log;
            throw new TestException(s, e);
        } catch (Exception e) {
            String s = "problem occurred while retriving logFile path " + log;
            throw new TestException(s, e);
        }
    }

    public static synchronized void HydraTask_stopSnappyCluster() {
        File log = null;
        try {
            ProcessBuilder pb = new ProcessBuilder(snappyTest.getScriptLocation("snappy-stop-all.sh"));
            log = new File(".");
            String dest = log.getCanonicalPath() + File.separator + "snappySystem.log";
            File logFile = new File(dest);
            snappyTest.executeProcess(pb, logFile);
        } catch (IOException e) {
            String s = "problem occurred while retriving destination logFile path " + log;
            throw new TestException(s, e);
        }
    }

    /**
     * Concurrently stops a List of snappy store VMs, then restarts them.  Waits for the
     * restart to complete before returning.
     */
    public static void HydraTask_cycleStoreVms() {

        if (cycleVms) {
            int numToKill = TestConfig.tab().intAt(SnappyPrms.numVMsToStop, 1);
            int stopStartVms = (int) SnappyBB.getBB().getSharedCounters().incrementAndRead(SnappyBB.stopStartVms);
            Long lastCycledTimeForStoreFromBB = (Long) SnappyBB.getBB().getSharedMap().get(LASTCYCLEDTIME);
            snappyTest.cycleVM(numToKill, stopStartVms, "storeVmCycled", lastCycledTimeForStoreFromBB, lastCycledTime, false);
        }
    }

    /**
     * Stops snappy primary lead member, then restarts it.  Waits for the
     * restart to complete before returning.
     */
    public static synchronized void HydraTask_cycleLeadVM() {
        if (cycleVms) {
            int numToKill = TestConfig.tab().intAt(SnappyPrms.numLeadsToStop, 1);
            int stopStartVms = (int) SnappyBB.getBB().getSharedCounters().incrementAndRead(SnappyBB.stopStartLeadVms);
            Long lastCycledTimeForLeadFromBB = (Long) SnappyBB.getBB().getSharedMap().get(LASTCYCLEDTIMEFORLEAD);
            snappyTest.cycleVM(numToKill, stopStartVms, "leadVmCycled", lastCycledTimeForLeadFromBB, lastCycledTimeForLead, true);
        }
    }

    protected void
    cycleVM(int numToKill, int stopStartVMs, String cycledVM, Long lastCycledTimeFromBB, long lastCycledTime, boolean isLead) {
        if (!cycleVms) {
            Log.getLogWriter().warning("cycleVms sets to false, no node will be brought down in the test run");
            return;
        }
        List<ClientVmInfo> vms = null;
        if (stopStartVMs == 1) {
            Object vmCycled = SnappyBB.getBB().getSharedMap().get(cycledVM);
            if (vmCycled == null) {
                while (true) {
                    try {
                        if (isLead) vms = stopStartVMs(numToKill, true);
                        else vms = stopStartVMs(numToKill, false);
                        break;
                    } catch (TestException te) {
                    }
                }
            } //first time
            else {
                //relaxing a little for HA tests
                //using the BB to track when to kill the next set of vms
                if (lastCycledTimeFromBB == null) {
                    int sleepMS = 20000;
                    Log.getLogWriter().info("allow  " + sleepMS / 1000 + " seconds before killing others");
                    MasterController.sleepForMs(sleepMS); //no vms has been cycled before
                } else if (lastCycledTimeFromBB > lastCycledTime) {
                    lastCycledTime = lastCycledTimeFromBB;
                    log().info("update last cycled lead vm is set to " + lastCycledTime);
                }

                if (lastCycledTime != 0) {
                    long currentTime = System.currentTimeMillis();
                    if (currentTime - lastCycledTime < waitTimeBeforeNextCycleVM * THOUSAND) {
                        if (isLead)
                            SnappyBB.getBB().getSharedCounters().zero(SnappyBB.stopStartLeadVms);
                        else SnappyBB.getBB().getSharedCounters().zero(SnappyBB.stopStartVms);
                        return;
                    } else {
                        if (isLead) log().info("cycle lead vm starts at: " + currentTime);
                        else log().info("cycle store vm starts at: " + currentTime);
                    }
                }
                if (isLead) vms = stopStartVMs(numToKill, true);
                else vms = stopStartVMs(numToKill, false);
            }
            if (vms == null || vms.size() == 0) {
                if (isLead) {
                    Log.getLogWriter().info("No lead vm being chosen to be stopped");
                    SnappyBB.getBB().getSharedCounters().zero(SnappyBB.stopStartLeadVms);
                } else {
                    Log.getLogWriter().info("No store vm being chosen to be stopped");
                    SnappyBB.getBB().getSharedCounters().zero(SnappyBB.stopStartVms);
                }
                return;
            }
//            Log.getLogWriter().info("Total number of PR is " + numOfPRs);
//            if (numOfPRs > 0)
//                PRObserver.waitForRebalRecov(vms, 1, numOfPRs, null, null, false);
            long currentTime = System.currentTimeMillis();
            if (isLead) {
                log().info("cycle lead vm finishes at: " + currentTime);
                SnappyBB.getBB().getSharedMap().put(LASTCYCLEDTIMEFORLEAD, currentTime);
                SnappyBB.getBB().getSharedCounters().zero(SnappyBB.stopStartLeadVms);
            } else {
                log().info("cycle store vm finishes at: " + currentTime);
                SnappyBB.getBB().getSharedMap().put(LASTCYCLEDTIME, currentTime);
                SnappyBB.getBB().getSharedCounters().zero(SnappyBB.stopStartVms);
            }
            SnappyBB.getBB().getSharedMap().put(cycledVM, "true");
        }
    }

    protected List<ClientVmInfo> stopStartVMs(int numToKill, boolean isLead) {
        if (isLead) {
            log().info("stopStartVMs : cycle lead vm starts at: " + System.currentTimeMillis());
            return stopStartVMs(numToKill, cycleLeadVMTarget, true);
        } else {
            log().info("stopStartVMs : cycle store vm starts at: " + System.currentTimeMillis());
            return stopStartVMs(numToKill, cycleVMTarget, false);
        }
    }

    protected List<ClientVmInfo> stopStartLeadVM(int numToKill) {
        log().info("cycle lead vm starts at: " + System.currentTimeMillis());
        return stopStartVMs(numToKill, cycleLeadVMTarget, true);
    }

    @SuppressWarnings("unchecked")
    protected List<ClientVmInfo> stopStartVMs(int numToKill, String target, boolean isLead) {
        Object[] tmpArr = null;
        if (isLead) tmpArr = snappyTest.getPrimaryLeadVMWithHA(target);
        else tmpArr = StopStartVMs.getOtherVMs(numToKill, target);
        // get the VMs to stop; vmList and stopModeList are parallel lists

        Object vm1 = SnappyBB.getBB().getSharedMap().get("storeVMTarget1");
        Object vm2 = SnappyBB.getBB().getSharedMap().get("storeVMTarget2");
        List<ClientVmInfo> vmList;
        List<String> stopModeList;

        if (vm1 == null && vm2 == null) {
            vmList = (List<ClientVmInfo>) (tmpArr[0]);
            stopModeList = (List<String>) (tmpArr[1]);
            for (ClientVmInfo client : vmList) {
                PRObserver.initialize(client.getVmid());
            } //clear bb info for the vms to be stopped/started
        } else {
            vmList = (List<ClientVmInfo>) (tmpArr[0]);
            stopModeList = (List<String>) (tmpArr[1]);
            for (int i = 0; i < vmList.size(); i++) {
                if (vmList.get(i).getVmid().intValue() == ((ClientVmInfo) vm1).getVmid().intValue()
                        || vmList.get(i).getVmid().intValue() == ((ClientVmInfo) vm2).getVmid().intValue()) {
                    Log.getLogWriter().info("remove the vm " + vmList.get(i).getVmid() + " from the stop list");
                    vmList.remove(i);
                } else PRObserver.initialize(vmList.get(i).getVmid());
            }//clear bb info for the vms to be stopped/started
        }
        if (vmList.size() != 0) {
            if (isLead) stopStartVMs(vmList, stopModeList, true);
            else stopStartVMs(vmList, stopModeList, false);
        }
        return vmList;
    }

    protected void stopStartVMs(List<ClientVmInfo> vmList, List<String> stopModeList, boolean isLead) {
        Set<String> myDirList = new LinkedHashSet<String>();
        myDirList = getFileContents("logDir_", myDirList);
        if (vmList.size() != stopModeList.size()) {
            throw new TestException("Expected targetVmList " + vmList + " and stopModeList " +
                    stopModeList + " to be parallel lists of the same size, but they have different sizes");
        }
        Log.getLogWriter().info("In stopStartVMs, vms to stop: " + vmList +
                ", corresponding stop modes: " + stopModeList);
        for (int i = 0; i < vmList.size(); i++) {
            ClientVmInfo targetVm = (ClientVmInfo) (vmList.get(i));
            String stopMode = stopModeList.get(i);
            String clientName = targetVm.getClientName();
            for (String vmDir : myDirList) {
                if (vmDir.contains(clientName)) {
                    if (isLead) recycleVM(vmDir, stopMode, clientName, true);
                    else recycleVM(vmDir, stopMode, clientName, false);
                }
            }
        }
    }

    protected void recycleVM(String vmDir, String stopMode, String clientName, boolean isLead) {
        if (stopMode.equalsIgnoreCase("NiceKill") || stopMode.equalsIgnoreCase("NICE_KILL")) {
            if (isLead) killVM(vmDir, clientName, true);
            else killVM(vmDir, clientName, false);
        }
        if (isLead) startVM(vmDir, clientName, true);
        else startVM(vmDir, clientName, false);
    }

    protected void killVM(String vmDir, String clientName, boolean isLead) {
        File log = null, logFile = null;
        ProcessBuilder pb = null;
        try {
            if (isLead) {
                pb = new ProcessBuilder(snappyTest.getScriptLocation("snappy-lead.sh"), "stop", "-dir=" + vmDir);
                log = new File(".");
                String dest = log.getCanonicalPath() + File.separator + "snappyLeaderSystem.log";
                logFile = new File(dest);
            } else {
                pb = new ProcessBuilder(snappyTest.getScriptLocation("snappy-server.sh"), "stop", "-dir=" + vmDir);
                log = new File(".");
                String dest = log.getCanonicalPath() + File.separator + "snappyServerSystem.log";
                logFile = new File(dest);
            }
            snappyTest.executeProcess(pb, logFile);
        } catch (IOException e) {
            String s = "problem occurred while retriving logFile path " + log;
            throw new TestException(s, e);
        }
        Log.getLogWriter().info(clientName + " stopped successfully...");
    }

    protected void startVM(String vmDir, String clientName, boolean isLead) {
        if (isLead) {
            regenerateConfigData(vmDir, "leads", clientName, true);
            startSnappyLead();
        } else {
            regenerateConfigData(vmDir, "servers", clientName, false);
            startSnappyServer();
        }
        Log.getLogWriter().info(clientName + " restarted successfully...");
    }

    protected void regenerateConfigData(String vmDir, String confFileName, String clientName, boolean isLead) {
        generateConfig(confFileName);
        Set<String> fileContent = new LinkedHashSet<String>();
        if (isLead) {
            if (isLongRunningTest) writeLeadHostInfo();
            fileContent = snappyTest.getFileContents("leadLogDir", fileContent);
        } else {
            fileContent = snappyTest.getFileContents("serverLogDir", fileContent);
        }
        for (String nodeConfig : fileContent) {
            if (nodeConfig.contains(vmDir)) {
                writeNodeConfigData(confFileName, nodeConfig);
            }
        }
    }

    public static Object[] getPrimaryLeadVMWithHA(String clientMatchStr) {
        ArrayList vmList = new ArrayList();
        ArrayList stopModeList = new ArrayList();
        int myVmID = RemoteTestModule.getMyVmid();
        // get VMs that contain the clientMatchStr
        List vmInfoList = StopStartVMs.getAllVMs();
        vmInfoList = StopStartVMs.getMatchVMs(vmInfoList, clientMatchStr);
        // now all vms in vmInfoList match the clientMatchStr
        do {
            Object[] tmpArr = getClientVmInfo(vmInfoList, clientMatchStr);
            ClientVmInfo info = (ClientVmInfo) tmpArr[0];
            int randInt = (int) tmpArr[1];
            if (info.getVmid().intValue() != myVmID) { // info is not the current VM
                getLeadVM(info, vmList, stopModeList);
            }
            vmInfoList.remove(randInt);
        } while (vmList.size() < vmInfoList.size());
        return new Object[]{vmList, stopModeList, vmInfoList};
    }

    public static Object[] getPrimaryLeadVM(String clientMatchStr) {
        ArrayList vmList = new ArrayList();
        ArrayList stopModeList = new ArrayList();
        // get VMs that contain the clientMatchStr
        List vmInfoList = StopStartVMs.getAllVMs();
        vmInfoList = StopStartVMs.getMatchVMs(vmInfoList, clientMatchStr);
        // now all vms in vmInfoList match the clientMatchStr
        do {
            Object[] tmpArr = getClientVmInfo(vmInfoList, clientMatchStr);
            ClientVmInfo info = (ClientVmInfo) tmpArr[0];
            int randInt = (int) tmpArr[1];
            getLeadVM(info, vmList, stopModeList);
            vmInfoList.remove(randInt);
        } while (vmList.size() < vmInfoList.size());
        return new Object[]{vmList, stopModeList, vmInfoList};
    }

    protected static Object[] getClientVmInfo(List vmInfoList, String clientMatchStr) {
        if (vmInfoList.size() == 0) {
            throw new TestException("Unable to find lead node " +
                    " vms to stop with client match string " + clientMatchStr +
                    "; either a test problem or add StopStartVMs.StopStart_initTask to the test");
        }
        // add a VmId to the list of vms to stop
        int randInt = TestConfig.tab().getRandGen().nextInt(0, vmInfoList.size() - 1);
        ClientVmInfo info = (ClientVmInfo) (vmInfoList.get(randInt));
        return new Object[]{info, randInt};
    }

    protected static void getLeadVM(ClientVmInfo info, ArrayList vmList, ArrayList stopModeList) {
        Set<String> myDirList = new LinkedHashSet<String>();
        myDirList = getFileContents("logDir_", myDirList);
        String vmDir = null;
        String clientName = info.getClientName();
        for (String dir : myDirList) {
            if (dir.contains(clientName)) {
                vmDir = dir;
                break;
            }
        }
        Set<String> fileContent = new LinkedHashSet<String>();
        fileContent = snappyTest.getFileContents("leadLogDir", fileContent);
        boolean found = false;
        for (String nodeConfig : fileContent) {
            if (nodeConfig.contains(vmDir)) {
                //check for active lead member dir
                String searchString1 = "Primary lead lock acquired";
                String searchString2 = "Resuming startup sequence from STANDBY";
                File dirFile = new File(vmDir);
                for (File srcFile : dirFile.listFiles()) {
                    if (srcFile.getAbsolutePath().contains("snappyleader.log")) {
                        try {
                            FileInputStream fis = new FileInputStream(srcFile);
                            BufferedReader br = new BufferedReader(new InputStreamReader(fis));
                            String str = null;
                            while ((str = br.readLine()) != null && !found) {
                                if (str.toLowerCase().contains(searchString1.toLowerCase()) || str.toLowerCase().contains(searchString2.toLowerCase())) {
                                    found = true;
                                }
                            }
                            br.close();
                        } catch (FileNotFoundException e) {
                            String s = "Unable to find file: " + srcFile.getAbsolutePath();
                            throw new TestException(s);
                        } catch (IOException e) {
                            String s = "Problem while reading the file : " + srcFile.getAbsolutePath();
                            throw new TestException(s, e);
                        }
                    }
                }
            }
        }
        if (found) {
            vmList.add(info);
            // choose a stopMode
            String choice = TestConfig.tab().stringAt(StopStartPrms.stopModes, "NICE_KILL");
            stopModeList.add(choice);
        }
    }

    protected static String getSparkMasterHost() {
        String masterHost = (String) SnappyBB.getBB().getSharedMap().get("masterHost");
        if (masterHost == null) {
            try {
                File log = new File(".");
                String dest = log.getCanonicalPath();
                String masterFileName = "spark-*.Master-1-*.out";
                String masterFilePath = snappyTest.getUserAppJarLocation(masterFileName, dest);
                masterHost = masterFilePath.substring(masterFilePath.lastIndexOf("Master-1-") + 9, masterFilePath.lastIndexOf(".out"));
                SnappyBB.getBB().getSharedMap().put("masterHost", masterHost);
                Log.getLogWriter().info("Master host is : " + SnappyBB.getBB().getSharedMap().get("masterHost"));
            } catch (Exception e) {
                String s = "Spark Master host not found";
                throw new HydraRuntimeException(s, e);
            }
        }
        return masterHost;
    }

    protected void startSnappyServer() {
        File log = null;
        ProcessBuilder pb = null;
        try {
            if (useRowStore) {
                Log.getLogWriter().info("Starting server/s using rowstore option...");
                pb = new ProcessBuilder(snappyTest.getScriptLocation("snappy-servers.sh"), "start", "rowstore");
            } else {
                pb = new ProcessBuilder(snappyTest.getScriptLocation("snappy-servers.sh"), "start");
            }
            log = new File(".");
            String dest = log.getCanonicalPath() + File.separator + "snappyServerSystem.log";
            File logFile = new File(dest);
            snappyTest.executeProcess(pb, logFile);
            if (useRowStore)
                snappyTest.recordSnappyProcessIDinNukeRun("GfxdServerLauncher");
            else snappyTest.recordSnappyProcessIDinNukeRun("ServerLauncher");
        } catch (IOException e) {
            String s = "problem occurred while retriving logFile path " + log;
            throw new TestException(s, e);
        }
    }

    protected void startSnappyLead() {
        File log = null;
        try {
            ProcessBuilder pb = new ProcessBuilder(snappyTest.getScriptLocation("snappy-leads.sh"), "start");
            log = new File(".");
            String dest = log.getCanonicalPath() + File.separator + "snappyLeaderSystem.log";
            File logFile = new File(dest);
            snappyTest.executeProcess(pb, logFile);
            snappyTest.recordSnappyProcessIDinNukeRun("LeaderLauncher");
        } catch (IOException e) {
            String s = "problem occurred while retriving logFile path " + log;
            throw new TestException(s, e);
        }
    }

    protected LogWriter log() {
        return Log.getLogWriter();
    }

}<|MERGE_RESOLUTION|>--- conflicted
+++ resolved
@@ -311,12 +311,8 @@
                         " -J-Dgemfire.CacheServerLauncher.SHUTDOWN_WAIT_TIME_MS=50000" +
                         SnappyPrms.getFlightRecorderOptions(dirPath) +
                         " -J-XX:+DisableExplicitGC" +
-<<<<<<< HEAD
-                        " -J-verbose:gc -J-Xloggc:" + dirPath + "/gc.out -J-XX:+PrintGCDetails -J-XX:+PrintGCTimeStamps  -J-XX:+PrintGCDateStamps" +
-                        " -classpath=" /*+ getSnappyTestsJar() + ":"*/ + getStoreTestsJar();// + ":" + getClusterTestsJar();
-=======
+                        SnappyPrms.getGCOptions(dirPath) +
                         " -classpath=" + getStoreTestsJar();
->>>>>>> e25fcd00
                 Log.getLogWriter().info("Generated peer server endpoint: " + endpoint);
                 SnappyBB.getBB().getSharedCounters().increment(SnappyBB.numServers);
                 SnappyNetworkServerBB.getBB().getSharedMap().put("server" + "_" + RemoteTestModule.getMyVmid(), endpoint);
@@ -342,8 +338,9 @@
                         " -classpath=" + getStoreTestsJar() +
                         " -J-Dgemfire.CacheServerLauncher.SHUTDOWN_WAIT_TIME_MS=50000" +
                         SnappyPrms.getFlightRecorderOptions(dirPath) +
-                        " -spark.driver.extraClassPath=" + getStoreTestsJar()
-                        + " -spark.executor.extraClassPath=" + getStoreTestsJar();
+                        SnappyPrms.getGCOptions(dirPath) +
+                        " -spark.driver.extraClassPath=" + getStoreTestsJar() +
+                        " -spark.executor.extraClassPath=" + getStoreTestsJar();
                 try {
                     leadHost = HostHelper.getIPAddress().getLocalHost().getHostName();
                 } catch (UnknownHostException e) {
