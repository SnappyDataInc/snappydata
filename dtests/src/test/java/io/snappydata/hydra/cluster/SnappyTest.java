--- conflicted
+++ resolved
@@ -1811,11 +1811,7 @@
     }
   }
 
-<<<<<<< HEAD
-  protected synchronized void recordSnappyProcessIDinNukeRun(String pName) {
-=======
    public synchronized void recordSnappyProcessIDinNukeRun(String pName) {
->>>>>>> 9b9dff56
     Process pr = null;
     try {
       File log = new File(".");
@@ -2305,14 +2301,9 @@
           userAppArgs = userAppArgs + " " + dmlProps;
         }
         if (SnappyCDCPrms.getIsCDC()) {
-<<<<<<< HEAD
           command = setCDCSparkAppCmds(userAppArgs, commonArgs, snappyJobScript, userJob,
               masterHost, masterPort, logFile);
         } else {
-=======
-            command = setCDCSparkAppCmds(userAppArgs,commonArgs,snappyJobScript,userJob,masterHost,masterPort,logFile);
-       } else {
->>>>>>> 9b9dff56
           command = snappyJobScript + " --class " + userJob +
               " --master spark://" + masterHost + ":" + masterPort + " " +
               SnappyPrms.getExecutorMemory() + " " +
