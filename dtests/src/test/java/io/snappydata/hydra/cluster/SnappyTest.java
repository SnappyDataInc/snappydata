--- conflicted
+++ resolved
@@ -1762,63 +1762,7 @@
     }
   }
 
-<<<<<<< HEAD
-  protected synchronized void recordSnappyProcessIDinNukeRun(String hostName, String pName) {
-    String cmd = "ssh -n -x -o PasswordAuthentication=no -o StrictHostKeyChecking=no " + hostName;
-    Process pr = null;
-    try {
-      String dest = getCurrentDirPath() + File.separator + "PIDs_" + pName + "_" +
-          hostName + ".log";
-      File logFile = new File(dest);
-      cmd += " jps | grep " + pName + " | awk '{print $1}'";
-      hd = TestConfig.getInstance().getMasterDescription()
-          .getVmDescription().getHostDescription();
-      ProcessBuilder pb = new ProcessBuilder("/bin/bash", "-c", cmd);
-      pb.redirectOutput(ProcessBuilder.Redirect.appendTo(logFile));
-      pr = pb.start();
-      pr.waitFor();
-      FileInputStream fis = new FileInputStream(logFile);
-      BufferedReader br = new BufferedReader(new InputStreamReader(fis));
-      String str = null;
-      while ((str = br.readLine()) != null) {
-        int pid = Integer.parseInt(str);
-        try {
-          if (SnappyBB.getBB().getSharedMap().containsKey("pid_" + pName + "_" + pid)) {
-            Log.getLogWriter().info("Pid " + pid + " is already recorded with Master");
-          } else {
-            Log.getLogWriter().info("Recording PID " + pid + " with Master.");
-            RemoteTestModule.Master.recordPID(hd, pid);
-            SnappyBB.getBB().getSharedMap().put("pid" + "_" + pName + "_" + str, str);
-            SnappyBB.getBB().getSharedMap().put("host" + "_" + pid + "_" + hostName, hostName);
-          }
-        } catch (RemoteException e) {
-          String s = "Unable to access master to record PID: " + pid;
-          throw new HydraRuntimeException(s, e);
-        }
-      }
-      br.close();
-    } catch (IOException e) {
-      String s = "Problem while starting the process : " + pr;
-      throw new TestException(s, e);
-    } catch (InterruptedException e) {
-      String s = "Exception occurred while waiting for the process execution : " + pr;
-      throw new TestException(s, e);
-    }
-  }
-
-  public static String getCurrentDirPath() {
-    String currentDir;
-    try {
-      currentDir = new File(".").getCanonicalPath();
-    } catch (IOException e) {
-      String s = "Problem while accessing the current dir.";
-      throw new TestException(s, e);
-    }
-    return currentDir;
-  }
-
-=======
->>>>>>> 315a174f
+
   protected synchronized void recordSnappyProcessIDinNukeRun(String pName) {
     Process pr = null;
     try {
@@ -1875,6 +1819,16 @@
     }
   }
 
+  public static String getCurrentDirPath() {
+    String currentDir;
+    try {
+      currentDir = new File(".").getCanonicalPath();
+    } catch (IOException e) {
+      String s = "Problem while accessing the current dir.";
+      throw new TestException(s, e);
+    }
+    return currentDir;
+  }
 
   /**
    * Task(ENDTASK) for cleaning up snappy processes, because they are not stopped by Hydra in case of Test failure.
@@ -2614,32 +2568,6 @@
     }
   }
 
-<<<<<<< HEAD
-  /*Dump stacks for threads in members of snappy cluster*/
-  public static synchronized void HydraTask_dumpStacks() {
-    initSnappyArtifacts();
-    int dumpItr = SnappyPrms.getNumOfStackDumpItrs();
-    for (int i = 0; i < dumpItr; i++) {
-      snappyTest.dumpStacks();
-      if (i < (dumpItr - 1)) {
-        sleepForMs(SnappyPrms.getSleepBtwnStackDumps());
-      }
-    }
-  }
-
-  public void dumpStacks() {
-    Set pids = getPidList();
-    Iterator itr = pids.iterator();
-    while (itr.hasNext()) {
-      String val = (String) itr.next();
-      int pid = Integer.parseInt(val);
-      String host = getPidHost(val);
-      ProcessMgr.printProcessStacks(host, pid);
-    }
-  }
-=======
->>>>>>> 315a174f
-
   /**
    * Create and start snappy server.
    */
@@ -3377,7 +3305,7 @@
     return masterHost;
   }
 
-<<<<<<< HEAD
+
   private String printStackTrace(Exception e) {
     StringWriter error = new StringWriter();
     e.printStackTrace(new PrintWriter(error));
@@ -3405,8 +3333,7 @@
     return hostNames;
   }
 
-=======
->>>>>>> 315a174f
+
   protected void startSnappyLocator() {
     File log = null;
     ProcessBuilder pb = null;
@@ -3421,12 +3348,6 @@
       String dest = log.getCanonicalPath() + File.separator + "snappyLocatorSystem.log";
       File logFile = new File(dest);
       snappyTest.executeProcess(pb, logFile);
-<<<<<<< HEAD
-      sleepForMs(30);
-      for (int i = 0; i < hostNames.size(); i++)
-        recordSnappyProcessIDinNukeRun(hostNames.get(i), "LocatorLauncher");
-=======
->>>>>>> 315a174f
     } catch (IOException e) {
       String s = "problem occurred while retriving logFile path " + log;
       throw new TestException(s, e);
@@ -3453,29 +3374,12 @@
         /*Thread.sleep(60000);
         startSnappyServer();*/
       }
-<<<<<<< HEAD
-      sleepForMs(30);
-      for (int i = 0; i < hostNames.size(); i++)
-        recordSnappyProcessIDinNukeRun(hostNames.get(i), "ServerLauncher");
-=======
->>>>>>> 315a174f
     } catch (IOException e) {
       String s = "problem occurred while retriving logFile path " + log;
       throw new TestException(s, e);
     }
   }
 
-<<<<<<< HEAD
-  public static void sleepForMs(int sleepTimeInSec) {
-    try {
-      Thread.sleep(sleepTimeInSec * 1000);
-    } catch (InterruptedException ie) {
-      throw new TestException("Got exception while thread was sleeping..", ie);
-    }
-  }
-
-=======
->>>>>>> 315a174f
   protected void startSnappyLead() {
     File log = null;
     try {
@@ -3485,12 +3389,6 @@
       String dest = log.getCanonicalPath() + File.separator + "snappyLeaderSystem.log";
       File logFile = new File(dest);
       snappyTest.executeProcess(pb, logFile);
-<<<<<<< HEAD
-      sleepForMs(30);
-      for (int i = 0; i < hostNames.size(); i++)
-        recordSnappyProcessIDinNukeRun(hostNames.get(i), "LeaderLauncher");
-=======
->>>>>>> 315a174f
     } catch (IOException e) {
       String s = "problem occurred while retriving logFile path " + log;
       throw new TestException(s, e);
