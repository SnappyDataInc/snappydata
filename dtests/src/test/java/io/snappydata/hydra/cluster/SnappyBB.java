/*
 * Copyright (c) 2016 SnappyData, Inc. All rights reserved.
 *
 * Licensed under the Apache License, Version 2.0 (the "License"); you
 * may not use this file except in compliance with the License. You
 * may obtain a copy of the License at
 *
 * http://www.apache.org/licenses/LICENSE-2.0
 *
 * Unless required by applicable law or agreed to in writing, software
 * distributed under the License is distributed on an "AS IS" BASIS,
 * WITHOUT WARRANTIES OR CONDITIONS OF ANY KIND, either express or
 * implied. See the License for the specific language governing
 * permissions and limitations under the License. See accompanying
 * LICENSE file.
 */
package io.snappydata.hydra.cluster;

import java.util.ArrayList;
import java.util.List;

import hydra.Log;
import hydra.blackboard.Blackboard;


/**
 * Created by swati on 22/3/16.
 */
public class SnappyBB extends Blackboard {
  //Blackboard creation variables
  static String SNAPPY_BB_NAME = "Snappy_Blackboard";
  static String SNAPPY_BB_TYPE = "RMI";

  public static SnappyBB bbInstance = null;

  /**
   * Get the SnappyBB
   */
  public static synchronized SnappyBB getBB() {
    if (bbInstance == null)
      synchronized (SnappyBB.class) {
        if (bbInstance == null)
          bbInstance = new SnappyBB(SNAPPY_BB_NAME, SNAPPY_BB_TYPE);
      }
    return bbInstance;
  }

  /**
   * Zero-arg constructor for remote method invocations.
   */
  public SnappyBB() {
  }

<<<<<<< HEAD
    /**
     * Creates a sample blackboard using the specified name and transport type.
     */
    public SnappyBB(String name, String type) {
        super(name, type, SnappyBB.class);
    }

    public static int serversStarted;
    public static int primaryLocatorStarted;
    public static int doneFullResultSetValidation;
    public static int locatorsStarted;
    public static int snappyClusterStarted;
    public static int leadsStarted;
    public static int sparkClusterStarted;
    public static int doneExecution;
    public static int stopStartVms;
    public static int stopStartLeadVms;
    public static int stopStartLocatorVms;
    public static int updateCounter;
    public static int insertCounter;
    public static int deleteCounter;
    public static int queryCounter;
    public static int numServers;
=======
  /**
   * Creates a sample blackboard using the specified name and transport type.
   */
  public SnappyBB(String name, String type) {
    super(name, type, SnappyBB.class);
  }
>>>>>>> a354f2ae

  public static int serversStarted;
  public static int primaryLocatorStarted;
  public static int doneFullResultSetValidation;
  public static int locatorsStarted;
  public static int snappyClusterStarted;
  public static int leadsStarted;
  public static int sparkClusterStarted;
  public static int doneExecution;
  public static int stopStartVms;
  public static int stopStartLeadVms;
  public static int updateCounter;
  public static int insertCounter;
  public static int deleteCounter;
  public static int queryCounter;
  public static int numServers;
  public static int numQueriesExecuted;
  public static int numPointLookUpQueriesExecuted;
  public static int numAggregationQueriesExecuted;
}<|MERGE_RESOLUTION|>--- conflicted
+++ resolved
@@ -16,16 +16,9 @@
  */
 package io.snappydata.hydra.cluster;
 
-import java.util.ArrayList;
-import java.util.List;
-
-import hydra.Log;
 import hydra.blackboard.Blackboard;
 
 
-/**
- * Created by swati on 22/3/16.
- */
 public class SnappyBB extends Blackboard {
   //Blackboard creation variables
   static String SNAPPY_BB_NAME = "Snappy_Blackboard";
@@ -51,38 +44,12 @@
   public SnappyBB() {
   }
 
-<<<<<<< HEAD
-    /**
-     * Creates a sample blackboard using the specified name and transport type.
-     */
-    public SnappyBB(String name, String type) {
-        super(name, type, SnappyBB.class);
-    }
-
-    public static int serversStarted;
-    public static int primaryLocatorStarted;
-    public static int doneFullResultSetValidation;
-    public static int locatorsStarted;
-    public static int snappyClusterStarted;
-    public static int leadsStarted;
-    public static int sparkClusterStarted;
-    public static int doneExecution;
-    public static int stopStartVms;
-    public static int stopStartLeadVms;
-    public static int stopStartLocatorVms;
-    public static int updateCounter;
-    public static int insertCounter;
-    public static int deleteCounter;
-    public static int queryCounter;
-    public static int numServers;
-=======
   /**
    * Creates a sample blackboard using the specified name and transport type.
    */
   public SnappyBB(String name, String type) {
     super(name, type, SnappyBB.class);
   }
->>>>>>> a354f2ae
 
   public static int serversStarted;
   public static int primaryLocatorStarted;
@@ -94,6 +61,7 @@
   public static int doneExecution;
   public static int stopStartVms;
   public static int stopStartLeadVms;
+  public static int stopStartLocatorVms;
   public static int updateCounter;
   public static int insertCounter;
   public static int deleteCounter;
