/*
 * Licensed to the Apache Software Foundation (ASF) under one or more
 * contributor license agreements.  See the NOTICE file distributed with
 * this work for additional information regarding copyright ownership.
 * The ASF licenses this file to You under the Apache License, Version 2.0
 * (the "License"); you may not use this file except in compliance with
 * the License.  You may obtain a copy of the License at
 *
 *    http://www.apache.org/licenses/LICENSE-2.0
 *
 * Unless required by applicable law or agreed to in writing, software
 * distributed under the License is distributed on an "AS IS" BASIS,
 * WITHOUT WARRANTIES OR CONDITIONS OF ANY KIND, either express or implied.
 * See the License for the specific language governing permissions and
 * limitations under the License.
 */

package io.snappydata.hydra

import java.io.PrintWriter

import com.typesafe.config.Config
import org.apache.spark.sql.SnappySQLJob
import org.apache.spark.streaming.dstream.DStream
import spark.jobserver.{SparkJobValid, SparkJobValidation}


object SnappyOlapQueries {
  val Q1: String = "SELECT ol_number, " +
      "            sum(ol_quantity) AS sum_qty, " +
      "            sum(ol_amount) AS sum_amount, " +
      "            avg(ol_quantity) AS avg_qty, " +
      "            avg(ol_amount) AS avg_amount, " +
      "            count(*) AS count_order " +
      "            FROM order_line" +
      "            WHERE ol_delivery_d > '2007-01-02 00:00:00.000000' " +
      "            GROUP BY ol_number " + "            ORDER BY ol_number"

  val Q2: String = "SELECT su_suppkey, " +
      "            su_name, " +
      "            n_name, " +
      "            i_id, " +
      "            i_name, " +
      "            su_address, " +
      "            su_phone, " +
      "            su_comment " +
      "            FROM item, supplier, stock, nation, region, " +
      "            (SELECT s_i_id AS m_i_id, MIN(s_quantity) AS m_s_quantity " +
      "            FROM stock, " + "            supplier, " +
      "            nation, " + "            region " +
      "            WHERE PMOD((s_w_id*s_i_id), 10000)=su_suppkey " +
      "            AND su_nationkey=n_nationkey " +
      "            AND n_regionkey=r_regionkey " +
      "            AND r_name LIKE 'Europ%' " +
      "            GROUP BY s_i_id) m " +
      "            WHERE i_id = s_i_id " +
      "            AND PMOD((s_w_id * s_i_id), 10000) = su_suppkey " +
      "            AND su_nationkey = n_nationkey " +
      "            AND n_regionkey = r_regionkey " +
      "            AND i_data LIKE '%b' " +
      "            AND r_name LIKE 'Europ%' " +
      "            AND i_id=m_i_id " +
      "            AND s_quantity = m_s_quantity " +
      "            ORDER BY n_name, " +
      "            su_name, " +
      "            i_id"

  val Q3: String = "SELECT ol_o_id, " +
<<<<<<< HEAD
      "   ol_w_id, " +
      "   ol_d_id, " +
      "   sum(ol_amount) AS revenue, " +
      "   o_entry_d " +
      "             FROM " +
      " customer, " +
      " oorder_col, " +
      " order_line_col," +
      " new_order" +
      "             WHERE c_state LIKE 'A%' " +
      "            AND c_id = o_c_id " +
      "            AND c_w_id = o_w_id " +
      "            AND c_d_id = o_d_id " +
      "            AND no_w_id = o_w_id " +
      "            AND no_d_id = o_d_id " +
      "            AND no_o_id = o_id " +
      "            AND ol_w_id = o_w_id " +
      "            AND ol_d_id = o_d_id " +
      "            AND ol_o_id = o_id " +
      "            AND o_entry_d > '2007-01-02 00:00:00.000000' " +
      "             GROUP BY ol_o_id, " +
      "     ol_w_id, " +
      "     ol_d_id, " +
      "     o_entry_d " +
      "             ORDER BY revenue DESC , o_entry_d"

  /*
    val Q4: String = "SELECT o_ol_cnt, " +
      "count(*) AS order_count " +
      "FROM oorder_col " + "WHERE exists " +
      "(SELECT * " + "FROM order_line_col " +
      "WHERE o_id = ol_o_id " +
      "AND o_w_id = ol_w_id " +
      "AND o_d_id = ol_d_id " +
      "AND ol_delivery_d >= o_entry_d) " +
      "GROUP BY o_ol_cnt " +
      "ORDER BY o_ol_cnt"
  */
  val Q4: String = "SELECT o_ol_cnt, count(*) AS order_count " +
      "FROM oorder_col JOIN order_line_col ON o_id = ol_o_id " +
      "AND o_w_id = ol_w_id " +
      "AND o_d_id = ol_d_id " +
      "AND ol_delivery_d >= o_entry_d " +
      "GROUP BY o_ol_cnt " +
      "ORDER BY o_ol_cnt "

  val Q5: String = "SELECT n_name, " +
      "sum(ol_amount) AS revenue " +
      "FROM customer, " +
      "oorder_col, " +
      "order_line_col, " +
      "stock, " +
      "supplier, " +
      "nation, " +
      "region " +
      "WHERE c_id = o_c_id " +
      "AND c_w_id = o_w_id " +
      "AND c_d_id = o_d_id " +
      "AND ol_o_id = o_id " +
      "AND ol_w_id = o_w_id " +
      "AND ol_d_id=o_d_id " +
      "AND ol_w_id = s_w_id " +
      "AND ol_i_id = s_i_id " +
      "AND pMOD((s_w_id * s_i_id), 10000) = su_suppkey " +
      "AND ascii(substr(c_state, 1, 1)) = su_nationkey " +
      "AND su_nationkey = n_nationkey " +
      "AND n_regionkey = r_regionkey " +
      "AND r_name = 'Europe' " +
      "AND o_entry_d >= '2007-01-02 00:00:00.000000' " +
      "GROUP BY n_name " +
      "ORDER BY revenue DESC"
=======
    "   ol_w_id, " +
    "   ol_d_id, " +
    "   sum(ol_amount) AS revenue, " +
    "   o_entry_d " +
    "             FROM " +
    " oorder_col, " +
    " order_line_col," +
    " customer, " +
    " new_order" +
    "             WHERE c_state LIKE 'A%' " +
    "            AND c_id = o_c_id " +
    "            AND c_w_id = o_w_id " +
    "            AND c_d_id = o_d_id " +
    "            AND no_w_id = o_w_id " +
    "            AND no_d_id = o_d_id " +
    "            AND no_o_id = o_id " +
    "            AND ol_w_id = o_w_id " +
    "            AND ol_d_id = o_d_id " +
    "            AND ol_o_id = o_id " +
    "            AND o_entry_d > '2007-01-02 00:00:00.000000' " +
    "             GROUP BY ol_o_id, " +
    "     ol_w_id, " +
    "     ol_d_id, " +
    "     o_entry_d " +
    "             ORDER BY revenue DESC , o_entry_d"

  val Q4: String = "SELECT o_ol_cnt, " +
    "count(*) AS order_count " +
    "FROM oorder_col " + "WHERE exists " +
    "(SELECT * " + "FROM order_line_col " +
    "WHERE o_id = ol_o_id " +
    "AND o_w_id = ol_w_id " +
    "AND o_d_id = ol_d_id " +
    "AND ol_delivery_d >= o_entry_d) " +
    "GROUP BY o_ol_cnt " +
    "ORDER BY o_ol_cnt"

 val Q5: String = "SELECT n_name, " +
   "sum(ol_amount) AS revenue " +
   "FROM" +
   "oorder_col, " +
   "order_line_col, " +
   " customer, " +
   "stock, " +
   "supplier, " +
   "nation, " +
   "region " +
   "WHERE c_id = o_c_id " +
   "AND c_w_id = o_w_id " +
   "AND c_d_id = o_d_id " +
   "AND ol_o_id = o_id " +
   "AND ol_w_id = o_w_id " +
   "AND ol_d_id=o_d_id " +
   "AND ol_w_id = s_w_id " +
   "AND ol_i_id = s_i_id " +
   "AND pMOD((s_w_id * s_i_id), 10000) = su_suppkey " +
   "AND ascii(substr(c_state, 1, 1)) = su_nationkey " +
   "AND su_nationkey = n_nationkey " +
   "AND n_regionkey = r_regionkey " +
   "AND r_name = 'Europe' " +
   "AND o_entry_d >= '2007-01-02 00:00:00.000000' " +
   "GROUP BY n_name " +
   "ORDER BY revenue DESC"
>>>>>>> 81cf8296

  val Q6: String = "SELECT sum(ol_amount) AS revenue " +
      "FROM order_line_col " +
      "WHERE ol_delivery_d >= '1999-01-01 00:00:00.000000' " +
      "AND ol_delivery_d < '2020-01-01 00:00:00.000000' " +
      "AND ol_quantity BETWEEN 1 AND 100000"

  // Select, GroupBY and OrderClause of Q7 has been MOdified
  val Q7: String = "SELECT su_nationkey AS supp_nation, " +
<<<<<<< HEAD
      "n2.n_nationkey AS cust_nation, " +
      "YEAR(o_entry_d) AS l_year, " +
      "sum(ol_amount) AS revenue " +
      "FROM supplier, " +
      "stock, " +
      "order_line_col, " +
      "oorder_col, " +
      "customer, " +
      "nation n1, " +
      "nation n2 " +
      "WHERE ol_supply_w_id = s_w_id " +
      "AND ol_i_id = s_i_id " +
      "AND pMOD ((s_w_id * s_i_id), 10000) = su_suppkey " +
      "AND ol_w_id = o_w_id " +
      "AND ol_d_id = o_d_id " +
      "AND ol_o_id = o_id " +
      "AND c_id = o_c_id " +
      "AND c_w_id = o_w_id " +
      "AND c_d_id = o_d_id " +
      "AND su_nationkey = n1.n_nationkey " +
      "AND ascii(substr(c_state,1, 1)) = n2.n_nationkey " +
      "AND ((n1.n_name = 'Germany' " +
      "AND n2.n_name = 'Cambodia') " +
      "OR (n1.n_name = 'Cambodia' " +
      "AND n2.n_name = 'Germany')) " +
      "GROUP BY su_nationkey, " +
      "n2.n_nationkey, " +
      "YEAR(o_entry_d) " +
      "ORDER BY su_nationkey, " +
      "n2.n_nationkey, " +
      "YEAR(o_entry_d)"

  // Modified the group by and order by clauses
  val Q8 = "SELECT YEAR (o_entry_d) AS l_year, " +
      "sum(CASE WHEN n2.n_name = 'Germany' THEN ol_amount ELSE 0 END) / " +
      "sum(ol_amount) AS mkt_share " +
      "FROM item, " +
      "supplier, " +
      "stock, " +
      "order_line_col, " +
      "oorder_col, " +
      "customer, " +
      "nation n1, " +
      "nation n2, " +
      "region " +
      "WHERE i_id = s_i_id " +
      "AND ol_i_id = s_i_id  " +
      "AND ol_supply_w_id = s_w_id " +
      "AND pMOD ((s_w_id * s_i_id), 10000) = su_suppkey " +
      "AND ol_w_id = o_w_id " +
      "AND ol_d_id = o_d_id " +
      "AND ol_o_id = o_id " +
      "AND c_id = o_c_id " +
      "AND c_w_id = o_w_id " +
      "AND c_d_id = o_d_id " +
      "AND n1.n_nationkey = ascii(substr(c_state, 1, 1)) " +
      "AND n1.n_regionkey = r_regionkey " +
      "AND ol_i_id < 1000 " +
      "AND r_name = 'Europe' " +
      "AND su_nationkey = n2.n_nationkey " +
      "AND i_data LIKE '%b' " +
      "AND i_id = ol_i_id " +
      "GROUP BY YEAR(o_entry_d) " +
      " ORDER BY YEAR(o_entry_d)"


  // Modified the group by and order by clauses
  val Q9 = "SELECT n_name, YEAR(o_entry_d) AS l_year, " +
      "sum(ol_amount) AS sum_profit " +
      "FROM item, stock, supplier, " +
      "order_line_col, " +
      "oorder_col, " +
      "nation " +
      "WHERE ol_i_id = s_i_id " +
      "AND ol_supply_w_id = s_w_id " +
      "AND pMOD ((s_w_id * s_i_id), 10000) = su_suppkey " +
      "AND ol_w_id = o_w_id " +
      "AND ol_d_id = o_d_id " +
      "AND ol_o_id = o_id " +
      "AND ol_i_id = i_id " +
      "AND su_nationkey = n_nationkey " +
      "AND i_data LIKE '%bb' " +
      "GROUP BY n_name, " +
      "YEAR(o_entry_d) " +
      "ORDER BY n_name, " +
      "YEAR(o_entry_d) DESC"

  val Q10 = "SELECT c_id, " +
      "c_last, " +
      "sum(ol_amount) AS revenue, " +
      "c_city, " +
      "c_phone, " +
      "n_name " +
      "FROM customer, " +
      "oorder_col, " +
      "order_line_col, " +
      "nation " +
      "WHERE c_id = o_c_id " +
      "AND c_w_id = o_w_id " +
      "AND c_d_id = o_d_id " +
      "AND ol_w_id = o_w_id " +
      "AND ol_d_id = o_d_id " +
      "AND ol_o_id = o_id " +
      "AND o_entry_d >= '2007-01-02 00:00:00.000000' " +
      "AND o_entry_d <= ol_delivery_d " +
      "AND n_nationkey = ascii(substr(c_state, 1, 1)) " +
      "GROUP BY c_id, " +
      "c_last, " +
      "c_city, " +
      "c_phone, " +
      "n_name " +
      "ORDER BY revenue DESC"

  val Q11a = "SELECT sum(s_order_cnt) * .005 " +
      "FROM stock, " +
      "supplier, " +
      "nation " +
      "WHERE mod((s_w_id * s_i_id), 10000) = su_suppkey " +
      "AND su_nationkey = n_nationkey " +
      "AND n_name = 'Germany'"

  val Q11b = "SELECT s_i_id, " +
      "sum(s_order_cnt) AS ordercount " +
      "FROM stock, " +
      "supplier, " +
      "nation " +
      "WHERE mod((s_w_id * s_i_id), 10000) = su_suppkey " +
      "AND su_nationkey = n_nationkey " +
      "AND n_name = 'Germany' " +
      "GROUP BY s_i_id HAVING sum(s_order_cnt) > ? " +
      "ORDER BY ordercount DESC"
=======
    "n2.n_nationkey AS cust_nation, " +
    "YEAR(o_entry_d) AS l_year, " +
    "sum(ol_amount) AS revenue " +
    "FROM " +
    "order_line_col, " +
    "oorder_col, " +
    "supplier, " +
    "stock, " +
    "customer, " +
    "nation n1, " +
    "nation n2 " +
    "WHERE ol_supply_w_id = s_w_id " +
    "AND ol_i_id = s_i_id " +
    "AND pMOD ((s_w_id * s_i_id), 10000) = su_suppkey " +
    "AND ol_w_id = o_w_id " +
    "AND ol_d_id = o_d_id " +
    "AND ol_o_id = o_id " +
    "AND c_id = o_c_id " +
    "AND c_w_id = o_w_id " +
    "AND c_d_id = o_d_id " +
    "AND su_nationkey = n1.n_nationkey " +
    "AND ascii(substr(c_state,1, 1)) = n2.n_nationkey " +
    "AND ((n1.n_name = 'Germany' " +
    "AND n2.n_name = 'Cambodia') " +
    "OR (n1.n_name = 'Cambodia' " +
    "AND n2.n_name = 'Germany')) " +
    "GROUP BY su_nationkey, " +
    "n2.n_nationkey, " +
    "YEAR(o_entry_d) " +
    "ORDER BY su_nationkey, " +
    "n2.n_nationkey, " +
    "YEAR(o_entry_d)"

  // Modified the group by and order by clauses
  val Q8 = "SELECT YEAR (o_entry_d) AS l_year, " +
    "sum(CASE WHEN n2.n_name = 'Germany' THEN ol_amount ELSE 0 END) / " +
    "sum(ol_amount) AS mkt_share " +
    "FROM " +
    "order_line_col, " +
    "oorder_col, " +
    "item, " +
    "supplier, " +
    "stock, " +
    "customer, " +
    "nation n1, " +
    "nation n2, " +
    "region " +
    "WHERE i_id = s_i_id " +
    "AND ol_i_id = s_i_id  " +
    "AND ol_supply_w_id = s_w_id " +
    "AND pMOD ((s_w_id * s_i_id), 10000) = su_suppkey " +
    "AND ol_w_id = o_w_id " +
    "AND ol_d_id = o_d_id " +
    "AND ol_o_id = o_id " +
    "AND c_id = o_c_id " +
    "AND c_w_id = o_w_id " +
    "AND c_d_id = o_d_id " +
    "AND n1.n_nationkey = ascii(substr(c_state, 1, 1)) " +
    "AND n1.n_regionkey = r_regionkey " +
    "AND ol_i_id < 1000 " +
    "AND r_name = 'Europe' " +
    "AND su_nationkey = n2.n_nationkey " +
    "AND i_data LIKE '%b' " +
    "AND i_id = ol_i_id " +
    "GROUP BY YEAR(o_entry_d) " +
    " ORDER BY YEAR(o_entry_d)"

  // Modified the group by and order by clauses
  val Q9 = "SELECT n_name, YEAR(o_entry_d) AS l_year, " +
    "sum(ol_amount) AS sum_profit " +
    "FROM " +
    "order_line_col, " +
    "oorder_col, " +
    "item, stock, supplier, " +
    "nation " +
    "WHERE ol_i_id = s_i_id " +
    "AND ol_supply_w_id = s_w_id " +
    "AND pMOD ((s_w_id * s_i_id), 10000) = su_suppkey " +
    "AND ol_w_id = o_w_id " +
    "AND ol_d_id = o_d_id " +
    "AND ol_o_id = o_id " +
    "AND ol_i_id = i_id " +
    "AND su_nationkey = n_nationkey " +
    "AND i_data LIKE '%bb' " +
    "GROUP BY n_name, " +
    "YEAR(o_entry_d) " +
    "ORDER BY n_name, " +
    "YEAR(o_entry_d) DESC"

  val Q10 = "SELECT c_id, " +
    "c_last, " +
    "sum(ol_amount) AS revenue, " +
    "c_city, " +
    "c_phone, " +
    "n_name " +
    "FROM " +
    "oorder_col, " +
    "order_line_col, " +
    "customer, " +
    "nation " +
    "WHERE c_id = o_c_id " +
    "AND c_w_id = o_w_id " +
    "AND c_d_id = o_d_id " +
    "AND ol_w_id = o_w_id " +
    "AND ol_d_id = o_d_id " +
    "AND ol_o_id = o_id " +
    "AND o_entry_d >= '2007-01-02 00:00:00.000000' " +
    "AND o_entry_d <= ol_delivery_d " +
    "AND n_nationkey = ascii(substr(c_state, 1, 1)) " +
    "GROUP BY c_id, " +
    "c_last, " +
    "c_city, " +
    "c_phone, " +
    "n_name " +
    "ORDER BY revenue DESC"
>>>>>>> 81cf8296

  val Q12 = "SELECT o_ol_cnt, " +
      "sum(CASE WHEN o_carrier_id = 1 " +
      "OR o_carrier_id = 2 THEN 1 ELSE 0 END) AS high_line_count, " +
      "sum(CASE WHEN o_carrier_id <> 1 " +
      "AND o_carrier_id <> 2 THEN 1 ELSE 0 END) AS low_line_count " +
      "FROM oorder_col, " +
      "order_line_col " +
      "WHERE ol_w_id = o_w_id " +
      "AND ol_d_id = o_d_id " +
      "AND ol_o_id = o_id " +
      "AND o_entry_d <= ol_delivery_d " +
      "AND ol_delivery_d < '2020-01-01 00:00:00.000000' " +
      "GROUP BY o_ol_cnt " +
      "ORDER BY o_ol_cnt"

  val Q13 = "SELECT c_count, " +
      "count(*) AS custdist " +
      "FROM " +
      "(SELECT c_id, " +
      "count(o_id) AS c_count " +
      "FROM customer " +
      "LEFT OUTER JOIN oorder_col ON (c_w_id = o_w_id " +
      "AND c_d_id = o_d_id " +
      "AND c_id = o_c_id " +
      "AND o_carrier_id > 8) " +
      "GROUP BY c_id) AS c_orders " +
      "GROUP BY c_count " +
      "ORDER BY custdist DESC, c_count DESC"

  val Q14 = " SELECT (100.00 * sum(CASE WHEN i_data LIKE 'PR%' THEN ol_amount ELSE 0 END) / " +
      "(1  + sum(ol_amount))) AS promo_revenue " +
      "FROM order_line_col, " +
      "item " +
      "WHERE ol_i_id = i_id " +
      "AND ol_delivery_d >= '2007-01-02 00:00:00.000000' " +
      "AND ol_delivery_d < '2020-01-02 00:00:00.000000'"

  val Q15a = "SELECT " +
      "         pmod((s_w_id * s_i_id),10000) as supplier_no, " +
      "         sum(ol_amount) as total_revenue " +
      "FROM " +
      "  order_line, stock " +
      "WHERE " +
      "   ol_i_id = s_i_id " +
      "   AND ol_supply_w_id = s_w_id " +
      "   AND ol_delivery_d >= '2007-01-02 00:00:00.000000' " +
      "GROUP BY pmod((s_w_id * s_i_id),10000)"

  val Q15b = "select max(total_revenue) from revenue"

  val Q15c = "SELECT su_suppkey, " +
      "              su_name, " +
      "              su_address, " +
      "              su_phone, " +
      "              total_revenue " +
      "FROM supplier, revenue " +
      "WHERE su_suppkey = supplier_no " +
      "  AND total_revenue = (select max(total_revenue) from revenue)" +
      "ORDER BY su_suppkey"

  val Q16 = "SELECT i_name, " +
      "substr(i_data,  1, 3) AS brand, " +
      "i_price, " +
      "count(DISTINCT (pmod((s_w_id * s_i_id),10000))) AS supplier_cnt " +
      "FROM stock, " +
      "item " +
      "WHERE i_id = s_i_id " +
      "AND i_data NOT LIKE 'zz%' " +
      "AND (pmod((s_w_id * s_i_id),10000) NOT IN " +
      "(SELECT su_suppkey " +
      "FROM supplier " +
      "WHERE su_comment LIKE '%bad%')) " +
      "" +
      "GROUP BY i_name, " +
      "substr(i_data,  1, 3), " +
      "i_price " +
      "ORDER BY supplier_cnt DESC"

  val Q17 = "SELECT SUM(ol_amount) / 2.0 AS avg_yearly " +
      "FROM order_line_col, " +
      "(SELECT i_id, AVG (ol_quantity) AS a " +
      "FROM item, " +
      "order_line_col " +
      "WHERE i_data LIKE '%b' " +
      "AND ol_i_id = i_id " +
      "GROUP BY i_id) t " +
      "WHERE ol_i_id = t.i_id " +
      "AND ol_quantity < t.a"

  val Q18 = "              SELECT c_last, " +
<<<<<<< HEAD
      "c_id, " +
      "o_id, " +
      "o_entry_d, " +
      "o_ol_cnt, " +
      "sum(ol_amount) AS amount_sum " +
      "FROM customer, " +
      "oorder_col, " +
      "order_line_col " +
      "WHERE c_id = o_c_id " +
      "AND c_w_id = o_w_id " +
      "AND c_d_id = o_d_id " +
      "AND ol_w_id = o_w_id " +
      "AND ol_d_id = o_d_id " +
      "AND ol_o_id = o_id " +
      "GROUP BY o_id, " +
      "o_w_id, " +
      "o_d_id, " +
      "c_id, " +
      "c_last, " +
      "o_entry_d, " +
      "o_ol_cnt HAVING sum(ol_amount) > 200 " +
      "ORDER BY amount_sum DESC, o_entry_d"
=======
    "c_id, " +
    "o_id, " +
    "o_entry_d, " +
    "o_ol_cnt, " +
    "sum(ol_amount) AS amount_sum " +
    "FROM " +
    "oorder_col, " +
    "order_line_col, " +
    "customer " +
    "WHERE c_id = o_c_id " +
    "AND c_w_id = o_w_id " +
    "AND c_d_id = o_d_id " +
    "AND ol_w_id = o_w_id " +
    "AND ol_d_id = o_d_id " +
    "AND ol_o_id = o_id " +
    "GROUP BY o_id, " +
    "o_w_id, " +
    "o_d_id, " +
    "c_id, " +
    "c_last, " +
    "o_entry_d, " +
    "o_ol_cnt HAVING sum(ol_amount) > 200 " +
    "ORDER BY amount_sum DESC, o_entry_d"
>>>>>>> 81cf8296

  val Q19 = " SELECT sum(ol_amount) AS revenue " +
      "FROM order_line_col, " +
      "item " +
      "WHERE (ol_i_id = i_id " +
      "AND i_data LIKE '%a' " +
      "AND ol_quantity >= 1 " +
      "AND ol_quantity <= 10 " +
      "AND i_price BETWEEN 1 AND 400000 " +
      "AND ol_w_id IN (1, 2, 3)) " +
      "OR (ol_i_id = i_id " +
      "AND i_data LIKE '%b' " +
      "AND ol_quantity >= 1 " +
      "AND ol_quantity <= 10 " +
      "AND i_price BETWEEN 1 AND 400000 " +
      "AND ol_w_id IN (1, 2, 4))  OR (ol_i_id = i_id  AND i_data LIKE '%c' AND ol_quantity >= 1 " +
      "AND ol_quantity <= 10 " +
      "AND i_price BETWEEN 1 AND 400000 " +
      "AND ol_w_id IN (1, 5, 3))"

  val Q20 = "SELECT su_name, su_address " +
      "FROM supplier, " +
      "nation " +
      "WHERE su_suppkey IN " +
      "(SELECT pmod(s_i_id * s_w_id, 10000) " +
      "FROM stock " +
      "INNER JOIN item ON i_id = s_i_id " +
      "INNER JOIN order_line_col ON ol_i_id = s_i_id " +
      "WHERE ol_delivery_d > '2010-05-23 12:00:00' " +
      "AND i_data LIKE 'co%' " +
      "GROUP BY s_i_id, " +
      "s_w_id, " +
      "s_quantity HAVING 2*s_quantity > sum(ol_quantity)) " +
      "AND su_nationkey = n_nationkey " +
      "AND n_name = 'Germany' " +
      "ORDER BY su_name"

  val Q21 = "SELECT su_name,   " +
      "          count(*) AS numwait   " +
      "FROM supplier,   " +
      "      order_line l1,   " +
      "      oorder,   " +
      "      stock,   " +
      "      nation   " +
      "WHERE ol_o_id = o_id   " +
      "  AND ol_w_id = o_w_id   " +
      "  AND ol_d_id = o_d_id   " +
      "  AND ol_w_id = s_w_id   " +
      "  AND ol_i_id = s_i_id   " +
      "  AND mod((s_w_id * s_i_id),10000) = su_suppkey   " +
      "  AND l1.ol_delivery_d > o_entry_d   " +
      "  AND NOT EXISTS   " +
      "     (SELECT *   " +
      "      FROM order_line l2   " +
      "      WHERE l2.ol_o_id = l1.ol_o_id   " +
      "       AND l2.ol_w_id = l1.ol_w_id   " +
      "       AND l2.ol_d_id = l1.ol_d_id   " +
      "       AND l2.ol_delivery_d > l1.ol_delivery_d)   " +
      "  AND su_nationkey = n_nationkey   " +
      "  AND n_name = 'Germany'   " +
      "GROUP BY su_name   " +
      "ORDER BY numwait DESC, su_name  "

  val Q22a = "SELECT avg(c_balance) " +
      "FROM customer " +
      "WHERE c_balance > 0.00 " +
      "AND substring(c_phone,1,1) IN ('1', '2', '3', '4', '5', '6', '7')"

  val Q22b = "SELECT substring(c_state,1,1) AS country,   " +
      "count(*) AS numcust,   " +
      "sum(c_balance) AS totacctbal   " +
      "FROM customer left outer join oorder_col on o_c_id = c_id   " +
      "    AND o_w_id = c_w_id   " +
      "    AND o_d_id = c_d_id " +
      "WHERE substring(c_phone,1,1) IN ('1','2','3','4','5','6','7')   " +
      " AND c_balance > ? " +
      " AND o_id is null" +
      "GROUP BY substring(c_state,1,1)   " +
      "ORDER BY substring(c_state,1,1)"

  val queries = Map("Q1" -> Q1,
    "Q2" -> Q2,
    "Q3" -> Q3,
    "Q4" -> Q4,
    "Q5" -> Q5,
    "Q6" -> Q6,
    "Q7" -> Q7,
    "Q8" -> Q8,
    "Q9" -> Q9,
    "Q10" -> Q10,
    "Q11" -> Q11b,
    "Q12" -> Q12,
    "Q13" -> Q13,
    "Q14" -> Q14,
    "Q15" -> Q15c,
    "Q16" -> Q16,
    "Q17" -> Q17,
    "Q18" -> Q18,
    "Q19" -> Q19,
    "Q20" -> Q20,
    "Q21" -> Q21,
    "Q22" -> Q22b
  )
}

object OLAPQueries extends SnappySQLJob {

  override def runJob(snsc: C, jobConfig: Config): Any = {

    def getCurrentDirectory = new java.io.File(".").getCanonicalPath

    // scalastyle:off println
    var stream: DStream[_] = null
    snsc.sql("set spark.sql.shuffle.partitions=20")

    var i: Int = 0
    while (i < 4) {
      val outFileName = s"OLAPQueries-${i}.out"

      val pw = new PrintWriter(outFileName)

      i = i + 1
      for (q <- SnappyOlapQueries.queries) {
        val start: Long = System.currentTimeMillis
        try {
          q._1 match {
            case "Q11" =>
              val ret = snsc.sql(SnappyOlapQueries.Q11a).collect()
              assert(ret.length == 1)
              val paramVal = ret(0).getInt(0)
              val qry = q._2.replace("?", paramVal.toString)
              snsc.sql(qry).collect()
            case "Q15" =>
              var ret = snsc.sql(SnappyOlapQueries.Q15a)
              ret.registerTempTable("revenue")
              snsc.sql(q._2).collect()
            case "Q22" =>
              val ret = snsc.sql(SnappyOlapQueries.Q22a).collect()
              assert(ret.length == 1)
              val paramVal = ret(0).getDecimal(0)
              val qry = q._2.replace("?", paramVal.toString)
              snsc.sql(qry).collect()
            case _ =>
              snsc.sql(q._2).collect()
          }
        } catch {
          case e => pw.println(s"Exception for query ${q._1}:  " + e)
        }
        val end: Long = System.currentTimeMillis - start
        pw.println(s"${new java.util.Date(System.currentTimeMillis())} " +
            s"Time taken by ${q._1} is $end")
      }
      pw.close()
    }


    // Return the output file name
    s"See ${getCurrentDirectory}"

  }

  override def validate(snsc: C, config: Config): SparkJobValidation = {
    SparkJobValid
  }
}
<|MERGE_RESOLUTION|>--- conflicted
+++ resolved
@@ -66,7 +66,6 @@
       "            i_id"
 
   val Q3: String = "SELECT ol_o_id, " +
-<<<<<<< HEAD
       "   ol_w_id, " +
       "   ol_d_id, " +
       "   sum(ol_amount) AS revenue, " +
@@ -114,69 +113,6 @@
       "ORDER BY o_ol_cnt "
 
   val Q5: String = "SELECT n_name, " +
-      "sum(ol_amount) AS revenue " +
-      "FROM customer, " +
-      "oorder_col, " +
-      "order_line_col, " +
-      "stock, " +
-      "supplier, " +
-      "nation, " +
-      "region " +
-      "WHERE c_id = o_c_id " +
-      "AND c_w_id = o_w_id " +
-      "AND c_d_id = o_d_id " +
-      "AND ol_o_id = o_id " +
-      "AND ol_w_id = o_w_id " +
-      "AND ol_d_id=o_d_id " +
-      "AND ol_w_id = s_w_id " +
-      "AND ol_i_id = s_i_id " +
-      "AND pMOD((s_w_id * s_i_id), 10000) = su_suppkey " +
-      "AND ascii(substr(c_state, 1, 1)) = su_nationkey " +
-      "AND su_nationkey = n_nationkey " +
-      "AND n_regionkey = r_regionkey " +
-      "AND r_name = 'Europe' " +
-      "AND o_entry_d >= '2007-01-02 00:00:00.000000' " +
-      "GROUP BY n_name " +
-      "ORDER BY revenue DESC"
-=======
-    "   ol_w_id, " +
-    "   ol_d_id, " +
-    "   sum(ol_amount) AS revenue, " +
-    "   o_entry_d " +
-    "             FROM " +
-    " oorder_col, " +
-    " order_line_col," +
-    " customer, " +
-    " new_order" +
-    "             WHERE c_state LIKE 'A%' " +
-    "            AND c_id = o_c_id " +
-    "            AND c_w_id = o_w_id " +
-    "            AND c_d_id = o_d_id " +
-    "            AND no_w_id = o_w_id " +
-    "            AND no_d_id = o_d_id " +
-    "            AND no_o_id = o_id " +
-    "            AND ol_w_id = o_w_id " +
-    "            AND ol_d_id = o_d_id " +
-    "            AND ol_o_id = o_id " +
-    "            AND o_entry_d > '2007-01-02 00:00:00.000000' " +
-    "             GROUP BY ol_o_id, " +
-    "     ol_w_id, " +
-    "     ol_d_id, " +
-    "     o_entry_d " +
-    "             ORDER BY revenue DESC , o_entry_d"
-
-  val Q4: String = "SELECT o_ol_cnt, " +
-    "count(*) AS order_count " +
-    "FROM oorder_col " + "WHERE exists " +
-    "(SELECT * " + "FROM order_line_col " +
-    "WHERE o_id = ol_o_id " +
-    "AND o_w_id = ol_w_id " +
-    "AND o_d_id = ol_d_id " +
-    "AND ol_delivery_d >= o_entry_d) " +
-    "GROUP BY o_ol_cnt " +
-    "ORDER BY o_ol_cnt"
-
- val Q5: String = "SELECT n_name, " +
    "sum(ol_amount) AS revenue " +
    "FROM" +
    "oorder_col, " +
@@ -202,7 +138,6 @@
    "AND o_entry_d >= '2007-01-02 00:00:00.000000' " +
    "GROUP BY n_name " +
    "ORDER BY revenue DESC"
->>>>>>> 81cf8296
 
   val Q6: String = "SELECT sum(ol_amount) AS revenue " +
       "FROM order_line_col " +
@@ -212,139 +147,6 @@
 
   // Select, GroupBY and OrderClause of Q7 has been MOdified
   val Q7: String = "SELECT su_nationkey AS supp_nation, " +
-<<<<<<< HEAD
-      "n2.n_nationkey AS cust_nation, " +
-      "YEAR(o_entry_d) AS l_year, " +
-      "sum(ol_amount) AS revenue " +
-      "FROM supplier, " +
-      "stock, " +
-      "order_line_col, " +
-      "oorder_col, " +
-      "customer, " +
-      "nation n1, " +
-      "nation n2 " +
-      "WHERE ol_supply_w_id = s_w_id " +
-      "AND ol_i_id = s_i_id " +
-      "AND pMOD ((s_w_id * s_i_id), 10000) = su_suppkey " +
-      "AND ol_w_id = o_w_id " +
-      "AND ol_d_id = o_d_id " +
-      "AND ol_o_id = o_id " +
-      "AND c_id = o_c_id " +
-      "AND c_w_id = o_w_id " +
-      "AND c_d_id = o_d_id " +
-      "AND su_nationkey = n1.n_nationkey " +
-      "AND ascii(substr(c_state,1, 1)) = n2.n_nationkey " +
-      "AND ((n1.n_name = 'Germany' " +
-      "AND n2.n_name = 'Cambodia') " +
-      "OR (n1.n_name = 'Cambodia' " +
-      "AND n2.n_name = 'Germany')) " +
-      "GROUP BY su_nationkey, " +
-      "n2.n_nationkey, " +
-      "YEAR(o_entry_d) " +
-      "ORDER BY su_nationkey, " +
-      "n2.n_nationkey, " +
-      "YEAR(o_entry_d)"
-
-  // Modified the group by and order by clauses
-  val Q8 = "SELECT YEAR (o_entry_d) AS l_year, " +
-      "sum(CASE WHEN n2.n_name = 'Germany' THEN ol_amount ELSE 0 END) / " +
-      "sum(ol_amount) AS mkt_share " +
-      "FROM item, " +
-      "supplier, " +
-      "stock, " +
-      "order_line_col, " +
-      "oorder_col, " +
-      "customer, " +
-      "nation n1, " +
-      "nation n2, " +
-      "region " +
-      "WHERE i_id = s_i_id " +
-      "AND ol_i_id = s_i_id  " +
-      "AND ol_supply_w_id = s_w_id " +
-      "AND pMOD ((s_w_id * s_i_id), 10000) = su_suppkey " +
-      "AND ol_w_id = o_w_id " +
-      "AND ol_d_id = o_d_id " +
-      "AND ol_o_id = o_id " +
-      "AND c_id = o_c_id " +
-      "AND c_w_id = o_w_id " +
-      "AND c_d_id = o_d_id " +
-      "AND n1.n_nationkey = ascii(substr(c_state, 1, 1)) " +
-      "AND n1.n_regionkey = r_regionkey " +
-      "AND ol_i_id < 1000 " +
-      "AND r_name = 'Europe' " +
-      "AND su_nationkey = n2.n_nationkey " +
-      "AND i_data LIKE '%b' " +
-      "AND i_id = ol_i_id " +
-      "GROUP BY YEAR(o_entry_d) " +
-      " ORDER BY YEAR(o_entry_d)"
-
-
-  // Modified the group by and order by clauses
-  val Q9 = "SELECT n_name, YEAR(o_entry_d) AS l_year, " +
-      "sum(ol_amount) AS sum_profit " +
-      "FROM item, stock, supplier, " +
-      "order_line_col, " +
-      "oorder_col, " +
-      "nation " +
-      "WHERE ol_i_id = s_i_id " +
-      "AND ol_supply_w_id = s_w_id " +
-      "AND pMOD ((s_w_id * s_i_id), 10000) = su_suppkey " +
-      "AND ol_w_id = o_w_id " +
-      "AND ol_d_id = o_d_id " +
-      "AND ol_o_id = o_id " +
-      "AND ol_i_id = i_id " +
-      "AND su_nationkey = n_nationkey " +
-      "AND i_data LIKE '%bb' " +
-      "GROUP BY n_name, " +
-      "YEAR(o_entry_d) " +
-      "ORDER BY n_name, " +
-      "YEAR(o_entry_d) DESC"
-
-  val Q10 = "SELECT c_id, " +
-      "c_last, " +
-      "sum(ol_amount) AS revenue, " +
-      "c_city, " +
-      "c_phone, " +
-      "n_name " +
-      "FROM customer, " +
-      "oorder_col, " +
-      "order_line_col, " +
-      "nation " +
-      "WHERE c_id = o_c_id " +
-      "AND c_w_id = o_w_id " +
-      "AND c_d_id = o_d_id " +
-      "AND ol_w_id = o_w_id " +
-      "AND ol_d_id = o_d_id " +
-      "AND ol_o_id = o_id " +
-      "AND o_entry_d >= '2007-01-02 00:00:00.000000' " +
-      "AND o_entry_d <= ol_delivery_d " +
-      "AND n_nationkey = ascii(substr(c_state, 1, 1)) " +
-      "GROUP BY c_id, " +
-      "c_last, " +
-      "c_city, " +
-      "c_phone, " +
-      "n_name " +
-      "ORDER BY revenue DESC"
-
-  val Q11a = "SELECT sum(s_order_cnt) * .005 " +
-      "FROM stock, " +
-      "supplier, " +
-      "nation " +
-      "WHERE mod((s_w_id * s_i_id), 10000) = su_suppkey " +
-      "AND su_nationkey = n_nationkey " +
-      "AND n_name = 'Germany'"
-
-  val Q11b = "SELECT s_i_id, " +
-      "sum(s_order_cnt) AS ordercount " +
-      "FROM stock, " +
-      "supplier, " +
-      "nation " +
-      "WHERE mod((s_w_id * s_i_id), 10000) = su_suppkey " +
-      "AND su_nationkey = n_nationkey " +
-      "AND n_name = 'Germany' " +
-      "GROUP BY s_i_id HAVING sum(s_order_cnt) > ? " +
-      "ORDER BY ordercount DESC"
-=======
     "n2.n_nationkey AS cust_nation, " +
     "YEAR(o_entry_d) AS l_year, " +
     "sum(ol_amount) AS revenue " +
@@ -435,32 +237,50 @@
     "YEAR(o_entry_d) DESC"
 
   val Q10 = "SELECT c_id, " +
-    "c_last, " +
-    "sum(ol_amount) AS revenue, " +
-    "c_city, " +
-    "c_phone, " +
-    "n_name " +
-    "FROM " +
-    "oorder_col, " +
-    "order_line_col, " +
-    "customer, " +
-    "nation " +
-    "WHERE c_id = o_c_id " +
-    "AND c_w_id = o_w_id " +
-    "AND c_d_id = o_d_id " +
-    "AND ol_w_id = o_w_id " +
-    "AND ol_d_id = o_d_id " +
-    "AND ol_o_id = o_id " +
-    "AND o_entry_d >= '2007-01-02 00:00:00.000000' " +
-    "AND o_entry_d <= ol_delivery_d " +
-    "AND n_nationkey = ascii(substr(c_state, 1, 1)) " +
-    "GROUP BY c_id, " +
-    "c_last, " +
-    "c_city, " +
-    "c_phone, " +
-    "n_name " +
-    "ORDER BY revenue DESC"
->>>>>>> 81cf8296
+      "c_last, " +
+          "sum(ol_amount) AS revenue, " +
+          "c_city, " +
+          "c_phone, " +
+          "n_name " +
+          "FROM " +
+          "oorder_col, " +
+          "order_line_col, " +
+          "customer, " +
+          "nation " +
+          "WHERE c_id = o_c_id " +
+          "AND c_w_id = o_w_id " +
+          "AND c_d_id = o_d_id " +
+          "AND ol_w_id = o_w_id " +
+          "AND ol_d_id = o_d_id " +
+          "AND ol_o_id = o_id " +
+          "AND o_entry_d >= '2007-01-02 00:00:00.000000' " +
+          "AND o_entry_d <= ol_delivery_d " +
+          "AND n_nationkey = ascii(substr(c_state, 1, 1)) " +
+          "GROUP BY c_id, " +
+          "c_last, " +
+          "c_city, " +
+          "c_phone, " +
+          "n_name " +
+          "ORDER BY revenue DESC"
+
+  val Q11a = "SELECT sum(s_order_cnt) * .005 " +
+      "FROM stock, " +
+      "supplier, " +
+      "nation " +
+      "WHERE mod((s_w_id * s_i_id), 10000) = su_suppkey " +
+      "AND su_nationkey = n_nationkey " +
+      "AND n_name = 'Germany'"
+
+  val Q11b = "SELECT s_i_id, " +
+      "sum(s_order_cnt) AS ordercount " +
+      "FROM stock, " +
+      "supplier, " +
+      "nation " +
+      "WHERE mod((s_w_id * s_i_id), 10000) = su_suppkey " +
+      "AND su_nationkey = n_nationkey " +
+      "AND n_name = 'Germany' " +
+      "GROUP BY s_i_id HAVING sum(s_order_cnt) > ? " +
+      "ORDER BY ordercount DESC"
 
   val Q12 = "SELECT o_ol_cnt, " +
       "sum(CASE WHEN o_carrier_id = 1 " +
@@ -552,30 +372,6 @@
       "AND ol_quantity < t.a"
 
   val Q18 = "              SELECT c_last, " +
-<<<<<<< HEAD
-      "c_id, " +
-      "o_id, " +
-      "o_entry_d, " +
-      "o_ol_cnt, " +
-      "sum(ol_amount) AS amount_sum " +
-      "FROM customer, " +
-      "oorder_col, " +
-      "order_line_col " +
-      "WHERE c_id = o_c_id " +
-      "AND c_w_id = o_w_id " +
-      "AND c_d_id = o_d_id " +
-      "AND ol_w_id = o_w_id " +
-      "AND ol_d_id = o_d_id " +
-      "AND ol_o_id = o_id " +
-      "GROUP BY o_id, " +
-      "o_w_id, " +
-      "o_d_id, " +
-      "c_id, " +
-      "c_last, " +
-      "o_entry_d, " +
-      "o_ol_cnt HAVING sum(ol_amount) > 200 " +
-      "ORDER BY amount_sum DESC, o_entry_d"
-=======
     "c_id, " +
     "o_id, " +
     "o_entry_d, " +
@@ -599,7 +395,6 @@
     "o_entry_d, " +
     "o_ol_cnt HAVING sum(ol_amount) > 200 " +
     "ORDER BY amount_sum DESC, o_entry_d"
->>>>>>> 81cf8296
 
   val Q19 = " SELECT sum(ol_amount) AS revenue " +
       "FROM order_line_col, " +
