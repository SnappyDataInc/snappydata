/*
 * Copyright (c) 2017-2019 TIBCO Software Inc. All rights reserved.
 *
 * Licensed under the Apache License, Version 2.0 (the "License"); you
 * may not use this file except in compliance with the License. You
 * may obtain a copy of the License at
 *
 * http://www.apache.org/licenses/LICENSE-2.0
 *
 * Unless required by applicable law or agreed to in writing, software
 * distributed under the License is distributed on an "AS IS" BASIS,
 * WITHOUT WARRANTIES OR CONDITIONS OF ANY KIND, either express or
 * implied. See the License for the specific language governing
 * permissions and limitations under the License. See accompanying
 * LICENSE file.
 */
package io.snappydata.hydra.cdcConnector


import java.io.{File, PrintWriter}
import java.sql.{Connection, DriverManager, ResultSet}
import java.util.Properties


import org.apache.spark.sql.{SQLContext, SnappyContext}
import org.apache.spark.{SparkConf, SparkContext}


import scala.util.{Failure, Random, Success, Try}


object CDCValidationApp {

  def main(args: Array[String]) {
    // scalastyle:off println
    // table file contains table name that is ; seperated
    Thread.sleep(60000)
    val tableFile = args(0)
    val flag = args(1)
    val dbName = args(2)
    val sqlServerInstance = args(3)
    val appName = args(4)
    val endRange = args(5).toInt
    val conf = new SparkConf().setAppName(appName)
    val sc = SparkContext.getOrCreate(conf)
    val pw = new PrintWriter(appName + flag + ".out")
    val pw1 = new PrintWriter(appName + ".out")
    val snc = SnappyContext(sc)
    var outPutTable: Array[String] = null
    var snappyTableCnt1Arr: Array[String] = null
    var sqlServerTableCnt1Arr: Array[String] = null
    var cnt1 = 0;
    var cnt2 = 0;
    def getCurrentDirectory = new java.io.File(".").getCanonicalPath
    var connection: Connection = null

    // scalastyle:off
    Try {
      var hostPort = ""
      if(sqlServerInstance.equals("sqlServer1")){
        hostPort = "sqlent.westus.cloudapp.azure.com:1433"
      }
      else{
        hostPort = "sqlserver2-et16.copfedn1qbcz.us-west-2.rds.amazonaws.com:1435"
      }
      val driver = "com.microsoft.sqlserver.jdbc.SQLServerDriver"
      Class.forName(driver)
      val sqlServerURL = s"jdbc:sqlserver://$hostPort"
      val username = "sqldb"
      val password = "snappydata#msft1"
      val props = new Properties()
      props.put("username", username)
      props.put("password", password)
      connection = DriverManager.getConnection(sqlServerURL, props)
      connection.isClosed()

      val tableArray = scala.io.Source.fromFile(tableFile).getLines().mkString.split(";")
      val idNameArr: Array[String] = new Array[String](tableArray.length)
      val tableNameArr: Array[String] = new Array[String](tableArray.length)
      for (i <- 0 to tableArray.length - 1) {
        val tempArr = tableArray(i).split("=")
        tableNameArr(i) = tempArr(0)
        idNameArr(i) = tempArr(1)
      }

      //flag value indicates the sequence of app execution :
      // Here it checks if it is the 2nd execution of the app.
      if (flag.equals(2.toString)) {
        System.out.println("Inside flag = 2")
        outPutTable = scala.io.Source.fromFile(s"${getCurrentDirectory}/"+appName+"1.out").getLines().mkString.split(";")
        snappyTableCnt1Arr = new Array[String](outPutTable.length)
        sqlServerTableCnt1Arr = new Array[String](outPutTable.length)

        /* output file is of the format
        SnappyTable:tableName = cnt
        SqlServerTable:tableName = cnt
        So snappyTable cnt will be even and sqlServer cnt will be odd and separate the counts in 2 different lists for validation:
        */
        for (i <- 0 to outPutTable.length - 1) {
          if (i % 2 == 0) {
            val tableStm = outPutTable(i)
            val arr = tableStm.split("=")
            snappyTableCnt1Arr(cnt2) = arr(1)
            cnt2 += 1
          }
          else {
            val tableStm = outPutTable(i)
            val arr = tableStm.split("=")
            sqlServerTableCnt1Arr(cnt1) = arr(1)
            cnt1 += 1
          }
        }
        printMapValues(snappyTableCnt1Arr)
        printMapValues(sqlServerTableCnt1Arr)
      }

     // else {
        for (j <- 0 to tableNameArr.length - 1) {
          //validation in case of inserts and deletes
         // val startRange = SnappyCDCPrms.getInitStartRange()

          val tableName = tableNameArr(j)
          var snappyTableCnt: Long = 0l
          var sqlServerTableCnt: Long = 0l
          val snappyResultSet = snc.sql(s"SELECT COUNT(*) FROM $tableName").collect()
          for (a <- 0 to snappyResultSet.length - 1) {
            snappyTableCnt = snappyResultSet(a).getLong(0)
          }
          pw.println("SnappyTable:" + tableName + "=" + snappyTableCnt + ";")
         for(k <- 1 to 5) {
           val sqlTable = s"[" + dbName + "].[dbo].[" + tableName + k + "]"
            val query1 = s"SELECT COUNT(*) FROM $sqlTable"
            val resultSet = connection.createStatement().executeQuery(query1)
            while (resultSet.next()) {
              sqlServerTableCnt = sqlServerTableCnt + resultSet.getLong(1)
            }
            pw.println("SqlServerTable:" + tableName + "=" + sqlServerTableCnt + ";")
          }

          if (flag.equals(2.toString)) {
<<<<<<< HEAD
=======

            //Do full resultSet validation:
            pw.println()
            pw.println("=============================================ResultSet Validation ==================================================")
            val rndNo = new Random()
            val idVal = rndNo.nextInt(endRange) + 10
            var num = rndNo.nextInt(5)
            if(num == 0) {
              num += 1
            }
            val sqlTab = "[testdatabase].[dbo].[" + tableName + num + "]"
            val sqlQ = "SELECT * FROM "+ sqlTab +" WHERE "+ idNameArr(j) +" = " + idVal
            System.out.println("The sql query is " + sqlQ)
            val snappyQ = "SELECT * FROM "+ tableName +" WHERE "+ idNameArr(j) +" = " + idVal
            System.out.println("The snappy query is "+ snappyQ)
            checkDataConsistency(endRange)
            //fullResultSetValidation(snc, connection, sqlQ, snappyQ, pw)
            pw.println("=====================================================================================================================")
>>>>>>> c651b6bf
            // Match the difference :
            pw.println("=================================================Count Validation=====================================================")
            pw.println("For table " + tableName + " Present sqlServer cnt = " + sqlServerTableCnt + " Previous sqlServer cnt " + sqlServerTableCnt1Arr(j))
            pw.println("For table " + tableName + " Present snappy cnt = " + snappyTableCnt + " Previous snappy cnt " + snappyTableCnt1Arr(j))
            val sqlServerCntDiff = sqlServerTableCnt - sqlServerTableCnt1Arr(j).toLong
            val snappyCntDiff = snappyTableCnt - snappyTableCnt1Arr(j).toLong

            if (sqlServerCntDiff == snappyCntDiff) {
              pw.println(s"SUCCESS :$tableName in snappy cluster  has equal difference of $snappyCntDiff before and after ingestion ")
              pw.println(s"SUCCESS :$tableName in sqlServer cluster  has equal difference of $sqlServerCntDiff before and after ingestion")
            }
            else {
              pw.println("FAILURE:" + tableName + " table has incorrect number of records: sqlServer table has "
                  + sqlServerTableCnt + " and snappytable has " + snappyTableCnt)
            }
            pw.println("=====================================================================================================================")

            //Do full resultSet validation:
            pw.println()
            pw.println("=============================================ResultSet Validation ==================================================")
            val rndNo = new Random()
            val idVal = rndNo.nextInt(10) //+ startRange
            val sqlQ = "SELECT * FROM "+ sqlTable +" WHERE "+ idNameArr(j) +" = " + idVal
            System.out.println("The sql query is " + sqlQ)
            val snappyQ = "SELECT * FROM "+ tableName +" WHERE "+ idNameArr(j) +" = " + idVal
            System.out.println("The snappy query is "+ snappyQ)
            fullResultSetValidation(snc, connection, sqlQ, snappyQ, pw)
            pw.println("=====================================================================================================================")

            pw.println()
          }
        }
    //  }

      //Perform full result set validation
      def fullResultSetValidation(snc: SnappyContext, sqlConn: Connection, sqlString: String, snappyString: String, pw: PrintWriter): Any = {
        System.out.println("Inside fullResultSetValidation")
        val snappyDF = snc.sql(snappyString)
        var snappyColVal: Any =
          System.out.println("SnappyDF is " + snappyDF.show())
        val snappycolNames = snappyDF.columns
        val sqlResultSet = sqlConn.createStatement().executeQuery(sqlString)
        while (sqlResultSet.next()) {
          val resultMetaData = sqlResultSet.getMetaData
          val columnCnt = resultMetaData.getColumnCount
          System.out.println("columnCnt is " + columnCnt)
          for (i <- 1 to columnCnt) {
            System.out.println("The column type is " + resultMetaData.getColumnTypeName(i))
            val sqlColVal = sqlResultSet.getObject(i)
            val snappyVal = snappyDF.select(snappycolNames(i - 1)).collect()
            snappyVal.map(x => snappyColVal = x.get(0))
            System.out.println("sqlColVal = " + sqlColVal)
            System.out.println("sqlColVal = " + sqlColVal + " snappyColVal = " + snappyColVal)
            if (sqlColVal.equals(snappyColVal)) {
                pw.println("sqlColVal = " + sqlColVal + " is EQUAL to  snappyColVal = " + snappyColVal)
            }
            else {
              pw.println("FAILURE : sqlColVal = " + sqlColVal + " is NOT EQUAL to  snappyColVal = " + snappyColVal)
            }
          }
        }
      }

       // For printing the map values.
      def printMapValues(arr : Array[String]): Unit = {
        pw1.println(s"$arr values are : ")
        for(i <-0 until arr.length - 1){
          val value = arr(i)
          pw1.println(s"$value")
        }
      }

      //validation in case of updates:
      def checkDataConsistency(endRange : Integer): Unit = {
        // pw.println("Inside checkDataConsistency function")
       // Random rnd = new Random()
        for (i <- 0 until tableNameArr.length - 1) {
          val tableName = tableNameArr(i)
          val idName = idNameArr(i)
          val sqlServerQ = s"SELECT * FROM [testdatabase].[dbo].[$tableName] WHERE $idName > $endRange "
          pw.println("Query is " + sqlServerQ)
          val sqlServerResultSet = connection.createStatement().executeQuery(sqlServerQ)
          val snappyDF = snc.sql(s"SELECT * FROM $tableName WHERE $idName > $endRange")
          //.collect()
          var cnt = 0
          val colName = idNameArr(i)

          // List of snappy rows for a table.
          val snappyList = snappyDF.select(s"$colName").collectAsList()
          val snappArr = snappyList.toArray
          pw.println("List size = " + snappArr.length + " value is " + snappArr(i))

          val sqlServerIdValArr: Array[String] = new Array[String](snappyDF.count().toInt)

          while (sqlServerResultSet.next()) {
            sqlServerIdValArr(cnt) = sqlServerResultSet.getString(colName)
            cnt = +1
          }
          pw.println("sqlServerIdValArr size = = " + sqlServerIdValArr.length)

          val diff = sqlServerIdValArr.toSet.diff(snappArr.toSet)

          pw.println("The difference is " + diff)
          pw.println("==========================================================================")
          if(diff.nonEmpty)
            {
              pw.println("FAILURE: The sqlerver set doesnot match with snappy set")
            }
          else
           pw.println("SUCCESS: The sqlserver set matches with snappy set .")
          pw.println("==========================================================================")
          pw.println()


        }
      }
    }
    match {
      case Success(v) => pw.close() ;
        pw1.close();connection.close()
        s"See $getCurrentDirectory/"+appName + flag + ".out"
      case Failure(e) => pw.close(); pw1.close(); connection.close()
        throw e;

    }
  }
}



<|MERGE_RESOLUTION|>--- conflicted
+++ resolved
@@ -138,27 +138,6 @@
           }
 
           if (flag.equals(2.toString)) {
-<<<<<<< HEAD
-=======
-
-            //Do full resultSet validation:
-            pw.println()
-            pw.println("=============================================ResultSet Validation ==================================================")
-            val rndNo = new Random()
-            val idVal = rndNo.nextInt(endRange) + 10
-            var num = rndNo.nextInt(5)
-            if(num == 0) {
-              num += 1
-            }
-            val sqlTab = "[testdatabase].[dbo].[" + tableName + num + "]"
-            val sqlQ = "SELECT * FROM "+ sqlTab +" WHERE "+ idNameArr(j) +" = " + idVal
-            System.out.println("The sql query is " + sqlQ)
-            val snappyQ = "SELECT * FROM "+ tableName +" WHERE "+ idNameArr(j) +" = " + idVal
-            System.out.println("The snappy query is "+ snappyQ)
-            checkDataConsistency(endRange)
-            //fullResultSetValidation(snc, connection, sqlQ, snappyQ, pw)
-            pw.println("=====================================================================================================================")
->>>>>>> c651b6bf
             // Match the difference :
             pw.println("=================================================Count Validation=====================================================")
             pw.println("For table " + tableName + " Present sqlServer cnt = " + sqlServerTableCnt + " Previous sqlServer cnt " + sqlServerTableCnt1Arr(j))
@@ -179,13 +158,13 @@
             //Do full resultSet validation:
             pw.println()
             pw.println("=============================================ResultSet Validation ==================================================")
-            val rndNo = new Random()
+         /*   val rndNo = new Random()
             val idVal = rndNo.nextInt(10) //+ startRange
             val sqlQ = "SELECT * FROM "+ sqlTable +" WHERE "+ idNameArr(j) +" = " + idVal
             System.out.println("The sql query is " + sqlQ)
             val snappyQ = "SELECT * FROM "+ tableName +" WHERE "+ idNameArr(j) +" = " + idVal
             System.out.println("The snappy query is "+ snappyQ)
-            fullResultSetValidation(snc, connection, sqlQ, snappyQ, pw)
+            fullResultSetValidation(snc, connection, sqlQ, snappyQ, pw)*/
             pw.println("=====================================================================================================================")
 
             pw.println()
