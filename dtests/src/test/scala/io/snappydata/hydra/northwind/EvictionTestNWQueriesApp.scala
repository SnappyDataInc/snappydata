--- conflicted
+++ resolved
@@ -25,12 +25,7 @@
 
   def main(args: Array[String]) {
     val conf = new SparkConf().
-<<<<<<< HEAD
-        setAppName("EvictionTestNWQueriesApp Application")
-=======
-        setAppName("EvictionTestNWQueriesApp Application_" + System.currentTimeMillis()).
-        set("snappydata.connection", connectionURL)
->>>>>>> 71075690
+        setAppName("EvictionTestNWQueriesApp Application_" + System.currentTimeMillis())
     val sc = SparkContext.getOrCreate(conf)
     val snc = SnappyContext(sc)
     val tableType = args(0)
