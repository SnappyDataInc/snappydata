/*
 * Copyright (c) 2017 SnappyData, Inc. All rights reserved.
 *
 * Licensed under the Apache License, Version 2.0 (the "License"); you
 * may not use this file except in compliance with the License. You
 * may obtain a copy of the License at
 *
 * http://www.apache.org/licenses/LICENSE-2.0
 *
 * Unless required by applicable law or agreed to in writing, software
 * distributed under the License is distributed on an "AS IS" BASIS,
 * WITHOUT WARRANTIES OR CONDITIONS OF ANY KIND, either express or
 * implied. See the License for the specific language governing
 * permissions and limitations under the License. See accompanying
 * LICENSE file.
 */
package io.snappydata.hydra.northwind

import java.io.{File, FileOutputStream, PrintWriter}

import org.apache.spark.sql.{SQLContext, SnappyContext}
import org.apache.spark.{SparkConf, SparkContext}

object NWSparkTablesAndQueriesApp {

  def main(args: Array[String]) {
    val conf = new SparkConf().
<<<<<<< HEAD
        setAppName("NWSparkTablesAndQueriesApp Application")
=======
        setAppName("NWSparkTablesAndQueriesApp Application_" + System.currentTimeMillis()).
        set("snappydata.connection", connectionURL)
>>>>>>> 71075690
    val sc = SparkContext.getOrCreate(conf)
    val sqlContext = SQLContext.getOrCreate(sc)
    val snc = SnappyContext(sc)
    val dataFilesLocation = args(0)
    snc.sql("set spark.sql.shuffle.partitions=6")
    snc.setConf("dataFilesLocation", dataFilesLocation)
    NWQueries.snc = snc
    NWQueries.dataFilesLocation = dataFilesLocation
    NWTestUtil.dropTables(snc)
    // scalastyle:off println
    val pw = new PrintWriter(new FileOutputStream(new File("NWSparkTablesAndQueriesApp.out"),
      true));
    println("Test replicated row tables queries started")
    createAndLoadSparkTables(sqlContext)
    printResults(snc, pw)
    pw.close()
  }

  private def assertJoin(snc: SnappyContext, sqlString: String, tableType: String, queryNum:
  String, pw: PrintWriter): Any = {
    snc.sql("set spark.sql.crossJoin.enabled = true")
    val df = snc.sql(sqlString)
    pw.println(s"Query ${queryNum} \n df.count for join query is :  ${df.count} \n  TableType " +
        s": ${tableType} \n df.explain() : ${df.explain().toString}")

  }

  private def assertQuery(snc: SnappyContext, sqlString: String, tableType: String, queryNum:
  String, pw: PrintWriter): Any = {
    val df = snc.sql(sqlString)
    pw.println(s"\nQuery ${queryNum} \n df.count is : ${df.count} \n  TableType : ${tableType} \n" +
        s" {df.explain() : ${df.explain().toString}")
  }

  private def createAndLoadSparkTables(sqlContext: SQLContext): Unit = {
    NWQueries.regions(sqlContext).registerTempTable("regions")
    NWQueries.categories(sqlContext).registerTempTable("categories")
    NWQueries.shippers(sqlContext).registerTempTable("shippers")
    NWQueries.employees(sqlContext).registerTempTable("employees")
    NWQueries.customers(sqlContext).registerTempTable("customers")
    NWQueries.orders(sqlContext).registerTempTable("orders")
    NWQueries.order_details(sqlContext).registerTempTable("order_details")
    NWQueries.products(sqlContext).registerTempTable("products")
    NWQueries.suppliers(sqlContext).registerTempTable("suppliers")
    NWQueries.territories(sqlContext).registerTempTable("territories")
    NWQueries.employee_territories(sqlContext).registerTempTable("employee_territories")
  }

  private def printResults(snc: SnappyContext, pw: PrintWriter): Unit = {
    for (q <- NWQueries.queries) {
      q._1 match {
        case "Q1" => assertQuery(snc, NWQueries.Q1, "ReplicatedTable", "Q1", pw)
        case "Q2" => assertQuery(snc, NWQueries.Q2, "ReplicatedTable", "Q2", pw)
        case "Q3" => assertQuery(snc, NWQueries.Q3, "ReplicatedTable", "Q3", pw)
        case "Q4" => assertQuery(snc, NWQueries.Q4, "ReplicatedTable", "Q4", pw)
        case "Q5" => assertQuery(snc, NWQueries.Q5, "ReplicatedTable", "Q5", pw)
        case "Q6" => assertQuery(snc, NWQueries.Q6, "ReplicatedTable", "Q6", pw)
        case "Q7" => assertQuery(snc, NWQueries.Q7, "ReplicatedTable", "Q7", pw)
        case "Q8" => assertQuery(snc, NWQueries.Q8, "ReplicatedTable", "Q8", pw)
        case "Q9" => assertQuery(snc, NWQueries.Q9, "ReplicatedTable", "Q9", pw)
        case "Q10" => assertQuery(snc, NWQueries.Q10, "ReplicatedTable", "Q10", pw)
        case "Q11" => assertQuery(snc, NWQueries.Q11, "ReplicatedTable", "Q11", pw)
        case "Q12" => assertQuery(snc, NWQueries.Q12, "ReplicatedTable", "Q12", pw)
        case "Q13" => assertQuery(snc, NWQueries.Q13, "ReplicatedTable", "Q13", pw)
        case "Q14" => assertQuery(snc, NWQueries.Q14, "ReplicatedTable", "Q14", pw)
        case "Q15" => assertQuery(snc, NWQueries.Q15, "ReplicatedTable", "Q15", pw)
        case "Q16" => assertQuery(snc, NWQueries.Q16, "ReplicatedTable", "Q16", pw)
        case "Q17" => assertQuery(snc, NWQueries.Q17, "ReplicatedTable", "Q17", pw)
        case "Q18" => assertQuery(snc, NWQueries.Q18, "ReplicatedTable", "Q18", pw)
        case "Q19" => assertQuery(snc, NWQueries.Q19, "ReplicatedTable", "Q19", pw)
        case "Q20" => assertQuery(snc, NWQueries.Q20, "ReplicatedTable", "Q20", pw)
        case "Q21" => assertQuery(snc, NWQueries.Q21, "ReplicatedTable", "Q21", pw)
        case "Q22" => assertQuery(snc, NWQueries.Q22, "ReplicatedTable", "Q22", pw)
        case "Q23" => assertQuery(snc, NWQueries.Q23, "ReplicatedTable", "Q23", pw)
        case "Q24" => assertQuery(snc, NWQueries.Q24, "ReplicatedTable", "Q24", pw)
        case "Q25" => assertJoin(snc, NWQueries.Q25, "ReplicatedTable", "Q25", pw)
        case "Q26" => assertJoin(snc, NWQueries.Q26, "ReplicatedTable", "Q26", pw)
        case "Q27" => assertJoin(snc, NWQueries.Q27, "ReplicatedTable", "Q27", pw)
        case "Q28" => assertJoin(snc, NWQueries.Q28, "ReplicatedTable", "Q28", pw)
        case "Q29" => assertJoin(snc, NWQueries.Q29, "ReplicatedTable", "Q29", pw)
        case "Q30" => assertJoin(snc, NWQueries.Q30, "ReplicatedTable", "Q30", pw)
        case "Q31" => assertJoin(snc, NWQueries.Q31, "ReplicatedTable", "Q31", pw)
        case "Q32" => assertJoin(snc, NWQueries.Q32, "ReplicatedTable", "Q32", pw)
        case "Q33" => // assertJoin(snc, NWQueries.Q33, 51, "Q33")
        case "Q34" => assertJoin(snc, NWQueries.Q34, "ReplicatedTable", "Q34", pw)
        case "Q35" => assertJoin(snc, NWQueries.Q35, "ReplicatedTable", "Q35", pw)
        case "Q36" => assertJoin(snc, NWQueries.Q36, "ReplicatedTable", "Q36", pw)
        case "Q37" => assertJoin(snc, NWQueries.Q37, "ReplicatedTable", "Q37", pw)
        case "Q38" => assertJoin(snc, NWQueries.Q38, "ReplicatedTable", "Q38", pw)
        case "Q39" => assertJoin(snc, NWQueries.Q39, "ReplicatedTable", "Q39", pw)
        case "Q40" => assertJoin(snc, NWQueries.Q40, "ReplicatedTable", "Q40", pw)
        case "Q41" => assertJoin(snc, NWQueries.Q41, "ReplicatedTable", "Q41", pw)
        case "Q42" => assertJoin(snc, NWQueries.Q42, "ReplicatedTable", "Q42", pw)
        case "Q43" => assertJoin(snc, NWQueries.Q43, "ReplicatedTable", "Q43", pw)
        case "Q44" => assertJoin(snc, NWQueries.Q44, "ReplicatedTable", "Q44", pw)
        // LeftSemiJoinHash
        case "Q45" => assertJoin(snc, NWQueries.Q45, "ReplicatedTable", "Q45", pw)
        case "Q46" => assertJoin(snc, NWQueries.Q46, "ReplicatedTable", "Q46", pw)
        case "Q47" => assertJoin(snc, NWQueries.Q47, "ReplicatedTable", "Q47", pw)
        case "Q48" => assertJoin(snc, NWQueries.Q48, "ReplicatedTable", "Q48", pw)
        case "Q49" => assertJoin(snc, NWQueries.Q49, "ReplicatedTable", "Q49", pw)
        case "Q50" => assertJoin(snc, NWQueries.Q50, "ReplicatedTable", "Q50", pw)
        case "Q51" => assertJoin(snc, NWQueries.Q51, "ReplicatedTable", "Q51", pw)
        case "Q52" => assertJoin(snc, NWQueries.Q52, "ReplicatedTable", "Q52", pw)
        case "Q53" => assertJoin(snc, NWQueries.Q53, "ReplicatedTable", "Q53", pw)
        case "Q54" => assertJoin(snc, NWQueries.Q54, "ReplicatedTable", "Q54", pw)
        case "Q55" => assertJoin(snc, NWQueries.Q55, "ReplicatedTable", "Q55", pw)
        case "Q56" => assertJoin(snc, NWQueries.Q56, "ReplicatedTable", "Q56", pw)
        case "Q57" => assertJoin(snc, NWQueries.Q57, "ReplicatedTable", "Q57", pw)
        case "Q58" => assertJoin(snc, NWQueries.Q58, "ReplicatedTable", "Q58", pw)
        case "Q59" => assertJoin(snc, NWQueries.Q59, "ReplicatedTable", "Q59", pw)
        case "Q60" => assertJoin(snc, NWQueries.Q60, "ReplicatedTable", "Q60", pw)
      }
    }
  }

}
<|MERGE_RESOLUTION|>--- conflicted
+++ resolved
@@ -25,12 +25,7 @@
 
   def main(args: Array[String]) {
     val conf = new SparkConf().
-<<<<<<< HEAD
-        setAppName("NWSparkTablesAndQueriesApp Application")
-=======
-        setAppName("NWSparkTablesAndQueriesApp Application_" + System.currentTimeMillis()).
-        set("snappydata.connection", connectionURL)
->>>>>>> 71075690
+        setAppName("NWSparkTablesAndQueriesApp Application_" + System.currentTimeMillis())
     val sc = SparkContext.getOrCreate(conf)
     val sqlContext = SQLContext.getOrCreate(sc)
     val snc = SnappyContext(sc)
