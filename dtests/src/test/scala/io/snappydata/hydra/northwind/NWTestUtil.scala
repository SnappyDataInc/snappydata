/*
 * Copyright (c) 2017 SnappyData, Inc. All rights reserved.
 *
 * Licensed under the Apache License, Version 2.0 (the "License"); you
 * may not use this file except in compliance with the License. You
 * may obtain a copy of the License at
 *
 * http://www.apache.org/licenses/LICENSE-2.0
 *
 * Unless required by applicable law or agreed to in writing, software
 * distributed under the License is distributed on an "AS IS" BASIS,
 * WITHOUT WARRANTIES OR CONDITIONS OF ANY KIND, either express or
 * implied. See the License for the specific language governing
 * permissions and limitations under the License. See accompanying
 * LICENSE file.
 */
package io.snappydata.hydra.northwind

import java.io.{File, PrintWriter}


import io.snappydata.hydra.SnappyTestUtils

import org.apache.spark.sql._

object NWTestUtil {

<<<<<<< HEAD
=======
  var executeQueriesByChangingConstants: Boolean = false;

  def assertJoin(snc: SnappyContext, sqlString: String, numRows: Int, queryNum: String,
                 tableType: String, pw: PrintWriter): Any = {
    snc.sql("set spark.sql.crossJoin.enabled = true")
    val df = snc.sql(sqlString)
    // scalastyle:off println
    println(s"Query $queryNum")
    df.explain(true)
    pw.println(s"Query ${queryNum} \n df.count for join query is : ${df.count} \n Expected " +
        s"numRows : ${numRows} \n Table Type : ${tableType}")
    println(s"Query ${queryNum} \n df.count for join query is : ${df.count} \n Expected numRows :" +
        s" ${numRows} \n Table Type : ${tableType}")
    if(df.count() != numRows){
      pw.println(s"Count mismatch for query ${queryNum} : df.count -> ${df.count()} but " +
          s"expected numRows -> $numRows. Query => $sqlString Table Type => $tableType")
    }
    // scalastyle:on println
    pw.flush()
  }

  def assertQuery(snc: SnappyContext, sqlString: String, numRows: Int, queryNum: String,
                  tableType: String, pw: PrintWriter): Any = {
    val df = snc.sql(sqlString)
    // scalastyle:off println
    println(s"Query $queryNum")
    df.explain(true)
    pw.println(s"Query ${queryNum} \n df.count is : ${df.count} \n Expected numRows : ${numRows} " +
        s"\n Table Type : ${tableType}")
    println(s"Query ${queryNum} \n df.count is : ${df.count} \n Expected numRows : ${numRows} \n " +
        s"Table Type : ${tableType}")
    if(df.count() != numRows){
      pw.println(s"Count mismatch for query ${queryNum} : df.count -> ${df.count()} but " +
          s"expected numRows -> $numRows. Query => $sqlString Table Type => $tableType")
    }
    // scalastyle:on println
    pw.flush()
  }

  def assertJoinFullResultSet(snc: SnappyContext, sqlString: String, numRows: Int, queryNum:
  String, tableType: String, pw: PrintWriter, sqlContext: SQLContext): Any = {
    snc.sql("set spark.sql.crossJoin.enabled = true")
    sqlContext.sql("set spark.sql.crossJoin.enabled = true")
    assertQueryFullResultSet(snc, sqlString, numRows, queryNum, tableType, pw, sqlContext)
  }

  def dataTypeConverter(row: Row): Row = {
    val md = row.toSeq.map {
      // case d: Double => "%18.1f".format(d).trim().toDouble
      case d: Double => math.floor(d * 10.0 + 0.5) / 10.0
      case de: BigDecimal => {
        de.setScale(2, BigDecimal.RoundingMode.HALF_UP)
      }
      case i: Integer => {
        i
      }
      case v => v
    }
    Row.fromSeq(md)
  }

  def writeToFile(df: DataFrame, dest: String, snc: SnappyContext): Unit = {
    import snc.implicits._
    df.map(dataTypeConverter)(RowEncoder(df.schema))
        .map(row => {
          val sb = new StringBuilder
          row.toSeq.foreach {
            case e if e == null =>
              sb.append("NULL").append(",")
            case e =>
              sb.append(e.toString).append(",")
          }
          sb.toString()
        }).write.format("org.apache.spark.sql.execution.datasources.csv.CSVFileFormat").option(
      "header", false).save(dest)
  }

  protected def getTempDir(dirName: String): String = {
    val log: File = new File(".")
    var dest: String = null
    val dirString = log.getCanonicalPath;
    if (dirName.equals("sparkQueryFiles")) {
      val logDir = log.listFiles.filter(_.getName.equals("snappyleader.log"))
      if (!logDir.isEmpty) {
        val leaderLogFile: File = logDir.iterator.next()
        if (leaderLogFile.exists()) dest = dirString + File.separator + ".." + File.separator + "" +
            ".." + File.separator + dirName
      }
      else dest = dirString + File.separator + ".." + File.separator + dirName
    }
    else dest = log.getCanonicalPath + File.separator + dirName
    val tempDir: File = new File(dest)
    if (!tempDir.exists) tempDir.mkdir()
    return tempDir.getAbsolutePath
  }

  def assertQueryFullResultSet(snc: SnappyContext, sqlString: String, numRows: Int, queryNum:
  String, tableType: String, pw: PrintWriter, sqlContext: SQLContext): Any = {
    // scalastyle:off println
    var snappyDF = snc.sql(sqlString)
    var sparkDF = sqlContext.sql(sqlString);
    val snappyQueryFileName = s"Snappy_${queryNum}.out"
    val sparkQueryFileName = s"Spark_${queryNum}.out"
    val snappyDest: String = getTempDir("snappyQueryFiles") + File.separator + snappyQueryFileName
    val sparkDest: String = getTempDir("sparkQueryFiles") + File.separator + sparkQueryFileName
    val sparkFile: File = new java.io.File(sparkDest)
    val snappyFile = new java.io.File(snappyDest)
    val col1 = sparkDF.schema.fieldNames(0)
    val col = sparkDF.schema.fieldNames.filter(!_.equals(col1)).toSeq
    if (snappyFile.listFiles() == null) {
      snappyDF = snappyDF.repartition(1).sortWithinPartitions(col1, col: _*)
      writeToFile(snappyDF, snappyDest, snc)
      pw.println(s"${queryNum} Result Collected in file $snappyDest")
    }
    if (sparkFile.listFiles() == null) {
      sparkDF = sparkDF.repartition(1).sortWithinPartitions(col1, col: _*)
      writeToFile(sparkDF, sparkDest, snc)
      pw.println(s"${queryNum} Result Collected in file $sparkDest")
    }
    val expectedFile = sparkFile.listFiles.filter(_.getName.endsWith(".csv"))
    val actualFile = snappyFile.listFiles.filter(_.getName.endsWith(".csv"))
    val expectedLineSet = Source.fromFile(expectedFile.iterator.next()).getLines()
    val actualLineSet = Source.fromFile(actualFile.iterator.next()).getLines
    var numLines = 0
    while (expectedLineSet.hasNext && actualLineSet.hasNext) {
      val expectedLine = expectedLineSet.next()
      val actualLine = actualLineSet.next()
      if (!actualLine.equals(expectedLine)) {
        pw.println(s"\n** For ${queryNum} result mismatch observed**")
        pw.println(s"\nExpected Result:\n $expectedLine")
        pw.println(s"\nActual Result:\n $actualLine")
        pw.println(s"\nQuery =" + sqlString + " Table Type : " + tableType)
        /* assert(assertion = false, s"\n** For $queryNum result mismatch observed** \n" +
            s"Expected Result \n: $expectedLine \n" +
            s"Actual Result   \n: $actualLine \n" +
            s"Query =" + sqlString + " Table Type : " + tableType)
         */
        // Commented due to Q37 failure by just the difference of 0.1 in actual and expected value
      }
      numLines += 1
    }
    if (actualLineSet.hasNext || expectedLineSet.hasNext) {
      pw.println(s"\nFor ${queryNum} result count mismatch observed")
      assert(assertion = false, s"\nFor $queryNum result count mismatch observed")
    }
    assert(numLines == numRows, s"\nFor $queryNum result count mismatch " +
        s"observed: Expected=$numRows, Got=$numLines")
    pw.flush()
    // scalastyle:on println
  }

>>>>>>> 71075690
  def createAndLoadReplicatedTables(snc: SnappyContext): Unit = {

    snc.sql(NWQueries.regions_table)
    NWQueries.regions(snc).write.insertInto("regions")

    snc.sql(NWQueries.categories_table)
    NWQueries.categories(snc).write.insertInto("categories")

    snc.sql(NWQueries.shippers_table)
    NWQueries.shippers(snc).write.insertInto("shippers")

    snc.sql(NWQueries.employees_table)
    NWQueries.employees(snc).write.insertInto("employees")

    snc.sql(NWQueries.customers_table)
    NWQueries.customers(snc).write.insertInto("customers")

    snc.sql(NWQueries.orders_table)
    NWQueries.orders(snc).write.insertInto("orders")

    snc.sql(NWQueries.order_details_table)
    NWQueries.order_details(snc).write.insertInto("order_details")

    snc.sql(NWQueries.products_table)
    NWQueries.products(snc).write.insertInto("products")

    snc.sql(NWQueries.suppliers_table)
    NWQueries.suppliers(snc).write.insertInto("suppliers")

    snc.sql(NWQueries.territories_table)
    NWQueries.territories(snc).write.insertInto("territories")

    snc.sql(NWQueries.employee_territories_table)
    NWQueries.employee_territories(snc).write.insertInto("employee_territories")
  }

  /*
  Method for validating queires results for northwind schema with default size data.
  For larger data size, this method can be used for comparing full resultsets by setting
  numRowsValidation to false.
    Returns failed queries in a string.
  */
  def validateQueries(snc: SnappyContext, tableType: String, pw: PrintWriter, sqlContext:
  SQLContext): String = {
    var failedQueries = ""
    if (SnappyTestUtils.validateFullResultSet) {
      // scalastyle:off println
      pw.println(s"createAndLoadSparkTables started ...")
      val startTime = System.currentTimeMillis
      NWTestUtil.createAndLoadSparkTables(sqlContext)
      val finishTime = System.currentTimeMillis()
      pw.println(s"createAndLoadSparkTables completed successfully in : " + ((finishTime -
          startTime)/1000) + " seconds")
    }
    for (q <- NWQueries.queries) {
<<<<<<< HEAD
      var queryExecuted = true;
      var hasValidationFailed = false;
      q._1 match {
        case "Q1" => hasValidationFailed = SnappyTestUtils.assertQuery(snc, NWQueries.Q1, 8,
          "Q1", pw, sqlContext)
        case "Q2" => hasValidationFailed = SnappyTestUtils.assertQuery(snc, NWQueries.Q2, 91,
          "Q2", pw, sqlContext)
        case "Q3" => hasValidationFailed = SnappyTestUtils.assertQuery(snc, NWQueries.Q3, 830,
          "Q3", pw, sqlContext)
        case "Q4" => hasValidationFailed = SnappyTestUtils.assertQuery(snc, NWQueries.Q4, 9,
          "Q4", pw, sqlContext)
        case "Q5" => hasValidationFailed = SnappyTestUtils.assertQuery(snc, NWQueries.Q5, 9,
          "Q5", pw, sqlContext)
        case "Q6" => hasValidationFailed = SnappyTestUtils.assertQuery(snc, NWQueries.Q6, 9,
          "Q6", pw, sqlContext)
        case "Q7" => hasValidationFailed = SnappyTestUtils.assertQuery(snc, NWQueries.Q7, 9,
          "Q7", pw, sqlContext)
        case "Q8" => hasValidationFailed = SnappyTestUtils.assertQuery(snc, NWQueries.Q8, 6,
          "Q8", pw, sqlContext)
        case "Q9" => hasValidationFailed = SnappyTestUtils.assertQuery(snc, NWQueries.Q9, 3,
          "Q9", pw, sqlContext)
        case "Q10" => hasValidationFailed = SnappyTestUtils.assertQuery(snc, NWQueries.Q10, 2,
          "Q10", pw, sqlContext)
        case "Q11" => hasValidationFailed = SnappyTestUtils.assertQuery(snc, NWQueries.Q11, 4,
          "Q11", pw, sqlContext)
        case "Q12" => hasValidationFailed = SnappyTestUtils.assertQuery(snc, NWQueries.Q12, 2,
          "Q12", pw, sqlContext)
        case "Q13" => hasValidationFailed = SnappyTestUtils.assertQuery(snc, NWQueries.Q13, 2,
          "Q13", pw, sqlContext)
        case "Q14" => hasValidationFailed = SnappyTestUtils.assertQuery(snc, NWQueries.Q14, 69,
          "Q14", pw, sqlContext)
        case "Q15" => hasValidationFailed = SnappyTestUtils.assertQuery(snc, NWQueries.Q15, 5,
          "Q15", pw, sqlContext)
        case "Q16" => hasValidationFailed = SnappyTestUtils.assertQuery(snc, NWQueries.Q16, 8,
          "Q16", pw, sqlContext)
        case "Q17" => hasValidationFailed = SnappyTestUtils.assertQuery(snc, NWQueries.Q17, 3,
          "Q17", pw, sqlContext)
        case "Q18" => hasValidationFailed = SnappyTestUtils.assertQuery(snc, NWQueries.Q18, 9,
          "Q18", pw, sqlContext)
        case "Q20" => hasValidationFailed = SnappyTestUtils.assertQuery(snc, NWQueries.Q20, 1,
          "Q20", pw, sqlContext)
        case "Q21" => hasValidationFailed = SnappyTestUtils.assertQuery(snc, NWQueries.Q21, 1,
          "Q21", pw, sqlContext)
        case "Q22" => hasValidationFailed = SnappyTestUtils.assertQuery(snc, NWQueries.Q22, 1,
          "Q22", pw, sqlContext)
        case "Q23" => hasValidationFailed = SnappyTestUtils.assertQuery(snc, NWQueries.Q23, 1,
          "Q23", pw, sqlContext)
        case "Q24" => hasValidationFailed = SnappyTestUtils.assertQuery(snc, NWQueries.Q24, 4,
          "Q24", pw, sqlContext)
        case "Q25" => hasValidationFailed = SnappyTestUtils.assertJoin(snc, NWQueries.Q25, 1,
          "Q25", pw, sqlContext)
        case "Q26" => hasValidationFailed = SnappyTestUtils.assertJoin(snc, NWQueries.Q26, 86,
          "Q26", pw, sqlContext)
        case "Q27" => hasValidationFailed = SnappyTestUtils.assertJoin(snc, NWQueries.Q27, 9,
          "Q27", pw, sqlContext)
        case "Q28" => hasValidationFailed = SnappyTestUtils.assertJoin(snc, NWQueries.Q28, 12,
          "Q28", pw, sqlContext)
        case "Q29" => hasValidationFailed = SnappyTestUtils.assertJoin(snc, NWQueries.Q29, 8,
          "Q29", pw, sqlContext)
        case "Q30" => hasValidationFailed = SnappyTestUtils.assertJoin(snc, NWQueries.Q30, 8,
          "Q30", pw, sqlContext)
        case "Q31" => hasValidationFailed = SnappyTestUtils.assertJoin(snc, NWQueries.Q31, 830,
          "Q31", pw, sqlContext)
        case "Q32" => hasValidationFailed = SnappyTestUtils.assertJoin(snc, NWQueries.Q32, 8,
          "Q32", pw, sqlContext)
        case "Q33" => hasValidationFailed = SnappyTestUtils.assertJoin(snc, NWQueries.Q33, 37,
          "Q33", pw, sqlContext)
        case "Q34" => hasValidationFailed = SnappyTestUtils.assertJoin(snc, NWQueries.Q34, 5,
          "Q34", pw, sqlContext)
        case "Q35" => hasValidationFailed = SnappyTestUtils.assertJoin(snc, NWQueries.Q35, 3,
          "Q35", pw, sqlContext)
        case "Q36" => hasValidationFailed = SnappyTestUtils.assertJoin(snc, NWQueries.Q36, 290,
          "Q36", pw, sqlContext)
        case "Q37" => hasValidationFailed = SnappyTestUtils.assertJoin(snc, NWQueries.Q37, 77,
          "Q37", pw, sqlContext)
        case "Q38" => hasValidationFailed = SnappyTestUtils.assertJoin(snc, NWQueries.Q38, 2155,
          "Q38", pw, sqlContext)
        case "Q39" => hasValidationFailed = SnappyTestUtils.assertJoin(snc, NWQueries.Q39, 9,
          "Q39", pw, sqlContext)
        case "Q40" => hasValidationFailed = SnappyTestUtils.assertJoin(snc, NWQueries.Q40, 830,
          "Q40", pw, sqlContext)
        case "Q41" => hasValidationFailed = SnappyTestUtils.assertJoin(snc, NWQueries.Q41, 2155,
          "Q41", pw, sqlContext)
        case "Q42" => hasValidationFailed = SnappyTestUtils.assertJoin(snc, NWQueries.Q42, 22,
          "Q42", pw, sqlContext)
        case "Q43" => hasValidationFailed = SnappyTestUtils.assertJoin(snc, NWQueries.Q43, 830,
          "Q43", pw, sqlContext)
        // LeftSemiJoinHash
        case "Q44" => hasValidationFailed = SnappyTestUtils.assertJoin(snc, NWQueries.Q44, 830,
          "Q44", pw, sqlContext)
        case "Q45" => hasValidationFailed = SnappyTestUtils.assertJoin(snc, NWQueries.Q45,
          1788650, "Q45", pw, sqlContext)
        case "Q46" => hasValidationFailed = SnappyTestUtils.assertJoin(snc, NWQueries.Q46,
          1788650, "Q46", pw, sqlContext)
        case "Q47" => hasValidationFailed = SnappyTestUtils.assertJoin(snc, NWQueries.Q47,
          1788650, "Q47", pw, sqlContext)
        case "Q48" => hasValidationFailed = SnappyTestUtils.assertJoin(snc, NWQueries.Q48,
          1788650, "Q48", pw, sqlContext)
        case "Q49" => hasValidationFailed = SnappyTestUtils.assertJoin(snc, NWQueries.Q49,
          1788650, "Q49", pw, sqlContext)
        case "Q50" => hasValidationFailed = SnappyTestUtils.assertJoin(snc, NWQueries.Q50, 2155,
          "Q50", pw, sqlContext)
        case "Q51" => hasValidationFailed = SnappyTestUtils.assertJoin(snc, NWQueries.Q51, 2155,
          "Q51", pw, sqlContext)
        case "Q52" => hasValidationFailed = SnappyTestUtils.assertJoin(snc, NWQueries.Q52, 2155,
          "Q52", pw, sqlContext)
        case "Q53" => hasValidationFailed = SnappyTestUtils.assertJoin(snc, NWQueries.Q53, 2155,
          "Q53", pw, sqlContext)
        case "Q54" => hasValidationFailed = SnappyTestUtils.assertJoin(snc, NWQueries.Q54, 2155,
          "Q54", pw, sqlContext)
        case "Q55" => hasValidationFailed = SnappyTestUtils.assertJoin(snc, NWQueries.Q55, 21,
          "Q55", pw, sqlContext)
        case "Q56" => hasValidationFailed = SnappyTestUtils.assertJoin(snc, NWQueries.Q56, 8,
          "Q56", pw, sqlContext)
        case "Q57" => hasValidationFailed = SnappyTestUtils.assertJoin(snc, NWQueries.Q57, 120,
          "Q57", pw, sqlContext)
        case "Q58" => hasValidationFailed = SnappyTestUtils.assertJoin(snc, NWQueries.Q58, 1,
          "Q58", pw, sqlContext)
        case "Q59" => hasValidationFailed = SnappyTestUtils.assertJoin(snc, NWQueries.Q59, 1,
          "Q59", pw, sqlContext)
        case "Q60" => hasValidationFailed = SnappyTestUtils.assertJoin(snc, NWQueries.Q60, 947,
          "Q60", pw, sqlContext)
        // scalastyle:off println
        case _ =>
          pw.println(s"Did not execute ${q._1}.")
          queryExecuted = false
      }
      if (queryExecuted) {
        pw.println(s"Execution completed for query ${q._1}")
      }
      if (hasValidationFailed) {
        failedQueries = SnappyTestUtils.addToFailedQueryList(failedQueries, q._1)
=======
      if (!executeQueriesByChangingConstants) {
        q._1 match {
          case "Q1" => assertQuery(snc, NWQueries.Q1, 8, "Q1", tableType, pw)
          case "Q2" => assertQuery(snc, NWQueries.Q2, 91, "Q2", tableType, pw)
          case "Q3" => assertQuery(snc, NWQueries.Q3, 830, "Q3", tableType, pw)
          case "Q4" => assertQuery(snc, NWQueries.Q4, 9, "Q4", tableType, pw)
          case "Q5" => assertQuery(snc, NWQueries.Q5, 9, "Q5", tableType, pw)
          case "Q6" => assertQuery(snc, NWQueries.Q6, 9, "Q6", tableType, pw)
          case "Q7" => assertQuery(snc, NWQueries.Q7, 9, "Q7", tableType, pw)
          case "Q8" => assertQuery(snc, NWQueries.Q8, 6, "Q8", tableType, pw)
          case "Q9" => assertQuery(snc, NWQueries.Q9, 3, "Q9", tableType, pw)
          case "Q10" => assertQuery(snc, NWQueries.Q10, 2, "Q10", tableType, pw)
          case "Q11" => assertQuery(snc, NWQueries.Q11, 4, "Q11", tableType, pw)
          case "Q12" => assertQuery(snc, NWQueries.Q12, 2, "Q12", tableType, pw)
          case "Q13" => assertQuery(snc, NWQueries.Q13, 2, "Q13", tableType, pw)
          case "Q14" => assertQuery(snc, NWQueries.Q14, 69, "Q14", tableType, pw)
          case "Q15" => assertQuery(snc, NWQueries.Q15, 5, "Q15", tableType, pw)
          case "Q16" => assertQuery(snc, NWQueries.Q16, 8, "Q16", tableType, pw)
          case "Q17" => assertQuery(snc, NWQueries.Q17, 3, "Q17", tableType, pw)
          case "Q18" => assertQuery(snc, NWQueries.Q18, 9, "Q18", tableType, pw)
          case "Q19" => assertQuery(snc, NWQueries.Q19, 13, "Q19", tableType, pw)
          case "Q20" => assertQuery(snc, NWQueries.Q20, 1, "Q20", tableType, pw)
          case "Q21" => assertQuery(snc, NWQueries.Q21, 1, "Q21", tableType, pw)
          case "Q22" => assertQuery(snc, NWQueries.Q22, 1, "Q22", tableType, pw)
          case "Q23" => assertQuery(snc, NWQueries.Q23, 1, "Q23", tableType, pw)
          case "Q24" => assertQuery(snc, NWQueries.Q24, 4, "Q24", tableType, pw)
          case "Q37" => assertJoin(snc, NWQueries.Q37, 77, "Q37", tableType, pw)
          case "Q39" => assertJoin(snc, NWQueries.Q39, 9, "Q39", tableType, pw)
          case "Q41" => assertJoin(snc, NWQueries.Q41, 2155, "Q41", tableType, pw)
          case "Q44" => assertJoin(snc, NWQueries.Q44, 830, "Q44", tableType, pw)// LeftSemiJoinHash
          case "Q45" => assertJoin(snc, NWQueries.Q45, 1788650, "Q45", tableType, pw)
          case "Q46" => assertJoin(snc, NWQueries.Q46, 1788650, "Q46", tableType, pw)
          case "Q47" => assertJoin(snc, NWQueries.Q47, 1788650, "Q47", tableType, pw)
          case "Q48" => assertJoin(snc, NWQueries.Q48, 1788650, "Q48", tableType, pw)
          case "Q50" => assertJoin(snc, NWQueries.Q50, 2155, "Q50", tableType, pw)
          case "Q52" => assertJoin(snc, NWQueries.Q52, 2155, "Q52", tableType, pw)
          case "Q53" => assertJoin(snc, NWQueries.Q53, 2155, "Q53", tableType, pw)
          case "Q54" => assertJoin(snc, NWQueries.Q54, 2155, "Q54", tableType, pw)
          case "Q57" => assertJoin(snc, NWQueries.Q57, 120, "Q57", tableType, pw)
          case "Q58" => assertJoin(snc, NWQueries.Q58, 1, "Q58", tableType, pw)
          case "Q59" => assertJoin(snc, NWQueries.Q59, 1, "Q59", tableType, pw)
          case "Q60" => assertJoin(snc, NWQueries.Q60, 947, "Q60", tableType, pw)
          case "Q61" => assertJoin(snc, NWQueries.Q61, 480, "Q61", tableType, pw)
          case "Q62" => assertJoin(snc, NWQueries.Q62, 480, "Q62", tableType, pw)
          case _ => // do nothing
        }
      }
      q._1 match {
        case "Q25" => assertJoin(snc, NWQueries.Q25, 1, "Q25", tableType, pw)
          if (executeQueriesByChangingConstants) {
            assertJoin(snc, NWQueries.Q25_1, 1, "Q25_1", tableType, pw)
            assertJoin(snc, NWQueries.Q25_2, 1, "Q25_2", tableType, pw)
          }
        case "Q26" => assertJoin(snc, NWQueries.Q26, 86, "Q26", tableType, pw)
          if (executeQueriesByChangingConstants) {
            assertJoin(snc, NWQueries.Q26_1, 54, "Q26_1", tableType, pw)
            assertJoin(snc, NWQueries.Q26_2, 60, "Q26_2", tableType, pw)
          }
        case "Q27" => assertJoin(snc, NWQueries.Q27, 9, "Q27", tableType, pw)
          if (executeQueriesByChangingConstants) {
            assertJoin(snc, NWQueries.Q27_1, 5, "Q27_1", tableType, pw)
            assertJoin(snc, NWQueries.Q27_2, 8, "Q27_2", tableType, pw)
            assertJoin(snc, NWQueries.Q27_3, 3, "Q27_3", tableType, pw)
            assertJoin(snc, NWQueries.Q27_4, 6, "Q27_4", tableType, pw)
          }
        case "Q28" => assertJoin(snc, NWQueries.Q28, 12, "Q28", tableType, pw)
          if (executeQueriesByChangingConstants) {
            assertJoin(snc, NWQueries.Q28_1, 12, "Q28_1", tableType, pw)
            assertJoin(snc, NWQueries.Q28_2, 5, "Q28_2", tableType, pw)
          }
        case "Q29" => assertJoin(snc, NWQueries.Q29, 8, "Q29", tableType, pw)
          if (executeQueriesByChangingConstants) {
            assertJoin(snc, NWQueries.Q29_1, 5, "Q29_1", tableType, pw)
            assertJoin(snc, NWQueries.Q29_2, 6, "Q29_2", tableType, pw)
          }
        case "Q30" => assertJoin(snc, NWQueries.Q30, 8, "Q30", tableType, pw)
          if (executeQueriesByChangingConstants) {
            assertJoin(snc, NWQueries.Q30_1, 8, "Q30_1", tableType, pw)
            assertJoin(snc, NWQueries.Q30_2, 6, "Q30_2", tableType, pw)
          }
        case "Q31" => assertJoin(snc, NWQueries.Q31, 830, "Q31", tableType, pw)
          if (executeQueriesByChangingConstants) {
            assertJoin(snc, NWQueries.Q31_1, 502, "Q31_1", tableType, pw)
            assertJoin(snc, NWQueries.Q31_2, 286, "Q31_2", tableType, pw)
            assertJoin(snc, NWQueries.Q31_3, 219, "Q31_3", tableType, pw)
            assertJoin(snc, NWQueries.Q31_4, 484, "Q31_4", tableType, pw)
          }
        case "Q32" => assertJoin(snc, NWQueries.Q32, 8, "Q32", tableType, pw)
          if (executeQueriesByChangingConstants) {
            assertJoin(snc, NWQueries.Q32_1, 282, "Q32_1", tableType, pw)
          }
        case "Q33" => assertJoin(snc, NWQueries.Q33, 37, "Q33", tableType, pw)
          if (executeQueriesByChangingConstants) {
            assertJoin(snc, NWQueries.Q33_1, 769, "Q33_1", tableType, pw)
          }
        case "Q34" => assertJoin(snc, NWQueries.Q34, 5, "Q34", tableType, pw)
          if (executeQueriesByChangingConstants) {
            assertJoin(snc, NWQueries.Q34_1, 1, "Q34_1", tableType, pw)
            assertJoin(snc, NWQueries.Q34_2, 4, "Q34_2", tableType, pw)
          }
        case "Q35" => assertJoin(snc, NWQueries.Q35, 3, "Q35", tableType, pw)
          if (executeQueriesByChangingConstants) {
            assertJoin(snc, NWQueries.Q35_1, 2, "Q35_1", tableType, pw)
            assertJoin(snc, NWQueries.Q35_2, 3, "Q35_2", tableType, pw)
          }
        case "Q36" => assertJoin(snc, NWQueries.Q36, 290, "Q36", tableType, pw)
          if (executeQueriesByChangingConstants) {
            assertJoin(snc, NWQueries.Q36_1, 232, "Q36_1", tableType, pw)
            assertJoin(snc, NWQueries.Q36_2, 61, "Q36_2", tableType, pw)
          }
        case "Q38" => assertJoin(snc, NWQueries.Q38, 2155, "Q38", tableType, pw)
          if (executeQueriesByChangingConstants) {
            assertJoin(snc, NWQueries.Q38_1, 2080, "Q38_1", tableType, pw)
            assertJoin(snc, NWQueries.Q38_2, 2041, "Q38_2", tableType, pw)
          }

        case "Q40" => assertJoin(snc, NWQueries.Q40, 830, "Q40", tableType, pw)
          if (executeQueriesByChangingConstants) {
            assertJoin(snc, NWQueries.Q40_1, 12, "Q40_1", tableType, pw)
            assertJoin(snc, NWQueries.Q40_2, 9, "Q40_2", tableType, pw)
          }
        case "Q42" => assertJoin(snc, NWQueries.Q42, 22, "Q42", tableType, pw)
          if (executeQueriesByChangingConstants) {
            assertJoin(snc, NWQueries.Q42_1, 22, "Q42_1", tableType, pw)
            assertJoin(snc, NWQueries.Q42_2, 7, "Q42_2", tableType, pw)
          }
        case "Q43" => assertJoin(snc, NWQueries.Q43, 830, "Q43", tableType, pw)
          if (executeQueriesByChangingConstants) {
            assertJoin(snc, NWQueries.Q43_1, 10, "Q43_1", tableType, pw)
            assertJoin(snc, NWQueries.Q43_2, 2, "Q43_2", tableType, pw)
          }
        case "Q49" => assertJoin(snc, NWQueries.Q49, 1788650, "Q49", tableType, pw)
          if (executeQueriesByChangingConstants) {
            assertJoin(snc, NWQueries.Q49_1, 1713225, "Q49_1", tableType, pw)
            assertJoin(snc, NWQueries.Q49_2, 1741240, "Q49_2", tableType, pw)
          }
        case "Q51" => assertJoin(snc, NWQueries.Q51, 2155, "Q51", tableType, pw)
          if (executeQueriesByChangingConstants) {
            assertJoin(snc, NWQueries.Q51_1, 2080, "Q51_1", tableType, pw)
            assertJoin(snc, NWQueries.Q51_2, 2041, "Q51_2", tableType, pw)
          }
        case "Q55" => assertJoin(snc, NWQueries.Q55, 21, "Q55", tableType, pw)
          if (executeQueriesByChangingConstants) {
            assertJoin(snc, NWQueries.Q55_1, 7, "Q55_1", tableType, pw)
            assertJoin(snc, NWQueries.Q55_2, 6, "Q55_2", tableType, pw)
          }
        case "Q56" => assertJoin(snc, NWQueries.Q56, 8, "Q56", tableType, pw)
          if (executeQueriesByChangingConstants) {
            assertJoin(snc, NWQueries.Q56, 8, "Q56_1", tableType, pw)
            assertJoin(snc, NWQueries.Q56, 8, "Q56_2", tableType, pw)
            assertJoin(snc, NWQueries.Q56, 8, "Q56_3", tableType, pw)
          }
        // scalastyle:off println
        case _ => println("OK")
        // scalastyle:on println

>>>>>>> 71075690
      }
    }
    return failedQueries;
  }

<<<<<<< HEAD
  def validateSelectiveQueriesFullResultSet(snc: SnappyContext, tableType: String, pw:
  PrintWriter, sqlContext: SQLContext): String = {
    SnappyTestUtils.numRowsValidation = false
    SnappyTestUtils.validateFullResultSet = true
    var failedQueries = ""
    if (SnappyTestUtils.validateFullResultSet) {
      // scalastyle:off println
      pw.println(s"createAndLoadSparkTables started ...")
      val startTime = System.currentTimeMillis
      NWTestUtil.createAndLoadSparkTables(sqlContext)
      val finishTime = System.currentTimeMillis()
      println(s"createAndLoadSparkTables completed successfully in : " + (finishTime - startTime) +
          " seconds")
    }
    for (q <- NWQueries.queries) {
      var queryExecuted = true;
      var hasValidationFailed = false;
      q._1 match {
        // case "Q1" => SnappyTestUtils.assertQuery(snc, NWQueries.Q1, "Q1",
        //  pw, sqlContext)
        // case "Q2" => SnappyTestUtils.assertQuery(snc, NWQueries.Q2, "Q2",
        //  pw, sqlContext)
        // case "Q3" => SnappyTestUtils.assertQuery(snc, NWQueries.Q3, "Q3",
        //  pw, sqlContext)
        // case "Q4" => SnappyTestUtils.assertQuery(snc, NWQueries.Q4, "Q4",
        //  pw, sqlContext)
        // case "Q5" => SnappyTestUtils.assertQuery(snc, NWQueries.Q5, "Q5",
        //  pw, sqlContext)
        case "Q6" => SnappyTestUtils.assertQuery(snc, NWQueries.Q6, "Q6",
           pw, sqlContext)
        case "Q7" => SnappyTestUtils.assertQuery(snc, NWQueries.Q7, "Q7",
           pw, sqlContext)
        // case "Q8" => SnappyTestUtils.assertQuery(snc, NWQueries.Q8, "Q8",
        //  pw, sqlContext)
        case "Q9" => SnappyTestUtils.assertQuery(snc, NWQueries.Q9, "Q9",
           pw, sqlContext)
        // case "Q10" => SnappyTestUtils.assertQuery(snc, NWQueries.Q10, "Q10",
        //  pw, sqlContext)
        case "Q11" => SnappyTestUtils.assertQuery(snc, NWQueries.Q11, "Q11",
           pw, sqlContext)
        case "Q12" => SnappyTestUtils.assertQuery(snc, NWQueries.Q12, "Q12",
           pw, sqlContext)
        case "Q13" => SnappyTestUtils.assertQuery(snc, NWQueries.Q13, "Q13",
           pw, sqlContext)
        case "Q14" => SnappyTestUtils.assertQuery(snc, NWQueries.Q14, "Q14",
           pw, sqlContext)
        case "Q15" => SnappyTestUtils.assertQuery(snc, NWQueries.Q15, "Q15",
           pw, sqlContext)
        case "Q16" => SnappyTestUtils.assertQuery(snc, NWQueries.Q16, "Q16",
           pw, sqlContext)
        case "Q17" => SnappyTestUtils.assertQuery(snc, NWQueries.Q17, "Q17",
           pw, sqlContext)
        case "Q18" => SnappyTestUtils.assertQuery(snc, NWQueries.Q18, "Q18",
           pw, sqlContext)
        case "Q19" => SnappyTestUtils.assertQuery(snc, NWQueries.Q19, "Q19",
           pw, sqlContext)
        case "Q20" => SnappyTestUtils.assertQuery(snc, NWQueries.Q20, "Q20",
           pw, sqlContext)
        case "Q21" => SnappyTestUtils.assertQuery(snc, NWQueries.Q21, "Q21",
           pw, sqlContext)
        case "Q22" => SnappyTestUtils.assertQuery(snc, NWQueries.Q22, "Q22",
           pw, sqlContext)
        // case "Q23" => SnappyTestUtils.assertQuery(snc, NWQueries.Q23, "Q23",
        //  pw, sqlContext)
        case "Q24" => SnappyTestUtils.assertQuery(snc, NWQueries.Q24, "Q24",
           pw, sqlContext)
        case "Q25" => SnappyTestUtils.assertJoin(snc, NWQueries.Q25, "Q25",
           pw, sqlContext)
        case "Q26" => SnappyTestUtils.assertJoin(snc, NWQueries.Q26, "Q26",
           pw, sqlContext)
        case "Q27" => SnappyTestUtils.assertJoin(snc, NWQueries.Q27, "Q27",
           pw, sqlContext)
        case "Q28" => SnappyTestUtils.assertJoin(snc, NWQueries.Q28, "Q28",
           pw, sqlContext)
        // case "Q29" => SnappyTestUtils.assertJoin(snc, NWQueries.Q29, "Q29",
        //  pw, sqlContext)
        case "Q30" => SnappyTestUtils.assertJoin(snc, NWQueries.Q30, "Q30",
           pw, sqlContext)
        case "Q31" => SnappyTestUtils.assertJoin(snc, NWQueries.Q31, "Q31",
           pw, sqlContext)
        case "Q32" => SnappyTestUtils.assertJoin(snc, NWQueries.Q32, "Q32",
           pw, sqlContext)
        case "Q33" => SnappyTestUtils.assertJoin(snc, NWQueries.Q33, "Q33",
           pw, sqlContext)
        case "Q34" => SnappyTestUtils.assertJoin(snc, NWQueries.Q34, "Q34",
           pw, sqlContext)
/*        case "Q35" => SnappyTestUtils.assertJoin(snc, NWQueries.Q35, "Q35",
           pw, sqlContext) */
        case "Q36" => SnappyTestUtils.assertJoin(snc, NWQueries.Q36, "Q36",
           pw, sqlContext)
        case "Q37" => SnappyTestUtils.assertJoin(snc, NWQueries.Q37, "Q37",
           pw, sqlContext)
        case "Q38" => SnappyTestUtils.assertJoin(snc, NWQueries.Q38, "Q38",
           pw, sqlContext)
        case "Q39" => SnappyTestUtils.assertJoin(snc, NWQueries.Q39, "Q39",
           pw, sqlContext)
        case "Q40" => SnappyTestUtils.assertJoin(snc, NWQueries.Q40, "Q40",
           pw, sqlContext)
        case "Q41" => SnappyTestUtils.assertJoin(snc, NWQueries.Q41, "Q41",
           pw, sqlContext)
        case "Q42" => SnappyTestUtils.assertJoin(snc, NWQueries.Q42, "Q42",
           pw, sqlContext)
        case "Q43" => SnappyTestUtils.assertJoin(snc, NWQueries.Q43, "Q43",
           pw, sqlContext)
        /* case "Q44" => SnappyTestUtils.assertJoin(snc, NWQueries.Q44, "Q44",
            pw, sqlContext) */ // LeftSemiJoinHash
        /* case "Q45" => SnappyTestUtils.assertJoin(snc, NWQueries.Q45, "Q45",
           pw, sqlContext) */
        /* case "Q46" => SnappyTestUtils.assertJoin(snc, NWQueries.Q46, "Q46",
         pw, sqlContext)
        case "Q47" => SnappyTestUtils.assertJoin(snc, NWQueries.Q47, "Q47",
          pw, sqlContext)
        case "Q48" => SnappyTestUtils.assertJoin(snc, NWQueries.Q48, "Q48",
          pw, sqlContext)
        case "Q49" => SnappyTestUtils.assertJoin(snc, NWQueries.Q49, "Q49",
          pw, sqlContext)
        case "Q50" => SnappyTestUtils.assertJoin(snc, NWQueries.Q50, "Q50",
          pw, sqlContext)
        case "Q51" => SnappyTestUtils.assertJoin(snc, NWQueries.Q51, "Q51",
          pw, sqlContext)
        case "Q52" => SnappyTestUtils.assertJoin(snc, NWQueries.Q52, "Q52",
          pw, sqlContext)
        case "Q53" => SnappyTestUtils.assertJoin(snc, NWQueries.Q53, "Q53",
          pw, sqlContext) */
        /* case "Q54" => SnappyTestUtils.assertJoin(snc, NWQueries.Q54, "Q54",
           pw, sqlContext) */
        case "Q55" => SnappyTestUtils.assertJoin(snc, NWQueries.Q55, "Q55",
           pw, sqlContext)
        case "Q56" => SnappyTestUtils.assertJoin(snc, NWQueries.Q56, "Q56",
           pw, sqlContext)
/*        case "Q57" => SnappyTestUtils.assertQuery(snc, NWQueries.Q57, "Q57",
           pw, sqlContext) */
        case "Q58" => SnappyTestUtils.assertQuery(snc, NWQueries.Q58, "Q58",
           pw, sqlContext)
        case "Q59" => SnappyTestUtils.assertQuery(snc, NWQueries.Q59, "Q59",
           pw, sqlContext)
        // case "Q60" => SnappyTestUtils.assertQuery(snc, NWQueries.Q60,"Q60",
        //  pw, sqlContext)
=======
  def validateQueriesFullResultSet(snc: SnappyContext, tableType: String, pw: PrintWriter,
      sqlContext: SQLContext): Unit = {
    val usePlanCaching: Boolean = false
    for (q <- NWQueries.queries) {
      if (!executeQueriesByChangingConstants) {
        q._1 match {
          case "Q1" => SnappyTestUtils.assertQueryFullResultSet(snc, NWQueries.Q1, "Q1", tableType,
            pw, sqlContext)
          case "Q2" => SnappyTestUtils.assertQueryFullResultSet(snc, NWQueries.Q2, "Q2", tableType,
            pw, sqlContext)
          case "Q3" => SnappyTestUtils.assertQueryFullResultSet(snc, NWQueries.Q3, "Q3", tableType,
            pw, sqlContext)
          case "Q4" => SnappyTestUtils.assertQueryFullResultSet(snc, NWQueries.Q4, "Q4", tableType,
            pw, sqlContext)
          case "Q5" => SnappyTestUtils.assertQueryFullResultSet(snc, NWQueries.Q5, "Q5", tableType,
            pw, sqlContext)
          case "Q6" => SnappyTestUtils.assertQueryFullResultSet(snc, NWQueries.Q6, "Q6", tableType,
            pw, sqlContext)
          case "Q7" => SnappyTestUtils.assertQueryFullResultSet(snc, NWQueries.Q7, "Q7", tableType,
            pw, sqlContext)
          case "Q8" => SnappyTestUtils.assertQueryFullResultSet(snc, NWQueries.Q8, "Q8", tableType,
            pw, sqlContext)
          case "Q9" => SnappyTestUtils.assertQueryFullResultSet(snc, NWQueries.Q9, "Q9", tableType,
            pw, sqlContext)
          case "Q10" => SnappyTestUtils.assertQueryFullResultSet(snc, NWQueries.Q10, "Q10",
            tableType, pw, sqlContext)
          case "Q11" => SnappyTestUtils.assertQueryFullResultSet(snc, NWQueries.Q11, "Q11",
            tableType, pw, sqlContext)
          case "Q12" => SnappyTestUtils.assertQueryFullResultSet(snc, NWQueries.Q12, "Q12",
            tableType, pw, sqlContext)
          case "Q13" => SnappyTestUtils.assertQueryFullResultSet(snc, NWQueries.Q13, "Q13",
            tableType, pw, sqlContext)
          case "Q14" => SnappyTestUtils.assertQueryFullResultSet(snc, NWQueries.Q14, "Q14",
            tableType, pw, sqlContext)
          case "Q15" => SnappyTestUtils.assertQueryFullResultSet(snc, NWQueries.Q15, "Q15",
            tableType, pw, sqlContext)
          case "Q16" => SnappyTestUtils.assertQueryFullResultSet(snc, NWQueries.Q16, "Q16",
            tableType, pw, sqlContext)
          case "Q17" => SnappyTestUtils.assertQueryFullResultSet(snc, NWQueries.Q17, "Q17",
            tableType, pw, sqlContext)
          case "Q18" => SnappyTestUtils.assertQueryFullResultSet(snc, NWQueries.Q18, "Q18",
            tableType, pw, sqlContext)
          case "Q19" => SnappyTestUtils.assertQueryFullResultSet(snc, NWQueries.Q19, "Q19",
            tableType, pw, sqlContext)
          case "Q20" => SnappyTestUtils.assertQueryFullResultSet(snc, NWQueries.Q20, "Q20",
            tableType, pw, sqlContext)
          case "Q21" => SnappyTestUtils.assertQueryFullResultSet(snc, NWQueries.Q21, "Q21",
            tableType, pw, sqlContext)
          case "Q22" => SnappyTestUtils.assertQueryFullResultSet(snc, NWQueries.Q22, "Q22",
            tableType, pw, sqlContext)
          case "Q23" => SnappyTestUtils.assertQueryFullResultSet(snc, NWQueries.Q23, "Q23",
            tableType, pw, sqlContext)
          case "Q24" => SnappyTestUtils.assertQueryFullResultSet(snc, NWQueries.Q24, "Q24",
            tableType, pw, sqlContext)
          case "Q37" => SnappyTestUtils.assertJoinFullResultSet(snc, NWQueries.Q37, "Q37",
            tableType, pw, sqlContext)
          case "Q39" => SnappyTestUtils.assertJoinFullResultSet(snc, NWQueries.Q39, "Q39",
            tableType, pw, sqlContext)
          case "Q41" => SnappyTestUtils.assertJoinFullResultSet(snc, NWQueries.Q41, "Q41",
            tableType, pw, sqlContext)
          case "Q44" => SnappyTestUtils.assertJoinFullResultSet(snc, NWQueries.Q44, "Q44",
            tableType, pw, sqlContext) // LeftSemiJoinHash
          case "Q45" => SnappyTestUtils.assertJoinFullResultSet(snc, NWQueries.Q45, "Q45",
            tableType, pw, sqlContext)
          case "Q46" => SnappyTestUtils.assertJoinFullResultSet(snc, NWQueries.Q46, "Q46",
            tableType, pw, sqlContext)
          case "Q47" => SnappyTestUtils.assertJoinFullResultSet(snc, NWQueries.Q47, "Q47",
            tableType, pw, sqlContext)
          case "Q48" => SnappyTestUtils.assertJoinFullResultSet(snc, NWQueries.Q48, "Q48",
            tableType, pw, sqlContext)
          case "Q50" => SnappyTestUtils.assertJoinFullResultSet(snc, NWQueries.Q50, "Q50",
            tableType, pw, sqlContext)
          case "Q52" => SnappyTestUtils.assertJoinFullResultSet(snc, NWQueries.Q52, "Q52",
            tableType, pw, sqlContext)
          case "Q53" => SnappyTestUtils.assertJoinFullResultSet(snc, NWQueries.Q53, "Q53",
            tableType, pw, sqlContext)
          case "Q54" => SnappyTestUtils.assertJoinFullResultSet(snc, NWQueries.Q54, "Q54",
            tableType, pw, sqlContext)
          case "Q57" => SnappyTestUtils.assertQueryFullResultSet(snc, NWQueries.Q57, "Q57",
            tableType, pw, sqlContext)
          case "Q58" => SnappyTestUtils.assertQueryFullResultSet(snc, NWQueries.Q58, "Q58",
            tableType, pw, sqlContext)
          case "Q59" => SnappyTestUtils.assertQueryFullResultSet(snc, NWQueries.Q59, "Q59",
            tableType, pw, sqlContext)
          case "Q60" => SnappyTestUtils.assertQueryFullResultSet(snc, NWQueries.Q60, "Q60",
            tableType, pw, sqlContext)
          case "Q61" => SnappyTestUtils.assertQueryFullResultSet(snc, NWQueries.Q61, "Q61",
            tableType, pw, sqlContext)
          case "Q62" => SnappyTestUtils.assertQueryFullResultSet(snc, NWQueries.Q62, "Q62",
            tableType, pw, sqlContext)
          case _ => // do nothing
        }
      }
      q._1 match {
        case "Q25" => SnappyTestUtils.assertJoinFullResultSet(snc, NWQueries.Q25, "Q25",
          tableType, pw, sqlContext)
          if (executeQueriesByChangingConstants) {
            SnappyTestUtils.assertJoinFullResultSet(snc, NWQueries.Q25_1, "Q25_1",
              tableType, pw, sqlContext, usePlanCaching)
            SnappyTestUtils.assertJoinFullResultSet(snc, NWQueries.Q25_2, "Q25_2",
              tableType, pw, sqlContext, usePlanCaching)
          }
        case "Q26" => SnappyTestUtils.assertJoinFullResultSet(snc, NWQueries.Q26, "Q26",
          tableType, pw, sqlContext)
          if (executeQueriesByChangingConstants) {
            SnappyTestUtils.assertJoinFullResultSet(snc, NWQueries.Q26_1, "Q26_1",
              tableType, pw, sqlContext, usePlanCaching)
            SnappyTestUtils.assertJoinFullResultSet(snc, NWQueries.Q26_2, "Q26_2",
              tableType, pw, sqlContext, usePlanCaching)
          }
        case "Q27" => SnappyTestUtils.assertJoinFullResultSet(snc, NWQueries.Q27, "Q27",
          tableType, pw, sqlContext)
          if (executeQueriesByChangingConstants) {
            SnappyTestUtils.assertJoinFullResultSet(snc, NWQueries.Q27_1, "Q27_1",
              tableType, pw, sqlContext, usePlanCaching)
            SnappyTestUtils.assertJoinFullResultSet(snc, NWQueries.Q27_2, "Q27_2",
              tableType, pw, sqlContext, usePlanCaching)
            SnappyTestUtils.assertJoinFullResultSet(snc, NWQueries.Q27_3, "Q27_3",
              tableType, pw, sqlContext, usePlanCaching)
            SnappyTestUtils.assertJoinFullResultSet(snc, NWQueries.Q27_4, "Q27_4",
              tableType, pw, sqlContext, usePlanCaching)
          }
        case "Q28" => SnappyTestUtils.assertJoinFullResultSet(snc, NWQueries.Q28, "Q28",
          tableType, pw, sqlContext)
          if (executeQueriesByChangingConstants) {
            SnappyTestUtils.assertJoinFullResultSet(snc, NWQueries.Q28_1, "Q28_1",
              tableType, pw, sqlContext, usePlanCaching)
            SnappyTestUtils.assertJoinFullResultSet(snc, NWQueries.Q28_2, "Q28_2",
              tableType, pw, sqlContext, usePlanCaching)
          }
        case "Q29" => SnappyTestUtils.assertJoinFullResultSet(snc, NWQueries.Q29, "Q29",
          tableType, pw, sqlContext)
          if (executeQueriesByChangingConstants) {
            SnappyTestUtils.assertJoinFullResultSet(snc, NWQueries.Q29_1, "Q29_1",
              tableType, pw, sqlContext, usePlanCaching)
            SnappyTestUtils.assertJoinFullResultSet(snc, NWQueries.Q29_2, "Q29_2",
              tableType, pw, sqlContext, usePlanCaching)
          }
        case "Q30" => SnappyTestUtils.assertJoinFullResultSet(snc, NWQueries.Q30, "Q30",
          tableType, pw, sqlContext)
          if (executeQueriesByChangingConstants) {
            SnappyTestUtils.assertJoinFullResultSet(snc, NWQueries.Q30_1, "Q30_1",
              tableType, pw, sqlContext, usePlanCaching)
            SnappyTestUtils.assertJoinFullResultSet(snc, NWQueries.Q30_2, "Q30_2",
              tableType, pw, sqlContext, usePlanCaching)
          }
        case "Q31" => SnappyTestUtils.assertJoinFullResultSet(snc, NWQueries.Q31, "Q31",
          tableType, pw, sqlContext)
          if (executeQueriesByChangingConstants) {
            SnappyTestUtils.assertJoinFullResultSet(snc, NWQueries.Q31_1, "Q31_1",
              tableType, pw, sqlContext, usePlanCaching)
            SnappyTestUtils.assertJoinFullResultSet(snc, NWQueries.Q31_2, "Q31_2",
              tableType, pw, sqlContext, usePlanCaching)
            SnappyTestUtils.assertJoinFullResultSet(snc, NWQueries.Q31_3, "Q31_3",
              tableType, pw, sqlContext, usePlanCaching)
            SnappyTestUtils.assertJoinFullResultSet(snc, NWQueries.Q31_4, "Q31_4",
              tableType, pw, sqlContext, usePlanCaching)
          }
        case "Q32" => SnappyTestUtils.assertJoinFullResultSet(snc, NWQueries.Q32, "Q32",
          tableType, pw, sqlContext)
          if (executeQueriesByChangingConstants) {
            SnappyTestUtils.assertJoinFullResultSet(snc, NWQueries.Q32_1, "Q32_1",
              tableType, pw, sqlContext, usePlanCaching)
          }
        case "Q33" => SnappyTestUtils.assertJoinFullResultSet(snc, NWQueries.Q33, "Q33",
          tableType, pw, sqlContext)
          if (executeQueriesByChangingConstants) {
            SnappyTestUtils.assertJoinFullResultSet(snc, NWQueries.Q33_1, "Q33_1",
              tableType, pw, sqlContext, usePlanCaching)
          }
        case "Q34" => SnappyTestUtils.assertJoinFullResultSet(snc, NWQueries.Q34, "Q34",
          tableType, pw, sqlContext)
          if (executeQueriesByChangingConstants) {
            SnappyTestUtils.assertJoinFullResultSet(snc, NWQueries.Q34_1, "Q34_1",
              tableType, pw, sqlContext, usePlanCaching)
            SnappyTestUtils.assertJoinFullResultSet(snc, NWQueries.Q34_2, "Q34_2",
              tableType, pw, sqlContext, usePlanCaching)
          }
        case "Q35" => SnappyTestUtils.assertJoinFullResultSet(snc, NWQueries.Q35, "Q35",
          tableType, pw, sqlContext)
          if (executeQueriesByChangingConstants) {
            SnappyTestUtils.assertJoinFullResultSet(snc, NWQueries.Q35_1, "Q35_1",
              tableType, pw, sqlContext, usePlanCaching)
            SnappyTestUtils.assertJoinFullResultSet(snc, NWQueries.Q35_2, "Q35_2",
              tableType, pw, sqlContext, usePlanCaching)
          }
        case "Q36" => SnappyTestUtils.assertJoinFullResultSet(snc, NWQueries.Q36, "Q36",
          tableType, pw, sqlContext)
          if (executeQueriesByChangingConstants) {
            SnappyTestUtils.assertJoinFullResultSet(snc, NWQueries.Q36_1, "Q36_1",
              tableType, pw, sqlContext, usePlanCaching)
            SnappyTestUtils.assertJoinFullResultSet(snc, NWQueries.Q36_2, "Q36_2",
              tableType, pw, sqlContext, usePlanCaching)
          }
        case "Q38" => SnappyTestUtils.assertJoinFullResultSet(snc, NWQueries.Q38, "Q38",
          tableType, pw, sqlContext)
          if (executeQueriesByChangingConstants) {
            SnappyTestUtils.assertJoinFullResultSet(snc, NWQueries.Q38_1, "Q38_1",
              tableType, pw, sqlContext, usePlanCaching)
            SnappyTestUtils.assertJoinFullResultSet(snc, NWQueries.Q38_2, "Q38_2",
              tableType, pw, sqlContext, usePlanCaching)
          }
        case "Q40" => SnappyTestUtils.assertJoinFullResultSet(snc, NWQueries.Q40, "Q40",
          tableType, pw, sqlContext)
          if (executeQueriesByChangingConstants) {
            SnappyTestUtils.assertJoinFullResultSet(snc, NWQueries.Q40_1, "Q40_1",
              tableType, pw, sqlContext, usePlanCaching)
            SnappyTestUtils.assertJoinFullResultSet(snc, NWQueries.Q40_2, "Q40_2",
              tableType, pw, sqlContext, usePlanCaching)
          }
        case "Q42" => SnappyTestUtils.assertJoinFullResultSet(snc, NWQueries.Q42, "Q42",
          tableType, pw, sqlContext)
          if (executeQueriesByChangingConstants) {
            SnappyTestUtils.assertJoinFullResultSet(snc, NWQueries.Q42_1, "Q42_1",
              tableType, pw, sqlContext, usePlanCaching)
            SnappyTestUtils.assertJoinFullResultSet(snc, NWQueries.Q42_2, "Q42_2",
              tableType, pw, sqlContext, usePlanCaching)
          }
        case "Q43" => SnappyTestUtils.assertJoinFullResultSet(snc, NWQueries.Q43, "Q43",
          tableType, pw, sqlContext)
          if (executeQueriesByChangingConstants) {
            SnappyTestUtils.assertJoinFullResultSet(snc, NWQueries.Q43_1, "Q43_1",
              tableType, pw, sqlContext, usePlanCaching)
            SnappyTestUtils.assertJoinFullResultSet(snc, NWQueries.Q43_2, "Q43_2",
              tableType, pw, sqlContext, usePlanCaching)
          }
        case "Q49" => SnappyTestUtils.assertJoinFullResultSet(snc, NWQueries.Q49, "Q49",
          tableType, pw, sqlContext)
          if (executeQueriesByChangingConstants) {
            SnappyTestUtils.assertJoinFullResultSet(snc, NWQueries.Q49_1, "Q49_1",
              tableType, pw, sqlContext, usePlanCaching)
            SnappyTestUtils.assertJoinFullResultSet(snc, NWQueries.Q49_2, "Q49_2",
              tableType, pw, sqlContext, usePlanCaching)
          }
        case "Q51" => SnappyTestUtils.assertJoinFullResultSet(snc, NWQueries.Q51, "Q51",
          tableType, pw, sqlContext)
          if (executeQueriesByChangingConstants) {
            SnappyTestUtils.assertJoinFullResultSet(snc, NWQueries.Q51_1, "Q51_1",
              tableType, pw, sqlContext, usePlanCaching)
            SnappyTestUtils.assertJoinFullResultSet(snc, NWQueries.Q51_2, "Q51_2",
              tableType, pw, sqlContext, usePlanCaching)
          }
        case "Q55" => SnappyTestUtils.assertJoinFullResultSet(snc, NWQueries.Q55, "Q55",
          tableType, pw, sqlContext)
          if (executeQueriesByChangingConstants) {
            SnappyTestUtils.assertJoinFullResultSet(snc, NWQueries.Q55_1, "Q55_1",
              tableType, pw, sqlContext, usePlanCaching)
            SnappyTestUtils.assertJoinFullResultSet(snc, NWQueries.Q55_2, "Q55_2",
              tableType, pw, sqlContext, usePlanCaching)
          }
        case "Q56" => SnappyTestUtils.assertJoinFullResultSet(snc, NWQueries.Q56, "Q56",
          tableType, pw, sqlContext)
          if (executeQueriesByChangingConstants) {
            SnappyTestUtils.assertJoinFullResultSet(snc, NWQueries.Q56_1, "Q56_1",
              tableType, pw, sqlContext, usePlanCaching)
            SnappyTestUtils.assertJoinFullResultSet(snc, NWQueries.Q56_2, "Q56_2",
              tableType, pw, sqlContext, usePlanCaching)
            SnappyTestUtils.assertJoinFullResultSet(snc, NWQueries.Q56_3, "Q56_3",
              tableType, pw, sqlContext, usePlanCaching)
          }
>>>>>>> 71075690
        // scalastyle:off println
        case _ => println(s"Did not execute query ${q._1}")
        // scalastyle:on println
          queryExecuted = false
      }
<<<<<<< HEAD
      if (queryExecuted) {
        // scalastyle:off println
        pw.println(s"Execution completed for query ${q._1}")
      }
      if (hasValidationFailed) {
        failedQueries = SnappyTestUtils.addToFailedQueryList(failedQueries, q._1)
=======
    }
  }

  def executeAndValidateQueriesByChangingConstants(snc: SnappyContext, tableType: String,
      pw: PrintWriter, sqlContext: SQLContext): Unit = {
    executeQueriesByChangingConstants = true
    validateQueries(snc, tableType, pw)
    validateQueriesFullResultSet(snc, tableType, pw, sqlContext)
  }

  def validateSelectiveQueriesFullResultSet(snc: SnappyContext, tableType: String, pw:
  PrintWriter, sqlContext: SQLContext): Unit = {
    val usePlanCaching = false;
    for (q <- NWQueries.queries) {
      q._1 match {
        case "Q6" => SnappyTestUtils.assertQueryFullResultSet(snc, NWQueries.Q6, "Q6",
          tableType, pw, sqlContext)
        case "Q7" => SnappyTestUtils.assertQueryFullResultSet(snc, NWQueries.Q7, "Q7",
          tableType, pw, sqlContext)
        case "Q9" => SnappyTestUtils.assertQueryFullResultSet(snc, NWQueries.Q9, "Q9",
          tableType, pw, sqlContext)
        case "Q11" => SnappyTestUtils.assertQueryFullResultSet(snc, NWQueries.Q11, "Q11",
          tableType, pw, sqlContext)
        case "Q12" => SnappyTestUtils.assertQueryFullResultSet(snc, NWQueries.Q12, "Q12",
          tableType, pw, sqlContext)
        case "Q13" => SnappyTestUtils.assertQueryFullResultSet(snc, NWQueries.Q13, "Q13",
          tableType, pw, sqlContext)
        case "Q14" => SnappyTestUtils.assertQueryFullResultSet(snc, NWQueries.Q14, "Q14",
          tableType, pw, sqlContext)
        case "Q15" => SnappyTestUtils.assertQueryFullResultSet(snc, NWQueries.Q15, "Q15",
          tableType, pw, sqlContext)
        case "Q16" => SnappyTestUtils.assertQueryFullResultSet(snc, NWQueries.Q16, "Q16",
          tableType, pw, sqlContext)
        case "Q17" => SnappyTestUtils.assertQueryFullResultSet(snc, NWQueries.Q17, "Q17",
          tableType, pw, sqlContext)
        case "Q18" => SnappyTestUtils.assertQueryFullResultSet(snc, NWQueries.Q18, "Q18",
          tableType, pw, sqlContext)
        case "Q19" => SnappyTestUtils.assertQueryFullResultSet(snc, NWQueries.Q19, "Q19",
          tableType, pw, sqlContext)
        case "Q20" => SnappyTestUtils.assertQueryFullResultSet(snc, NWQueries.Q20, "Q20",
          tableType, pw, sqlContext)
        case "Q21" => SnappyTestUtils.assertQueryFullResultSet(snc, NWQueries.Q21, "Q21",
          tableType, pw, sqlContext)
        case "Q22" => SnappyTestUtils.assertQueryFullResultSet(snc, NWQueries.Q22, "Q22",
          tableType, pw, sqlContext)
        case "Q24" => SnappyTestUtils.assertQueryFullResultSet(snc, NWQueries.Q24, "Q24",
          tableType, pw, sqlContext)
        case "Q25" => SnappyTestUtils.assertJoinFullResultSet(snc, NWQueries.Q25, "Q25",
          tableType, pw, sqlContext)
          SnappyTestUtils.assertJoinFullResultSet(snc, NWQueries.Q25_1, "Q25_1",
            tableType, pw, sqlContext, usePlanCaching)
          SnappyTestUtils.assertJoinFullResultSet(snc, NWQueries.Q25_2, "Q25_2",
            tableType, pw, sqlContext, usePlanCaching)
        case "Q26" => SnappyTestUtils.assertJoinFullResultSet(snc, NWQueries.Q26, "Q26",
          tableType, pw, sqlContext)
          SnappyTestUtils.assertJoinFullResultSet(snc, NWQueries.Q26_1, "Q26_1",
            tableType, pw, sqlContext, usePlanCaching)
          SnappyTestUtils.assertJoinFullResultSet(snc, NWQueries.Q26_2, "Q26_2",
            tableType, pw, sqlContext, usePlanCaching)
        case "Q27" => SnappyTestUtils.assertJoinFullResultSet(snc, NWQueries.Q27, "Q27",
          tableType, pw, sqlContext)
          SnappyTestUtils.assertJoinFullResultSet(snc, NWQueries.Q27_1, "Q27_1",
            tableType, pw, sqlContext, usePlanCaching)
          SnappyTestUtils.assertJoinFullResultSet(snc, NWQueries.Q27_2, "Q27_2",
            tableType, pw, sqlContext, usePlanCaching)
          SnappyTestUtils.assertJoinFullResultSet(snc, NWQueries.Q27_3, "Q27_3",
            tableType, pw, sqlContext, usePlanCaching)
          SnappyTestUtils.assertJoinFullResultSet(snc, NWQueries.Q27_4, "Q27_4",
            tableType, pw, sqlContext, usePlanCaching)
        case "Q28" => SnappyTestUtils.assertJoinFullResultSet(snc, NWQueries.Q28, "Q28",
          tableType, pw, sqlContext)
          SnappyTestUtils.assertJoinFullResultSet(snc, NWQueries.Q28_1, "Q28_1",
            tableType, pw, sqlContext, usePlanCaching)
          SnappyTestUtils.assertJoinFullResultSet(snc, NWQueries.Q28_2, "Q28_2",
            tableType, pw, sqlContext, usePlanCaching)
        case "Q30" => SnappyTestUtils.assertJoinFullResultSet(snc, NWQueries.Q30, "Q30",
          tableType, pw, sqlContext)
          SnappyTestUtils.assertJoinFullResultSet(snc, NWQueries.Q30_2, "Q30_1",
            tableType, pw, sqlContext, usePlanCaching)
          SnappyTestUtils.assertJoinFullResultSet(snc, NWQueries.Q30_2, "Q30_2",
            tableType, pw, sqlContext, usePlanCaching)
        case "Q61" => SnappyTestUtils.assertQueryFullResultSet(snc, NWQueries.Q61, "Q61",
          tableType, pw, sqlContext)
        case "Q62" => SnappyTestUtils.assertQueryFullResultSet(snc, NWQueries.Q62, "Q62",
          tableType, pw, sqlContext)
        case "Q31" => SnappyTestUtils.assertJoinFullResultSet(snc, NWQueries.Q31, "Q31",
          tableType, pw, sqlContext)
          SnappyTestUtils.assertJoinFullResultSet(snc, NWQueries.Q31_1, "Q31_1",
            tableType, pw, sqlContext, usePlanCaching)
          SnappyTestUtils.assertJoinFullResultSet(snc, NWQueries.Q31_2, "Q31_2",
            tableType, pw, sqlContext, usePlanCaching)
          SnappyTestUtils.assertJoinFullResultSet(snc, NWQueries.Q31_3, "Q31_3",
            tableType, pw, sqlContext, usePlanCaching)
          SnappyTestUtils.assertJoinFullResultSet(snc, NWQueries.Q31_4, "Q31_4",
            tableType, pw, sqlContext, usePlanCaching)
        case "Q32" => SnappyTestUtils.assertJoinFullResultSet(snc, NWQueries.Q32, "Q32",
          tableType, pw, sqlContext)
          SnappyTestUtils.assertJoinFullResultSet(snc, NWQueries.Q32_1, "Q32_1",
            tableType, pw, sqlContext, usePlanCaching)
        case "Q33" => SnappyTestUtils.assertJoinFullResultSet(snc, NWQueries.Q33, "Q33",
          tableType, pw, sqlContext)
          SnappyTestUtils.assertJoinFullResultSet(snc, NWQueries.Q33_1, "Q33_1",
            tableType, pw, sqlContext, usePlanCaching)
        case "Q34" => SnappyTestUtils.assertJoinFullResultSet(snc, NWQueries.Q34, "Q34",
          tableType, pw, sqlContext)
          SnappyTestUtils.assertJoinFullResultSet(snc, NWQueries.Q34_1, "Q34_1",
            tableType, pw, sqlContext, usePlanCaching)
          SnappyTestUtils.assertJoinFullResultSet(snc, NWQueries.Q34_2, "Q34_2",
            tableType, pw, sqlContext, usePlanCaching)
        case "Q36" => SnappyTestUtils.assertJoinFullResultSet(snc, NWQueries.Q36, "Q36",
          tableType, pw, sqlContext)
          SnappyTestUtils.assertJoinFullResultSet(snc, NWQueries.Q36_1, "Q36_1",
            tableType, pw, sqlContext, usePlanCaching)
          SnappyTestUtils.assertJoinFullResultSet(snc, NWQueries.Q36_2, "Q36_2",
            tableType, pw, sqlContext, usePlanCaching)
        case "Q37" => SnappyTestUtils.assertJoinFullResultSet(snc, NWQueries.Q37, "Q37",
          tableType, pw, sqlContext)
        case "Q38" => SnappyTestUtils.assertJoinFullResultSet(snc, NWQueries.Q38, "Q38",
          tableType, pw, sqlContext)
          SnappyTestUtils.assertJoinFullResultSet(snc, NWQueries.Q38_1, "Q38_1",
            tableType, pw, sqlContext, usePlanCaching)
          SnappyTestUtils.assertJoinFullResultSet(snc, NWQueries.Q38_2, "Q38_2",
            tableType, pw, sqlContext, usePlanCaching)
        case "Q39" => SnappyTestUtils.assertJoinFullResultSet(snc, NWQueries.Q39, "Q39",
          tableType, pw, sqlContext)
        case "Q40" => SnappyTestUtils.assertJoinFullResultSet(snc, NWQueries.Q40, "Q40",
          tableType, pw, sqlContext)
          SnappyTestUtils.assertJoinFullResultSet(snc, NWQueries.Q40_1, "Q40_1",
            tableType, pw, sqlContext, usePlanCaching)
          SnappyTestUtils.assertJoinFullResultSet(snc, NWQueries.Q40_2, "Q40_2",
            tableType, pw, sqlContext, usePlanCaching)
        case "Q41" => SnappyTestUtils.assertJoinFullResultSet(snc, NWQueries.Q41, "Q41",
          tableType, pw, sqlContext)
        case "Q42" => SnappyTestUtils.assertJoinFullResultSet(snc, NWQueries.Q42, "Q42",
          tableType, pw, sqlContext)
          SnappyTestUtils.assertJoinFullResultSet(snc, NWQueries.Q42_1, "Q42_1",
            tableType, pw, sqlContext, usePlanCaching)
          SnappyTestUtils.assertJoinFullResultSet(snc, NWQueries.Q42_2, "Q42_2",
            tableType, pw, sqlContext, usePlanCaching)
        case "Q43" => SnappyTestUtils.assertJoinFullResultSet(snc, NWQueries.Q43, "Q43",
          tableType, pw, sqlContext)
        case "Q51" => SnappyTestUtils.assertJoinFullResultSet(snc, NWQueries.Q51, "Q51",
          tableType, pw, sqlContext)
          SnappyTestUtils.assertJoinFullResultSet(snc, NWQueries.Q51_1, "Q51_1",
            tableType, pw, sqlContext, usePlanCaching)
          SnappyTestUtils.assertJoinFullResultSet(snc, NWQueries.Q51_2, "Q51_2",
            tableType, pw, sqlContext, usePlanCaching)
        case "Q52" => SnappyTestUtils.assertJoinFullResultSet(snc, NWQueries.Q52, "Q52",
          tableType, pw, sqlContext)
        case "Q55" => SnappyTestUtils.assertJoinFullResultSet(snc, NWQueries.Q55, "Q55",
          tableType, pw, sqlContext)
          SnappyTestUtils.assertJoinFullResultSet(snc, NWQueries.Q55_1, "Q55_1",
            tableType, pw, sqlContext, usePlanCaching)
          SnappyTestUtils.assertJoinFullResultSet(snc, NWQueries.Q55_2, "Q55_2",
            tableType, pw, sqlContext, usePlanCaching)
        case "Q56" => SnappyTestUtils.assertJoinFullResultSet(snc, NWQueries.Q56, "Q56",
          tableType, pw, sqlContext)
          SnappyTestUtils.assertJoinFullResultSet(snc, NWQueries.Q56_1, "Q56_1",
            tableType, pw, sqlContext, usePlanCaching)
          SnappyTestUtils.assertJoinFullResultSet(snc, NWQueries.Q56_2, "Q56_2",
            tableType, pw, sqlContext, usePlanCaching)
          SnappyTestUtils.assertJoinFullResultSet(snc, NWQueries.Q56_3, "Q56_3",
            tableType, pw, sqlContext, usePlanCaching)
        case "Q58" => SnappyTestUtils.assertQueryFullResultSet(snc, NWQueries.Q58, "Q58",
          tableType, pw, sqlContext)
        case "Q59" => SnappyTestUtils.assertQueryFullResultSet(snc, NWQueries.Q59, "Q59",
          tableType, pw, sqlContext)
        // scalastyle:off println
        case _ => println("OK")
>>>>>>> 71075690
      }
    }
    return failedQueries;
  }

  def createAndLoadPartitionedTables(snc: SnappyContext,
                                     createLargeOrdertable: Boolean = false): Unit = {

    if (createLargeOrdertable) {
      snc.sql(NWQueries.large_orders_table +
          " using row options (partition_by 'OrderId', buckets '13', " +
          "redundancy '1', PERSISTENT 'sync', EVICTION_BY 'LRUHEAPPERCENT')")
      snc.sql(NWQueries.large_order_details_table +
          " using row options (partition_by 'OrderId', buckets '13', COLOCATE_WITH 'orders', " +
          "redundancy '1', PERSISTENT 'sync', EVICTION_BY 'LRUHEAPPERCENT')")
      snc.sql(NWQueries.products_table +
          " using row options ( partition_by 'ProductID,SupplierID', buckets '17', redundancy '1'" +
          " , PERSISTENT 'sync', EVICTION_BY 'LRUHEAPPERCENT')")
      snc.sql(NWQueries.categories_table)
    } else {
      snc.sql(NWQueries.regions_table)
      snc.sql(NWQueries.categories_table)
      snc.sql(NWQueries.shippers_table)
      snc.sql(NWQueries.employees_table + " using row options(partition_by 'PostalCode,Region'," +
          "  buckets '19', redundancy '1', PERSISTENT 'sync', EVICTION_BY 'LRUHEAPPERCENT')")
      snc.sql(NWQueries.customers_table +
          " using row options( partition_by 'PostalCode,Region', buckets '19', colocate_with " +
          "'employees', redundancy '1', PERSISTENT 'sync', EVICTION_BY 'LRUHEAPPERCENT')")
      snc.sql(NWQueries.orders_table +
          " using row options (partition_by 'OrderId', buckets '13', " +
          "redundancy '1', PERSISTENT 'sync', EVICTION_BY 'LRUHEAPPERCENT')")
      snc.sql(NWQueries.order_details_table +
          " using row options (partition_by 'OrderId', buckets '13', COLOCATE_WITH 'orders', " +
          "redundancy '1', PERSISTENT 'sync', EVICTION_BY 'LRUHEAPPERCENT')")

      snc.sql(NWQueries.products_table +
          " using row options ( partition_by 'ProductID,SupplierID', buckets '17', redundancy " +
          "'1', " +
          " PERSISTENT 'sync', EVICTION_BY 'LRUHEAPPERCENT')")

      snc.sql(NWQueries.suppliers_table +
          " USING row options (PARTITION_BY 'SupplierID', buckets '123',redundancy '1', " +
          "PERSISTENT " +
          "'sync', EVICTION_BY 'LRUHEAPPERCENT')")
      snc.sql(NWQueries.territories_table +
          " using row options (partition_by 'TerritoryID', buckets '3', redundancy '1', " +
          "PERSISTENT " +
          "'sync', EVICTION_BY 'LRUHEAPPERCENT')")

      snc.sql(NWQueries.employee_territories_table +
          " using row options(partition_by 'EmployeeID', buckets '1', redundancy '1', PERSISTENT " +
          "'sync', EVICTION_BY 'LRUHEAPPERCENT')")
    }
    if (createLargeOrdertable) {
      NWQueries.orders(snc).selectExpr("*", s" $bigcomment as bigComment").
          write.insertInto("orders")
      NWQueries.order_details(snc).selectExpr("*", s" $bigcomment as bigComment").
          write.insertInto("order_details")
      NWQueries.categories(snc).write.insertInto("categories")
      NWQueries.products(snc).write.insertInto("products")


    } else {
      NWQueries.regions(snc).write.insertInto("regions")

      NWQueries.categories(snc).write.insertInto("categories")

      NWQueries.shippers(snc).write.insertInto("shippers")

      NWQueries.employees(snc).write.insertInto("employees")

      NWQueries.customers(snc).write.insertInto("customers")
      NWQueries.orders(snc).write.insertInto("orders")
      NWQueries.order_details(snc).write.insertInto("order_details")
      NWQueries.products(snc).write.insertInto("products")

      NWQueries.suppliers(snc).write.insertInto("suppliers")

      NWQueries.territories(snc).write.insertInto("territories")

      NWQueries.employee_territories(snc).write.insertInto("employee_territories")
    }
  }

  def ingestMoreData(snc: SnappyContext, numTimes: Int): Unit = {
    for (i <- 1 to numTimes) {
      NWQueries.orders(snc).selectExpr("*", s" $bigcomment as bigComment").
          write.insertInto("orders")
      NWQueries.order_details(snc).selectExpr("*", s" $bigcomment as bigComment").
          write.insertInto("order_details")
    }
  }

  val bigcomment: String = "'bigcommentstart" + ("a" * 500) + "bigcommentend'"

  def createAndLoadColumnTables(snc: SnappyContext,
                                createLargeOrdertable: Boolean = false): Unit = {

    if (createLargeOrdertable) {
      snc.sql(NWQueries.large_orders_table +
          " using column options (partition_by 'OrderId', buckets " +
          "'13', redundancy '1', PERSISTENT 'sync', EVICTION_BY 'LRUHEAPPERCENT')")
      snc.sql(NWQueries.large_order_details_table +
          " using column options (partition_by 'OrderId', buckets '13', COLOCATE_WITH 'orders', " +
          "redundancy '1', PERSISTENT 'sync', EVICTION_BY 'LRUHEAPPERCENT')")
      snc.sql(NWQueries.products_table +
          " USING column options (partition_by 'ProductID,SupplierID', buckets '17', redundancy " +
          "'1', PERSISTENT 'sync', EVICTION_BY 'LRUHEAPPERCENT')")
      snc.sql(NWQueries.categories_table)
    } else {
      snc.sql(NWQueries.regions_table)
      snc.sql(NWQueries.categories_table)
      snc.sql(NWQueries.shippers_table)
      snc.sql(NWQueries.employees_table + " using column options(partition_by 'City,Country', " +
          "redundancy '1', PERSISTENT 'sync', EVICTION_BY 'LRUHEAPPERCENT')")
      snc.sql(NWQueries.customers_table + " using column options(partition_by 'City,Country', " +
          "COLOCATE_WITH 'employees', redundancy '1', PERSISTENT 'sync', EVICTION_BY " +
          "'LRUHEAPPERCENT')")
      snc.sql(NWQueries.orders_table + " using column options (partition_by 'OrderId', buckets " +
          "'13', redundancy '1', PERSISTENT 'sync', EVICTION_BY 'LRUHEAPPERCENT')")
      snc.sql(NWQueries.order_details_table +
          " using column options (partition_by 'OrderId', buckets '13', COLOCATE_WITH 'orders', " +
          "redundancy '1', PERSISTENT 'sync', EVICTION_BY 'LRUHEAPPERCENT')")
      snc.sql(NWQueries.products_table +
          " USING column options (partition_by 'ProductID,SupplierID', buckets '17', redundancy " +
          "'1', PERSISTENT 'sync', EVICTION_BY 'LRUHEAPPERCENT')")
      snc.sql(NWQueries.suppliers_table +
          " USING column options (PARTITION_BY 'SupplierID', buckets '123', redundancy '1',  " +
          "PERSISTENT 'sync', EVICTION_BY 'LRUHEAPPERCENT')")
      snc.sql(NWQueries.territories_table +
          " using column options (partition_by 'TerritoryID', buckets '3', redundancy '1', " +
          "PERSISTENT 'sync', EVICTION_BY 'LRUHEAPPERCENT')")
      snc.sql(NWQueries.employee_territories_table +
          " using row options(partition_by 'EmployeeID', buckets '1', redundancy '1', PERSISTENT " +
          "'sync', EVICTION_BY 'LRUHEAPPERCENT')")
    }
    if (createLargeOrdertable) {
      NWQueries.orders(snc).selectExpr("*", s" $bigcomment as bigComment").
          write.insertInto("orders")
      NWQueries.order_details(snc).selectExpr("*", s" $bigcomment as bigComment").
          write.insertInto("order_details")
      NWQueries.categories(snc).write.insertInto("categories")
      NWQueries.products(snc).write.insertInto("products")
    } else {
      NWQueries.orders(snc).write.insertInto("orders")
      NWQueries.order_details(snc).write.insertInto("order_details")
      NWQueries.regions(snc).write.insertInto("regions")

      NWQueries.categories(snc).write.insertInto("categories")

      NWQueries.shippers(snc).write.insertInto("shippers")

      NWQueries.employees(snc).write.insertInto("employees")

      NWQueries.customers(snc).write.insertInto("customers")
      NWQueries.products(snc).write.insertInto("products")

      NWQueries.suppliers(snc).write.insertInto("suppliers")

      NWQueries.territories(snc).write.insertInto("territories")

      NWQueries.employee_territories(snc).write.insertInto("employee_territories")
    }
  }

  def createAndLoadColocatedTables(snc: SnappyContext): Unit = {
    snc.sql(NWQueries.regions_table)
    NWQueries.regions(snc).write.insertInto("regions")

    snc.sql(NWQueries.categories_table)
    NWQueries.categories(snc).write.insertInto("categories")

    snc.sql(NWQueries.shippers_table)
    NWQueries.shippers(snc).write.insertInto("shippers")

    snc.sql(NWQueries.employees_table +
        " using row options( partition_by 'PostalCode,Region', buckets '19', redundancy '1')")
    NWQueries.employees(snc).write.insertInto("employees")

    snc.sql(NWQueries.customers_table +
        " using column options( partition_by 'PostalCode,Region', buckets '19', colocate_with " +
        "'employees', redundancy '1')")
    NWQueries.customers(snc).write.insertInto("customers")

    snc.sql(NWQueries.orders_table +
        " using row options (partition_by 'CustomerID, OrderID', buckets '19', redundancy '1')")
    NWQueries.orders(snc).write.insertInto("orders")

    snc.sql(NWQueries.order_details_table +
        " using row options ( partition_by 'ProductID', buckets '329', redundancy '1')")
    NWQueries.order_details(snc).write.insertInto("order_details")

    snc.sql(NWQueries.products_table +
        " USING column options ( partition_by 'ProductID', buckets '329'," +
        " colocate_with 'order_details', redundancy '1')")
    NWQueries.products(snc).write.insertInto("products")

    snc.sql(NWQueries.suppliers_table +
        " USING column options (PARTITION_BY 'SupplierID', buckets '123', redundancy '1')")
    NWQueries.suppliers(snc).write.insertInto("suppliers")

    snc.sql(NWQueries.territories_table +
        " using column options (partition_by 'TerritoryID', buckets '3', redundancy '1')")
    NWQueries.territories(snc).write.insertInto("territories")

    snc.sql(NWQueries.employee_territories_table +
        " using row options(partition_by 'TerritoryID', buckets '3', colocate_with 'territories'," +
        " redundancy '1') ")
    NWQueries.employee_territories(snc).write.insertInto("employee_territories")
  }

  def createAndLoadSparkTables(sqlContext: SQLContext): Unit = {
    // scalastyle:off println
    NWQueries.regions(sqlContext).registerTempTable("regions")
    println(s"regions Table created successfully in spark")
    NWQueries.categories(sqlContext).registerTempTable("categories")
    println(s"categories Table created successfully in spark")
    NWQueries.shippers(sqlContext).registerTempTable("shippers")
    println(s"shippers Table created successfully in spark")
    NWQueries.employees(sqlContext).registerTempTable("employees")
    println(s"employees Table created successfully in spark")
    NWQueries.customers(sqlContext).registerTempTable("customers")
    println(s"customers Table created successfully in spark")
    NWQueries.orders(sqlContext).registerTempTable("orders")
    println(s"orders Table created successfully in spark")
    NWQueries.order_details(sqlContext).registerTempTable("order_details")
    println(s"order_details Table created successfully in spark")
    NWQueries.products(sqlContext).registerTempTable("products")
    println(s"products Table created successfully in spark")
    NWQueries.suppliers(sqlContext).registerTempTable("suppliers")
    println(s"suppliers Table created successfully in spark")
    NWQueries.territories(sqlContext).registerTempTable("territories")
    println(s"territories Table created successfully in spark")
    NWQueries.employee_territories(sqlContext).registerTempTable("employee_territories")
    println(s"employee_territories Table created successfully in spark")
    // scalastyle:on println
  }

  def dropTables(snc: SnappyContext): Unit = {
    // scalastyle:off println
    snc.sql("drop table if exists regions")
    println("regions table dropped successfully.");
    snc.sql("drop table if exists categories")
    println("categories table dropped successfully.");
    snc.sql("drop table if exists products")
    println("products table dropped successfully.");
    snc.sql("drop table if exists order_details")
    println("order_details table dropped successfully.");
    snc.sql("drop table if exists orders")
    println("orders table dropped successfully.");
    snc.sql("drop table if exists customers")
    println("customers table dropped successfully.");
    snc.sql("drop table if exists employees")
    println("employees table dropped successfully.");
    snc.sql("drop table if exists employee_territories")
    println("employee_territories table dropped successfully.");
    snc.sql("drop table if exists shippers")
    println("shippers table dropped successfully.");
    snc.sql("drop table if exists suppliers")
    println("suppliers table dropped successfully.");
    snc.sql("drop table if exists territories")
    println("territories table dropped successfully.");
    // scalastyle:on println
  }
}<|MERGE_RESOLUTION|>--- conflicted
+++ resolved
@@ -25,160 +25,8 @@
 
 object NWTestUtil {
 
-<<<<<<< HEAD
-=======
   var executeQueriesByChangingConstants: Boolean = false;
 
-  def assertJoin(snc: SnappyContext, sqlString: String, numRows: Int, queryNum: String,
-                 tableType: String, pw: PrintWriter): Any = {
-    snc.sql("set spark.sql.crossJoin.enabled = true")
-    val df = snc.sql(sqlString)
-    // scalastyle:off println
-    println(s"Query $queryNum")
-    df.explain(true)
-    pw.println(s"Query ${queryNum} \n df.count for join query is : ${df.count} \n Expected " +
-        s"numRows : ${numRows} \n Table Type : ${tableType}")
-    println(s"Query ${queryNum} \n df.count for join query is : ${df.count} \n Expected numRows :" +
-        s" ${numRows} \n Table Type : ${tableType}")
-    if(df.count() != numRows){
-      pw.println(s"Count mismatch for query ${queryNum} : df.count -> ${df.count()} but " +
-          s"expected numRows -> $numRows. Query => $sqlString Table Type => $tableType")
-    }
-    // scalastyle:on println
-    pw.flush()
-  }
-
-  def assertQuery(snc: SnappyContext, sqlString: String, numRows: Int, queryNum: String,
-                  tableType: String, pw: PrintWriter): Any = {
-    val df = snc.sql(sqlString)
-    // scalastyle:off println
-    println(s"Query $queryNum")
-    df.explain(true)
-    pw.println(s"Query ${queryNum} \n df.count is : ${df.count} \n Expected numRows : ${numRows} " +
-        s"\n Table Type : ${tableType}")
-    println(s"Query ${queryNum} \n df.count is : ${df.count} \n Expected numRows : ${numRows} \n " +
-        s"Table Type : ${tableType}")
-    if(df.count() != numRows){
-      pw.println(s"Count mismatch for query ${queryNum} : df.count -> ${df.count()} but " +
-          s"expected numRows -> $numRows. Query => $sqlString Table Type => $tableType")
-    }
-    // scalastyle:on println
-    pw.flush()
-  }
-
-  def assertJoinFullResultSet(snc: SnappyContext, sqlString: String, numRows: Int, queryNum:
-  String, tableType: String, pw: PrintWriter, sqlContext: SQLContext): Any = {
-    snc.sql("set spark.sql.crossJoin.enabled = true")
-    sqlContext.sql("set spark.sql.crossJoin.enabled = true")
-    assertQueryFullResultSet(snc, sqlString, numRows, queryNum, tableType, pw, sqlContext)
-  }
-
-  def dataTypeConverter(row: Row): Row = {
-    val md = row.toSeq.map {
-      // case d: Double => "%18.1f".format(d).trim().toDouble
-      case d: Double => math.floor(d * 10.0 + 0.5) / 10.0
-      case de: BigDecimal => {
-        de.setScale(2, BigDecimal.RoundingMode.HALF_UP)
-      }
-      case i: Integer => {
-        i
-      }
-      case v => v
-    }
-    Row.fromSeq(md)
-  }
-
-  def writeToFile(df: DataFrame, dest: String, snc: SnappyContext): Unit = {
-    import snc.implicits._
-    df.map(dataTypeConverter)(RowEncoder(df.schema))
-        .map(row => {
-          val sb = new StringBuilder
-          row.toSeq.foreach {
-            case e if e == null =>
-              sb.append("NULL").append(",")
-            case e =>
-              sb.append(e.toString).append(",")
-          }
-          sb.toString()
-        }).write.format("org.apache.spark.sql.execution.datasources.csv.CSVFileFormat").option(
-      "header", false).save(dest)
-  }
-
-  protected def getTempDir(dirName: String): String = {
-    val log: File = new File(".")
-    var dest: String = null
-    val dirString = log.getCanonicalPath;
-    if (dirName.equals("sparkQueryFiles")) {
-      val logDir = log.listFiles.filter(_.getName.equals("snappyleader.log"))
-      if (!logDir.isEmpty) {
-        val leaderLogFile: File = logDir.iterator.next()
-        if (leaderLogFile.exists()) dest = dirString + File.separator + ".." + File.separator + "" +
-            ".." + File.separator + dirName
-      }
-      else dest = dirString + File.separator + ".." + File.separator + dirName
-    }
-    else dest = log.getCanonicalPath + File.separator + dirName
-    val tempDir: File = new File(dest)
-    if (!tempDir.exists) tempDir.mkdir()
-    return tempDir.getAbsolutePath
-  }
-
-  def assertQueryFullResultSet(snc: SnappyContext, sqlString: String, numRows: Int, queryNum:
-  String, tableType: String, pw: PrintWriter, sqlContext: SQLContext): Any = {
-    // scalastyle:off println
-    var snappyDF = snc.sql(sqlString)
-    var sparkDF = sqlContext.sql(sqlString);
-    val snappyQueryFileName = s"Snappy_${queryNum}.out"
-    val sparkQueryFileName = s"Spark_${queryNum}.out"
-    val snappyDest: String = getTempDir("snappyQueryFiles") + File.separator + snappyQueryFileName
-    val sparkDest: String = getTempDir("sparkQueryFiles") + File.separator + sparkQueryFileName
-    val sparkFile: File = new java.io.File(sparkDest)
-    val snappyFile = new java.io.File(snappyDest)
-    val col1 = sparkDF.schema.fieldNames(0)
-    val col = sparkDF.schema.fieldNames.filter(!_.equals(col1)).toSeq
-    if (snappyFile.listFiles() == null) {
-      snappyDF = snappyDF.repartition(1).sortWithinPartitions(col1, col: _*)
-      writeToFile(snappyDF, snappyDest, snc)
-      pw.println(s"${queryNum} Result Collected in file $snappyDest")
-    }
-    if (sparkFile.listFiles() == null) {
-      sparkDF = sparkDF.repartition(1).sortWithinPartitions(col1, col: _*)
-      writeToFile(sparkDF, sparkDest, snc)
-      pw.println(s"${queryNum} Result Collected in file $sparkDest")
-    }
-    val expectedFile = sparkFile.listFiles.filter(_.getName.endsWith(".csv"))
-    val actualFile = snappyFile.listFiles.filter(_.getName.endsWith(".csv"))
-    val expectedLineSet = Source.fromFile(expectedFile.iterator.next()).getLines()
-    val actualLineSet = Source.fromFile(actualFile.iterator.next()).getLines
-    var numLines = 0
-    while (expectedLineSet.hasNext && actualLineSet.hasNext) {
-      val expectedLine = expectedLineSet.next()
-      val actualLine = actualLineSet.next()
-      if (!actualLine.equals(expectedLine)) {
-        pw.println(s"\n** For ${queryNum} result mismatch observed**")
-        pw.println(s"\nExpected Result:\n $expectedLine")
-        pw.println(s"\nActual Result:\n $actualLine")
-        pw.println(s"\nQuery =" + sqlString + " Table Type : " + tableType)
-        /* assert(assertion = false, s"\n** For $queryNum result mismatch observed** \n" +
-            s"Expected Result \n: $expectedLine \n" +
-            s"Actual Result   \n: $actualLine \n" +
-            s"Query =" + sqlString + " Table Type : " + tableType)
-         */
-        // Commented due to Q37 failure by just the difference of 0.1 in actual and expected value
-      }
-      numLines += 1
-    }
-    if (actualLineSet.hasNext || expectedLineSet.hasNext) {
-      pw.println(s"\nFor ${queryNum} result count mismatch observed")
-      assert(assertion = false, s"\nFor $queryNum result count mismatch observed")
-    }
-    assert(numLines == numRows, s"\nFor $queryNum result count mismatch " +
-        s"observed: Expected=$numRows, Got=$numLines")
-    pw.flush()
-    // scalastyle:on println
-  }
-
->>>>>>> 71075690
   def createAndLoadReplicatedTables(snc: SnappyContext): Unit = {
 
     snc.sql(NWQueries.regions_table)
@@ -223,6 +71,7 @@
   */
   def validateQueries(snc: SnappyContext, tableType: String, pw: PrintWriter, sqlContext:
   SQLContext): String = {
+    val usePlanCaching: Boolean = false
     var failedQueries = ""
     if (SnappyTestUtils.validateFullResultSet) {
       // scalastyle:off println
@@ -231,133 +80,269 @@
       NWTestUtil.createAndLoadSparkTables(sqlContext)
       val finishTime = System.currentTimeMillis()
       pw.println(s"createAndLoadSparkTables completed successfully in : " + ((finishTime -
-          startTime)/1000) + " seconds")
+          startTime) / 1000) + " seconds")
     }
     for (q <- NWQueries.queries) {
-<<<<<<< HEAD
       var queryExecuted = true;
       var hasValidationFailed = false;
+
+      if (!executeQueriesByChangingConstants) {
+        q._1 match {
+          case "Q1" => hasValidationFailed = SnappyTestUtils.assertQuery(snc, NWQueries.Q1, 8, "Q1",
+            pw, sqlContext)
+          case "Q2" => hasValidationFailed = SnappyTestUtils.assertQuery(snc, NWQueries.Q2, 91,
+            "Q2", pw, sqlContext)
+          case "Q3" => hasValidationFailed = SnappyTestUtils.assertQuery(snc, NWQueries.Q3, 830,
+            "Q3", pw, sqlContext)
+          case "Q4" => hasValidationFailed = SnappyTestUtils.assertQuery(snc, NWQueries.Q4, 9, "Q4",
+            pw, sqlContext)
+          case "Q5" => hasValidationFailed = SnappyTestUtils.assertQuery(snc, NWQueries.Q5, 9, "Q5",
+            pw, sqlContext)
+          case "Q6" => hasValidationFailed = SnappyTestUtils.assertQuery(snc, NWQueries.Q6, 9, "Q6",
+            pw, sqlContext)
+          case "Q7" => hasValidationFailed = SnappyTestUtils.assertQuery(snc, NWQueries.Q7, 9, "Q7",
+            pw, sqlContext)
+          case "Q8" => hasValidationFailed = SnappyTestUtils.assertQuery(snc, NWQueries.Q8, 6, "Q8",
+            pw, sqlContext)
+          case "Q9" => hasValidationFailed = SnappyTestUtils.assertQuery(snc, NWQueries.Q9, 3, "Q9",
+            pw, sqlContext)
+          case "Q10" => hasValidationFailed = SnappyTestUtils.assertQuery(snc, NWQueries.Q10, 2,
+            "Q10", pw, sqlContext)
+          case "Q11" => hasValidationFailed = SnappyTestUtils.assertQuery(snc, NWQueries.Q11, 4,
+            "Q11", pw, sqlContext)
+          case "Q12" => hasValidationFailed = SnappyTestUtils.assertQuery(snc, NWQueries.Q12, 2,
+            "Q12", pw, sqlContext)
+          case "Q13" => hasValidationFailed = SnappyTestUtils.assertQuery(snc, NWQueries.Q13, 2,
+            "Q13", pw, sqlContext)
+          case "Q14" => hasValidationFailed = SnappyTestUtils.assertQuery(snc, NWQueries.Q14, 69,
+            "Q14", pw, sqlContext)
+          case "Q15" => hasValidationFailed = SnappyTestUtils.assertQuery(snc, NWQueries.Q15, 5,
+            "Q15", pw, sqlContext)
+          case "Q16" => hasValidationFailed = SnappyTestUtils.assertQuery(snc, NWQueries.Q16, 8,
+            "Q16", pw, sqlContext)
+          case "Q17" => hasValidationFailed = SnappyTestUtils.assertQuery(snc, NWQueries.Q17, 3,
+            "Q17", pw, sqlContext)
+          case "Q18" => hasValidationFailed = SnappyTestUtils.assertQuery(snc, NWQueries.Q18, 9,
+            "Q18", pw, sqlContext)
+          case "Q19" => hasValidationFailed = SnappyTestUtils.assertQuery(snc, NWQueries.Q19, 13,
+            "Q19", pw, sqlContext)
+          case "Q20" => hasValidationFailed = SnappyTestUtils.assertQuery(snc, NWQueries.Q20, 1,
+            "Q20", pw, sqlContext)
+          case "Q21" => hasValidationFailed = SnappyTestUtils.assertQuery(snc, NWQueries.Q21, 1,
+            "Q21", pw, sqlContext)
+          case "Q22" => hasValidationFailed = SnappyTestUtils.assertQuery(snc, NWQueries.Q22, 1,
+            "Q22", pw, sqlContext)
+          case "Q23" => hasValidationFailed = SnappyTestUtils.assertQuery(snc, NWQueries.Q23, 1,
+            "Q23", pw, sqlContext)
+          case "Q24" => hasValidationFailed = SnappyTestUtils.assertQuery(snc, NWQueries.Q24, 4,
+            "Q24", pw, sqlContext)
+          case "Q37" => hasValidationFailed = SnappyTestUtils.assertJoin(snc, NWQueries.Q37, 77,
+            "Q37", pw, sqlContext)
+          case "Q39" => hasValidationFailed = SnappyTestUtils.assertJoin(snc, NWQueries.Q39, 9,
+            "Q39", pw, sqlContext)
+          case "Q41" => hasValidationFailed = SnappyTestUtils.assertJoin(snc, NWQueries.Q41, 2155,
+            "Q41", pw, sqlContext)
+          case "Q44" => hasValidationFailed = SnappyTestUtils.assertJoin(snc, NWQueries.Q44, 830,
+            "Q44", pw, sqlContext) // LeftSemiJoinHash
+          case "Q45" => hasValidationFailed = SnappyTestUtils.assertJoin(snc, NWQueries.Q45,
+            1788650, "Q45", pw, sqlContext)
+          case "Q46" => hasValidationFailed = SnappyTestUtils.assertJoin(snc, NWQueries.Q46,
+            1788650, "Q46", pw, sqlContext)
+          case "Q47" => hasValidationFailed = SnappyTestUtils.assertJoin(snc, NWQueries.Q47,
+            1788650, "Q47", pw, sqlContext)
+          case "Q48" => hasValidationFailed = SnappyTestUtils.assertJoin(snc, NWQueries.Q48,
+            1788650, "Q48", pw, sqlContext)
+          case "Q50" => hasValidationFailed = SnappyTestUtils.assertJoin(snc, NWQueries.Q50,
+            2155, "Q50", pw, sqlContext)
+          case "Q52" => hasValidationFailed = SnappyTestUtils.assertJoin(snc, NWQueries.Q52,
+            2155, "Q52", pw, sqlContext)
+          case "Q53" => hasValidationFailed = SnappyTestUtils.assertJoin(snc, NWQueries.Q53,
+            2155, "Q53", pw, sqlContext)
+          case "Q54" => hasValidationFailed = SnappyTestUtils.assertJoin(snc, NWQueries.Q54,
+            2155, "Q54", pw, sqlContext)
+          case "Q57" => hasValidationFailed = SnappyTestUtils.assertJoin(snc, NWQueries.Q57,
+            120, "Q57", pw, sqlContext)
+          case "Q58" => hasValidationFailed = SnappyTestUtils.assertJoin(snc, NWQueries.Q58,
+            1, "Q58", pw, sqlContext)
+          case "Q59" => hasValidationFailed = SnappyTestUtils.assertJoin(snc, NWQueries.Q59, 1,
+            "Q59", pw, sqlContext)
+          case "Q60" => hasValidationFailed = SnappyTestUtils.assertJoin(snc, NWQueries.Q60, 947,
+            "Q60", pw, sqlContext)
+          case "Q61" => hasValidationFailed = SnappyTestUtils.assertJoin(snc, NWQueries.Q61, 480,
+            "Q61", pw, sqlContext)
+          case "Q62" => hasValidationFailed = SnappyTestUtils.assertJoin(snc, NWQueries.Q62,
+            480, "Q62", pw, sqlContext)
+          case _ => // do nothing
+        }
+      }
       q._1 match {
-        case "Q1" => hasValidationFailed = SnappyTestUtils.assertQuery(snc, NWQueries.Q1, 8,
-          "Q1", pw, sqlContext)
-        case "Q2" => hasValidationFailed = SnappyTestUtils.assertQuery(snc, NWQueries.Q2, 91,
-          "Q2", pw, sqlContext)
-        case "Q3" => hasValidationFailed = SnappyTestUtils.assertQuery(snc, NWQueries.Q3, 830,
-          "Q3", pw, sqlContext)
-        case "Q4" => hasValidationFailed = SnappyTestUtils.assertQuery(snc, NWQueries.Q4, 9,
-          "Q4", pw, sqlContext)
-        case "Q5" => hasValidationFailed = SnappyTestUtils.assertQuery(snc, NWQueries.Q5, 9,
-          "Q5", pw, sqlContext)
-        case "Q6" => hasValidationFailed = SnappyTestUtils.assertQuery(snc, NWQueries.Q6, 9,
-          "Q6", pw, sqlContext)
-        case "Q7" => hasValidationFailed = SnappyTestUtils.assertQuery(snc, NWQueries.Q7, 9,
-          "Q7", pw, sqlContext)
-        case "Q8" => hasValidationFailed = SnappyTestUtils.assertQuery(snc, NWQueries.Q8, 6,
-          "Q8", pw, sqlContext)
-        case "Q9" => hasValidationFailed = SnappyTestUtils.assertQuery(snc, NWQueries.Q9, 3,
-          "Q9", pw, sqlContext)
-        case "Q10" => hasValidationFailed = SnappyTestUtils.assertQuery(snc, NWQueries.Q10, 2,
-          "Q10", pw, sqlContext)
-        case "Q11" => hasValidationFailed = SnappyTestUtils.assertQuery(snc, NWQueries.Q11, 4,
-          "Q11", pw, sqlContext)
-        case "Q12" => hasValidationFailed = SnappyTestUtils.assertQuery(snc, NWQueries.Q12, 2,
-          "Q12", pw, sqlContext)
-        case "Q13" => hasValidationFailed = SnappyTestUtils.assertQuery(snc, NWQueries.Q13, 2,
-          "Q13", pw, sqlContext)
-        case "Q14" => hasValidationFailed = SnappyTestUtils.assertQuery(snc, NWQueries.Q14, 69,
-          "Q14", pw, sqlContext)
-        case "Q15" => hasValidationFailed = SnappyTestUtils.assertQuery(snc, NWQueries.Q15, 5,
-          "Q15", pw, sqlContext)
-        case "Q16" => hasValidationFailed = SnappyTestUtils.assertQuery(snc, NWQueries.Q16, 8,
-          "Q16", pw, sqlContext)
-        case "Q17" => hasValidationFailed = SnappyTestUtils.assertQuery(snc, NWQueries.Q17, 3,
-          "Q17", pw, sqlContext)
-        case "Q18" => hasValidationFailed = SnappyTestUtils.assertQuery(snc, NWQueries.Q18, 9,
-          "Q18", pw, sqlContext)
-        case "Q20" => hasValidationFailed = SnappyTestUtils.assertQuery(snc, NWQueries.Q20, 1,
-          "Q20", pw, sqlContext)
-        case "Q21" => hasValidationFailed = SnappyTestUtils.assertQuery(snc, NWQueries.Q21, 1,
-          "Q21", pw, sqlContext)
-        case "Q22" => hasValidationFailed = SnappyTestUtils.assertQuery(snc, NWQueries.Q22, 1,
-          "Q22", pw, sqlContext)
-        case "Q23" => hasValidationFailed = SnappyTestUtils.assertQuery(snc, NWQueries.Q23, 1,
-          "Q23", pw, sqlContext)
-        case "Q24" => hasValidationFailed = SnappyTestUtils.assertQuery(snc, NWQueries.Q24, 4,
-          "Q24", pw, sqlContext)
         case "Q25" => hasValidationFailed = SnappyTestUtils.assertJoin(snc, NWQueries.Q25, 1,
-          "Q25", pw, sqlContext)
+          "Q25", pw, sqlContext, usePlanCaching)
+          if (executeQueriesByChangingConstants) {
+            hasValidationFailed = SnappyTestUtils.assertJoin(snc, NWQueries.Q25_1, 1, "Q25_1", pw,
+              sqlContext, usePlanCaching)
+            hasValidationFailed = SnappyTestUtils.assertJoin(snc, NWQueries.Q25_2, 1, "Q25_2", pw,
+              sqlContext, usePlanCaching)
+          }
         case "Q26" => hasValidationFailed = SnappyTestUtils.assertJoin(snc, NWQueries.Q26, 86,
-          "Q26", pw, sqlContext)
-        case "Q27" => hasValidationFailed = SnappyTestUtils.assertJoin(snc, NWQueries.Q27, 9,
-          "Q27", pw, sqlContext)
+          "Q26", pw, sqlContext, usePlanCaching)
+          if (executeQueriesByChangingConstants) {
+            hasValidationFailed = SnappyTestUtils.assertJoin(snc, NWQueries.Q26_1, 54, "Q26_1", pw,
+              sqlContext, usePlanCaching)
+            hasValidationFailed = SnappyTestUtils.assertJoin(snc, NWQueries.Q26_2, 60, "Q26_2", pw,
+              sqlContext, usePlanCaching)
+          }
+        case "Q27" => hasValidationFailed = SnappyTestUtils.assertJoin(snc, NWQueries.Q27, 9, "Q27",
+          pw, sqlContext, usePlanCaching)
+          if (executeQueriesByChangingConstants) {
+            hasValidationFailed = SnappyTestUtils.assertJoin(snc, NWQueries.Q27_1, 5, "Q27_1", pw,
+              sqlContext, usePlanCaching)
+            hasValidationFailed = SnappyTestUtils.assertJoin(snc, NWQueries.Q27_2, 8, "Q27_2", pw,
+              sqlContext, usePlanCaching)
+            hasValidationFailed = SnappyTestUtils.assertJoin(snc, NWQueries.Q27_3, 3, "Q27_3", pw,
+              sqlContext, usePlanCaching)
+            hasValidationFailed = SnappyTestUtils.assertJoin(snc, NWQueries.Q27_4, 6, "Q27_4", pw,
+              sqlContext, usePlanCaching)
+          }
         case "Q28" => hasValidationFailed = SnappyTestUtils.assertJoin(snc, NWQueries.Q28, 12,
-          "Q28", pw, sqlContext)
+          "Q28", pw, sqlContext, usePlanCaching)
+          if (executeQueriesByChangingConstants) {
+            hasValidationFailed = SnappyTestUtils.assertJoin(snc, NWQueries.Q28_1, 12, "Q28_1",
+              pw, sqlContext, usePlanCaching)
+            hasValidationFailed = SnappyTestUtils.assertJoin(snc, NWQueries.Q28_2, 5, "Q28_2",
+              pw, sqlContext, usePlanCaching)
+          }
         case "Q29" => hasValidationFailed = SnappyTestUtils.assertJoin(snc, NWQueries.Q29, 8,
-          "Q29", pw, sqlContext)
-        case "Q30" => hasValidationFailed = SnappyTestUtils.assertJoin(snc, NWQueries.Q30, 8,
-          "Q30", pw, sqlContext)
+          "Q29", pw, sqlContext, usePlanCaching)
+          if (executeQueriesByChangingConstants) {
+            hasValidationFailed = SnappyTestUtils.assertJoin(snc, NWQueries.Q29_1, 5, "Q29_1", pw,
+              sqlContext, usePlanCaching)
+            hasValidationFailed = SnappyTestUtils.assertJoin(snc, NWQueries.Q29_2, 6, "Q29_2", pw,
+              sqlContext, usePlanCaching)
+          }
+        case "Q30" => hasValidationFailed = SnappyTestUtils.assertJoin(snc, NWQueries.Q30, 8, "Q30",
+          pw, sqlContext, usePlanCaching)
+          if (executeQueriesByChangingConstants) {
+            hasValidationFailed = SnappyTestUtils.assertJoin(snc, NWQueries.Q30_1, 8, "Q30_1", pw,
+              sqlContext, usePlanCaching)
+            hasValidationFailed = SnappyTestUtils.assertJoin(snc, NWQueries.Q30_2, 6, "Q30_2", pw,
+              sqlContext, usePlanCaching)
+          }
         case "Q31" => hasValidationFailed = SnappyTestUtils.assertJoin(snc, NWQueries.Q31, 830,
-          "Q31", pw, sqlContext)
-        case "Q32" => hasValidationFailed = SnappyTestUtils.assertJoin(snc, NWQueries.Q32, 8,
-          "Q32", pw, sqlContext)
+          "Q31", pw, sqlContext, usePlanCaching)
+          if (executeQueriesByChangingConstants) {
+            hasValidationFailed = SnappyTestUtils.assertJoin(snc, NWQueries.Q31_1, 502, "Q31_1",
+              pw, sqlContext, usePlanCaching)
+            hasValidationFailed = SnappyTestUtils.assertJoin(snc, NWQueries.Q31_2, 286, "Q31_2", pw,
+              sqlContext, usePlanCaching)
+            hasValidationFailed = SnappyTestUtils.assertJoin(snc, NWQueries.Q31_3, 219, "Q31_3", pw,
+              sqlContext, usePlanCaching)
+            hasValidationFailed = SnappyTestUtils.assertJoin(snc, NWQueries.Q31_4, 484, "Q31_4", pw,
+              sqlContext, usePlanCaching)
+          }
+        case "Q32" => hasValidationFailed = SnappyTestUtils.assertJoin(snc, NWQueries.Q32, 8, "Q32",
+          pw, sqlContext, usePlanCaching)
+          if (executeQueriesByChangingConstants) {
+            hasValidationFailed = SnappyTestUtils.assertJoin(snc, NWQueries.Q32_1, 282, "Q32_1", pw,
+              sqlContext, usePlanCaching)
+          }
         case "Q33" => hasValidationFailed = SnappyTestUtils.assertJoin(snc, NWQueries.Q33, 37,
-          "Q33", pw, sqlContext)
+          "Q33", pw, sqlContext, usePlanCaching)
+          if (executeQueriesByChangingConstants) {
+            hasValidationFailed = SnappyTestUtils.assertJoin(snc, NWQueries.Q33_1, 769, "Q33_1",
+              pw, sqlContext, usePlanCaching)
+          }
         case "Q34" => hasValidationFailed = SnappyTestUtils.assertJoin(snc, NWQueries.Q34, 5,
-          "Q34", pw, sqlContext)
-        case "Q35" => hasValidationFailed = SnappyTestUtils.assertJoin(snc, NWQueries.Q35, 3,
-          "Q35", pw, sqlContext)
+          "Q34", pw, sqlContext, usePlanCaching)
+          if (executeQueriesByChangingConstants) {
+            hasValidationFailed = SnappyTestUtils.assertJoin(snc, NWQueries.Q34_1, 1, "Q34_1",
+              pw, sqlContext, usePlanCaching)
+            hasValidationFailed = SnappyTestUtils.assertJoin(snc, NWQueries.Q34_2, 4, "Q34_2",
+              pw, sqlContext, usePlanCaching)
+          }
+        case "Q35" => hasValidationFailed = SnappyTestUtils.assertJoin(snc, NWQueries.Q35, 3, "Q35",
+          pw, sqlContext, usePlanCaching)
+          if (executeQueriesByChangingConstants) {
+            hasValidationFailed = SnappyTestUtils.assertJoin(snc, NWQueries.Q35_1, 2, "Q35_1", pw,
+              sqlContext, usePlanCaching)
+            hasValidationFailed = SnappyTestUtils.assertJoin(snc, NWQueries.Q35_2, 3, "Q35_2", pw,
+              sqlContext, usePlanCaching)
+          }
         case "Q36" => hasValidationFailed = SnappyTestUtils.assertJoin(snc, NWQueries.Q36, 290,
-          "Q36", pw, sqlContext)
-        case "Q37" => hasValidationFailed = SnappyTestUtils.assertJoin(snc, NWQueries.Q37, 77,
-          "Q37", pw, sqlContext)
+          "Q36", pw, sqlContext, usePlanCaching)
+          if (executeQueriesByChangingConstants) {
+            hasValidationFailed = SnappyTestUtils.assertJoin(snc, NWQueries.Q36_1, 232, "Q36_1",
+              pw, sqlContext, usePlanCaching)
+            hasValidationFailed = SnappyTestUtils.assertJoin(snc, NWQueries.Q36_2, 61, "Q36_2", pw,
+              sqlContext, usePlanCaching)
+          }
         case "Q38" => hasValidationFailed = SnappyTestUtils.assertJoin(snc, NWQueries.Q38, 2155,
-          "Q38", pw, sqlContext)
-        case "Q39" => hasValidationFailed = SnappyTestUtils.assertJoin(snc, NWQueries.Q39, 9,
-          "Q39", pw, sqlContext)
+          "Q38", pw, sqlContext, usePlanCaching)
+          if (executeQueriesByChangingConstants) {
+            hasValidationFailed = SnappyTestUtils.assertJoin(snc, NWQueries.Q38_1, 2080, "Q38_1",
+              pw, sqlContext, usePlanCaching)
+            hasValidationFailed = SnappyTestUtils.assertJoin(snc, NWQueries.Q38_2, 2041, "Q38_2",
+              pw, sqlContext, usePlanCaching)
+          }
+
         case "Q40" => hasValidationFailed = SnappyTestUtils.assertJoin(snc, NWQueries.Q40, 830,
-          "Q40", pw, sqlContext)
-        case "Q41" => hasValidationFailed = SnappyTestUtils.assertJoin(snc, NWQueries.Q41, 2155,
-          "Q41", pw, sqlContext)
+          "Q40", pw, sqlContext, usePlanCaching)
+          if (executeQueriesByChangingConstants) {
+            hasValidationFailed = SnappyTestUtils.assertJoin(snc, NWQueries.Q40_1, 12, "Q40_1", pw,
+              sqlContext, usePlanCaching)
+            hasValidationFailed = SnappyTestUtils.assertJoin(snc, NWQueries.Q40_2, 9, "Q40_2", pw,
+              sqlContext, usePlanCaching)
+          }
         case "Q42" => hasValidationFailed = SnappyTestUtils.assertJoin(snc, NWQueries.Q42, 22,
-          "Q42", pw, sqlContext)
+          "Q42", pw, sqlContext, usePlanCaching)
+          if (executeQueriesByChangingConstants) {
+            hasValidationFailed = SnappyTestUtils.assertJoin(snc, NWQueries.Q42_1, 22, "Q42_1",
+              pw, sqlContext, usePlanCaching)
+            hasValidationFailed = SnappyTestUtils.assertJoin(snc, NWQueries.Q42_2, 7, "Q42_2",
+              pw, sqlContext, usePlanCaching)
+          }
         case "Q43" => hasValidationFailed = SnappyTestUtils.assertJoin(snc, NWQueries.Q43, 830,
-          "Q43", pw, sqlContext)
-        // LeftSemiJoinHash
-        case "Q44" => hasValidationFailed = SnappyTestUtils.assertJoin(snc, NWQueries.Q44, 830,
-          "Q44", pw, sqlContext)
-        case "Q45" => hasValidationFailed = SnappyTestUtils.assertJoin(snc, NWQueries.Q45,
-          1788650, "Q45", pw, sqlContext)
-        case "Q46" => hasValidationFailed = SnappyTestUtils.assertJoin(snc, NWQueries.Q46,
-          1788650, "Q46", pw, sqlContext)
-        case "Q47" => hasValidationFailed = SnappyTestUtils.assertJoin(snc, NWQueries.Q47,
-          1788650, "Q47", pw, sqlContext)
-        case "Q48" => hasValidationFailed = SnappyTestUtils.assertJoin(snc, NWQueries.Q48,
-          1788650, "Q48", pw, sqlContext)
-        case "Q49" => hasValidationFailed = SnappyTestUtils.assertJoin(snc, NWQueries.Q49,
-          1788650, "Q49", pw, sqlContext)
-        case "Q50" => hasValidationFailed = SnappyTestUtils.assertJoin(snc, NWQueries.Q50, 2155,
-          "Q50", pw, sqlContext)
+          "Q43", pw, sqlContext, usePlanCaching)
+          if (executeQueriesByChangingConstants) {
+            hasValidationFailed = SnappyTestUtils.assertJoin(snc, NWQueries.Q43_1, 10, "Q43_1",
+              pw, sqlContext, usePlanCaching)
+            hasValidationFailed = SnappyTestUtils.assertJoin(snc, NWQueries.Q43_2, 2, "Q43_2", pw,
+              sqlContext, usePlanCaching)
+          }
+        case "Q49" => hasValidationFailed = SnappyTestUtils.assertJoin(snc, NWQueries.Q49, 1788650,
+          "Q49", pw, sqlContext, usePlanCaching)
+          if (executeQueriesByChangingConstants) {
+            hasValidationFailed = SnappyTestUtils.assertJoin(snc, NWQueries.Q49_1, 1713225, "Q49_1",
+              pw, sqlContext, usePlanCaching)
+            hasValidationFailed = SnappyTestUtils.assertJoin(snc, NWQueries.Q49_2, 1741240, "Q49_2",
+              pw, sqlContext, usePlanCaching)
+          }
         case "Q51" => hasValidationFailed = SnappyTestUtils.assertJoin(snc, NWQueries.Q51, 2155,
-          "Q51", pw, sqlContext)
-        case "Q52" => hasValidationFailed = SnappyTestUtils.assertJoin(snc, NWQueries.Q52, 2155,
-          "Q52", pw, sqlContext)
-        case "Q53" => hasValidationFailed = SnappyTestUtils.assertJoin(snc, NWQueries.Q53, 2155,
-          "Q53", pw, sqlContext)
-        case "Q54" => hasValidationFailed = SnappyTestUtils.assertJoin(snc, NWQueries.Q54, 2155,
-          "Q54", pw, sqlContext)
+          "Q51", pw, sqlContext, usePlanCaching)
+          if (executeQueriesByChangingConstants) {
+            hasValidationFailed = SnappyTestUtils.assertJoin(snc, NWQueries.Q51_1, 2080, "Q51_1",
+              pw, sqlContext, usePlanCaching)
+            hasValidationFailed = SnappyTestUtils.assertJoin(snc, NWQueries.Q51_2, 2041, "Q51_2",
+              pw, sqlContext, usePlanCaching)
+          }
         case "Q55" => hasValidationFailed = SnappyTestUtils.assertJoin(snc, NWQueries.Q55, 21,
-          "Q55", pw, sqlContext)
-        case "Q56" => hasValidationFailed = SnappyTestUtils.assertJoin(snc, NWQueries.Q56, 8,
-          "Q56", pw, sqlContext)
-        case "Q57" => hasValidationFailed = SnappyTestUtils.assertJoin(snc, NWQueries.Q57, 120,
-          "Q57", pw, sqlContext)
-        case "Q58" => hasValidationFailed = SnappyTestUtils.assertJoin(snc, NWQueries.Q58, 1,
-          "Q58", pw, sqlContext)
-        case "Q59" => hasValidationFailed = SnappyTestUtils.assertJoin(snc, NWQueries.Q59, 1,
-          "Q59", pw, sqlContext)
-        case "Q60" => hasValidationFailed = SnappyTestUtils.assertJoin(snc, NWQueries.Q60, 947,
-          "Q60", pw, sqlContext)
-        // scalastyle:off println
+          "Q55", pw, sqlContext, usePlanCaching)
+          if (executeQueriesByChangingConstants) {
+            hasValidationFailed = SnappyTestUtils.assertJoin(snc, NWQueries.Q55_1, 7, "Q55_1", pw,
+              sqlContext, usePlanCaching)
+            hasValidationFailed = SnappyTestUtils.assertJoin(snc, NWQueries.Q55_2, 6, "Q55_2", pw,
+              sqlContext, usePlanCaching)
+          }
+        case "Q56" => hasValidationFailed = SnappyTestUtils.assertJoin(snc, NWQueries.Q56, 8, "Q56",
+          pw, sqlContext, usePlanCaching)
+          if (executeQueriesByChangingConstants) {
+            hasValidationFailed = SnappyTestUtils.assertJoin(snc, NWQueries.Q56, 8, "Q56_1", pw,
+              sqlContext, usePlanCaching)
+            hasValidationFailed = SnappyTestUtils.assertJoin(snc, NWQueries.Q56, 8, "Q56_2", pw,
+              sqlContext, usePlanCaching)
+            hasValidationFailed = SnappyTestUtils.assertJoin(snc, NWQueries.Q56, 8, "Q56_3", pw,
+              sqlContext, usePlanCaching)
+          }
         case _ =>
           pw.println(s"Did not execute ${q._1}.")
           queryExecuted = false
@@ -367,175 +352,23 @@
       }
       if (hasValidationFailed) {
         failedQueries = SnappyTestUtils.addToFailedQueryList(failedQueries, q._1)
-=======
-      if (!executeQueriesByChangingConstants) {
-        q._1 match {
-          case "Q1" => assertQuery(snc, NWQueries.Q1, 8, "Q1", tableType, pw)
-          case "Q2" => assertQuery(snc, NWQueries.Q2, 91, "Q2", tableType, pw)
-          case "Q3" => assertQuery(snc, NWQueries.Q3, 830, "Q3", tableType, pw)
-          case "Q4" => assertQuery(snc, NWQueries.Q4, 9, "Q4", tableType, pw)
-          case "Q5" => assertQuery(snc, NWQueries.Q5, 9, "Q5", tableType, pw)
-          case "Q6" => assertQuery(snc, NWQueries.Q6, 9, "Q6", tableType, pw)
-          case "Q7" => assertQuery(snc, NWQueries.Q7, 9, "Q7", tableType, pw)
-          case "Q8" => assertQuery(snc, NWQueries.Q8, 6, "Q8", tableType, pw)
-          case "Q9" => assertQuery(snc, NWQueries.Q9, 3, "Q9", tableType, pw)
-          case "Q10" => assertQuery(snc, NWQueries.Q10, 2, "Q10", tableType, pw)
-          case "Q11" => assertQuery(snc, NWQueries.Q11, 4, "Q11", tableType, pw)
-          case "Q12" => assertQuery(snc, NWQueries.Q12, 2, "Q12", tableType, pw)
-          case "Q13" => assertQuery(snc, NWQueries.Q13, 2, "Q13", tableType, pw)
-          case "Q14" => assertQuery(snc, NWQueries.Q14, 69, "Q14", tableType, pw)
-          case "Q15" => assertQuery(snc, NWQueries.Q15, 5, "Q15", tableType, pw)
-          case "Q16" => assertQuery(snc, NWQueries.Q16, 8, "Q16", tableType, pw)
-          case "Q17" => assertQuery(snc, NWQueries.Q17, 3, "Q17", tableType, pw)
-          case "Q18" => assertQuery(snc, NWQueries.Q18, 9, "Q18", tableType, pw)
-          case "Q19" => assertQuery(snc, NWQueries.Q19, 13, "Q19", tableType, pw)
-          case "Q20" => assertQuery(snc, NWQueries.Q20, 1, "Q20", tableType, pw)
-          case "Q21" => assertQuery(snc, NWQueries.Q21, 1, "Q21", tableType, pw)
-          case "Q22" => assertQuery(snc, NWQueries.Q22, 1, "Q22", tableType, pw)
-          case "Q23" => assertQuery(snc, NWQueries.Q23, 1, "Q23", tableType, pw)
-          case "Q24" => assertQuery(snc, NWQueries.Q24, 4, "Q24", tableType, pw)
-          case "Q37" => assertJoin(snc, NWQueries.Q37, 77, "Q37", tableType, pw)
-          case "Q39" => assertJoin(snc, NWQueries.Q39, 9, "Q39", tableType, pw)
-          case "Q41" => assertJoin(snc, NWQueries.Q41, 2155, "Q41", tableType, pw)
-          case "Q44" => assertJoin(snc, NWQueries.Q44, 830, "Q44", tableType, pw)// LeftSemiJoinHash
-          case "Q45" => assertJoin(snc, NWQueries.Q45, 1788650, "Q45", tableType, pw)
-          case "Q46" => assertJoin(snc, NWQueries.Q46, 1788650, "Q46", tableType, pw)
-          case "Q47" => assertJoin(snc, NWQueries.Q47, 1788650, "Q47", tableType, pw)
-          case "Q48" => assertJoin(snc, NWQueries.Q48, 1788650, "Q48", tableType, pw)
-          case "Q50" => assertJoin(snc, NWQueries.Q50, 2155, "Q50", tableType, pw)
-          case "Q52" => assertJoin(snc, NWQueries.Q52, 2155, "Q52", tableType, pw)
-          case "Q53" => assertJoin(snc, NWQueries.Q53, 2155, "Q53", tableType, pw)
-          case "Q54" => assertJoin(snc, NWQueries.Q54, 2155, "Q54", tableType, pw)
-          case "Q57" => assertJoin(snc, NWQueries.Q57, 120, "Q57", tableType, pw)
-          case "Q58" => assertJoin(snc, NWQueries.Q58, 1, "Q58", tableType, pw)
-          case "Q59" => assertJoin(snc, NWQueries.Q59, 1, "Q59", tableType, pw)
-          case "Q60" => assertJoin(snc, NWQueries.Q60, 947, "Q60", tableType, pw)
-          case "Q61" => assertJoin(snc, NWQueries.Q61, 480, "Q61", tableType, pw)
-          case "Q62" => assertJoin(snc, NWQueries.Q62, 480, "Q62", tableType, pw)
-          case _ => // do nothing
-        }
-      }
-      q._1 match {
-        case "Q25" => assertJoin(snc, NWQueries.Q25, 1, "Q25", tableType, pw)
-          if (executeQueriesByChangingConstants) {
-            assertJoin(snc, NWQueries.Q25_1, 1, "Q25_1", tableType, pw)
-            assertJoin(snc, NWQueries.Q25_2, 1, "Q25_2", tableType, pw)
-          }
-        case "Q26" => assertJoin(snc, NWQueries.Q26, 86, "Q26", tableType, pw)
-          if (executeQueriesByChangingConstants) {
-            assertJoin(snc, NWQueries.Q26_1, 54, "Q26_1", tableType, pw)
-            assertJoin(snc, NWQueries.Q26_2, 60, "Q26_2", tableType, pw)
-          }
-        case "Q27" => assertJoin(snc, NWQueries.Q27, 9, "Q27", tableType, pw)
-          if (executeQueriesByChangingConstants) {
-            assertJoin(snc, NWQueries.Q27_1, 5, "Q27_1", tableType, pw)
-            assertJoin(snc, NWQueries.Q27_2, 8, "Q27_2", tableType, pw)
-            assertJoin(snc, NWQueries.Q27_3, 3, "Q27_3", tableType, pw)
-            assertJoin(snc, NWQueries.Q27_4, 6, "Q27_4", tableType, pw)
-          }
-        case "Q28" => assertJoin(snc, NWQueries.Q28, 12, "Q28", tableType, pw)
-          if (executeQueriesByChangingConstants) {
-            assertJoin(snc, NWQueries.Q28_1, 12, "Q28_1", tableType, pw)
-            assertJoin(snc, NWQueries.Q28_2, 5, "Q28_2", tableType, pw)
-          }
-        case "Q29" => assertJoin(snc, NWQueries.Q29, 8, "Q29", tableType, pw)
-          if (executeQueriesByChangingConstants) {
-            assertJoin(snc, NWQueries.Q29_1, 5, "Q29_1", tableType, pw)
-            assertJoin(snc, NWQueries.Q29_2, 6, "Q29_2", tableType, pw)
-          }
-        case "Q30" => assertJoin(snc, NWQueries.Q30, 8, "Q30", tableType, pw)
-          if (executeQueriesByChangingConstants) {
-            assertJoin(snc, NWQueries.Q30_1, 8, "Q30_1", tableType, pw)
-            assertJoin(snc, NWQueries.Q30_2, 6, "Q30_2", tableType, pw)
-          }
-        case "Q31" => assertJoin(snc, NWQueries.Q31, 830, "Q31", tableType, pw)
-          if (executeQueriesByChangingConstants) {
-            assertJoin(snc, NWQueries.Q31_1, 502, "Q31_1", tableType, pw)
-            assertJoin(snc, NWQueries.Q31_2, 286, "Q31_2", tableType, pw)
-            assertJoin(snc, NWQueries.Q31_3, 219, "Q31_3", tableType, pw)
-            assertJoin(snc, NWQueries.Q31_4, 484, "Q31_4", tableType, pw)
-          }
-        case "Q32" => assertJoin(snc, NWQueries.Q32, 8, "Q32", tableType, pw)
-          if (executeQueriesByChangingConstants) {
-            assertJoin(snc, NWQueries.Q32_1, 282, "Q32_1", tableType, pw)
-          }
-        case "Q33" => assertJoin(snc, NWQueries.Q33, 37, "Q33", tableType, pw)
-          if (executeQueriesByChangingConstants) {
-            assertJoin(snc, NWQueries.Q33_1, 769, "Q33_1", tableType, pw)
-          }
-        case "Q34" => assertJoin(snc, NWQueries.Q34, 5, "Q34", tableType, pw)
-          if (executeQueriesByChangingConstants) {
-            assertJoin(snc, NWQueries.Q34_1, 1, "Q34_1", tableType, pw)
-            assertJoin(snc, NWQueries.Q34_2, 4, "Q34_2", tableType, pw)
-          }
-        case "Q35" => assertJoin(snc, NWQueries.Q35, 3, "Q35", tableType, pw)
-          if (executeQueriesByChangingConstants) {
-            assertJoin(snc, NWQueries.Q35_1, 2, "Q35_1", tableType, pw)
-            assertJoin(snc, NWQueries.Q35_2, 3, "Q35_2", tableType, pw)
-          }
-        case "Q36" => assertJoin(snc, NWQueries.Q36, 290, "Q36", tableType, pw)
-          if (executeQueriesByChangingConstants) {
-            assertJoin(snc, NWQueries.Q36_1, 232, "Q36_1", tableType, pw)
-            assertJoin(snc, NWQueries.Q36_2, 61, "Q36_2", tableType, pw)
-          }
-        case "Q38" => assertJoin(snc, NWQueries.Q38, 2155, "Q38", tableType, pw)
-          if (executeQueriesByChangingConstants) {
-            assertJoin(snc, NWQueries.Q38_1, 2080, "Q38_1", tableType, pw)
-            assertJoin(snc, NWQueries.Q38_2, 2041, "Q38_2", tableType, pw)
-          }
-
-        case "Q40" => assertJoin(snc, NWQueries.Q40, 830, "Q40", tableType, pw)
-          if (executeQueriesByChangingConstants) {
-            assertJoin(snc, NWQueries.Q40_1, 12, "Q40_1", tableType, pw)
-            assertJoin(snc, NWQueries.Q40_2, 9, "Q40_2", tableType, pw)
-          }
-        case "Q42" => assertJoin(snc, NWQueries.Q42, 22, "Q42", tableType, pw)
-          if (executeQueriesByChangingConstants) {
-            assertJoin(snc, NWQueries.Q42_1, 22, "Q42_1", tableType, pw)
-            assertJoin(snc, NWQueries.Q42_2, 7, "Q42_2", tableType, pw)
-          }
-        case "Q43" => assertJoin(snc, NWQueries.Q43, 830, "Q43", tableType, pw)
-          if (executeQueriesByChangingConstants) {
-            assertJoin(snc, NWQueries.Q43_1, 10, "Q43_1", tableType, pw)
-            assertJoin(snc, NWQueries.Q43_2, 2, "Q43_2", tableType, pw)
-          }
-        case "Q49" => assertJoin(snc, NWQueries.Q49, 1788650, "Q49", tableType, pw)
-          if (executeQueriesByChangingConstants) {
-            assertJoin(snc, NWQueries.Q49_1, 1713225, "Q49_1", tableType, pw)
-            assertJoin(snc, NWQueries.Q49_2, 1741240, "Q49_2", tableType, pw)
-          }
-        case "Q51" => assertJoin(snc, NWQueries.Q51, 2155, "Q51", tableType, pw)
-          if (executeQueriesByChangingConstants) {
-            assertJoin(snc, NWQueries.Q51_1, 2080, "Q51_1", tableType, pw)
-            assertJoin(snc, NWQueries.Q51_2, 2041, "Q51_2", tableType, pw)
-          }
-        case "Q55" => assertJoin(snc, NWQueries.Q55, 21, "Q55", tableType, pw)
-          if (executeQueriesByChangingConstants) {
-            assertJoin(snc, NWQueries.Q55_1, 7, "Q55_1", tableType, pw)
-            assertJoin(snc, NWQueries.Q55_2, 6, "Q55_2", tableType, pw)
-          }
-        case "Q56" => assertJoin(snc, NWQueries.Q56, 8, "Q56", tableType, pw)
-          if (executeQueriesByChangingConstants) {
-            assertJoin(snc, NWQueries.Q56, 8, "Q56_1", tableType, pw)
-            assertJoin(snc, NWQueries.Q56, 8, "Q56_2", tableType, pw)
-            assertJoin(snc, NWQueries.Q56, 8, "Q56_3", tableType, pw)
-          }
-        // scalastyle:off println
-        case _ => println("OK")
-        // scalastyle:on println
-
->>>>>>> 71075690
       }
     }
     return failedQueries;
   }
 
-<<<<<<< HEAD
+  def executeAndValidateQueriesByChangingConstants(snc: SnappyContext, tableType: String,
+      pw: PrintWriter, sqlContext: SQLContext): Unit = {
+    executeQueriesByChangingConstants = true
+    validateQueries(snc, tableType, pw, sqlContext)
+  }
+
   def validateSelectiveQueriesFullResultSet(snc: SnappyContext, tableType: String, pw:
   PrintWriter, sqlContext: SQLContext): String = {
     SnappyTestUtils.numRowsValidation = false
     SnappyTestUtils.validateFullResultSet = true
     var failedQueries = ""
+    val usePlanCaching = false;
     if (SnappyTestUtils.validateFullResultSet) {
       // scalastyle:off println
       pw.println(s"createAndLoadSparkTables started ...")
@@ -549,571 +382,163 @@
       var queryExecuted = true;
       var hasValidationFailed = false;
       q._1 match {
-        // case "Q1" => SnappyTestUtils.assertQuery(snc, NWQueries.Q1, "Q1",
-        //  pw, sqlContext)
-        // case "Q2" => SnappyTestUtils.assertQuery(snc, NWQueries.Q2, "Q2",
-        //  pw, sqlContext)
-        // case "Q3" => SnappyTestUtils.assertQuery(snc, NWQueries.Q3, "Q3",
-        //  pw, sqlContext)
-        // case "Q4" => SnappyTestUtils.assertQuery(snc, NWQueries.Q4, "Q4",
-        //  pw, sqlContext)
-        // case "Q5" => SnappyTestUtils.assertQuery(snc, NWQueries.Q5, "Q5",
-        //  pw, sqlContext)
         case "Q6" => SnappyTestUtils.assertQuery(snc, NWQueries.Q6, "Q6",
-           pw, sqlContext)
+          pw, sqlContext)
         case "Q7" => SnappyTestUtils.assertQuery(snc, NWQueries.Q7, "Q7",
-           pw, sqlContext)
-        // case "Q8" => SnappyTestUtils.assertQuery(snc, NWQueries.Q8, "Q8",
-        //  pw, sqlContext)
+          pw, sqlContext)
         case "Q9" => SnappyTestUtils.assertQuery(snc, NWQueries.Q9, "Q9",
-           pw, sqlContext)
-        // case "Q10" => SnappyTestUtils.assertQuery(snc, NWQueries.Q10, "Q10",
-        //  pw, sqlContext)
+          pw, sqlContext)
         case "Q11" => SnappyTestUtils.assertQuery(snc, NWQueries.Q11, "Q11",
-           pw, sqlContext)
+          pw, sqlContext)
         case "Q12" => SnappyTestUtils.assertQuery(snc, NWQueries.Q12, "Q12",
-           pw, sqlContext)
+          pw, sqlContext)
         case "Q13" => SnappyTestUtils.assertQuery(snc, NWQueries.Q13, "Q13",
-           pw, sqlContext)
+          pw, sqlContext)
         case "Q14" => SnappyTestUtils.assertQuery(snc, NWQueries.Q14, "Q14",
-           pw, sqlContext)
+          pw, sqlContext)
         case "Q15" => SnappyTestUtils.assertQuery(snc, NWQueries.Q15, "Q15",
-           pw, sqlContext)
+          pw, sqlContext)
         case "Q16" => SnappyTestUtils.assertQuery(snc, NWQueries.Q16, "Q16",
-           pw, sqlContext)
+          pw, sqlContext)
         case "Q17" => SnappyTestUtils.assertQuery(snc, NWQueries.Q17, "Q17",
-           pw, sqlContext)
+          pw, sqlContext)
         case "Q18" => SnappyTestUtils.assertQuery(snc, NWQueries.Q18, "Q18",
-           pw, sqlContext)
+          pw, sqlContext)
         case "Q19" => SnappyTestUtils.assertQuery(snc, NWQueries.Q19, "Q19",
-           pw, sqlContext)
+          pw, sqlContext)
         case "Q20" => SnappyTestUtils.assertQuery(snc, NWQueries.Q20, "Q20",
-           pw, sqlContext)
+          pw, sqlContext)
         case "Q21" => SnappyTestUtils.assertQuery(snc, NWQueries.Q21, "Q21",
-           pw, sqlContext)
+          pw, sqlContext)
         case "Q22" => SnappyTestUtils.assertQuery(snc, NWQueries.Q22, "Q22",
-           pw, sqlContext)
-        // case "Q23" => SnappyTestUtils.assertQuery(snc, NWQueries.Q23, "Q23",
-        //  pw, sqlContext)
+          pw, sqlContext)
         case "Q24" => SnappyTestUtils.assertQuery(snc, NWQueries.Q24, "Q24",
-           pw, sqlContext)
+          pw, sqlContext)
         case "Q25" => SnappyTestUtils.assertJoin(snc, NWQueries.Q25, "Q25",
-           pw, sqlContext)
+          pw, sqlContext)
+          SnappyTestUtils.assertJoin(snc, NWQueries.Q25_1, "Q25_1",
+            pw, sqlContext, usePlanCaching)
+          SnappyTestUtils.assertJoin(snc, NWQueries.Q25_2, "Q25_2",
+            pw, sqlContext, usePlanCaching)
         case "Q26" => SnappyTestUtils.assertJoin(snc, NWQueries.Q26, "Q26",
-           pw, sqlContext)
+          pw, sqlContext)
+          SnappyTestUtils.assertJoin(snc, NWQueries.Q26_1, "Q26_1",
+            pw, sqlContext, usePlanCaching)
+          SnappyTestUtils.assertJoin(snc, NWQueries.Q26_2, "Q26_2",
+            pw, sqlContext, usePlanCaching)
         case "Q27" => SnappyTestUtils.assertJoin(snc, NWQueries.Q27, "Q27",
-           pw, sqlContext)
+          pw, sqlContext)
+          SnappyTestUtils.assertJoin(snc, NWQueries.Q27_1, "Q27_1",
+            pw, sqlContext, usePlanCaching)
+          SnappyTestUtils.assertJoin(snc, NWQueries.Q27_2, "Q27_2",
+            pw, sqlContext, usePlanCaching)
+          SnappyTestUtils.assertJoin(snc, NWQueries.Q27_3, "Q27_3",
+            pw, sqlContext, usePlanCaching)
+          SnappyTestUtils.assertJoin(snc, NWQueries.Q27_4, "Q27_4",
+            pw, sqlContext, usePlanCaching)
         case "Q28" => SnappyTestUtils.assertJoin(snc, NWQueries.Q28, "Q28",
-           pw, sqlContext)
-        // case "Q29" => SnappyTestUtils.assertJoin(snc, NWQueries.Q29, "Q29",
-        //  pw, sqlContext)
+          pw, sqlContext)
+          SnappyTestUtils.assertJoin(snc, NWQueries.Q28_1, "Q28_1",
+            pw, sqlContext, usePlanCaching)
+          SnappyTestUtils.assertJoin(snc, NWQueries.Q28_2, "Q28_2",
+            pw, sqlContext, usePlanCaching)
         case "Q30" => SnappyTestUtils.assertJoin(snc, NWQueries.Q30, "Q30",
-           pw, sqlContext)
+          pw, sqlContext)
+          SnappyTestUtils.assertJoin(snc, NWQueries.Q30_2, "Q30_1",
+            pw, sqlContext, usePlanCaching)
+          SnappyTestUtils.assertJoin(snc, NWQueries.Q30_2, "Q30_2",
+            pw, sqlContext, usePlanCaching)
+        case "Q61" => SnappyTestUtils.assertQuery(snc, NWQueries.Q61, "Q61",
+          pw, sqlContext)
+        case "Q62" => SnappyTestUtils.assertQuery(snc, NWQueries.Q62, "Q62",
+          pw, sqlContext)
         case "Q31" => SnappyTestUtils.assertJoin(snc, NWQueries.Q31, "Q31",
-           pw, sqlContext)
+          pw, sqlContext)
+          SnappyTestUtils.assertJoin(snc, NWQueries.Q31_1, "Q31_1",
+            pw, sqlContext, usePlanCaching)
+          SnappyTestUtils.assertJoin(snc, NWQueries.Q31_2, "Q31_2",
+            pw, sqlContext, usePlanCaching)
+          SnappyTestUtils.assertJoin(snc, NWQueries.Q31_3, "Q31_3",
+            pw, sqlContext, usePlanCaching)
+          SnappyTestUtils.assertJoin(snc, NWQueries.Q31_4, "Q31_4",
+            pw, sqlContext, usePlanCaching)
         case "Q32" => SnappyTestUtils.assertJoin(snc, NWQueries.Q32, "Q32",
-           pw, sqlContext)
+          pw, sqlContext)
+          SnappyTestUtils.assertJoin(snc, NWQueries.Q32_1, "Q32_1",
+            pw, sqlContext, usePlanCaching)
         case "Q33" => SnappyTestUtils.assertJoin(snc, NWQueries.Q33, "Q33",
-           pw, sqlContext)
+          pw, sqlContext)
+          SnappyTestUtils.assertJoin(snc, NWQueries.Q33_1, "Q33_1",
+            pw, sqlContext, usePlanCaching)
         case "Q34" => SnappyTestUtils.assertJoin(snc, NWQueries.Q34, "Q34",
-           pw, sqlContext)
-/*        case "Q35" => SnappyTestUtils.assertJoin(snc, NWQueries.Q35, "Q35",
-           pw, sqlContext) */
+          pw, sqlContext)
+          SnappyTestUtils.assertJoin(snc, NWQueries.Q34_1, "Q34_1",
+            pw, sqlContext, usePlanCaching)
+          SnappyTestUtils.assertJoin(snc, NWQueries.Q34_2, "Q34_2",
+            pw, sqlContext, usePlanCaching)
         case "Q36" => SnappyTestUtils.assertJoin(snc, NWQueries.Q36, "Q36",
-           pw, sqlContext)
+          pw, sqlContext)
+          SnappyTestUtils.assertJoin(snc, NWQueries.Q36_1, "Q36_1",
+            pw, sqlContext, usePlanCaching)
+          SnappyTestUtils.assertJoin(snc, NWQueries.Q36_2, "Q36_2",
+            pw, sqlContext, usePlanCaching)
         case "Q37" => SnappyTestUtils.assertJoin(snc, NWQueries.Q37, "Q37",
-           pw, sqlContext)
+          pw, sqlContext)
         case "Q38" => SnappyTestUtils.assertJoin(snc, NWQueries.Q38, "Q38",
-           pw, sqlContext)
+          pw, sqlContext)
+          SnappyTestUtils.assertJoin(snc, NWQueries.Q38_1, "Q38_1",
+            pw, sqlContext, usePlanCaching)
+          SnappyTestUtils.assertJoin(snc, NWQueries.Q38_2, "Q38_2",
+            pw, sqlContext, usePlanCaching)
         case "Q39" => SnappyTestUtils.assertJoin(snc, NWQueries.Q39, "Q39",
-           pw, sqlContext)
+          pw, sqlContext)
         case "Q40" => SnappyTestUtils.assertJoin(snc, NWQueries.Q40, "Q40",
-           pw, sqlContext)
+          pw, sqlContext)
+          SnappyTestUtils.assertJoin(snc, NWQueries.Q40_1, "Q40_1",
+            pw, sqlContext, usePlanCaching)
+          SnappyTestUtils.assertJoin(snc, NWQueries.Q40_2, "Q40_2",
+            pw, sqlContext, usePlanCaching)
         case "Q41" => SnappyTestUtils.assertJoin(snc, NWQueries.Q41, "Q41",
-           pw, sqlContext)
+          pw, sqlContext)
         case "Q42" => SnappyTestUtils.assertJoin(snc, NWQueries.Q42, "Q42",
-           pw, sqlContext)
+          pw, sqlContext)
+          SnappyTestUtils.assertJoin(snc, NWQueries.Q42_1, "Q42_1",
+            pw, sqlContext, usePlanCaching)
+          SnappyTestUtils.assertJoin(snc, NWQueries.Q42_2, "Q42_2",
+            pw, sqlContext, usePlanCaching)
         case "Q43" => SnappyTestUtils.assertJoin(snc, NWQueries.Q43, "Q43",
-           pw, sqlContext)
-        /* case "Q44" => SnappyTestUtils.assertJoin(snc, NWQueries.Q44, "Q44",
-            pw, sqlContext) */ // LeftSemiJoinHash
-        /* case "Q45" => SnappyTestUtils.assertJoin(snc, NWQueries.Q45, "Q45",
-           pw, sqlContext) */
-        /* case "Q46" => SnappyTestUtils.assertJoin(snc, NWQueries.Q46, "Q46",
-         pw, sqlContext)
-        case "Q47" => SnappyTestUtils.assertJoin(snc, NWQueries.Q47, "Q47",
-          pw, sqlContext)
-        case "Q48" => SnappyTestUtils.assertJoin(snc, NWQueries.Q48, "Q48",
-          pw, sqlContext)
-        case "Q49" => SnappyTestUtils.assertJoin(snc, NWQueries.Q49, "Q49",
-          pw, sqlContext)
-        case "Q50" => SnappyTestUtils.assertJoin(snc, NWQueries.Q50, "Q50",
           pw, sqlContext)
         case "Q51" => SnappyTestUtils.assertJoin(snc, NWQueries.Q51, "Q51",
           pw, sqlContext)
+          SnappyTestUtils.assertJoin(snc, NWQueries.Q51_1, "Q51_1",
+            pw, sqlContext, usePlanCaching)
+          SnappyTestUtils.assertJoin(snc, NWQueries.Q51_2, "Q51_2",
+            pw, sqlContext, usePlanCaching)
         case "Q52" => SnappyTestUtils.assertJoin(snc, NWQueries.Q52, "Q52",
           pw, sqlContext)
-        case "Q53" => SnappyTestUtils.assertJoin(snc, NWQueries.Q53, "Q53",
-          pw, sqlContext) */
-        /* case "Q54" => SnappyTestUtils.assertJoin(snc, NWQueries.Q54, "Q54",
-           pw, sqlContext) */
         case "Q55" => SnappyTestUtils.assertJoin(snc, NWQueries.Q55, "Q55",
-           pw, sqlContext)
+          pw, sqlContext)
+          SnappyTestUtils.assertJoin(snc, NWQueries.Q55_1, "Q55_1",
+            pw, sqlContext, usePlanCaching)
+          SnappyTestUtils.assertJoin(snc, NWQueries.Q55_2, "Q55_2",
+            pw, sqlContext, usePlanCaching)
         case "Q56" => SnappyTestUtils.assertJoin(snc, NWQueries.Q56, "Q56",
-           pw, sqlContext)
-/*        case "Q57" => SnappyTestUtils.assertQuery(snc, NWQueries.Q57, "Q57",
-           pw, sqlContext) */
+          pw, sqlContext)
+          SnappyTestUtils.assertJoin(snc, NWQueries.Q56_1, "Q56_1",
+            pw, sqlContext, usePlanCaching)
+          SnappyTestUtils.assertJoin(snc, NWQueries.Q56_2, "Q56_2",
+            pw, sqlContext, usePlanCaching)
+          SnappyTestUtils.assertJoin(snc, NWQueries.Q56_3, "Q56_3",
+            pw, sqlContext, usePlanCaching)
         case "Q58" => SnappyTestUtils.assertQuery(snc, NWQueries.Q58, "Q58",
-           pw, sqlContext)
+          pw, sqlContext)
         case "Q59" => SnappyTestUtils.assertQuery(snc, NWQueries.Q59, "Q59",
-           pw, sqlContext)
-        // case "Q60" => SnappyTestUtils.assertQuery(snc, NWQueries.Q60,"Q60",
-        //  pw, sqlContext)
-=======
-  def validateQueriesFullResultSet(snc: SnappyContext, tableType: String, pw: PrintWriter,
-      sqlContext: SQLContext): Unit = {
-    val usePlanCaching: Boolean = false
-    for (q <- NWQueries.queries) {
-      if (!executeQueriesByChangingConstants) {
-        q._1 match {
-          case "Q1" => SnappyTestUtils.assertQueryFullResultSet(snc, NWQueries.Q1, "Q1", tableType,
-            pw, sqlContext)
-          case "Q2" => SnappyTestUtils.assertQueryFullResultSet(snc, NWQueries.Q2, "Q2", tableType,
-            pw, sqlContext)
-          case "Q3" => SnappyTestUtils.assertQueryFullResultSet(snc, NWQueries.Q3, "Q3", tableType,
-            pw, sqlContext)
-          case "Q4" => SnappyTestUtils.assertQueryFullResultSet(snc, NWQueries.Q4, "Q4", tableType,
-            pw, sqlContext)
-          case "Q5" => SnappyTestUtils.assertQueryFullResultSet(snc, NWQueries.Q5, "Q5", tableType,
-            pw, sqlContext)
-          case "Q6" => SnappyTestUtils.assertQueryFullResultSet(snc, NWQueries.Q6, "Q6", tableType,
-            pw, sqlContext)
-          case "Q7" => SnappyTestUtils.assertQueryFullResultSet(snc, NWQueries.Q7, "Q7", tableType,
-            pw, sqlContext)
-          case "Q8" => SnappyTestUtils.assertQueryFullResultSet(snc, NWQueries.Q8, "Q8", tableType,
-            pw, sqlContext)
-          case "Q9" => SnappyTestUtils.assertQueryFullResultSet(snc, NWQueries.Q9, "Q9", tableType,
-            pw, sqlContext)
-          case "Q10" => SnappyTestUtils.assertQueryFullResultSet(snc, NWQueries.Q10, "Q10",
-            tableType, pw, sqlContext)
-          case "Q11" => SnappyTestUtils.assertQueryFullResultSet(snc, NWQueries.Q11, "Q11",
-            tableType, pw, sqlContext)
-          case "Q12" => SnappyTestUtils.assertQueryFullResultSet(snc, NWQueries.Q12, "Q12",
-            tableType, pw, sqlContext)
-          case "Q13" => SnappyTestUtils.assertQueryFullResultSet(snc, NWQueries.Q13, "Q13",
-            tableType, pw, sqlContext)
-          case "Q14" => SnappyTestUtils.assertQueryFullResultSet(snc, NWQueries.Q14, "Q14",
-            tableType, pw, sqlContext)
-          case "Q15" => SnappyTestUtils.assertQueryFullResultSet(snc, NWQueries.Q15, "Q15",
-            tableType, pw, sqlContext)
-          case "Q16" => SnappyTestUtils.assertQueryFullResultSet(snc, NWQueries.Q16, "Q16",
-            tableType, pw, sqlContext)
-          case "Q17" => SnappyTestUtils.assertQueryFullResultSet(snc, NWQueries.Q17, "Q17",
-            tableType, pw, sqlContext)
-          case "Q18" => SnappyTestUtils.assertQueryFullResultSet(snc, NWQueries.Q18, "Q18",
-            tableType, pw, sqlContext)
-          case "Q19" => SnappyTestUtils.assertQueryFullResultSet(snc, NWQueries.Q19, "Q19",
-            tableType, pw, sqlContext)
-          case "Q20" => SnappyTestUtils.assertQueryFullResultSet(snc, NWQueries.Q20, "Q20",
-            tableType, pw, sqlContext)
-          case "Q21" => SnappyTestUtils.assertQueryFullResultSet(snc, NWQueries.Q21, "Q21",
-            tableType, pw, sqlContext)
-          case "Q22" => SnappyTestUtils.assertQueryFullResultSet(snc, NWQueries.Q22, "Q22",
-            tableType, pw, sqlContext)
-          case "Q23" => SnappyTestUtils.assertQueryFullResultSet(snc, NWQueries.Q23, "Q23",
-            tableType, pw, sqlContext)
-          case "Q24" => SnappyTestUtils.assertQueryFullResultSet(snc, NWQueries.Q24, "Q24",
-            tableType, pw, sqlContext)
-          case "Q37" => SnappyTestUtils.assertJoinFullResultSet(snc, NWQueries.Q37, "Q37",
-            tableType, pw, sqlContext)
-          case "Q39" => SnappyTestUtils.assertJoinFullResultSet(snc, NWQueries.Q39, "Q39",
-            tableType, pw, sqlContext)
-          case "Q41" => SnappyTestUtils.assertJoinFullResultSet(snc, NWQueries.Q41, "Q41",
-            tableType, pw, sqlContext)
-          case "Q44" => SnappyTestUtils.assertJoinFullResultSet(snc, NWQueries.Q44, "Q44",
-            tableType, pw, sqlContext) // LeftSemiJoinHash
-          case "Q45" => SnappyTestUtils.assertJoinFullResultSet(snc, NWQueries.Q45, "Q45",
-            tableType, pw, sqlContext)
-          case "Q46" => SnappyTestUtils.assertJoinFullResultSet(snc, NWQueries.Q46, "Q46",
-            tableType, pw, sqlContext)
-          case "Q47" => SnappyTestUtils.assertJoinFullResultSet(snc, NWQueries.Q47, "Q47",
-            tableType, pw, sqlContext)
-          case "Q48" => SnappyTestUtils.assertJoinFullResultSet(snc, NWQueries.Q48, "Q48",
-            tableType, pw, sqlContext)
-          case "Q50" => SnappyTestUtils.assertJoinFullResultSet(snc, NWQueries.Q50, "Q50",
-            tableType, pw, sqlContext)
-          case "Q52" => SnappyTestUtils.assertJoinFullResultSet(snc, NWQueries.Q52, "Q52",
-            tableType, pw, sqlContext)
-          case "Q53" => SnappyTestUtils.assertJoinFullResultSet(snc, NWQueries.Q53, "Q53",
-            tableType, pw, sqlContext)
-          case "Q54" => SnappyTestUtils.assertJoinFullResultSet(snc, NWQueries.Q54, "Q54",
-            tableType, pw, sqlContext)
-          case "Q57" => SnappyTestUtils.assertQueryFullResultSet(snc, NWQueries.Q57, "Q57",
-            tableType, pw, sqlContext)
-          case "Q58" => SnappyTestUtils.assertQueryFullResultSet(snc, NWQueries.Q58, "Q58",
-            tableType, pw, sqlContext)
-          case "Q59" => SnappyTestUtils.assertQueryFullResultSet(snc, NWQueries.Q59, "Q59",
-            tableType, pw, sqlContext)
-          case "Q60" => SnappyTestUtils.assertQueryFullResultSet(snc, NWQueries.Q60, "Q60",
-            tableType, pw, sqlContext)
-          case "Q61" => SnappyTestUtils.assertQueryFullResultSet(snc, NWQueries.Q61, "Q61",
-            tableType, pw, sqlContext)
-          case "Q62" => SnappyTestUtils.assertQueryFullResultSet(snc, NWQueries.Q62, "Q62",
-            tableType, pw, sqlContext)
-          case _ => // do nothing
-        }
-      }
-      q._1 match {
-        case "Q25" => SnappyTestUtils.assertJoinFullResultSet(snc, NWQueries.Q25, "Q25",
-          tableType, pw, sqlContext)
-          if (executeQueriesByChangingConstants) {
-            SnappyTestUtils.assertJoinFullResultSet(snc, NWQueries.Q25_1, "Q25_1",
-              tableType, pw, sqlContext, usePlanCaching)
-            SnappyTestUtils.assertJoinFullResultSet(snc, NWQueries.Q25_2, "Q25_2",
-              tableType, pw, sqlContext, usePlanCaching)
-          }
-        case "Q26" => SnappyTestUtils.assertJoinFullResultSet(snc, NWQueries.Q26, "Q26",
-          tableType, pw, sqlContext)
-          if (executeQueriesByChangingConstants) {
-            SnappyTestUtils.assertJoinFullResultSet(snc, NWQueries.Q26_1, "Q26_1",
-              tableType, pw, sqlContext, usePlanCaching)
-            SnappyTestUtils.assertJoinFullResultSet(snc, NWQueries.Q26_2, "Q26_2",
-              tableType, pw, sqlContext, usePlanCaching)
-          }
-        case "Q27" => SnappyTestUtils.assertJoinFullResultSet(snc, NWQueries.Q27, "Q27",
-          tableType, pw, sqlContext)
-          if (executeQueriesByChangingConstants) {
-            SnappyTestUtils.assertJoinFullResultSet(snc, NWQueries.Q27_1, "Q27_1",
-              tableType, pw, sqlContext, usePlanCaching)
-            SnappyTestUtils.assertJoinFullResultSet(snc, NWQueries.Q27_2, "Q27_2",
-              tableType, pw, sqlContext, usePlanCaching)
-            SnappyTestUtils.assertJoinFullResultSet(snc, NWQueries.Q27_3, "Q27_3",
-              tableType, pw, sqlContext, usePlanCaching)
-            SnappyTestUtils.assertJoinFullResultSet(snc, NWQueries.Q27_4, "Q27_4",
-              tableType, pw, sqlContext, usePlanCaching)
-          }
-        case "Q28" => SnappyTestUtils.assertJoinFullResultSet(snc, NWQueries.Q28, "Q28",
-          tableType, pw, sqlContext)
-          if (executeQueriesByChangingConstants) {
-            SnappyTestUtils.assertJoinFullResultSet(snc, NWQueries.Q28_1, "Q28_1",
-              tableType, pw, sqlContext, usePlanCaching)
-            SnappyTestUtils.assertJoinFullResultSet(snc, NWQueries.Q28_2, "Q28_2",
-              tableType, pw, sqlContext, usePlanCaching)
-          }
-        case "Q29" => SnappyTestUtils.assertJoinFullResultSet(snc, NWQueries.Q29, "Q29",
-          tableType, pw, sqlContext)
-          if (executeQueriesByChangingConstants) {
-            SnappyTestUtils.assertJoinFullResultSet(snc, NWQueries.Q29_1, "Q29_1",
-              tableType, pw, sqlContext, usePlanCaching)
-            SnappyTestUtils.assertJoinFullResultSet(snc, NWQueries.Q29_2, "Q29_2",
-              tableType, pw, sqlContext, usePlanCaching)
-          }
-        case "Q30" => SnappyTestUtils.assertJoinFullResultSet(snc, NWQueries.Q30, "Q30",
-          tableType, pw, sqlContext)
-          if (executeQueriesByChangingConstants) {
-            SnappyTestUtils.assertJoinFullResultSet(snc, NWQueries.Q30_1, "Q30_1",
-              tableType, pw, sqlContext, usePlanCaching)
-            SnappyTestUtils.assertJoinFullResultSet(snc, NWQueries.Q30_2, "Q30_2",
-              tableType, pw, sqlContext, usePlanCaching)
-          }
-        case "Q31" => SnappyTestUtils.assertJoinFullResultSet(snc, NWQueries.Q31, "Q31",
-          tableType, pw, sqlContext)
-          if (executeQueriesByChangingConstants) {
-            SnappyTestUtils.assertJoinFullResultSet(snc, NWQueries.Q31_1, "Q31_1",
-              tableType, pw, sqlContext, usePlanCaching)
-            SnappyTestUtils.assertJoinFullResultSet(snc, NWQueries.Q31_2, "Q31_2",
-              tableType, pw, sqlContext, usePlanCaching)
-            SnappyTestUtils.assertJoinFullResultSet(snc, NWQueries.Q31_3, "Q31_3",
-              tableType, pw, sqlContext, usePlanCaching)
-            SnappyTestUtils.assertJoinFullResultSet(snc, NWQueries.Q31_4, "Q31_4",
-              tableType, pw, sqlContext, usePlanCaching)
-          }
-        case "Q32" => SnappyTestUtils.assertJoinFullResultSet(snc, NWQueries.Q32, "Q32",
-          tableType, pw, sqlContext)
-          if (executeQueriesByChangingConstants) {
-            SnappyTestUtils.assertJoinFullResultSet(snc, NWQueries.Q32_1, "Q32_1",
-              tableType, pw, sqlContext, usePlanCaching)
-          }
-        case "Q33" => SnappyTestUtils.assertJoinFullResultSet(snc, NWQueries.Q33, "Q33",
-          tableType, pw, sqlContext)
-          if (executeQueriesByChangingConstants) {
-            SnappyTestUtils.assertJoinFullResultSet(snc, NWQueries.Q33_1, "Q33_1",
-              tableType, pw, sqlContext, usePlanCaching)
-          }
-        case "Q34" => SnappyTestUtils.assertJoinFullResultSet(snc, NWQueries.Q34, "Q34",
-          tableType, pw, sqlContext)
-          if (executeQueriesByChangingConstants) {
-            SnappyTestUtils.assertJoinFullResultSet(snc, NWQueries.Q34_1, "Q34_1",
-              tableType, pw, sqlContext, usePlanCaching)
-            SnappyTestUtils.assertJoinFullResultSet(snc, NWQueries.Q34_2, "Q34_2",
-              tableType, pw, sqlContext, usePlanCaching)
-          }
-        case "Q35" => SnappyTestUtils.assertJoinFullResultSet(snc, NWQueries.Q35, "Q35",
-          tableType, pw, sqlContext)
-          if (executeQueriesByChangingConstants) {
-            SnappyTestUtils.assertJoinFullResultSet(snc, NWQueries.Q35_1, "Q35_1",
-              tableType, pw, sqlContext, usePlanCaching)
-            SnappyTestUtils.assertJoinFullResultSet(snc, NWQueries.Q35_2, "Q35_2",
-              tableType, pw, sqlContext, usePlanCaching)
-          }
-        case "Q36" => SnappyTestUtils.assertJoinFullResultSet(snc, NWQueries.Q36, "Q36",
-          tableType, pw, sqlContext)
-          if (executeQueriesByChangingConstants) {
-            SnappyTestUtils.assertJoinFullResultSet(snc, NWQueries.Q36_1, "Q36_1",
-              tableType, pw, sqlContext, usePlanCaching)
-            SnappyTestUtils.assertJoinFullResultSet(snc, NWQueries.Q36_2, "Q36_2",
-              tableType, pw, sqlContext, usePlanCaching)
-          }
-        case "Q38" => SnappyTestUtils.assertJoinFullResultSet(snc, NWQueries.Q38, "Q38",
-          tableType, pw, sqlContext)
-          if (executeQueriesByChangingConstants) {
-            SnappyTestUtils.assertJoinFullResultSet(snc, NWQueries.Q38_1, "Q38_1",
-              tableType, pw, sqlContext, usePlanCaching)
-            SnappyTestUtils.assertJoinFullResultSet(snc, NWQueries.Q38_2, "Q38_2",
-              tableType, pw, sqlContext, usePlanCaching)
-          }
-        case "Q40" => SnappyTestUtils.assertJoinFullResultSet(snc, NWQueries.Q40, "Q40",
-          tableType, pw, sqlContext)
-          if (executeQueriesByChangingConstants) {
-            SnappyTestUtils.assertJoinFullResultSet(snc, NWQueries.Q40_1, "Q40_1",
-              tableType, pw, sqlContext, usePlanCaching)
-            SnappyTestUtils.assertJoinFullResultSet(snc, NWQueries.Q40_2, "Q40_2",
-              tableType, pw, sqlContext, usePlanCaching)
-          }
-        case "Q42" => SnappyTestUtils.assertJoinFullResultSet(snc, NWQueries.Q42, "Q42",
-          tableType, pw, sqlContext)
-          if (executeQueriesByChangingConstants) {
-            SnappyTestUtils.assertJoinFullResultSet(snc, NWQueries.Q42_1, "Q42_1",
-              tableType, pw, sqlContext, usePlanCaching)
-            SnappyTestUtils.assertJoinFullResultSet(snc, NWQueries.Q42_2, "Q42_2",
-              tableType, pw, sqlContext, usePlanCaching)
-          }
-        case "Q43" => SnappyTestUtils.assertJoinFullResultSet(snc, NWQueries.Q43, "Q43",
-          tableType, pw, sqlContext)
-          if (executeQueriesByChangingConstants) {
-            SnappyTestUtils.assertJoinFullResultSet(snc, NWQueries.Q43_1, "Q43_1",
-              tableType, pw, sqlContext, usePlanCaching)
-            SnappyTestUtils.assertJoinFullResultSet(snc, NWQueries.Q43_2, "Q43_2",
-              tableType, pw, sqlContext, usePlanCaching)
-          }
-        case "Q49" => SnappyTestUtils.assertJoinFullResultSet(snc, NWQueries.Q49, "Q49",
-          tableType, pw, sqlContext)
-          if (executeQueriesByChangingConstants) {
-            SnappyTestUtils.assertJoinFullResultSet(snc, NWQueries.Q49_1, "Q49_1",
-              tableType, pw, sqlContext, usePlanCaching)
-            SnappyTestUtils.assertJoinFullResultSet(snc, NWQueries.Q49_2, "Q49_2",
-              tableType, pw, sqlContext, usePlanCaching)
-          }
-        case "Q51" => SnappyTestUtils.assertJoinFullResultSet(snc, NWQueries.Q51, "Q51",
-          tableType, pw, sqlContext)
-          if (executeQueriesByChangingConstants) {
-            SnappyTestUtils.assertJoinFullResultSet(snc, NWQueries.Q51_1, "Q51_1",
-              tableType, pw, sqlContext, usePlanCaching)
-            SnappyTestUtils.assertJoinFullResultSet(snc, NWQueries.Q51_2, "Q51_2",
-              tableType, pw, sqlContext, usePlanCaching)
-          }
-        case "Q55" => SnappyTestUtils.assertJoinFullResultSet(snc, NWQueries.Q55, "Q55",
-          tableType, pw, sqlContext)
-          if (executeQueriesByChangingConstants) {
-            SnappyTestUtils.assertJoinFullResultSet(snc, NWQueries.Q55_1, "Q55_1",
-              tableType, pw, sqlContext, usePlanCaching)
-            SnappyTestUtils.assertJoinFullResultSet(snc, NWQueries.Q55_2, "Q55_2",
-              tableType, pw, sqlContext, usePlanCaching)
-          }
-        case "Q56" => SnappyTestUtils.assertJoinFullResultSet(snc, NWQueries.Q56, "Q56",
-          tableType, pw, sqlContext)
-          if (executeQueriesByChangingConstants) {
-            SnappyTestUtils.assertJoinFullResultSet(snc, NWQueries.Q56_1, "Q56_1",
-              tableType, pw, sqlContext, usePlanCaching)
-            SnappyTestUtils.assertJoinFullResultSet(snc, NWQueries.Q56_2, "Q56_2",
-              tableType, pw, sqlContext, usePlanCaching)
-            SnappyTestUtils.assertJoinFullResultSet(snc, NWQueries.Q56_3, "Q56_3",
-              tableType, pw, sqlContext, usePlanCaching)
-          }
->>>>>>> 71075690
-        // scalastyle:off println
-        case _ => println(s"Did not execute query ${q._1}")
-        // scalastyle:on println
-          queryExecuted = false
-      }
-<<<<<<< HEAD
-      if (queryExecuted) {
+          pw, sqlContext)
         // scalastyle:off println
         pw.println(s"Execution completed for query ${q._1}")
       }
       if (hasValidationFailed) {
         failedQueries = SnappyTestUtils.addToFailedQueryList(failedQueries, q._1)
-=======
-    }
-  }
-
-  def executeAndValidateQueriesByChangingConstants(snc: SnappyContext, tableType: String,
-      pw: PrintWriter, sqlContext: SQLContext): Unit = {
-    executeQueriesByChangingConstants = true
-    validateQueries(snc, tableType, pw)
-    validateQueriesFullResultSet(snc, tableType, pw, sqlContext)
-  }
-
-  def validateSelectiveQueriesFullResultSet(snc: SnappyContext, tableType: String, pw:
-  PrintWriter, sqlContext: SQLContext): Unit = {
-    val usePlanCaching = false;
-    for (q <- NWQueries.queries) {
-      q._1 match {
-        case "Q6" => SnappyTestUtils.assertQueryFullResultSet(snc, NWQueries.Q6, "Q6",
-          tableType, pw, sqlContext)
-        case "Q7" => SnappyTestUtils.assertQueryFullResultSet(snc, NWQueries.Q7, "Q7",
-          tableType, pw, sqlContext)
-        case "Q9" => SnappyTestUtils.assertQueryFullResultSet(snc, NWQueries.Q9, "Q9",
-          tableType, pw, sqlContext)
-        case "Q11" => SnappyTestUtils.assertQueryFullResultSet(snc, NWQueries.Q11, "Q11",
-          tableType, pw, sqlContext)
-        case "Q12" => SnappyTestUtils.assertQueryFullResultSet(snc, NWQueries.Q12, "Q12",
-          tableType, pw, sqlContext)
-        case "Q13" => SnappyTestUtils.assertQueryFullResultSet(snc, NWQueries.Q13, "Q13",
-          tableType, pw, sqlContext)
-        case "Q14" => SnappyTestUtils.assertQueryFullResultSet(snc, NWQueries.Q14, "Q14",
-          tableType, pw, sqlContext)
-        case "Q15" => SnappyTestUtils.assertQueryFullResultSet(snc, NWQueries.Q15, "Q15",
-          tableType, pw, sqlContext)
-        case "Q16" => SnappyTestUtils.assertQueryFullResultSet(snc, NWQueries.Q16, "Q16",
-          tableType, pw, sqlContext)
-        case "Q17" => SnappyTestUtils.assertQueryFullResultSet(snc, NWQueries.Q17, "Q17",
-          tableType, pw, sqlContext)
-        case "Q18" => SnappyTestUtils.assertQueryFullResultSet(snc, NWQueries.Q18, "Q18",
-          tableType, pw, sqlContext)
-        case "Q19" => SnappyTestUtils.assertQueryFullResultSet(snc, NWQueries.Q19, "Q19",
-          tableType, pw, sqlContext)
-        case "Q20" => SnappyTestUtils.assertQueryFullResultSet(snc, NWQueries.Q20, "Q20",
-          tableType, pw, sqlContext)
-        case "Q21" => SnappyTestUtils.assertQueryFullResultSet(snc, NWQueries.Q21, "Q21",
-          tableType, pw, sqlContext)
-        case "Q22" => SnappyTestUtils.assertQueryFullResultSet(snc, NWQueries.Q22, "Q22",
-          tableType, pw, sqlContext)
-        case "Q24" => SnappyTestUtils.assertQueryFullResultSet(snc, NWQueries.Q24, "Q24",
-          tableType, pw, sqlContext)
-        case "Q25" => SnappyTestUtils.assertJoinFullResultSet(snc, NWQueries.Q25, "Q25",
-          tableType, pw, sqlContext)
-          SnappyTestUtils.assertJoinFullResultSet(snc, NWQueries.Q25_1, "Q25_1",
-            tableType, pw, sqlContext, usePlanCaching)
-          SnappyTestUtils.assertJoinFullResultSet(snc, NWQueries.Q25_2, "Q25_2",
-            tableType, pw, sqlContext, usePlanCaching)
-        case "Q26" => SnappyTestUtils.assertJoinFullResultSet(snc, NWQueries.Q26, "Q26",
-          tableType, pw, sqlContext)
-          SnappyTestUtils.assertJoinFullResultSet(snc, NWQueries.Q26_1, "Q26_1",
-            tableType, pw, sqlContext, usePlanCaching)
-          SnappyTestUtils.assertJoinFullResultSet(snc, NWQueries.Q26_2, "Q26_2",
-            tableType, pw, sqlContext, usePlanCaching)
-        case "Q27" => SnappyTestUtils.assertJoinFullResultSet(snc, NWQueries.Q27, "Q27",
-          tableType, pw, sqlContext)
-          SnappyTestUtils.assertJoinFullResultSet(snc, NWQueries.Q27_1, "Q27_1",
-            tableType, pw, sqlContext, usePlanCaching)
-          SnappyTestUtils.assertJoinFullResultSet(snc, NWQueries.Q27_2, "Q27_2",
-            tableType, pw, sqlContext, usePlanCaching)
-          SnappyTestUtils.assertJoinFullResultSet(snc, NWQueries.Q27_3, "Q27_3",
-            tableType, pw, sqlContext, usePlanCaching)
-          SnappyTestUtils.assertJoinFullResultSet(snc, NWQueries.Q27_4, "Q27_4",
-            tableType, pw, sqlContext, usePlanCaching)
-        case "Q28" => SnappyTestUtils.assertJoinFullResultSet(snc, NWQueries.Q28, "Q28",
-          tableType, pw, sqlContext)
-          SnappyTestUtils.assertJoinFullResultSet(snc, NWQueries.Q28_1, "Q28_1",
-            tableType, pw, sqlContext, usePlanCaching)
-          SnappyTestUtils.assertJoinFullResultSet(snc, NWQueries.Q28_2, "Q28_2",
-            tableType, pw, sqlContext, usePlanCaching)
-        case "Q30" => SnappyTestUtils.assertJoinFullResultSet(snc, NWQueries.Q30, "Q30",
-          tableType, pw, sqlContext)
-          SnappyTestUtils.assertJoinFullResultSet(snc, NWQueries.Q30_2, "Q30_1",
-            tableType, pw, sqlContext, usePlanCaching)
-          SnappyTestUtils.assertJoinFullResultSet(snc, NWQueries.Q30_2, "Q30_2",
-            tableType, pw, sqlContext, usePlanCaching)
-        case "Q61" => SnappyTestUtils.assertQueryFullResultSet(snc, NWQueries.Q61, "Q61",
-          tableType, pw, sqlContext)
-        case "Q62" => SnappyTestUtils.assertQueryFullResultSet(snc, NWQueries.Q62, "Q62",
-          tableType, pw, sqlContext)
-        case "Q31" => SnappyTestUtils.assertJoinFullResultSet(snc, NWQueries.Q31, "Q31",
-          tableType, pw, sqlContext)
-          SnappyTestUtils.assertJoinFullResultSet(snc, NWQueries.Q31_1, "Q31_1",
-            tableType, pw, sqlContext, usePlanCaching)
-          SnappyTestUtils.assertJoinFullResultSet(snc, NWQueries.Q31_2, "Q31_2",
-            tableType, pw, sqlContext, usePlanCaching)
-          SnappyTestUtils.assertJoinFullResultSet(snc, NWQueries.Q31_3, "Q31_3",
-            tableType, pw, sqlContext, usePlanCaching)
-          SnappyTestUtils.assertJoinFullResultSet(snc, NWQueries.Q31_4, "Q31_4",
-            tableType, pw, sqlContext, usePlanCaching)
-        case "Q32" => SnappyTestUtils.assertJoinFullResultSet(snc, NWQueries.Q32, "Q32",
-          tableType, pw, sqlContext)
-          SnappyTestUtils.assertJoinFullResultSet(snc, NWQueries.Q32_1, "Q32_1",
-            tableType, pw, sqlContext, usePlanCaching)
-        case "Q33" => SnappyTestUtils.assertJoinFullResultSet(snc, NWQueries.Q33, "Q33",
-          tableType, pw, sqlContext)
-          SnappyTestUtils.assertJoinFullResultSet(snc, NWQueries.Q33_1, "Q33_1",
-            tableType, pw, sqlContext, usePlanCaching)
-        case "Q34" => SnappyTestUtils.assertJoinFullResultSet(snc, NWQueries.Q34, "Q34",
-          tableType, pw, sqlContext)
-          SnappyTestUtils.assertJoinFullResultSet(snc, NWQueries.Q34_1, "Q34_1",
-            tableType, pw, sqlContext, usePlanCaching)
-          SnappyTestUtils.assertJoinFullResultSet(snc, NWQueries.Q34_2, "Q34_2",
-            tableType, pw, sqlContext, usePlanCaching)
-        case "Q36" => SnappyTestUtils.assertJoinFullResultSet(snc, NWQueries.Q36, "Q36",
-          tableType, pw, sqlContext)
-          SnappyTestUtils.assertJoinFullResultSet(snc, NWQueries.Q36_1, "Q36_1",
-            tableType, pw, sqlContext, usePlanCaching)
-          SnappyTestUtils.assertJoinFullResultSet(snc, NWQueries.Q36_2, "Q36_2",
-            tableType, pw, sqlContext, usePlanCaching)
-        case "Q37" => SnappyTestUtils.assertJoinFullResultSet(snc, NWQueries.Q37, "Q37",
-          tableType, pw, sqlContext)
-        case "Q38" => SnappyTestUtils.assertJoinFullResultSet(snc, NWQueries.Q38, "Q38",
-          tableType, pw, sqlContext)
-          SnappyTestUtils.assertJoinFullResultSet(snc, NWQueries.Q38_1, "Q38_1",
-            tableType, pw, sqlContext, usePlanCaching)
-          SnappyTestUtils.assertJoinFullResultSet(snc, NWQueries.Q38_2, "Q38_2",
-            tableType, pw, sqlContext, usePlanCaching)
-        case "Q39" => SnappyTestUtils.assertJoinFullResultSet(snc, NWQueries.Q39, "Q39",
-          tableType, pw, sqlContext)
-        case "Q40" => SnappyTestUtils.assertJoinFullResultSet(snc, NWQueries.Q40, "Q40",
-          tableType, pw, sqlContext)
-          SnappyTestUtils.assertJoinFullResultSet(snc, NWQueries.Q40_1, "Q40_1",
-            tableType, pw, sqlContext, usePlanCaching)
-          SnappyTestUtils.assertJoinFullResultSet(snc, NWQueries.Q40_2, "Q40_2",
-            tableType, pw, sqlContext, usePlanCaching)
-        case "Q41" => SnappyTestUtils.assertJoinFullResultSet(snc, NWQueries.Q41, "Q41",
-          tableType, pw, sqlContext)
-        case "Q42" => SnappyTestUtils.assertJoinFullResultSet(snc, NWQueries.Q42, "Q42",
-          tableType, pw, sqlContext)
-          SnappyTestUtils.assertJoinFullResultSet(snc, NWQueries.Q42_1, "Q42_1",
-            tableType, pw, sqlContext, usePlanCaching)
-          SnappyTestUtils.assertJoinFullResultSet(snc, NWQueries.Q42_2, "Q42_2",
-            tableType, pw, sqlContext, usePlanCaching)
-        case "Q43" => SnappyTestUtils.assertJoinFullResultSet(snc, NWQueries.Q43, "Q43",
-          tableType, pw, sqlContext)
-        case "Q51" => SnappyTestUtils.assertJoinFullResultSet(snc, NWQueries.Q51, "Q51",
-          tableType, pw, sqlContext)
-          SnappyTestUtils.assertJoinFullResultSet(snc, NWQueries.Q51_1, "Q51_1",
-            tableType, pw, sqlContext, usePlanCaching)
-          SnappyTestUtils.assertJoinFullResultSet(snc, NWQueries.Q51_2, "Q51_2",
-            tableType, pw, sqlContext, usePlanCaching)
-        case "Q52" => SnappyTestUtils.assertJoinFullResultSet(snc, NWQueries.Q52, "Q52",
-          tableType, pw, sqlContext)
-        case "Q55" => SnappyTestUtils.assertJoinFullResultSet(snc, NWQueries.Q55, "Q55",
-          tableType, pw, sqlContext)
-          SnappyTestUtils.assertJoinFullResultSet(snc, NWQueries.Q55_1, "Q55_1",
-            tableType, pw, sqlContext, usePlanCaching)
-          SnappyTestUtils.assertJoinFullResultSet(snc, NWQueries.Q55_2, "Q55_2",
-            tableType, pw, sqlContext, usePlanCaching)
-        case "Q56" => SnappyTestUtils.assertJoinFullResultSet(snc, NWQueries.Q56, "Q56",
-          tableType, pw, sqlContext)
-          SnappyTestUtils.assertJoinFullResultSet(snc, NWQueries.Q56_1, "Q56_1",
-            tableType, pw, sqlContext, usePlanCaching)
-          SnappyTestUtils.assertJoinFullResultSet(snc, NWQueries.Q56_2, "Q56_2",
-            tableType, pw, sqlContext, usePlanCaching)
-          SnappyTestUtils.assertJoinFullResultSet(snc, NWQueries.Q56_3, "Q56_3",
-            tableType, pw, sqlContext, usePlanCaching)
-        case "Q58" => SnappyTestUtils.assertQueryFullResultSet(snc, NWQueries.Q58, "Q58",
-          tableType, pw, sqlContext)
-        case "Q59" => SnappyTestUtils.assertQueryFullResultSet(snc, NWQueries.Q59, "Q59",
-          tableType, pw, sqlContext)
-        // scalastyle:off println
-        case _ => println("OK")
->>>>>>> 71075690
       }
     }
     return failedQueries;
