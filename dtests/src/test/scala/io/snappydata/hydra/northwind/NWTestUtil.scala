--- conflicted
+++ resolved
@@ -17,13 +17,9 @@
 package io.snappydata.hydra.northwind
 
 import java.io.{File, PrintWriter}
-
-<<<<<<< HEAD
 import io.snappydata.hydra.SnappyTestUtils
-=======
 import scala.io.Source
 
->>>>>>> a8da35b5
 import org.apache.spark.sql.catalyst.encoders.RowEncoder
 import org.apache.spark.sql._
 
@@ -288,7 +284,6 @@
       sqlContext: SQLContext): Unit = {
     for (q <- NWQueries.queries) {
       q._1 match {
-<<<<<<< HEAD
         case "Q1" => SnappyTestUtils.assertQueryFullResultSet(snc, NWQueries.Q1, "Q1", tableType, pw, sqlContext)
         case "Q2" => SnappyTestUtils.assertQueryFullResultSet(snc, NWQueries.Q2, "Q2", tableType, pw, sqlContext)
         case "Q3" => SnappyTestUtils.assertQueryFullResultSet(snc, NWQueries.Q3, "Q3", tableType, pw, sqlContext)
@@ -417,122 +412,6 @@
         case "Q58" => SnappyTestUtils.assertQueryFullResultSet(snc, NWQueries.Q58, "Q58", tableType, pw, sqlContext)
         case "Q59" => SnappyTestUtils.assertQueryFullResultSet(snc, NWQueries.Q59, "Q59", tableType, pw, sqlContext)
         //case "Q60" => SnappyTestUtils.assertQueryFullResultSet(snc, NWQueries.Q60,"Q60", tableType, pw, sqlContext)
-=======
-        case "Q1" => assertQueryFullResultSet(snc, NWQueries.Q1, 8, "Q1", tableType, pw, sqlContext)
-        case "Q2" => assertQueryFullResultSet(snc, NWQueries.Q2, 91, "Q2", tableType, pw,
-          sqlContext)
-        case "Q3" => assertQueryFullResultSet(snc, NWQueries.Q3, 830, "Q3", tableType, pw,
-          sqlContext)
-        case "Q4" => assertQueryFullResultSet(snc, NWQueries.Q4, 9, "Q4", tableType, pw, sqlContext)
-        case "Q5" => assertQueryFullResultSet(snc, NWQueries.Q5, 9, "Q5", tableType, pw, sqlContext)
-        case "Q6" => assertQueryFullResultSet(snc, NWQueries.Q6, 9, "Q6", tableType, pw, sqlContext)
-        case "Q7" => assertQueryFullResultSet(snc, NWQueries.Q7, 9, "Q7", tableType, pw, sqlContext)
-        case "Q8" => assertQueryFullResultSet(snc, NWQueries.Q8, 6, "Q8", tableType, pw, sqlContext)
-        case "Q9" => assertQueryFullResultSet(snc, NWQueries.Q9, 3, "Q9", tableType, pw, sqlContext)
-        case "Q10" => assertQueryFullResultSet(snc, NWQueries.Q10, 2, "Q10", tableType, pw,
-          sqlContext)
-        case "Q11" => assertQueryFullResultSet(snc, NWQueries.Q11, 4, "Q11", tableType, pw,
-          sqlContext)
-        case "Q12" => assertQueryFullResultSet(snc, NWQueries.Q12, 2, "Q12", tableType, pw,
-          sqlContext)
-        case "Q13" => assertQueryFullResultSet(snc, NWQueries.Q13, 2, "Q13", tableType, pw,
-          sqlContext)
-        case "Q14" => assertQueryFullResultSet(snc, NWQueries.Q14, 69, "Q14", tableType, pw,
-          sqlContext)
-        case "Q15" => assertQueryFullResultSet(snc, NWQueries.Q15, 5, "Q15", tableType, pw,
-          sqlContext)
-        case "Q16" => assertQueryFullResultSet(snc, NWQueries.Q16, 8, "Q16", tableType, pw,
-          sqlContext)
-        case "Q17" => assertQueryFullResultSet(snc, NWQueries.Q17, 3, "Q17", tableType, pw,
-          sqlContext)
-        case "Q18" => assertQueryFullResultSet(snc, NWQueries.Q18, 9, "Q18", tableType, pw,
-          sqlContext)
-        case "Q19" => assertQueryFullResultSet(snc, NWQueries.Q19, 13, "Q19", tableType, pw,
-          sqlContext)
-        case "Q20" => assertQueryFullResultSet(snc, NWQueries.Q20, 1, "Q20", tableType, pw,
-          sqlContext)
-        case "Q21" => assertQueryFullResultSet(snc, NWQueries.Q21, 1, "Q21", tableType, pw,
-          sqlContext)
-        case "Q22" => assertQueryFullResultSet(snc, NWQueries.Q22, 1, "Q22", tableType, pw,
-          sqlContext)
-        case "Q23" => assertQueryFullResultSet(snc, NWQueries.Q23, 1, "Q23", tableType, pw,
-          sqlContext)
-        case "Q24" => assertQueryFullResultSet(snc, NWQueries.Q24, 4, "Q24", tableType, pw,
-          sqlContext)
-        case "Q25" => assertJoinFullResultSet(snc, NWQueries.Q25, 1, "Q25", tableType, pw,
-          sqlContext)
-        case "Q26" => assertJoinFullResultSet(snc, NWQueries.Q26, 86, "Q26", tableType, pw,
-          sqlContext)
-        case "Q27" => assertJoinFullResultSet(snc, NWQueries.Q27, 9, "Q27", tableType, pw,
-          sqlContext)
-        case "Q28" => assertJoinFullResultSet(snc, NWQueries.Q28, 12, "Q28", tableType, pw,
-          sqlContext)
-        case "Q29" => assertJoinFullResultSet(snc, NWQueries.Q29, 8, "Q29", tableType, pw,
-          sqlContext)
-        case "Q30" => assertJoinFullResultSet(snc, NWQueries.Q30, 8, "Q30", tableType, pw,
-          sqlContext)
-        case "Q31" => assertJoinFullResultSet(snc, NWQueries.Q31, 830, "Q31", tableType, pw,
-          sqlContext)
-        case "Q32" => assertJoinFullResultSet(snc, NWQueries.Q32, 8, "Q32", tableType, pw,
-          sqlContext)
-        case "Q33" => assertJoinFullResultSet(snc, NWQueries.Q33, 37, "Q33", tableType, pw,
-          sqlContext)
-        case "Q34" => assertJoinFullResultSet(snc, NWQueries.Q34, 5, "Q34", tableType, pw,
-          sqlContext)
-        case "Q35" => assertJoinFullResultSet(snc, NWQueries.Q35, 3, "Q35", tableType, pw,
-          sqlContext)
-        case "Q36" => assertJoinFullResultSet(snc, NWQueries.Q36, 290, "Q36", tableType, pw,
-          sqlContext)
-        case "Q37" => assertJoinFullResultSet(snc, NWQueries.Q37, 77, "Q37", tableType, pw,
-          sqlContext)
-        case "Q38" => assertJoinFullResultSet(snc, NWQueries.Q38, 2155, "Q38", tableType, pw,
-          sqlContext)
-        case "Q39" => assertJoinFullResultSet(snc, NWQueries.Q39, 9, "Q39", tableType, pw,
-          sqlContext)
-        case "Q40" => assertJoinFullResultSet(snc, NWQueries.Q40, 830, "Q40", tableType, pw,
-          sqlContext)
-        case "Q41" => assertJoinFullResultSet(snc, NWQueries.Q41, 2155, "Q41", tableType, pw,
-          sqlContext)
-        case "Q42" => assertJoinFullResultSet(snc, NWQueries.Q42, 22, "Q42", tableType, pw,
-          sqlContext)
-        case "Q43" => assertJoinFullResultSet(snc, NWQueries.Q43, 830, "Q43", tableType, pw,
-          sqlContext)
-        case "Q44" => assertJoinFullResultSet(snc, NWQueries.Q44, 830, "Q44", tableType, pw,
-          sqlContext) // LeftSemiJoinHash
-        case "Q45" => assertJoinFullResultSet(snc, NWQueries.Q45, 1788650, "Q45", tableType, pw,
-          sqlContext)
-        case "Q46" => assertJoinFullResultSet(snc, NWQueries.Q46, 1788650, "Q46", tableType, pw,
-          sqlContext)
-        case "Q47" => assertJoinFullResultSet(snc, NWQueries.Q47, 1788650, "Q47", tableType, pw,
-          sqlContext)
-        case "Q48" => assertJoinFullResultSet(snc, NWQueries.Q48, 1788650, "Q48", tableType, pw,
-          sqlContext)
-        case "Q49" => assertJoinFullResultSet(snc, NWQueries.Q49, 1788650, "Q49", tableType, pw,
-          sqlContext)
-        case "Q50" => assertJoinFullResultSet(snc, NWQueries.Q50, 2155, "Q50", tableType, pw,
-          sqlContext)
-        case "Q51" => assertJoinFullResultSet(snc, NWQueries.Q51, 2155, "Q51", tableType, pw,
-          sqlContext)
-        case "Q52" => assertJoinFullResultSet(snc, NWQueries.Q52, 2155, "Q52", tableType, pw,
-          sqlContext)
-        case "Q53" => assertJoinFullResultSet(snc, NWQueries.Q53, 2155, "Q53", tableType, pw,
-          sqlContext)
-        case "Q54" => assertJoinFullResultSet(snc, NWQueries.Q54, 2155, "Q54", tableType, pw,
-          sqlContext)
-        case "Q55" => assertJoinFullResultSet(snc, NWQueries.Q55, 21, "Q55", tableType, pw,
-          sqlContext)
-        case "Q56" => assertJoinFullResultSet(snc, NWQueries.Q56, 8, "Q56", tableType, pw,
-          sqlContext)
-        case "Q57" => assertQueryFullResultSet(snc, NWQueries.Q57, 120, "Q57", tableType, pw,
-          sqlContext)
-        case "Q58" => assertQueryFullResultSet(snc, NWQueries.Q58, 1, "Q58", tableType, pw,
-          sqlContext)
-        case "Q59" => assertQueryFullResultSet(snc, NWQueries.Q59, 1, "Q59", tableType, pw,
-          sqlContext)
-          // case "Q60" => assertQueryFullResultSet(snc, NWQueries.Q60, 947, "Q60", tableType, pw,
-          // sqlContext)
-        // scalastyle:off println
->>>>>>> a8da35b5
         case _ => println("OK")
         // scalastyle:on println
       }
