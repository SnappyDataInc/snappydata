/*
 * Copyright (c) 2017 SnappyData, Inc. All rights reserved.
 *
 * Licensed under the Apache License, Version 2.0 (the "License"); you
 * may not use this file except in compliance with the License. You
 * may obtain a copy of the License at
 *
 * http://www.apache.org/licenses/LICENSE-2.0
 *
 * Unless required by applicable law or agreed to in writing, software
 * distributed under the License is distributed on an "AS IS" BASIS,
 * WITHOUT WARRANTIES OR CONDITIONS OF ANY KIND, either express or
 * implied. See the License for the specific language governing
 * permissions and limitations under the License. See accompanying
 * LICENSE file.
 */

package io.snappydata.hydra.ct

import java.io.{File, FileOutputStream, PrintWriter}

import io.snappydata.hydra.SnappyTestUtils

import org.apache.spark.sql.{SQLContext, SnappyContext}
import org.apache.spark.{SparkConf, SparkContext}

object ValidateCTQueriesApp {

  def main(args: Array[String]) {
    val conf = new SparkConf().
<<<<<<< HEAD
        setAppName("ValidateCTQueriesApp Application")
=======
        setAppName("ValidateCTQueriesApp Application_" + System.currentTimeMillis()).
        set("snappydata.connection", connectionURL)
>>>>>>> 71075690
    val sc = SparkContext.getOrCreate(conf)
    val sqlContext = SQLContext.getOrCreate(sc)
    val snc = SnappyContext(sc)

    def getCurrentDirectory = new java.io.File(".").getCanonicalPath

    val threadID = Thread.currentThread().getId
    val outputFile = "ValidateCTQueriesApp_thread_" + threadID + "_" + System.currentTimeMillis +
        ".out"
    val pw = new PrintWriter(new FileOutputStream(new File(outputFile), true))
    val dataFilesLocation = args(0)
    snc.setConf("dataFilesLocation", dataFilesLocation)
    // scalastyle:off println
    pw.println(s"dataFilesLocation : ${dataFilesLocation}")
    CTQueries.snc = snc
    val tableType = args(1)
    val fullResultSetValidation: Boolean = args(2).toBoolean
    val numRowsValidation: Boolean = args(3).toBoolean
    SnappyTestUtils.numRowsValidation = numRowsValidation
    SnappyTestUtils.validateFullResultSet = fullResultSetValidation
    pw.println(s"Validation for queries with ${tableType} tables started")

    val startTime = System.currentTimeMillis
<<<<<<< HEAD
    val failedQueries = CTTestUtil.executeQueries(snc, tableType, pw, sqlContext)
=======
    val failedQueries = CTTestUtil.executeQueries(snc, tableType, pw, fullResultSetValidation,
      sqlContext, false, false)
>>>>>>> 71075690
    val endTime = System.currentTimeMillis
    val totalTime = (endTime - startTime) / 1000
    pw.println(s"Total time for execution is :: ${totalTime} seconds.")
    if (!failedQueries.isEmpty) {
      println(s"Validation failed for ${tableType} tables for queries ${failedQueries}. See " +
          s"${getCurrentDirectory}/${outputFile}")
      pw.println(s"Validation failed for ${tableType} tables for queries ${failedQueries}. ")
      pw.close()
      throw new Exception(s"Validation task failed for ${tableType}. See " +
          s"${getCurrentDirectory}/${outputFile}")
    }
    println(s"Validation for queries with ${tableType} tables completed successfully. See " +
        s"${getCurrentDirectory}/${outputFile}")
    pw.println(s"Validation for queries with ${tableType} tables completed successfully.")
    pw.close()
  }
}<|MERGE_RESOLUTION|>--- conflicted
+++ resolved
@@ -28,12 +28,7 @@
 
   def main(args: Array[String]) {
     val conf = new SparkConf().
-<<<<<<< HEAD
-        setAppName("ValidateCTQueriesApp Application")
-=======
-        setAppName("ValidateCTQueriesApp Application_" + System.currentTimeMillis()).
-        set("snappydata.connection", connectionURL)
->>>>>>> 71075690
+        setAppName("ValidateCTQueriesApp Application_" + System.currentTimeMillis())
     val sc = SparkContext.getOrCreate(conf)
     val sqlContext = SQLContext.getOrCreate(sc)
     val snc = SnappyContext(sc)
@@ -57,12 +52,7 @@
     pw.println(s"Validation for queries with ${tableType} tables started")
 
     val startTime = System.currentTimeMillis
-<<<<<<< HEAD
     val failedQueries = CTTestUtil.executeQueries(snc, tableType, pw, sqlContext)
-=======
-    val failedQueries = CTTestUtil.executeQueries(snc, tableType, pw, fullResultSetValidation,
-      sqlContext, false, false)
->>>>>>> 71075690
     val endTime = System.currentTimeMillis
     val totalTime = (endTime - startTime) / 1000
     pw.println(s"Total time for execution is :: ${totalTime} seconds.")
