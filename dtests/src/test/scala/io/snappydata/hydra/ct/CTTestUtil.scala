/*
 * Copyright (c) 2017 SnappyData, Inc. All rights reserved.
 *
 * Licensed under the Apache License, Version 2.0 (the "License"); you
 * may not use this file except in compliance with the License. You
 * may obtain a copy of the License at
 *
 * http://www.apache.org/licenses/LICENSE-2.0
 *
 * Unless required by applicable law or agreed to in writing, software
 * distributed under the License is distributed on an "AS IS" BASIS,
 * WITHOUT WARRANTIES OR CONDITIONS OF ANY KIND, either express or
 * implied. See the License for the specific language governing
 * permissions and limitations under the License. See accompanying
 * LICENSE file.
 */

package io.snappydata.hydra.ct

import java.io.PrintWriter

<<<<<<< HEAD
import io.snappydata.hydra.{SnappyTestUtils}
=======
import io.snappydata.hydra.TestUtil
import org.apache.spark.sql.snappy._
>>>>>>> 0abf6109

import org.apache.spark.sql.{SQLContext, SnappyContext}

object CTTestUtil {

  def getCurrentDirectory: String = new java.io.File(".").getCanonicalPath

  def createReplicatedRowTables(snc: SnappyContext): Unit = {
    snc.sql(CTQueries.orders_details_create_ddl)
    snc.sql(CTQueries.exec_details_create_ddl)
  }

  def createPersistReplicatedRowTables(snc: SnappyContext, persistenceMode: String): Unit = {
    snc.sql(CTQueries.orders_details_create_ddl + " USING row OPTIONS (PERSISTENT '" +
        persistenceMode + "')")
    snc.sql(CTQueries.exec_details_create_ddl + " USING row OPTIONS (PERSISTENT '" +
        persistenceMode + "')")
  }

  def createPartitionedRowTables(snc: SnappyContext, redundancy: String): Unit = {
    snc.sql(CTQueries.orders_details_create_ddl + " USING row OPTIONS (partition_by " +
        "'SINGLE_ORDER_DID', buckets '11', redundancy '" + redundancy + "')")
    snc.sql(CTQueries.exec_details_create_ddl + " USING row OPTIONS (partition_by 'EXEC_DID', " +
        "buckets '11', redundancy '" + redundancy + "')")
  }

  def createPersistPartitionedRowTables(snc: SnappyContext,
                                        persistenceMode: String, redundancy: String): Unit = {
    snc.sql(CTQueries.orders_details_create_ddl + " USING row OPTIONS(partition_by " +
        "'SINGLE_ORDER_DID', buckets '11', redundancy '" + redundancy + "', PERSISTENT '" +
        persistenceMode + "')")
    snc.sql(CTQueries.exec_details_create_ddl + "  USING row OPTIONS(partition_by 'EXEC_DID', " +
        "buckets '11', redundancy '" + redundancy + "', PERSISTENT '" + persistenceMode + "')")
  }

  def createColocatedRowTables(snc: SnappyContext, redundancy: String): Unit = {
    snc.sql(CTQueries.orders_details_create_ddl + " USING row OPTIONS (partition_by " +
        "'SINGLE_ORDER_DID', redundancy '" + redundancy + "', buckets '11')")
    snc.sql(CTQueries.exec_details_create_ddl + " USING row OPTIONS (partition_by 'EXEC_DID', " +
        "COLOCATE_WITH 'orders_details', redundancy '" + redundancy + "', buckets '11')")
  }

  def createPersistColocatedTables(snc: SnappyContext, redundancy: String, persistenceMode:
  String): Unit = {
    snc.sql(CTQueries.orders_details_create_ddl + " USING row OPTIONS (partition_by " +
        "'SINGLE_ORDER_DID', REDUNDANCY '" + redundancy + "', buckets '11', PERSISTENT '" +
        persistenceMode + "')")
    snc.sql(CTQueries.exec_details_create_ddl + " USING row OPTIONS (partition_by 'EXEC_DID' " +
        "colocate_with 'orders_details', redundancy '" + redundancy + "', buckets '11', " +
        "PERSISTENT '" + persistenceMode + "')")
  }

  // to add evition attributes
  def createRowTablesWithEviction(snc: SnappyContext, redundancy: String): Unit = {
    snc.sql(CTQueries.orders_details_create_ddl + " USING row OPTIONS (partition_by " +
        "'SINGLE_ORDER_DID', buckets '11', redundancy '" + redundancy + "')")
    snc.sql(CTQueries.exec_details_create_ddl + " USING row OPTIONS (partition_by 'EXEC_DID', " +
        "buckets '11', redundancy '" + redundancy + "')")
  }

  // to add eviction attributes
  def createColocatedRowTablesWithEviction(snc: SnappyContext, redundancy: String,
                                           persistenceMode: String): Unit = {
    snc.sql(CTQueries.orders_details_create_ddl + " USING row OPTIONS (partition_by " +
        "'SINGLE_ORDER_DID', redundancy '" + redundancy + "', buckets '11', PERSISTENT '" +
        persistenceMode + "')")
    snc.sql(CTQueries.exec_details_create_ddl + " USING row OPTIONS (partition_by 'EXEC_DID' " +
        "colocate_with 'orders_details', redundancy '" + redundancy + "', buckets '11', " +
        "PERSISTENT '" + persistenceMode + "')")
  }

  def createColumnTables(snc: SnappyContext, redundancy: String): Unit = {
    snc.sql(CTQueries.orders_details_create_ddl + " using column options(redundancy '" +
        redundancy + "')")
    snc.sql(CTQueries.exec_details_create_ddl + " using column options(redundancy '" + redundancy
        + "')")
  }

  def createColumnTablesWithKeyColumns(snc: SnappyContext, redundancy: String): Unit = {
    snc.sql(CTQueries.orders_details_create_ddl + " using column options(redundancy '" +
        redundancy + "' , key_columns 'SINGLE_ORDER_DID')")
    snc.sql(CTQueries.exec_details_create_ddl + " using column options(redundancy '" + redundancy
        + "', key_columns 'EXEC_DID')")
  }

  def createPersistColumnTables(snc: SnappyContext, persistenceMode: String): Unit = {
    snc.sql(CTQueries.orders_details_create_ddl + " using column options(PERSISTENT '" +
        persistenceMode + "')")
    snc.sql(CTQueries.exec_details_create_ddl + " using column options(PERSISTENT '" +
        persistenceMode + "')")
  }

  def createPersistColumnTablesWithKeyColumns(snc: SnappyContext, persistenceMode: String): Unit = {
    snc.sql(CTQueries.orders_details_create_ddl + " using column options(PERSISTENT '" +
        persistenceMode + "' , key_columns 'SINGLE_ORDER_DID')")
    snc.sql(CTQueries.exec_details_create_ddl + " using column options(PERSISTENT '" +
        persistenceMode + "', key_columns 'EXEC_DID')")
  }

  def createColocatedColumnTables(snc: SnappyContext, redundancy: String): Unit = {
    snc.sql(CTQueries.orders_details_create_ddl + " USING column OPTIONS (partition_by " +
        "'SINGLE_ORDER_DID', buckets '11', redundancy '" + redundancy + "')")
    snc.sql(CTQueries.exec_details_create_ddl + " USING column OPTIONS (partition_by 'EXEC_DID', " +
        "buckets '11', redundancy '" + redundancy + "', COLOCATE_WITH 'ORDERS_DETAILS')")
  }

  def createColocatedColumnTablesWithKeyColumns(snc: SnappyContext, redundancy: String): Unit = {
    snc.sql(CTQueries.orders_details_create_ddl + " USING column OPTIONS (partition_by " +
        "'SINGLE_ORDER_DID', buckets '11', redundancy '" + redundancy + "' , key_columns " +
        "'SINGLE_ORDER_DID')")
    snc.sql(CTQueries.exec_details_create_ddl + " USING column OPTIONS (partition_by 'EXEC_DID', " +
        "buckets '11', redundancy '" + redundancy + "', COLOCATE_WITH 'ORDERS_DETAILS' , " +
        "key_columns 'EXEC_DID')")
  }

  def createPersistColocatedColumnTables(snc: SnappyContext, redundancy: String, persistenceMode:
  String): Unit = {
    snc.sql(CTQueries.orders_details_create_ddl + " USING column OPTIONS (partition_by " +
        "'SINGLE_ORDER_DID', buckets '11', PERSISTENT '" + persistenceMode + "', redundancy '" +
        redundancy + "') ")
    snc.sql(CTQueries.exec_details_create_ddl + " USING column OPTIONS (partition_by 'EXEC_DID', " +
        "buckets '11', PERSISTENT '" + persistenceMode + "', redundancy '" + redundancy + "',  " +
        "COLOCATE_WITH 'ORDERS_DETAILS')")
  }


  def createPersistColocatedColumnTablesWithKeyColumns(snc: SnappyContext, redundancy: String,
                                                       persistenceMode: String): Unit = {
    snc.sql(CTQueries.orders_details_create_ddl + " USING column OPTIONS (partition_by " +
        "'SINGLE_ORDER_DID', buckets '11', PERSISTENT '" + persistenceMode + "', redundancy '" +
        redundancy + "', key_columns 'SINGLE_ORDER_DID') ")
    snc.sql(CTQueries.exec_details_create_ddl + " USING column OPTIONS (partition_by 'EXEC_DID', " +
        "buckets '11', PERSISTENT '" + persistenceMode + "', redundancy '" + redundancy + "',  " +
        "COLOCATE_WITH 'ORDERS_DETAILS' , key_columns 'EXEC_DID')")
  }

  // to add eviction attributes
  def createColumnTablesWithEviction(snc: SnappyContext, redundancy: String): Unit = {
    snc.sql(CTQueries.orders_details_create_ddl + " USING column OPTIONS (partition_by " +
        "'SINGLE_ORDER_DID', buckets '11', redundancy '" + redundancy + "')")
    snc.sql(CTQueries.exec_details_create_ddl + " USING column OPTIONS (partition_by 'EXEC_DID', " +
        "buckets '11', redundancy '" + redundancy + "')")
  }


  def createColumnTablesWithEvictionAndKeyColumns(snc: SnappyContext, redundancy: String): Unit
  = {
    snc.sql(CTQueries.orders_details_create_ddl + " USING column OPTIONS (partition_by " +
        "'SINGLE_ORDER_DID', buckets '11', redundancy '" + redundancy + "' , key_columns " +
        "'SINGLE_ORDER_DID')")
    snc.sql(CTQueries.exec_details_create_ddl + " USING column OPTIONS (partition_by 'EXEC_DID', " +
        "buckets '11', redundancy '" + redundancy + "' , key_columns 'EXEC_DID')")
  }


  // to add eviction attributes
  def createColocatedColumnTablesWithEviction(snc: SnappyContext, redundancy: String): Unit = {
    snc.sql(CTQueries.orders_details_create_ddl + " USING column OPTIONS (partition_by " +
        "'SINGLE_ORDER_DID', buckets '11', redundancy '" + redundancy + "')")
    snc.sql(CTQueries.exec_details_create_ddl + " USING column OPTIONS (partition_by 'EXEC_DID', " +
        "buckets '11', redundancy '" + redundancy + "', COLOCATE_WITH 'ORDERS_DETAILS')")
  }

  def createColocatedColumnTablesWithEvictionAndKeyColumns(snc: SnappyContext, redundancy:
  String): Unit = {
    snc.sql(CTQueries.orders_details_create_ddl + " USING column OPTIONS (partition_by " +
        "'SINGLE_ORDER_DID', buckets '11', redundancy '" + redundancy + "' , key_columns " +
        "'SINGLE_ORDER_DID')")
    snc.sql(CTQueries.exec_details_create_ddl + " USING column OPTIONS (partition_by 'EXEC_DID', " +
        "buckets '11', redundancy '" + redundancy + "', COLOCATE_WITH 'ORDERS_DETAILS' , " +
        "key_columns 'EXEC_DID')")
  }

  /*
  Load data to already created tables.
   */
  def loadTables(snc: SnappyContext): Unit = {
    CTQueries.orders_details_df(snc).write.insertInto("orders_details")
    CTQueries.exec_details_df(snc).write.insertInto("exec_details")
  }

  /*
  Load data to already created tables by removing duplicate records.
 */
  def loadTablesByRemovingDuplicateRecords(snc: SnappyContext): Unit = {
    CTQueries.orders_details_df(snc).dropDuplicates("SINGLE_ORDER_DID").write.insertInto("orders_details")
    CTQueries.exec_details_df(snc).dropDuplicates("EXEC_DID").write.insertInto("exec_details")
  }

  /*
  Load data to existing tables using putInto API.
 */

  def addDataUsingPutInto(snc: SnappyContext): Unit = {
    CTQueries.orders_details_df(snc).dropDuplicates("SINGLE_ORDER_DID").write.putInto("orders_details")
    CTQueries.exec_details_df(snc).dropDuplicates("EXEC_DID").write.putInto("exec_details")
  }

  /*
   Create and load tables in Spark
   */
<<<<<<< HEAD
  def createAndLoadSparkTables(sqlContext: SQLContext): Unit = {
    CTQueries.orders_details_df(sqlContext).createOrReplaceTempView("orders_details")
    // scalastyle:off println
    println(s"orders_details Table created successfully in spark")
    CTQueries.exec_details_df(sqlContext).createOrReplaceTempView("exec_details")
    println(s"exec_details Table created successfully in spark")
=======
  def createAndLoadSparkTables(sqlContext: SQLContext, insertUniqueRecords: Boolean): Unit = {
    if (insertUniqueRecords) {
      CTQueries.orders_details_df(sqlContext).dropDuplicates("SINGLE_ORDER_DID").createOrReplaceTempView("orders_details")
      println(s"orders_details Table created successfully in spark")
      CTQueries.exec_details_df(sqlContext).dropDuplicates("EXEC_DID").createOrReplaceTempView("exec_details")
      println(s"exec_details Table created successfully in spark")
    }
    else {
      CTQueries.orders_details_df(sqlContext).createOrReplaceTempView("orders_details")
      println(s"orders_details Table created successfully in spark")
      CTQueries.exec_details_df(sqlContext).createOrReplaceTempView("exec_details")
      println(s"exec_details Table created successfully in spark")
    }
>>>>>>> 0abf6109
  }

  /*
  Method for validating queires results for ct schema for 1.5GB data.
  For any other data size, this method can be used for comparing full resultsets by setting
  numRowsValidation to false.
  Returns failed queries in a string.
   */
<<<<<<< HEAD
  def executeQueries(snc: SnappyContext, tblType: String, pw: PrintWriter, sqlContext:
  SQLContext): String = {
    SnappyTestUtils.tableType = tblType
    var failedQueries = ""
    if (SnappyTestUtils.validateFullResultSet) {
      // scalastyle:off println
      pw.println(s"createAndLoadSparkTables started ...")
      val startTime = System.currentTimeMillis
      CTTestUtil.createAndLoadSparkTables(sqlContext)
      val finishTime = System.currentTimeMillis()
      pw.println(s"createAndLoadSparkTables completed successfully in : " + ((finishTime -
          startTime)/1000) + " seconds")
=======
  def executeQueries(snc: SnappyContext, tblType: String, pw: PrintWriter,
                     fullResultSetValidation: Boolean, sqlContext: SQLContext,
                     insertUniqueRecords: Boolean, skipNumRowsValidation: Boolean): String = {
    TestUtil.validateFullResultSet = fullResultSetValidation
    TestUtil.tableType = tblType
    var failedQueries = ""
    if (TestUtil.validateFullResultSet) {
      CTTestUtil.createAndLoadSparkTables(sqlContext, insertUniqueRecords)
>>>>>>> 0abf6109
    }

    for (q <- CTQueries.queries) {
      var queryExecuted = true;
      var hasValidationFailed = false;
      q._1 match {
<<<<<<< HEAD
        case "Q1" => hasValidationFailed = SnappyTestUtils.assertQuery(snc, CTQueries.query1, 1,
          "Q1", pw, sqlContext)
        case "Q2" => hasValidationFailed = SnappyTestUtils.assertQuery(snc, CTQueries.query2, 1,
          "Q2", pw, sqlContext)
        case "Q3" => hasValidationFailed = SnappyTestUtils.assertQuery(snc, CTQueries.query3, 1,
          "Q3", pw, sqlContext)
        case "Q4" => hasValidationFailed = SnappyTestUtils.assertQuery(snc, CTQueries.query4, 1,
          "Q4", pw, sqlContext)
        case "Q5" => hasValidationFailed = SnappyTestUtils.assertQuery(snc, CTQueries.query5, 1,
          "Q5", pw, sqlContext)
        case "Q6" => hasValidationFailed = SnappyTestUtils.assertQuery(snc, CTQueries.query6, 5,
          "Q6", pw, sqlContext)
        case "Q7" => hasValidationFailed = SnappyTestUtils.assertQuery(snc, CTQueries.query7, 5,
          "Q7", pw, sqlContext)
        case "Q8" => hasValidationFailed = SnappyTestUtils.assertQuery(snc, CTQueries.query8, 5,
          "Q8", pw, sqlContext)
        case "Q9" => hasValidationFailed = SnappyTestUtils.assertQuery(snc, CTQueries.query9, 1,
          "Q9", pw, sqlContext)
        case "Q10" => hasValidationFailed = SnappyTestUtils.assertQuery(snc, CTQueries.query10, 1,
          "Q10", pw, sqlContext)
        case "Q11" => hasValidationFailed = SnappyTestUtils.assertJoin(snc, CTQueries.query11, 2706,
          "Q11", pw, sqlContext)
        case "Q12" => hasValidationFailed = SnappyTestUtils.assertJoin(snc, CTQueries.query12, 150,
          "Q12", pw, sqlContext)
        case "Q13" => hasValidationFailed = SnappyTestUtils.assertQuery(snc, CTQueries.query13, 149,
          "Q13", pw, sqlContext)
        case "Q14" => hasValidationFailed = SnappyTestUtils.assertQuery(snc, CTQueries.query14, 149,
          "Q14", pw, sqlContext)
        case "Q15" => hasValidationFailed = SnappyTestUtils.assertJoin(snc, CTQueries.query15, 2620,
          "Q15", pw, sqlContext)
        case "Q16" => hasValidationFailed = SnappyTestUtils.assertJoin(snc, CTQueries.query16, 150,
          "Q16", pw, sqlContext)
        case "Q17" => hasValidationFailed = SnappyTestUtils.assertQuery(snc, CTQueries.query17, 2,
          "Q17", pw, sqlContext)
        case "Q18" => hasValidationFailed = SnappyTestUtils.assertQuery(snc, CTQueries.query18, 0,
          "Q18", pw, sqlContext)
        case "Q19" => hasValidationFailed = SnappyTestUtils.assertQuery(snc, CTQueries.query19, 47,
          "Q19", pw, sqlContext)
        case "Q20" => hasValidationFailed = SnappyTestUtils.assertQuery(snc, CTQueries.query20, 100,
          "Q20", pw, sqlContext)
        case "Q21" => hasValidationFailed = SnappyTestUtils.assertQuery(snc, CTQueries.query21, 2,
          "Q21", pw, sqlContext)
        case "Q22" => hasValidationFailed = SnappyTestUtils.assertJoin(snc, CTQueries.query22, 1,
          "Q22", pw, sqlContext)
        // case "Q23" => hasValidationFailed = SnappyTestUtils.assertJoin(snc, CTQueries.query23,0,
        // "Q23", pw,sqlContext)
        case "Q24" => hasValidationFailed = SnappyTestUtils.assertQuery(snc, CTQueries.query24, 999,
          "Q24", pw, sqlContext)
        case _ =>
          // scalastyle:off println
          pw.println(s"Query ${q._1} will not  be executed.")
          queryExecuted = false
      }
      if (queryExecuted) {
        pw.println(s"Execution completed for query ${q._1}")
=======
        case "Q1" => hasValidationFailed = TestUtil.assertQuery(snc, CTQueries.query1, 1, "Q1",
          pw, sqlContext, skipNumRowsValidation)
        case "Q2" => hasValidationFailed = TestUtil.assertQuery(snc, CTQueries.query2, 1, "Q2",
          pw, sqlContext, skipNumRowsValidation)
        case "Q3" => hasValidationFailed = TestUtil.assertQuery(snc, CTQueries.query3, 1, "Q3",
          pw, sqlContext, skipNumRowsValidation)
        case "Q4" => hasValidationFailed = TestUtil.assertQuery(snc, CTQueries.query4, 1, "Q4",
          pw, sqlContext, skipNumRowsValidation)
        case "Q5" => hasValidationFailed = TestUtil.assertQuery(snc, CTQueries.query5, 1, "Q5",
          pw, sqlContext, skipNumRowsValidation)
        case "Q6" => hasValidationFailed = TestUtil.assertQuery(snc, CTQueries.query6, 5, "Q6",
          pw, sqlContext, skipNumRowsValidation)
        case "Q7" => hasValidationFailed = TestUtil.assertQuery(snc, CTQueries.query7, 5, "Q7",
          pw, sqlContext, skipNumRowsValidation)
        case "Q8" => hasValidationFailed = TestUtil.assertQuery(snc, CTQueries.query8, 5, "Q8",
          pw, sqlContext, skipNumRowsValidation)
        case "Q9" => hasValidationFailed = TestUtil.assertQuery(snc, CTQueries.query9, 1, "Q9",
          pw, sqlContext, skipNumRowsValidation)
        case "Q10" => hasValidationFailed = TestUtil.assertQuery(snc, CTQueries.query10, 1, "Q10",
          pw, sqlContext, skipNumRowsValidation)
        case "Q11" => hasValidationFailed = TestUtil.assertJoin(snc, CTQueries.query11, 2706, "Q11",
          pw, sqlContext, skipNumRowsValidation)
        case "Q12" => hasValidationFailed = TestUtil.assertJoin(snc, CTQueries.query12, 150, "Q12",
          pw, sqlContext, skipNumRowsValidation)
        case "Q13" => hasValidationFailed = TestUtil.assertQuery(snc, CTQueries.query13, 149, "Q13",
          pw, sqlContext, skipNumRowsValidation)
        case "Q14" => hasValidationFailed = TestUtil.assertQuery(snc, CTQueries.query14, 149, "Q14",
          pw, sqlContext, skipNumRowsValidation)
        case "Q15" => hasValidationFailed = TestUtil.assertJoin(snc, CTQueries.query15, 2620, "Q15",
          pw, sqlContext, skipNumRowsValidation)
        case "Q16" => hasValidationFailed = TestUtil.assertJoin(snc, CTQueries.query16, 150, "Q16",
          pw, sqlContext, skipNumRowsValidation)
        case "Q17" => hasValidationFailed = TestUtil.assertQuery(snc, CTQueries.query17, 2, "Q17",
          pw, sqlContext, skipNumRowsValidation)
        case "Q18" => hasValidationFailed = TestUtil.assertQuery(snc, CTQueries.query18, 0, "Q18",
          pw, sqlContext, skipNumRowsValidation)
        case "Q19" => hasValidationFailed = TestUtil.assertQuery(snc, CTQueries.query19, 47, "Q19",
          pw, sqlContext, skipNumRowsValidation)
        case "Q20" => hasValidationFailed = TestUtil.assertQuery(snc, CTQueries.query20, 100, "Q20",
          pw, sqlContext, skipNumRowsValidation)
        case "Q21" => hasValidationFailed = TestUtil.assertQuery(snc, CTQueries.query21, 2, "Q21",
          pw, sqlContext, skipNumRowsValidation)
        case "Q22" => hasValidationFailed = TestUtil.assertJoin(snc, CTQueries.query22, 1, "Q22",
          pw, sqlContext, skipNumRowsValidation)
        // case "Q23" => hasValidationFailed = TestUtil.assertJoin(snc, CTQueries.query23,0,"Q23",
        //   pw,sqlContext)
        case "Q24" => hasValidationFailed = TestUtil.assertQuery(snc, CTQueries.query24, 999, "Q24",
          pw, sqlContext, skipNumRowsValidation)
        case _ => pw.println(s"Query not be executed ${q._1}")
>>>>>>> 0abf6109
      }
      if (hasValidationFailed) {
        failedQueries = SnappyTestUtils.addToFailedQueryList(failedQueries, q._1)
      }
    }
    return failedQueries;
  }

  def dropTables(snc: SnappyContext): Unit = {
    snc.sql("drop table if exists exec_details")
    snc.sql("drop table if exists orders_details")
  }
}

<|MERGE_RESOLUTION|>--- conflicted
+++ resolved
@@ -19,16 +19,14 @@
 
 import java.io.PrintWriter
 
-<<<<<<< HEAD
 import io.snappydata.hydra.{SnappyTestUtils}
-=======
-import io.snappydata.hydra.TestUtil
 import org.apache.spark.sql.snappy._
->>>>>>> 0abf6109
 
 import org.apache.spark.sql.{SQLContext, SnappyContext}
 
 object CTTestUtil {
+
+  var insertUniqueRecords: Boolean = false;
 
   def getCurrentDirectory: String = new java.io.File(".").getCanonicalPath
 
@@ -226,19 +224,15 @@
   /*
    Create and load tables in Spark
    */
-<<<<<<< HEAD
+
   def createAndLoadSparkTables(sqlContext: SQLContext): Unit = {
-    CTQueries.orders_details_df(sqlContext).createOrReplaceTempView("orders_details")
     // scalastyle:off println
-    println(s"orders_details Table created successfully in spark")
-    CTQueries.exec_details_df(sqlContext).createOrReplaceTempView("exec_details")
-    println(s"exec_details Table created successfully in spark")
-=======
-  def createAndLoadSparkTables(sqlContext: SQLContext, insertUniqueRecords: Boolean): Unit = {
     if (insertUniqueRecords) {
-      CTQueries.orders_details_df(sqlContext).dropDuplicates("SINGLE_ORDER_DID").createOrReplaceTempView("orders_details")
+      CTQueries.orders_details_df(sqlContext).
+          dropDuplicates("SINGLE_ORDER_DID").createOrReplaceTempView("orders_details")
       println(s"orders_details Table created successfully in spark")
-      CTQueries.exec_details_df(sqlContext).dropDuplicates("EXEC_DID").createOrReplaceTempView("exec_details")
+      CTQueries.exec_details_df(sqlContext).
+          dropDuplicates("EXEC_DID").createOrReplaceTempView("exec_details")
       println(s"exec_details Table created successfully in spark")
     }
     else {
@@ -247,7 +241,6 @@
       CTQueries.exec_details_df(sqlContext).createOrReplaceTempView("exec_details")
       println(s"exec_details Table created successfully in spark")
     }
->>>>>>> 0abf6109
   }
 
   /*
@@ -256,7 +249,6 @@
   numRowsValidation to false.
   Returns failed queries in a string.
    */
-<<<<<<< HEAD
   def executeQueries(snc: SnappyContext, tblType: String, pw: PrintWriter, sqlContext:
   SQLContext): String = {
     SnappyTestUtils.tableType = tblType
@@ -264,28 +256,17 @@
     if (SnappyTestUtils.validateFullResultSet) {
       // scalastyle:off println
       pw.println(s"createAndLoadSparkTables started ...")
+
       val startTime = System.currentTimeMillis
       CTTestUtil.createAndLoadSparkTables(sqlContext)
       val finishTime = System.currentTimeMillis()
       pw.println(s"createAndLoadSparkTables completed successfully in : " + ((finishTime -
           startTime)/1000) + " seconds")
-=======
-  def executeQueries(snc: SnappyContext, tblType: String, pw: PrintWriter,
-                     fullResultSetValidation: Boolean, sqlContext: SQLContext,
-                     insertUniqueRecords: Boolean, skipNumRowsValidation: Boolean): String = {
-    TestUtil.validateFullResultSet = fullResultSetValidation
-    TestUtil.tableType = tblType
-    var failedQueries = ""
-    if (TestUtil.validateFullResultSet) {
-      CTTestUtil.createAndLoadSparkTables(sqlContext, insertUniqueRecords)
->>>>>>> 0abf6109
     }
-
     for (q <- CTQueries.queries) {
       var queryExecuted = true;
       var hasValidationFailed = false;
       q._1 match {
-<<<<<<< HEAD
         case "Q1" => hasValidationFailed = SnappyTestUtils.assertQuery(snc, CTQueries.query1, 1,
           "Q1", pw, sqlContext)
         case "Q2" => hasValidationFailed = SnappyTestUtils.assertQuery(snc, CTQueries.query2, 1,
@@ -341,57 +322,6 @@
       }
       if (queryExecuted) {
         pw.println(s"Execution completed for query ${q._1}")
-=======
-        case "Q1" => hasValidationFailed = TestUtil.assertQuery(snc, CTQueries.query1, 1, "Q1",
-          pw, sqlContext, skipNumRowsValidation)
-        case "Q2" => hasValidationFailed = TestUtil.assertQuery(snc, CTQueries.query2, 1, "Q2",
-          pw, sqlContext, skipNumRowsValidation)
-        case "Q3" => hasValidationFailed = TestUtil.assertQuery(snc, CTQueries.query3, 1, "Q3",
-          pw, sqlContext, skipNumRowsValidation)
-        case "Q4" => hasValidationFailed = TestUtil.assertQuery(snc, CTQueries.query4, 1, "Q4",
-          pw, sqlContext, skipNumRowsValidation)
-        case "Q5" => hasValidationFailed = TestUtil.assertQuery(snc, CTQueries.query5, 1, "Q5",
-          pw, sqlContext, skipNumRowsValidation)
-        case "Q6" => hasValidationFailed = TestUtil.assertQuery(snc, CTQueries.query6, 5, "Q6",
-          pw, sqlContext, skipNumRowsValidation)
-        case "Q7" => hasValidationFailed = TestUtil.assertQuery(snc, CTQueries.query7, 5, "Q7",
-          pw, sqlContext, skipNumRowsValidation)
-        case "Q8" => hasValidationFailed = TestUtil.assertQuery(snc, CTQueries.query8, 5, "Q8",
-          pw, sqlContext, skipNumRowsValidation)
-        case "Q9" => hasValidationFailed = TestUtil.assertQuery(snc, CTQueries.query9, 1, "Q9",
-          pw, sqlContext, skipNumRowsValidation)
-        case "Q10" => hasValidationFailed = TestUtil.assertQuery(snc, CTQueries.query10, 1, "Q10",
-          pw, sqlContext, skipNumRowsValidation)
-        case "Q11" => hasValidationFailed = TestUtil.assertJoin(snc, CTQueries.query11, 2706, "Q11",
-          pw, sqlContext, skipNumRowsValidation)
-        case "Q12" => hasValidationFailed = TestUtil.assertJoin(snc, CTQueries.query12, 150, "Q12",
-          pw, sqlContext, skipNumRowsValidation)
-        case "Q13" => hasValidationFailed = TestUtil.assertQuery(snc, CTQueries.query13, 149, "Q13",
-          pw, sqlContext, skipNumRowsValidation)
-        case "Q14" => hasValidationFailed = TestUtil.assertQuery(snc, CTQueries.query14, 149, "Q14",
-          pw, sqlContext, skipNumRowsValidation)
-        case "Q15" => hasValidationFailed = TestUtil.assertJoin(snc, CTQueries.query15, 2620, "Q15",
-          pw, sqlContext, skipNumRowsValidation)
-        case "Q16" => hasValidationFailed = TestUtil.assertJoin(snc, CTQueries.query16, 150, "Q16",
-          pw, sqlContext, skipNumRowsValidation)
-        case "Q17" => hasValidationFailed = TestUtil.assertQuery(snc, CTQueries.query17, 2, "Q17",
-          pw, sqlContext, skipNumRowsValidation)
-        case "Q18" => hasValidationFailed = TestUtil.assertQuery(snc, CTQueries.query18, 0, "Q18",
-          pw, sqlContext, skipNumRowsValidation)
-        case "Q19" => hasValidationFailed = TestUtil.assertQuery(snc, CTQueries.query19, 47, "Q19",
-          pw, sqlContext, skipNumRowsValidation)
-        case "Q20" => hasValidationFailed = TestUtil.assertQuery(snc, CTQueries.query20, 100, "Q20",
-          pw, sqlContext, skipNumRowsValidation)
-        case "Q21" => hasValidationFailed = TestUtil.assertQuery(snc, CTQueries.query21, 2, "Q21",
-          pw, sqlContext, skipNumRowsValidation)
-        case "Q22" => hasValidationFailed = TestUtil.assertJoin(snc, CTQueries.query22, 1, "Q22",
-          pw, sqlContext, skipNumRowsValidation)
-        // case "Q23" => hasValidationFailed = TestUtil.assertJoin(snc, CTQueries.query23,0,"Q23",
-        //   pw,sqlContext)
-        case "Q24" => hasValidationFailed = TestUtil.assertQuery(snc, CTQueries.query24, 999, "Q24",
-          pw, sqlContext, skipNumRowsValidation)
-        case _ => pw.println(s"Query not be executed ${q._1}")
->>>>>>> 0abf6109
       }
       if (hasValidationFailed) {
         failedQueries = SnappyTestUtils.addToFailedQueryList(failedQueries, q._1)
