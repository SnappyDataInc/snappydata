/*
 * Copyright (c) 2017 SnappyData, Inc. All rights reserved.
 *
 * Licensed under the Apache License, Version 2.0 (the "License"); you
 * may not use this file except in compliance with the License. You
 * may obtain a copy of the License at
 *
 * http://www.apache.org/licenses/LICENSE-2.0
 *
 * Unless required by applicable law or agreed to in writing, software
 * distributed under the License is distributed on an "AS IS" BASIS,
 * WITHOUT WARRANTIES OR CONDITIONS OF ANY KIND, either express or
 * implied. See the License for the specific language governing
 * permissions and limitations under the License. See accompanying
 * LICENSE file.
 */
package io.snappydata.hydra

import java.io.{File, FileOutputStream, PrintWriter}

import io.snappydata.hydra.installJar.InstallJarTestUtils
import org.apache.spark.sql.SnappyContext
import org.apache.spark.{SparkConf, SparkContext}

import scala.util.{Failure, Success, Try}

object InstallJarTestSparkApp {
<<<<<<< HEAD
=======
  val conf = new SparkConf().
      setAppName("InstallJarTest Application_" + System.currentTimeMillis())
  val sc = new SparkContext(conf)
  val snc = SnappyContext(sc)
>>>>>>> 71075690

  def main(args: Array[String]): Unit = {
    val conf = new SparkConf().
        setAppName("InstallJarTest Application")
    val sc = SparkContext.getOrCreate(conf)
    val snc = SnappyContext(sc)
    val threadID = Thread.currentThread().getId
    val outputFile = "ValidateInstallJarTestApp_thread_" + threadID + "_" + System
        .currentTimeMillis + ".out"
    val pw = new PrintWriter(new FileOutputStream(new File(outputFile), true));
    Try {
      // scalastyle:off println
      pw.println("****** DynamicJarLoadingJob started ******")
      pw.flush()
      val numServers: Int = args(1).toInt
      val expectedException: Boolean = args(2).toBoolean
      InstallJarTestUtils.verify(snc, args(0), pw, numServers, expectedException)
      pw.println("****** DynamicJarLoadingJob finished ******")
    } match {
      case Success(v) => pw.close()
      case Failure(e) =>
        pw.println("Exception occurred while executing the job " + "\nError Message:" + e
            .getMessage)
        pw.close()
    }
  }
}<|MERGE_RESOLUTION|>--- conflicted
+++ resolved
@@ -25,13 +25,11 @@
 import scala.util.{Failure, Success, Try}
 
 object InstallJarTestSparkApp {
-<<<<<<< HEAD
-=======
+
   val conf = new SparkConf().
       setAppName("InstallJarTest Application_" + System.currentTimeMillis())
   val sc = new SparkContext(conf)
   val snc = SnappyContext(sc)
->>>>>>> 71075690
 
   def main(args: Array[String]): Unit = {
     val conf = new SparkConf().
