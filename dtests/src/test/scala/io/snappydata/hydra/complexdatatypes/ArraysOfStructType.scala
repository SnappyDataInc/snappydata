--- conflicted
+++ resolved
@@ -51,12 +51,6 @@
     snc.sql("CREATE TABLE IF NOT EXISTS TwoWheeler USING COLUMN " +
       "AS (SELECT * FROM TempBike)")
 
-    snc.sql(ComplexTypeUtils.ArraysOfStruct_Q1)
-    snc.sql(ComplexTypeUtils.ArraysOfStruct_Q2)
-    snc.sql(ComplexTypeUtils.ArraysOfStruct_Q3)
-    snc.sql(ComplexTypeUtils.ArraysOfStruct_Q4)
-    snc.sql(ComplexTypeUtils.ArraysOfStruct_Q5)
-
     if(printContent) {
       println("snc : ArraysOfStruct_Q1  " + (snc.sql(ComplexTypeUtils.ArraysOfStruct_Q1).show()))
       println("snc : ArraysOfStruct_Q2  " + (snc.sql(ComplexTypeUtils.ArraysOfStruct_Q2).show()))
@@ -70,24 +64,19 @@
     arrOfStruct.createOrReplaceTempView("TwoWheeler")
 
     /* --- Verification --- */
-<<<<<<< HEAD
     SnappyTestUtils.tableType = "column"
-    SnappyTestUtils.assertQuery(snc, ArraysOfStruct_Q1, "ArraysOfStruct_Q1", pw, sqlContext)
-    SnappyTestUtils.assertQuery(snc, ArraysOfStruct_Q2, "ArraysOfStruct_Q2", pw, sqlContext)
-=======
+    SnappyTestUtils.assertQuery(snc, ComplexTypeUtils.ArraysOfStruct_Q1, "ArraysOfStruct_Q1", pw,
+      sqlContext)
 
-    SnappyTestUtils.assertQueryFullResultSet(snc, ComplexTypeUtils.ArraysOfStruct_Q1,
-      "ArraysOfStruct_Q1", "column", pw, sqlContext)
->>>>>>> a8891ac6
-    // TODO Due to SNAP-2782 Below line is commented, Hydra Framework required changes.
-//    SnappyTestUtils.assertQueryFullResultSet(snc, ComplexTypeUtils.ArraysOfStruct_Q2,
-//      "ArraysOfStruct_Q2", "column", pw, sqlContext)
-//    SnappyTestUtils.assertQueryFullResultSet(snc, ComplexTypeUtils.ArraysOfStruct_Q3,
-//      "ArraysOfStruct_Q3","column", pw, sqlContext)
-//    SnappyTestUtils.assertQueryFullResultSet(snc, ComplexTypeUtils.ArraysOfStruct_Q4,
-//      "ArraysOfStruct_Q4","column", pw, sqlContext)
-//    SnappyTestUtils.assertQueryFullResultSet(snc, ComplexTypeUtils.ArraysOfStruct_Q5,
-//      "ArraysOfStruct_Q5","column", pw, sqlContext)
+// TODO Due to SNAP-2782 Below line is commented, Hydra Framework required changes.
+//    SnappyTestUtils.assertQuery(snc, ComplexTypeUtils.ArraysOfStruct_Q2,
+//      "ArraysOfStruct_Q2", pw, sqlContext)
+//    SnappyTestUtils.assertQuery(snc, ComplexTypeUtils.ArraysOfStruct_Q3,
+//      "ArraysOfStruct_Q3", pw, sqlContext)
+//    SnappyTestUtils.assertQuery(snc, ComplexTypeUtils.ArraysOfStruct_Q4,
+//      "ArraysOfStruct_Q4", pw, sqlContext)
+//    SnappyTestUtils.assertQuery(snc, ComplexTypeUtils.ArraysOfStruct_Q5,
+//      "ArraysOfStruct_Q5", pw, sqlContext)
 
     /* --- Clean up --- */
     snc.sql("DROP TABLE IF EXISTS TwoWheeler")
