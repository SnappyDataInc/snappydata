--- conflicted
+++ resolved
@@ -1496,11 +1496,7 @@
 
 task buildSqlFuncDocs(type: Exec) {
   dependsOn product
-<<<<<<< HEAD
-  // on linux
-=======
   //on linux
->>>>>>> ed32da9d
   commandLine "${rootProject.projectDir}/spark/sql/create-docs.sh"
 }
 
