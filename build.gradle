--- conflicted
+++ resolved
@@ -889,19 +889,10 @@
     if (new File(rootDir, 'store/build.gradle').exists()) {
       // copy snappy-store shared libraries for JNI calls
       def storeCoreProject = project(':snappy-store:snappydata-store-core')
-<<<<<<< HEAD
-      if (osName.isLinux() || osName.isMacOsX()) {
-        copy {
-          from "${storeCoreProject.projectDir}/lib"
-          into "${snappyProductDir}/jars"
-          exclude '*_sol*.so'
-        }
-=======
       copy {
         from "${storeCoreProject.projectDir}/lib"
         into "${snappyProductDir}/jars"
         exclude '*_sol*.so'
->>>>>>> b7d05c48
       }
       copy {
         from "${storeCoreProject.projectDir}/../quickstart"
