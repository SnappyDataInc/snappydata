--- conflicted
+++ resolved
@@ -81,15 +81,7 @@
     options.compilerArgs << '-XDignore.symbol.file'
     options.fork = true
     options.forkOptions.javaHome = file(System.properties['java.home'])
-<<<<<<< HEAD
-    options.forkOptions.jvmArgs = [ '-J-Xmx2g', '-J-XX:ReservedCodeCacheSize=512m', '-J-Djava.net.preferIPv4Stack=true' ]
-  }
-  // heap setting for forked processes
-  tasks.withType(JavaForkOptions) {
-    jvmArgs = [ '-Xmx2g', '-XX:ReservedCodeCacheSize=512m', '-Djava.net.preferIPv4Stack=true' ]
-=======
     options.forkOptions.jvmArgs = [ '-J-Xmx2g', '-J-Xms2g', '-J-XX:ReservedCodeCacheSize=512m', '-J-Djava.net.preferIPv4Stack=true' ]
->>>>>>> 736b0290
   }
   tasks.withType(ScalaCompile) {
     // scalaCompileOptions.optimize = true
