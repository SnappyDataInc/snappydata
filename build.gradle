/*
 * Copyright (c) 2016 SnappyData, Inc. All rights reserved.
 *
 * Licensed under the Apache License, Version 2.0 (the "License"); you
 * may not use this file except in compliance with the License. You
 * may obtain a copy of the License at
 *
 * http://www.apache.org/licenses/LICENSE-2.0
 *
 * Unless required by applicable law or agreed to in writing, software
 * distributed under the License is distributed on an "AS IS" BASIS,
 * WITHOUT WARRANTIES OR CONDITIONS OF ANY KIND, either express or
 * implied. See the License for the specific language governing
 * permissions and limitations under the License. See accompanying
 * LICENSE file.
 */

import groovy.json.JsonSlurper

apply plugin: 'wrapper'
apply plugin: 'distribution'

if (JavaVersion.current().isJava8Compatible()) {
  allprojects {
    tasks.withType(Javadoc) {
      options.addStringOption('Xdoclint:none', '-quiet')
    }
  }
}

buildscript {
  repositories {
    maven { url 'https://plugins.gradle.org/m2' }
    mavenCentral()
  }
  dependencies {
    classpath 'io.snappydata:gradle-scalatest:0.13-1'
    classpath 'org.github.ngbinh.scalastyle:gradle-scalastyle-plugin_2.11:0.8.2'
    classpath "net.rdrei.android.buildtimetracker:gradle-plugin:0.8.+"
  }
}

allprojects {
  // We want to see all test results.  This is equivalent to setting --continue
  // on the command line.
  gradle.startParameter.continueOnFailure = true

  repositories {
    mavenCentral()
    maven { url "https://repo.spring.io/libs-release" }
    maven { url "https://oss.sonatype.org/content/repositories/snapshots" }
    maven { url 'http://repository.snappydata.io:8089/repository/internal' }
    maven { url 'http://repository.snappydata.io:8089/repository/snapshots' }
    maven { url 'https://app.camunda.com/nexus/content/repositories/public' }
  }

  apply plugin: 'java'
  apply plugin: 'maven'
  apply plugin: 'scalaStyle'
  apply plugin: 'idea'
  apply plugin: 'eclipse'
  apply plugin: "build-time-tracker"

  group = 'io.snappydata'
  version = '0.6'

  // apply compiler options
  tasks.withType(JavaCompile) {
    options.encoding = 'UTF-8'
    options.incremental = true
    options.compilerArgs << '-Xlint:-serial,-path,-deprecation,-unchecked,-rawtypes'
    options.compilerArgs << '-XDignore.symbol.file'
    options.fork = true
    options.forkOptions.executable = "${System.properties['java.home']}/../bin/javac"
  }
  tasks.withType(ScalaCompile) {
    // scalaCompileOptions.optimize = true
    // scalaCompileOptions.useAnt = false
    scalaCompileOptions.fork = false
    scalaCompileOptions.deprecation = false
    scalaCompileOptions.additionalParameters = [ '-feature' ]
    options.encoding = 'UTF-8'
  }

  javadoc.options.charSet = 'UTF-8'

  gradle.taskGraph.whenReady( { graph ->
    tasks.withType(Tar).each { tar ->
      tar.compression = Compression.GZIP
      tar.extension = 'tar.gz'
    }
  })

  ext {
    productName = 'SnappyData'
    scalaBinaryVersion = '2.11'
    scalaVersion = scalaBinaryVersion + '.8'
    sparkVersion = '2.0.2'
    snappySparkVersion = '2.0.3-1'
    sparkDistName = "spark-${sparkVersion}-bin-hadoop2.7"
    log4jVersion = '1.2.17'
    slf4jVersion = '1.7.21'
    junitVersion = '4.12'
    hadoopVersion = '2.7.3'
    scalatestVersion = '2.2.6'
    jettyVersion = '9.2.16.v20160414'
    guavaVersion = '14.0.1'
    kryoVersion = '4.0.0'
    derbyVersion = '10.12.1.1'
    pegdownVersion = '1.6.0'
    snappyStoreVersion = '1.5.1'
    pulseVersion = '1.5.1'
    buildFlags = ''
    createdBy = System.getProperty('user.name')
    osArch = System.getProperty('os.arch')
    osName = org.gradle.internal.os.OperatingSystem.current()
    osVersion = System.getProperty('os.version')
    buildDate = new Date().format('yyyy-MM-dd HH:mm:ss Z')
    buildNumber = new Date().format('MMddyy')
    jdkVersion = System.getProperty('java.version')

    gitCmd = "git --git-dir=${rootDir}/.git --work-tree=${rootDir}"
    gitBranch = "${gitCmd} rev-parse --abbrev-ref HEAD".execute().text.trim()
    commitId = "${gitCmd} rev-parse HEAD".execute().text.trim()
    sourceDate = "${gitCmd} log -n 1 --format=%ai".execute().text.trim()
  }

  if (!buildRoot.isEmpty()) {
    buildDir = new File(buildRoot, 'scala-' + scalaBinaryVersion + '/' +  project.path.replace(':', '/'))
  } else {
    // default output directory like in sbt/maven
    buildDir = 'build-artifacts/scala-' + scalaBinaryVersion
  }

  ext {
    testResultsBase = "${rootProject.buildDir}/tests/snappy"
    snappyProductDir = "${rootProject.buildDir}/snappy"
    sparkDistDir = "${rootProject.projectDir}/dist"
    sparkProductDir = "${sparkDistDir}/${sparkDistName}"
  }
}

def getProcessId() {
  String name = java.lang.management.ManagementFactory.getRuntimeMXBean().getName()
  return name[0..name.indexOf('@') - 1]
}

def getStackTrace(def t) {
  java.io.StringWriter sw = new java.io.StringWriter()
  java.io.PrintWriter pw = new java.io.PrintWriter(sw)
  org.codehaus.groovy.runtime.StackTraceUtils.sanitize(t).printStackTrace(pw)
  return sw.toString()
}

// Skip snappy-spark, snappy-aqp and spark-jobserver that have their own
// scalaStyle configuration. Skip snappy-store that will not use it.
configure(subprojects.findAll {!(it.name ==~ /snappy-spark.*/ ||
      it.name ==~ /snappy-store.*/ ||
      it.name ==~ /snappy-aqp.*/ ||
      it.name ==~ /spark-jobserver.*/)}) {
  scalaStyle {
    configLocation = "${rootProject.projectDir}/scalastyle-config.xml"
    inputEncoding = 'UTF-8'
    outputEncoding = 'UTF-8'
    outputFile = "${buildDir}/scalastyle-output.xml"
    includeTestSourceDirectory = false
    source = 'src/main/scala'
    testSource = 'src/test/scala'
    failOnViolation = true
    failOnWarning = false
  }
}

def cleanIntermediateFiles(def projectName) {
  def projDir = "${project(projectName).projectDir}"
  delete "${projDir}/metastore_db"
  delete "${projDir}/warehouse"
  delete "${projDir}/datadictionary"
  delete fileTree(projDir) {
    include 'BACKUPGFXD-DEFAULT-DISKSTORE**', 'locator*.dat'
  }
}
task cleanScalaTest << {
  String workingDir = "${testResultsBase}/scalatest"
  delete workingDir
  file(workingDir).mkdirs()
}
task cleanJUnit << {
  String workingDir = "${testResultsBase}/junit"
  delete workingDir
  file(workingDir).mkdirs()
}
task cleanDUnit << {
  String workingDir = "${testResultsBase}/dunit"
  delete workingDir
  file(workingDir).mkdirs()
  // clean spark cluster directories
  delete "${snappyProductDir}/work", "${snappyProductDir}/logs"
  delete "${sparkProductDir}/work", "${sparkProductDir}/logs"
}
task cleanAllReports << {
  String workingDir = "${testResultsBase}/combined-reports"
  delete workingDir
  file(workingDir).mkdirs()
}
task cleanQuickstart << {
  String workingDir = "${testResultsBase}/quickstart"
  delete workingDir
  file(workingDir).mkdirs()
}


subprojects {
  // the run task for a selected sub-project
  task run(type:JavaExec) {
    if (!project.hasProperty('mainClass')) {
      main = 'io.snappydata.app.SparkSQLTest'
    } else {
      main = mainClass
    }
    if (project.hasProperty('params')) {
      args = params.split(',') as List
    }
    classpath = sourceSets.main.runtimeClasspath + sourceSets.test.runtimeClasspath
    jvmArgs '-Xmx2g', '-XX:MaxPermSize=512m'
  }

  task scalaTest(type: Test) {
    actions = [ new com.github.maiflai.ScalaTestAction() ]
    // top-level default is single process run since scalatest does not
    // spawn separate JVMs
    maxParallelForks = 1
    minHeapSize '4g'
    maxHeapSize '4g'
    jvmArgs '-ea', '-XX:+HeapDumpOnOutOfMemoryError','-XX:+UseConcMarkSweepGC', '-XX:MaxNewSize=1g',
            '-XX:+UseParNewGC', '-XX:+CMSClassUnloadingEnabled', '-XX:MaxPermSize=512m'
    // for benchmarking
    // minHeapSize '12g'
    // maxHeapSize '12g'
    // jvmArgs '-XX:+HeapDumpOnOutOfMemoryError','-XX:+UseConcMarkSweepGC', '-XX:MaxNewSize=2g',
    //        '-XX:+UseParNewGC', '-XX:+CMSClassUnloadingEnabled', '-XX:MaxPermSize=512m'

    testLogging.exceptionFormat = 'full'

    List<String> suites = []
    extensions.add(com.github.maiflai.ScalaTestAction.SUITES, suites)
    extensions.add('suite', { String name -> suites.add(name) } )
    extensions.add('suites', { String... name -> suites.addAll(name) } )

    def result = new StringBuilder()
    extensions.add(com.github.maiflai.ScalaTestAction.TESTRESULT, result)
    extensions.add('testResult', { String name -> result.setLength(0); result.append(name) } )

    def output = new StringBuilder()
    extensions.add(com.github.maiflai.ScalaTestAction.TESTOUTPUT, output)
    extensions.add('testOutput', { String name -> output.setLength(0); output.append(name) } )

    def errorOutput = new StringBuilder()
    extensions.add(com.github.maiflai.ScalaTestAction.TESTERROR, errorOutput)
    extensions.add('testError', { String name -> errorOutput.setLength(0); errorOutput.append(name) } )

    // running a single scala suite
    if (rootProject.hasProperty('singleSuite')) {
      suite singleSuite
    }
    workingDir = "${testResultsBase}/scalatest"

    testResult '/dev/tty'
    testOutput "${workingDir}/output.txt"
    testError "${workingDir}/error.txt"
    binResultsDir = file("${workingDir}/binary/${project.name}")
    reports.html.destination = file("${workingDir}/html/${project.name}")
    reports.junitXml.destination = file(workingDir)
  }
  test {
    maxParallelForks = (2 * Runtime.getRuntime().availableProcessors())
    maxHeapSize '2g'
    jvmArgs '-ea', '-XX:+HeapDumpOnOutOfMemoryError','-XX:+UseConcMarkSweepGC',
            '-XX:+UseParNewGC', '-XX:+CMSClassUnloadingEnabled', '-XX:MaxPermSize=512m'
    testLogging.exceptionFormat = 'full'

    include '**/*.class'
    exclude '**/*DUnitTest.class'
    exclude '**/*DUnitSingleTest.class'
    exclude '**/*TestBase.class'

    workingDir = "${testResultsBase}/junit"

    binResultsDir = file("${workingDir}/binary/${project.name}")
    reports.html.destination = file("${workingDir}/html/${project.name}")
    reports.junitXml.destination = file(workingDir)
  }
  task dunitTest(type: Test) {
    dependsOn ':cleanDUnit'
    dependsOn ':product'
    maxParallelForks = 1
    minHeapSize '1g'
    maxHeapSize '1g'

    jvmArgs = ['-XX:+HeapDumpOnOutOfMemoryError', '-XX:MaxPermSize=384m',
               '-XX:+UseParNewGC', '-XX:+UseConcMarkSweepGC',
               '-XX:CMSInitiatingOccupancyFraction=50',
               '-XX:+CMSClassUnloadingEnabled', '-ea']

    def single = System.getProperty('dunit.single')
    if (single == null || single.length() == 0) {
      include '**/*DUnitTest.class'
    } else {
      include single
    }
    exclude '**/*Suite.class'

    workingDir = "${testResultsBase}/dunit"

    binResultsDir = file("${workingDir}/binary/${project.name}")
    reports.html.destination = file("${workingDir}/html/${project.name}")
    reports.junitXml.destination = file(workingDir)

    systemProperties 'java.net.preferIPv4Stack': 'true',
                     'SNAPPY_HOME': snappyProductDir
  }

  gradle.taskGraph.whenReady({ graph ->
    tasks.withType(Jar).each { pack ->
      if (pack.name == 'packageTests') {
        pack.from(pack.project.sourceSets.test.output.classesDir, sourceSets.test.resources.srcDirs)
      }
    }
    tasks.withType(Test).each { test ->
      test.configure {

        String logLevel = System.getProperty('logLevel')
        if (logLevel != null && logLevel.length() > 0) {
          systemProperties 'gemfire.log-level'           : logLevel,
                           'logLevel'                    : logLevel
        }
        logLevel = System.getProperty('securityLogLevel')
        if (logLevel != null && logLevel.length() > 0) {
          systemProperties 'gemfire.security-log-level'  : logLevel,
                           'securityLogLevel'            : logLevel
        }

        environment 'SNAPPY_HOME': snappyProductDir,
          'APACHE_SPARK_HOME': sparkProductDir,
          'SNAPPY_DIST_CLASSPATH': "${sourceSets.test.runtimeClasspath.asPath}"

        String eol = System.getProperty('line.separator')
        beforeTest { desc ->
          String now = new Date().format('yyyy-MM-dd HH:mm:ss.SSS Z')
          def progress = new File(workingDir, 'progress.txt')
          def output = new File(workingDir, 'output.txt')
          progress << "${now} Starting test ${desc.className} ${desc.name}${eol}"
          output << "${now} STARTING TEST ${desc.className} ${desc.name}${eol}${eol}"
        }
        onOutput { desc, event ->
          def output = new File(workingDir, 'output.txt')
          String msg = event.message
          if (event.destination.toString() == 'StdErr') {
            msg = msg.replace('\n', '\n[error]  ')
          }
          output << msg
        }
        afterTest { desc, result ->
          String now = new Date().format('yyyy-MM-dd HH:mm:ss.SSS Z')
          def progress = new File(workingDir, 'progress.txt')
          def output = new File(workingDir, 'output.txt')
          progress << "${now} Completed test ${desc.className} ${desc.name} with result: ${result.resultType}${eol}"
          output << "${eol}${now} COMPLETED TEST ${desc.className} ${desc.name} with result: ${result.resultType}${eol}${eol}"
          result.exceptions.each { t ->
            progress << "  EXCEPTION: ${getStackTrace(t)}${eol}"
            output << "${getStackTrace(t)}${eol}"
          }
        }
      }
    }
  })

  // apply default manifest
  if (rootProject.hasProperty('enablePublish')) {
    createdBy = 'SnappyData Build Team'
  }
  jar {
    manifest {
      attributes(
        'Manifest-Version'  : '1.0',
        'Created-By'        : createdBy,
        'Title'             : rootProject.name,
        'Version'           : version,
        'Vendor'            : 'SnappyData, Inc.'
      )
    }
  }

  configurations {
    provided {
      description 'a dependency that is provided externally at runtime'
      visible true
    }

    testOutput {
      extendsFrom testCompile
      description 'a dependency that exposes test artifacts'
    }
    /*
    all {
      resolutionStrategy {
        // fail eagerly on version conflict (includes transitive dependencies)
        // e.g. multiple different versions of the same dependency (group and name are equal)
        failOnVersionConflict()
      }
    }
    */
  }

  // force versions for some dependencies that get pulled multiple times
  configurations.all {
    resolutionStrategy.force "com.google.guava:guava:${guavaVersion}",
      "org.apache.derby:derby:${derbyVersion}",
      "org.apache.hadoop:hadoop-annotations:${hadoopVersion}",
      "org.apache.hadoop:hadoop-auth:${hadoopVersion}",
      "org.apache.hadoop:hadoop-client:${hadoopVersion}",
      "org.apache.hadoop:hadoop-common:${hadoopVersion}",
      "org.apache.hadoop:hadoop-hdfs:${hadoopVersion}",
      "org.apache.hadoop:hadoop-mapreduce-client-app:${hadoopVersion}",
      "org.apache.hadoop:hadoop-mapreduce-client-common:${hadoopVersion}",
      "org.apache.hadoop:hadoop-mapreduce-client-core:${hadoopVersion}",
      "org.apache.hadoop:hadoop-mapreduce-client-jobclient:${hadoopVersion}",
      "org.apache.hadoop:hadoop-mapreduce-client-shuffle:${hadoopVersion}",
      "org.apache.hadoop:hadoop-yarn-api:${hadoopVersion}",
      "org.apache.hadoop:hadoop-yarn-client:${hadoopVersion}",
      "org.apache.hadoop:hadoop-yarn-common:${hadoopVersion}",
      "org.apache.hadoop:hadoop-yarn-server-common:${hadoopVersion}",
      "org.apache.hadoop:hadoop-yarn-server-nodemanager:${hadoopVersion}",
      "org.apache.hadoop:hadoop-yarn-server-web-proxy:${hadoopVersion}"
  }

  task packageTests(type: Jar, dependsOn: testClasses) {
    description 'Assembles a jar archive of test classes.'
    classifier = 'tests'
  }
  artifacts {
    testOutput packageTests
  }

  idea {
    module {
      scopes.PROVIDED.plus += [ configurations.provided ]
    }
  }
  eclipse {
    classpath {
      defaultOutputDir = file('build-artifacts/eclipse')
      downloadSources = true
      plusConfigurations += [ configurations.provided ]
    }
  }

  sourceSets {
    main.compileClasspath += configurations.provided
    main.runtimeClasspath -= configurations.provided
    test.compileClasspath += configurations.provided
    test.runtimeClasspath += configurations.provided
  }

  javadoc.classpath += configurations.provided

  dependencies {
    compile 'log4j:log4j:' + log4jVersion
    compile 'org.slf4j:slf4j-api:' + slf4jVersion
    compile 'org.slf4j:slf4j-log4j12:' + slf4jVersion

    testCompile "junit:junit:${junitVersion}"
  }
}

// maven publish tasks
subprojects {

  apply plugin: 'signing'

  task packageSources(type: Jar, dependsOn: classes) {
    classifier = 'sources'
    from sourceSets.main.allSource
  }
  task packageDocs(type: Jar, dependsOn: javadoc) {
    classifier = 'javadoc'
    from javadoc
  }
  if (rootProject.hasProperty('enablePublish')) {
    signing {
      sign configurations.archives
    }

    uploadArchives {
      repositories {
        mavenDeployer {
          beforeDeployment { MavenDeployment deployment -> signing.signPom(deployment) }

          repository(url: 'https://oss.sonatype.org/service/local/staging/deploy/maven2/') {
            authentication(userName: ossrhUsername, password: ossrhPassword)
          }
          snapshotRepository(url: 'https://oss.sonatype.org/content/repositories/snapshots/') {
            authentication(userName: ossrhUsername, password: ossrhPassword)
          }

          pom.project {
            name 'SnappyData'
            packaging 'jar'
            // optionally artifactId can be defined here
            description 'SnappyData distributed data store and execution engine'
            url 'http://www.snappydata.io'

            scm {
              connection 'scm:git:https://github.com/SnappyDataInc/snappydata.git'
              developerConnection 'scm:git:https://github.com/SnappyDataInc/snappydata.git'
              url 'https://github.com/SnappyDataInc/snappydata'
            }

            licenses {
              license {
                name 'The Apache License, Version 2.0'
                url 'http://www.apache.org/licenses/LICENSE-2.0.txt'
              }
            }

            developers {
              developer {
                id 'smenon'
                name 'Sudhir Menon'
                email 'smenon@snappydata.io'
              }
            }
          }
        }
      }
    }
  }
}

task publishLocal {
  dependsOn subprojects.findAll { p -> p.name != 'snappydata-native' &&
    p.name != 'gemfirexd-prebuild' &&
    p.name != 'gemfirexd' }.collect {
      it.getTasksByName('install', false).collect { it.path }
  }
}

task publishMaven {
  dependsOn subprojects.findAll { p -> p.name != 'snappydata-native' &&
    p.name != 'gemfirexd-prebuild' &&
    p.name != 'snappy-store' && p.name != 'gemfirexd' }.collect {
      it.getTasksByName('uploadArchives', false).collect { it.path }
  }
}


task generateSources {
  dependsOn ':snappy-spark:generateSources'
  dependsOn ':snappy-store:generateSources'
}

task product(type: Zip) {
  dependsOn ':snappy-store:gemfirexd-client:shadowJar'
  dependsOn ":snappy-core_${scalaBinaryVersion}:shadowJar"
  dependsOn ":snappy-cluster_${scalaBinaryVersion}:jar"
  dependsOn ":snappy-examples_${scalaBinaryVersion}:jar"
  dependsOn ":snappy-spark:snappy-spark-assembly_${scalaBinaryVersion}:product"

  def clusterProject = project(":snappy-cluster_${scalaBinaryVersion}")
  def targetProject = clusterProject
  def hasAQPProject = new File(rootDir, 'aqp/build.gradle').exists()

  if (hasAQPProject) {
    dependsOn ":snappy-aqp_${scalaBinaryVersion}:jar"
    targetProject = project(":snappy-aqp_${scalaBinaryVersion}")
  }

  // create snappydata+spark combined python zip
  destinationDir = file("${snappyProductDir}/python/lib")
  archiveName = 'pyspark.zip'
  from("${project(':snappy-spark').projectDir}/python") {
    include 'pyspark/**/*'
  }
  from("${rootDir}/python") {
    include 'pyspark/**/*'
  }

  doFirst {
    // remove the spark pyspark.zip
    delete "${snappyProductDir}/python/lib/pyspark.zip"
  }
  doLast {
    def coreProject = project(":snappy-core_${scalaBinaryVersion}")
    def examplesProject = project(":snappy-examples_${scalaBinaryVersion}")
    String coreName = "snappydata-core_${scalaBinaryVersion}-${version}.jar"
    String exampleArchiveName = "quickstart.jar"

    // copy all runtime dependencies of snappy-cluster, itself and AQP
    copy {
      from(targetProject.configurations.runtime) {
        // exclude antlr4 explicitly (runtime is still included)
        // that gets pulled by antlr gradle plugin
        exclude '**antlr4-4*.jar'
        // exclude scalatest included by spark-tags
        exclude '**scalatest*.jar'
        if (rootProject.hasProperty('hadoop-provided')) {
          exclude 'hadoop-*.jar'
        }
      }
      from targetProject.jar.outputs
      into "${snappyProductDir}/jars"
    }

    // create the RELEASE file
    def releaseFile = file("${snappyProductDir}/RELEASE")
    String buildFlags = ''
    if (rootProject.hasProperty('docker')) {
      buildFlags += ' -Pdocker'
    }
    if (rootProject.hasProperty('ganglia')) {
      buildFlags += ' -Pganglia'
    }
    if (rootProject.hasProperty('hadoop-provided')) {
      buildFlags += ' -Phadoop-provided'
    }
    String gitRevision = "${gitCmd} rev-parse --short HEAD".execute().text.trim()
    if (gitRevision.length() > 0) {
      gitRevision = " (git revision ${gitRevision})"
    }

    if (rootProject.hasProperty('hadoop-provided')) {
      releaseFile.append("SnappyData ${version}${gitRevision} " +
              "built with Hadoop ${hadoopVersion} but hadoop not bundled.\n")
    } else {
      releaseFile.append("SnappyData ${version}${gitRevision} built for Hadoop ${hadoopVersion}.\n")
    }
    releaseFile.append("Build flags:${buildFlags}\n")

    // copy LICENSE, README.md and doc files
    copy {
      from projectDir
      into snappyProductDir
      include 'LICENSE'
      include 'NOTICE'
      include 'README.md'
    }
    copy {
      from "${projectDir}/docs"
      into "${snappyProductDir}/docs"
    }

    // copy the snappy-core shadow jar
    copy {
      from("${coreProject.buildDir}/libs")
      into "${rootProject.buildDir}/distributions"
      include "${coreProject.shadowJar.archiveName}"
      rename { filename -> coreName }
    }
    // Next the remaining components of full product like examples etc
    // Spark portions already copied in the assembly:product dependency
    copy {
      from("${examplesProject.projectDir}/src/main/python")
      into "${snappyProductDir}/quickstart/python"
    }
    if (new File(rootDir, 'store/build.gradle').exists()) {
      // copy snappy-store shared libraries for optimized JNI calls
      copy {
        from "${project(':snappy-store:gemfirexd-core').projectDir}/lib"
        into "${snappyProductDir}/jars"
      }
      copy {
        from "${project(':snappy-store:gemfirexd-core').projectDir}/../quickstart"
        into "${snappyProductDir}/quickstart/store"
        exclude '.git*'
      }
      // also copy the JDBC client jar separately
      def clientProject = project(':snappy-store:gemfirexd-client')
      copy {
        from clientProject.shadowJar.destinationDir
        into "${rootProject.buildDir}/distributions"
        include clientProject.shadowJar.archiveName
      }
    }
    // copy AQP jar from maven repo if project not present
    if (!hasAQPProject) {
      copy {
        from examplesProject.configurations.testRuntime.filter {
          it.getName().contains('snappy-aqp')
        }
        into "${snappyProductDir}/jars"
      }
    }
    copy {
      from "${examplesProject.buildDir}/libs"
      into "${snappyProductDir}/examples/jars"
      include "${examplesProject.jar.archiveName}"
      rename { filename -> exampleArchiveName }
    }
    copy {
      from("${clusterProject.projectDir}/bin")
      into "${snappyProductDir}/bin"
    }
    copy {
      from("${clusterProject.projectDir}/sbin")
      into "${snappyProductDir}/sbin"
    }
    copy {
      from("${clusterProject.projectDir}/conf")
      into "${snappyProductDir}/conf"
    }
    copy {
      from("${examplesProject.projectDir}/quickstart")
      into "${snappyProductDir}/quickstart"
    }
    copy {
      from("${examplesProject.projectDir}/src")
      into "${snappyProductDir}/quickstart/src"
    }

    copy {
      from("${clusterProject.projectDir}/benchmark")
      into "${snappyProductDir}/benchmark"
    }
    copy {
      from("${clusterProject.projectDir}/ec2")
      into "${snappyProductDir}/ec2"
      exclude "deploy/home/ec2-user/snappydata/servers"
      exclude "deploy/home/ec2-user/snappydata/leads"
      exclude "deploy/home/ec2-user/snappydata/locators"
      exclude "deploy/home/ec2-user/snappydata/snappy-env.sh"
      exclude "lib"
    }
  }
}

task ec2Tar(type: Tar) {
     dependsOn ':product'
     from("cluster/ec2")
     baseName = 'snappydata-ec2'
     exclude "deploy/home/ec2-user/snappydata/servers"
     exclude "deploy/home/ec2-user/snappydata/leads"
     exclude "deploy/home/ec2-user/snappydata/locators"
     exclude "deploy/home/ec2-user/snappydata/snappy-env.sh"
     exclude "lib"
}

if (rootProject.hasProperty('copyToDir')) {
  task copyProduct(type: Copy, dependsOn: product) {
    from snappyProductDir
    into copyToDir
  }
}

// TODO: right now just copying over the product contents.
// Can flip it around and let distribution do all the work.

distributions {
  main {
    baseName = 'snappydata'
    contents {
      from { snappyProductDir }
    }
  }
}
distTar {
  dependsOn product
  // also package pulse and VSD
  dependsOn ':packagePulse', ':packageVSD'
  classifier 'bin'
  if (rootProject.hasProperty('hadoop-provided')) {
    classifier 'without-hadoop-bin'
  }
}

distZip {
  dependsOn product
  // also package pulse and VSD
  dependsOn ':packagePulse', ':packageVSD'
  classifier 'bin'
  if (rootProject.hasProperty('hadoop-provided')) {
    classifier 'without-hadoop-bin'
  }
}

// use the task below to prepare final release bits
task distProduct {
  dependsOn product, distTar, distZip, ec2Tar
}

def copyTestsCommonResources(def bdir) {
  String outdir = "${bdir}/resources/test"
  file(outdir).mkdirs()

  copy {
    from "${rootDir}/tests/common/src/main/resources"
    into outdir
  }
}

def runScript(def execName, def workDir, def param, env = null) {
  def stdout = new ByteArrayOutputStream()
  if (null == env) {
    env = new HashMap<String,Object>()
  }
  env.put('PYTHONPATH', "${snappyProductDir}/python/lib/py4j-0.10.1-src.zip:${snappyProductDir}/python")
  exec {
    executable "${execName}"
    workingDir = workDir
    args (param)
    standardOutput = stdout
<<<<<<< HEAD
    environment env

=======
    environment 'PYTHONPATH', "${snappyProductDir}/python/lib/py4j-0.10.3-src.zip:${snappyProductDir}/python"
>>>>>>> 57f8508f
  }
  return "${stdout}"
}

def runSQLScript(def fileName, def workDir) {
  println("Executing ${fileName}")
  String queryoutput = runScript("${snappyProductDir}/bin/snappy-shell", workDir,
          ['run', "-file=${snappyProductDir}/quickstart/scripts/${fileName}"])
  println queryoutput
  if (queryoutput.contains('ERROR') || queryoutput.contains('Failed')) {
    throw new GradleException("Failed to run ${fileName}")
  }
}
def writeToFile(def fileName) {
  new File("$fileName").withWriter { out ->
    out.println 'localhost'
    out.println 'localhost'
  }
}

def runSubmitQuery(def jobName, def appName, def workDir) {
  println "Running job ${jobName}"
  String exampleArchiveName = "quickstart.jar"
  String submitjobairline = runScript("${snappyProductDir}/bin/snappy-job.sh", workDir,
      ['submit', '--lead', 'localhost:8090', '--app-name', appName + System.currentTimeMillis(),
       '--class', jobName, '--app-jar',
       "${snappyProductDir}/examples/jars/${exampleArchiveName}"])

  println submitjobairline

  String jsonStr = (submitjobairline.charAt(2) == '{') ? submitjobairline.substring(2) :
      submitjobairline.substring(4)
  def json = new JsonSlurper().parseText(jsonStr)
  String jobid = ''
  json.each {
    k, v ->
      if (k == 'result') {
        if (v instanceof groovy.json.internal.LazyMap) {
          jobid = v.get('jobId')
        }
      }
  }

  String status = 'RUNNING'
  while (status == 'RUNNING') {
    Thread.sleep(3000)
    String statusjobairline = runScript("${snappyProductDir}/bin/snappy-job.sh",
        workDir, ['status', '--lead', 'localhost:8090', '--job-id', jobid])
    println statusjobairline

    def statusjson = new JsonSlurper().parseText(statusjobairline)
    statusjson.each {
      k, v ->
        if (k == 'status') {
          println('Current status of job: ' + v)
          status = v
        }
    }
  }
  if (status == 'ERROR') {
    throw new GradleException('Failed to submit queries')
  }
}

task runQuickstart {
  dependsOn cleanQuickstart
  dependsOn product
  mustRunAfter 'buildAll'
  def exampleArchiveName = "quickstart.jar"
  String workingDir = "${testResultsBase}/quickstart"
  doLast {
    try {
      writeToFile("${snappyProductDir}/conf/servers")
      String startoutput = runScript("${snappyProductDir}/sbin/snappy-start-all.sh",
          workingDir, [])
      println startoutput
      if (!startoutput.contains('Distributed system now has 4 members')) {
        throw new GradleException('Failed to start Snappy cluster')
      }
      runSQLScript('create_and_load_column_table.sql', workingDir)

      runSQLScript('create_and_load_row_table.sql', workingDir)

      runSQLScript('create_and_load_sample_table.sql', workingDir)

      runSQLScript('status_queries.sql', workingDir)

      runSQLScript('olap_queries.sql', workingDir)

      runSQLScript('oltp_queries.sql', workingDir)

      runSQLScript('olap_queries.sql', workingDir)

      runSQLScript('olap_approx_queries.sql', workingDir)

      runSubmitQuery('io.snappydata.examples.CreateAndLoadAirlineDataJob',
          'createJob', workingDir)

      runSubmitQuery('io.snappydata.examples.AirlineDataJob',
          'processjob', workingDir)

      String startSparkResult = runScript("${snappyProductDir}/sbin/start-all.sh",
          workingDir, [])
      println startSparkResult

      String hostname = 'hostname'.execute().text.trim()
      String airlineappresult = runScript("${snappyProductDir}/bin/spark-submit", workingDir,
              ['--class', 'io.snappydata.examples.AirlineDataSparkApp', '--master', "spark://${hostname}:7077",
               '--conf', 'snappydata.store.locators=localhost:10334', '--conf', 'spark.ui.port=4041',
               "${snappyProductDir}/examples/jars/${exampleArchiveName}"])

      println airlineappresult
      if (airlineappresult.toLowerCase().contains('exception')) {
        throw new GradleException('Failed to submit AirlineDataSparkApp')
      }

      def examplesdir = project(":snappy-examples_${scalaBinaryVersion}")

      String airlinepythonappresult = runScript("${snappyProductDir}/bin/spark-submit", workingDir,
          ['--master', "spark://${hostname}:7077", '--conf', 'snappydata.store.locators=localhost:10334',
           '--conf', 'spark.ui.port=4042', "${snappyProductDir}/quickstart/python/AirlineDataPythonApp.py"])

      println airlinepythonappresult
      if (airlinepythonappresult.toLowerCase().contains('exception')) {
        throw new GradleException('Failed to submit airlinepythonappresult')
      }

    } finally {
      println runScript("${snappyProductDir}/sbin/snappy-stop-all.sh", workingDir, [])
      println runScript("${snappyProductDir}/sbin/stop-all.sh", workingDir, [])
      def conffile = new File("${snappyProductDir}/conf/servers")
      if (conffile.exists())
        conffile.delete()
    }
    //Setting _JAVA_OPTIONS to avoid using gradle settings which is 256m which was causing rdd to
    // overflow on disk
    Map<String,Object> env = new HashMap<String,Object>()
    env.put("_JAVA_OPTIONS","-Xms256m -Xmx4g")
    String extraArgs = '-XX:+UseConcMarkSweepGC -XX:+UseParNewGC -XX:+CMSClassUnloadingEnabled -XX:MaxNewSize=1g '
    if(project.hasProperty('snappy.perf')){
      extraArgs = extraArgs.concat("-Dsnappy_benchmark_perf=true")
    }
    String quickStartResult = runScript("${snappyProductDir}/bin/spark-shell", workingDir,
        ['--driver-memory=4g',"--driver-java-options=$extraArgs", '-i',
         "${snappyProductDir}/quickstart/scripts/Quickstart.scala"], env)

    if (quickStartResult.toLowerCase().
        contains('cannot meet the required performance')) {
      println(quickStartResult)
      throw new GradleException('Failed to assert required performance in Quickstart')
    } else {
      println(quickStartResult)
    }

  }
}

task copyResourcesAll << {
  copyTestsCommonResources(project(":snappy-core_${scalaBinaryVersion}").buildDir)
  copyTestsCommonResources(project(":snappy-cluster_${scalaBinaryVersion}").buildDir)
  if (new File(rootDir, 'aqp/build.gradle').exists()) {
    copyTestsCommonResources(project(":snappy-aqp_${scalaBinaryVersion}").buildDir)
  }
}


task cleanAll {
  dependsOn getTasksByName('clean', true).collect { it.path }
}
task buildAll {
  dependsOn getTasksByName('assemble', true).collect { it.path }
  dependsOn getTasksByName('testClasses', true).collect { it.path }
  dependsOn distTar, distZip
  mustRunAfter cleanAll
}
task checkAll {
  if (project.hasProperty('store')) {
    dependsOn ':snappy-store:check'
  }
  dependsOn ":snappy-core_${scalaBinaryVersion}:check"
  if (project.hasProperty('spark')) {
    dependsOn ':snappy-spark:check'
  }
  dependsOn ":snappy-cluster_${scalaBinaryVersion}:check"
  if (!project.hasProperty('aqp.skip') && new File(rootDir, 'aqp/build.gradle').exists()) {
    dependsOn ":snappy-aqp_${scalaBinaryVersion}:check"
  }
  mustRunAfter buildAll
}
task allReports(type: TestReport) {
  description 'Combines the test reports.'
  dependsOn cleanAllReports
  destinationDir = file("${testResultsBase}/combined-reports")
  mustRunAfter checkAll
}
gradle.taskGraph.whenReady({ graph ->
  tasks.getByName('allReports').reportOn rootProject.subprojects.collect{ it.tasks.withType(Test) }.flatten()
})

def writeProperties(def parent, def name, def comment, def propsMap) {
  parent.exists() || parent.mkdirs()
  def writer = new File(parent, name).newWriter()
  def props = new Properties()
  propsMap.each { k, v -> props.setProperty(k, v.toString()) }
  try {
    props.store(writer, comment.toString())
    writer.flush()
  } finally {
    writer.close()
  }
}

task packagePulse << {
  String pulseWarName = "pulse-${pulseVersion}.war"
  String pulseDir = System.env.PULSEDIR

  if (pulseDir == null || pulseDir.length() == 0) {
    pulseDir = "${projectDir}/../pulse"
  }

  String pulseDistDir = "${pulseDir}/build-artifacts/linux/dist"
  if (file(pulseDir).canWrite()) {
    exec {
      executable "${pulseDir}/build.sh"
      workingDir = pulseDir
      args 'clean', 'build-all'
    }
    delete "${snappyProductDir}/jars/pulse.war"
    println ''
    println "Copying Pulse war from ${pulseDistDir} to ${snappyProductDir}/jars"
    println ''
    copy {
      from "${pulseDir}/build-artifacts/linux/dist"
      into "${snappyProductDir}/jars"
      include "${pulseWarName}"
      rename { filename -> 'pulse.war' }
    }
  } else {
    println "Skipping Pulse due to unwritable ${pulseDir}"
  }
}

task packageVSD << {
  String thirdparty = System.env.THIRDPARTYDIR
  String vsdDir = ''

  if (thirdparty == null || thirdparty.length() == 0) {
    vsdDir = "${projectDir}/../thirdparty/vsd"
  } else {
    vsdDir = "${thirdparty}/vsd"
  }

  String vsdDistDir = "${vsdDir}/70/vsd"
  if (file(vsdDistDir).canWrite()) {
    println ''
    println "Copying VSD from ${vsdDistDir} to ${snappyProductDir}/vsd"
    println ''
    delete "${snappyProductDir}/vsd"
    copy {
      from vsdDistDir
      into "${snappyProductDir}/vsd"
    }
  } else {
    println "Skipping VSD due to unwritable ${vsdDistDir}"
  }
}

task sparkPackage {
  dependsOn ":snappy-core_${scalaBinaryVersion}:sparkPackage"
}

packagePulse.mustRunAfter product
packageVSD.mustRunAfter product

distTar.mustRunAfter clean, cleanAll
distZip.mustRunAfter clean, cleanAll
distProduct.mustRunAfter clean, cleanAll



task deleteDocsDir(type: Delete) {
  delete "${rootProject.buildDir}/docs"
}

task docs(type: ScalaDoc) {
  apply plugin: 'scala'
  dependsOn deleteDocsDir
  Set<String> allSource = []
  def docProjects = rootProject.subprojects.collectMany { project ->
    if ((project.plugins.hasPlugin('scala') || project.plugins.hasPlugin('java')) &&
            // jobserver depends on Apache Spark 1.5.x which causes conflicts
            !project.path.contains('snappy-store') &&
            !project.name.contains('jobserver') &&
            // below three will get filtered with the snappy-store path check itself
            // but still keeping it as when we would remove the snappy-store path filter
            // still the below three sub prejects should not be built.
            !project.name.contains('jgroups') &&
            !project.name.contains('gemfire-examples') &&
            !project.name.contains('trove') &&
            !project.name.contains('kafka') &&
            // exclude tests
            !project.name.contains('tests')) {
      allSource.addAll(project.sourceSets.main.allJava.findAll {
        !it.getPath().matches('.*/internal/.*') && !it.getPath().contains('com/gemstone/gemfire/cache/operations/')
      })

      if (project.plugins.hasPlugin('scala')) {
        allSource.addAll(project.sourceSets.main.allScala.findAll {
          !it.getPath().matches('.*org/apache/spark/sql/execution/joins/HashedRelation.*') &&
          !it.getPath().matches('.*org/apache/spark/sql/execution/debug/package.*')
        })
      }
      [ project ]
    } else []
  }
  source = allSource
  classpath = files(docProjects.collect { project ->
   project.sourceSets.main.compileClasspath   
  })
  destinationDir = file("${rootProject.buildDir}/docs")
}
task publishDocs(type:Exec) {
  dependsOn docs
  //on linux
  commandLine './publish-site.sh'
}


task precheckin {
  dependsOn cleanAll, buildAll, checkAll, allReports, runQuickstart
  dependsOn ':snappy-spark:scalaStyle', docs
}

if (project.hasProperty('trackBuildTime') ) {
  buildtimetracker {
    reporters {
      summary {
            ordered false
            threshold 5000
            barstyle "unicode"
      }
    }
  }
}<|MERGE_RESOLUTION|>--- conflicted
+++ resolved
@@ -799,21 +799,12 @@
 
 def runScript(def execName, def workDir, def param, env = null) {
   def stdout = new ByteArrayOutputStream()
-  if (null == env) {
-    env = new HashMap<String,Object>()
-  }
-  env.put('PYTHONPATH', "${snappyProductDir}/python/lib/py4j-0.10.1-src.zip:${snappyProductDir}/python")
   exec {
     executable "${execName}"
     workingDir = workDir
     args (param)
     standardOutput = stdout
-<<<<<<< HEAD
-    environment env
-
-=======
-    environment 'PYTHONPATH', "${snappyProductDir}/python/lib/py4j-0.10.3-src.zip:${snappyProductDir}/python"
->>>>>>> 57f8508f
+    environment 'PYTHONPATH', "${snappyProductDir}/python/lib/py4j-0.10.1-src.zip:${snappyProductDir}/python"
   }
   return "${stdout}"
 }
