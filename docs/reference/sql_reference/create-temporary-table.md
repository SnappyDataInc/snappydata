# CREATE TEMPORARY TABLE

```no-highlight
<<<<<<< HEAD
CREATE TEMPORARY TABLE table_name
=======
CREATE TEMPORARY TABLE [schema_name.]table_name
    ( column-definition	[ , column-definition  ] * )
>>>>>>> 73e6fedf
    USING datasource
    [AS select_statement]
```

For more information on column-definition, refer to [Column Definition For Column Table](create-table.md#column-definition).

Refer to these sections for more information on [Creating Table](create-table.md), [Creating Sample Table](create-sample-table.md), [Creating External Table](create-external-table.md) and [Creating Stream Table](create-stream-table.md).

**TEMPORARY**

Temporary tables are scoped to SQL connection or the Snappy Spark session that creates it. This table does not appear in the system catalog nor visible to other connections or sessions.

**USING <data source>**

Specify the file format to use for this table. The data source may be one of TEXT, CSV, JSON, JDBC, PARQUET, ORC, and LIBSVM, or a fully qualified class name of a custom implementation of org.apache.spark.sql.sources.DataSourceRegister.

**AS <select_statement>**
Populate the table with input data from the select statement. 

## Examples

<<<<<<< HEAD
```
snappy> CREATE TEMPORARY TABLE STAGING_AIRLINEREF USING parquet OPTIONS(path '../../quickstart/data/airportcodeParquetData');
```

<!--
snappy> CREATE TEMPORARY TABLE STAGING_AIRLINE_TEMP (CODE2 string, DESCRIPTION2 String) AS SELECT CODE, DESCRIPTION FROM STAGING_AIRLINEREF;
-->
```
=======
**Create a Temporary Table**

```no-highlight
snappy> CREATE TEMPORARY TABLE STAGING_AIRLINEREF USING parquet OPTIONS(path '../../quickstart/data/airportcodeParquetData');
```

```no-highlight
snappy> CREATE TEMPORARY TABLE STAGING_AIRLINE_TEMP (CODE2 string, DESCRIPTION2 String) AS SELECT CODE, DESCRIPTION FROM STAGING_AIRLINEREF;
```

```no-highlight
>>>>>>> 73e6fedf
snappy> CREATE TEMPORARY TABLE STAGING_AIRLINE_TEMP2 AS SELECT CODE, DESCRIPTION FROM STAGING_AIRLINEREF;
```

!!! Note:
    When creating a temporary table, the SnappyData catalog is not referred, which means, a temporary table with the same name as that of an existing SnappyData table can be created. Two tables with the same name lead to ambiguity during query execution and can either cause the query to fail or return wrong results. </br>Ensure that you create temporary tables with a unique name.
    
## CREATE GLOBAL TEMPORARY TABLE

```no-highlight
snappy> CREATE GLOBAL TEMPORARY TABLE [global-temporary-table-name] USING PARQUET OPTIONS(path 'path-to-parquet');

snappy> CREATE GLOBAL TEMPORARY TABLE [global-temporary-table-name] AS SELECT [column-name], [column-name] FROM [table-name];
```

### Description
Specifies a table definition that is visible to all sessions. Temporary table data is visible only to the session that inserts the data into the table.

### Examples

```no-highlight
snappy> CREATE GLOBAL TEMPORARY TABLE STAGING_AIRLINEREF1 USING parquet OPTIONS(path '../../quickstart/data/airportcodeParquetData');

snappy> CREATE GLOBAL TEMPORARY TABLE STAGING_AIRLINE2 AS SELECT CODE, DESCRIPTION FROM STAGING_AIRLINEREF;
```
!!!Note:
	Temporary views/tables are scoped to SQL connection or the Snappy Spark session that creates it. VIEW or TABLE are synonyms in this context with former being the preferred usage. This table does not appear in the system catalog nor visible to other connections or sessions.<|MERGE_RESOLUTION|>--- conflicted
+++ resolved
@@ -1,16 +1,10 @@
 # CREATE TEMPORARY TABLE
 
 ```no-highlight
-<<<<<<< HEAD
 CREATE TEMPORARY TABLE table_name
-=======
-CREATE TEMPORARY TABLE [schema_name.]table_name
-    ( column-definition	[ , column-definition  ] * )
->>>>>>> 73e6fedf
     USING datasource
-    [AS select_statement]
+    [AS select_statement];
 ```
-
 For more information on column-definition, refer to [Column Definition For Column Table](create-table.md#column-definition).
 
 Refer to these sections for more information on [Creating Table](create-table.md), [Creating Sample Table](create-sample-table.md), [Creating External Table](create-external-table.md) and [Creating Stream Table](create-stream-table.md).
@@ -28,28 +22,11 @@
 
 ## Examples
 
-<<<<<<< HEAD
-```
-snappy> CREATE TEMPORARY TABLE STAGING_AIRLINEREF USING parquet OPTIONS(path '../../quickstart/data/airportcodeParquetData');
-```
-
-<!--
-snappy> CREATE TEMPORARY TABLE STAGING_AIRLINE_TEMP (CODE2 string, DESCRIPTION2 String) AS SELECT CODE, DESCRIPTION FROM STAGING_AIRLINEREF;
--->
-```
-=======
-**Create a Temporary Table**
-
 ```no-highlight
 snappy> CREATE TEMPORARY TABLE STAGING_AIRLINEREF USING parquet OPTIONS(path '../../quickstart/data/airportcodeParquetData');
 ```
 
 ```no-highlight
-snappy> CREATE TEMPORARY TABLE STAGING_AIRLINE_TEMP (CODE2 string, DESCRIPTION2 String) AS SELECT CODE, DESCRIPTION FROM STAGING_AIRLINEREF;
-```
-
-```no-highlight
->>>>>>> 73e6fedf
 snappy> CREATE TEMPORARY TABLE STAGING_AIRLINE_TEMP2 AS SELECT CODE, DESCRIPTION FROM STAGING_AIRLINEREF;
 ```
 
