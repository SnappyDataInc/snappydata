--- conflicted
+++ resolved
@@ -1,7 +1,7 @@
 # DROP INDEX
 
 ```no-highlight
-DROP INDEX [ IF EXISTS ] [schema-name.]index-name
+DROP INDEX [ IF EXISTS ] [schema-name.]index-name;
 ```
 
 ## Description
@@ -10,10 +10,6 @@
 
 ## Example
 
-<<<<<<< HEAD
-
-=======
->>>>>>> 75eedc68
 ```no-highlight
-DROP INDEX IF EXISTS app.idx
+DROP INDEX IF EXISTS app.idx;
 ```
