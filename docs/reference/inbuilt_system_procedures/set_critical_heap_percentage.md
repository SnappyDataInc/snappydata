--- conflicted
+++ resolved
@@ -19,12 +19,7 @@
 
 This command sets the critical threshold for heap memory usage on the local SnappyData member to 99.9%:
 
-<<<<<<< HEAD
-``` pre
+```no-highlight
 snappy>call sys.set_critical_heap_percentage (99.9);
-=======
-```no-highlight
-call sys.set_critical_heap_percentage (99.9);
->>>>>>> 73e6fedf
 ```
 
