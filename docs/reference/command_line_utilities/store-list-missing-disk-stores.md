# list-missing-disk-stores

Lists all disk stores with the most recent data for which other members are waiting.

## Syntax

```no-highlight
snappy list-missing-disk-stores 
   <-locators=<addresses>> [-bind-address=<address>] [-<prop-name>=<prop-value>]*
```

If no locator option is specified on the command-line, the command uses the gemfirexd.properties file (if available) to determine the distributed system to which it should connect.

The table describes options for snappy list-missing-disk-stores.

|Option|Description|
|-|-|
|locators|List of locators used to discover members of the distributed system. Supply all locators as comma-separated host:port values. The port is the `peer-discovery-port` used when starting the cluster (default 10334). This is a mandatory field.|
|bind-address|The address to which this peer binds for receiving peer-to-peer messages. By default SnappyData uses the hostname, or localhost if the hostname points to a local loopback address.|
|prop-name|Any other SnappyData distributed system property.|


## Example

<<<<<<< HEAD
``` pre
=======
```no-highlight
>>>>>>> 75eedc68
snappy list-missing-disk-stores -locators=localhost:10334
Connecting to distributed system: -locators=localhost:10334
The distributed system did not have any missing disk stores
```<|MERGE_RESOLUTION|>--- conflicted
+++ resolved
@@ -5,7 +5,7 @@
 ## Syntax
 
 ```no-highlight
-snappy list-missing-disk-stores 
+./bin/snappy list-missing-disk-stores 
    <-locators=<addresses>> [-bind-address=<address>] [-<prop-name>=<prop-value>]*
 ```
 
@@ -22,12 +22,8 @@
 
 ## Example
 
-<<<<<<< HEAD
-``` pre
-=======
 ```no-highlight
->>>>>>> 75eedc68
-snappy list-missing-disk-stores -locators=localhost:10334
+./bin/snappy list-missing-disk-stores -locators=localhost:10334
 Connecting to distributed system: -locators=localhost:10334
 The distributed system did not have any missing disk stores
 ```