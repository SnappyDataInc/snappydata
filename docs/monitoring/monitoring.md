# SnappyData Pulse

SnappyData Pulse is a monitoring system that gives you a high-level overview of the status and performance of the cluster. It provides a simple widget based view which helps you easily navigate and monitor your cluster.</br>

To access the SnappyData Pulse, start your cluster and open http:`<leadhost>`:5050/dashboard/ in your web browser. </br>
`<leadhost>` is the hostname or IP of the lead node in your cluster.

The top-right side of the page displays the date and time when the Dashboard was last updated.

The following topics are covered in this section:

* [Dashboard](#dashboard)

* [SQL Page](#sql)

* [Jobs Page](#jobs)

* [Stages Page](#stages)

<a id="dashboard"></a>
## The Dashboard
The Dashboard offers the following capabilities and benefits:
<<<<<<< HEAD

* [Cluster Statistics](#cluster)

* [Member Statistics](#member)

* [Table Statistics](#table)

![Dashboard](../Images/monitoring_topnav.png)

<a id="cluster"></a>
=======

![Dashboard](../Images/monitoring_topnav.png)

>>>>>>> dd059245
### Cluster Statistics

![Cluster](../Images/monitoring_cluster.png)

* **Cluster Status**</br>
	Displays the current status of the cluster. 
    
    | Status | Description |
	|--------|--------|
	|**Normal**|All nodes in the cluster are running|
    |**Warning**|Some nodes in the cluster are stopped or unavailable|

* **CPU Usage** </br>
   Displays the average CPU utilization of all the nodes present in the cluster.

* **Memory Usage**</br>
   Displays the collective usage of on-heap and off-heap memory by all nodes in the cluster.

* **JVM Heap Usage**</br>
   Displays the collective JVM Heap usage by all nodes in the cluster.

<<<<<<< HEAD
<a id="member"></a>
=======
>>>>>>> dd059245
### Member Statistics

![Dashboard](../Images/monitoring_member.png)

* **Members Count**</br>
   Displays the total number of members (leads, locators and data servers) that exist in the cluster. The tooltip displays the count for each member.

* **Members Status**</br>
   Displays the status of the members, which can be either Running or Stopped.

* **Description**</br>
  	A brief description of the member is displayed in Member column. You can view the detailed description for the member by clicking on the arrow next to the member name.</br>
  	The description provides details of the member host, working directory, and process ID.

* **Type**</br>
   Displays the type of member, which can be lead, locator or data server.

* **CPU Usage**</br>
   The CPU utilized by the member's host.

* **Memory Usage**</br>
   Members collective Heap and Off-Heap Memory utilization along with Total Memory.

* **Heap Memory**</br>
   Displays the total available heap memory and used heap memory.</br> 
   You can view the detailed description of the member's heap storage, heap execution memory, utilizations along with JVM Heap utilization by clicking on the arrow next to the member name.

* **Off-Heap Memory Usage**</br>
   Displays the members total off-heap memory and used off-heap memory.</br> You can also view the member's off-heap storage and off-heap execution memory and utilizations by clicking on the arrow next to the member name.

<<<<<<< HEAD
<a id="table"></a>
=======
>>>>>>> dd059245
### Table Statistics

![Dashboard](../Images/monitoring_table.png)

* **Tables Count**</br>
   Displays the total number of data tables present in the cluster. The tooltip displays the count for the row and column tables.

* **Name**</br>
  Displays the name of the data table.

* **Storage Model**</br>
   Displays the data storage model of the data table. Possible models are ROW and COLUMN.

* **Distribution Type**</br>
   Displays the data distribution type for the table. Possible values are PARTITION, PARTITION_PERSISTENT, PARTITION_REDUNDANT, PARTITION_OVERFLOW, REPLICATE, REPLICATE_PERSISTENT, REPLICATE_OVERFLOW etc.

* **Row Count**</br>
   Displays the row count, which is the number of records present in the data table.

* **Memory Size**</br>
   Displays the heap memory used by data table to store its data/records.

* **Total Size**</br>
   Displays the collective physical memory and disk overflow space used by the data table to store its data/records.

<a id="sql"></a>
## SQL Page
![](../Images/query_analysis_sql.png)

* **Colocated**: When colocated tables are joined on the partitioning columns, the join happens locally on the node where data is present, without the need of shuffling the data. This improves the performance of the query significantly instead of broadcasting the data across all the data partitions. 

* **Whole-Stage Code Generation**: A whole stage code generation node compiles a sub-tree of plans that support code generation together into a single Java function, which helps improve execution performance.

* **Per node execution timing**: Displays the time required for the execution of each node. If there are too many rows that are not getting filtered or exchanged, 

* **Pool Name**: Default/Low Latency. Applications can explicitly configure the use of this pool using a SQL command ‘set snappydata.scheduler.pool=lowlatency’. 

* **Query Node Details**: Move the mouse over a component to view its details.

* **Filter**: Displays the number of rows that are filtered for each node. 

* **Joins**: If HashJoin puts pressure on memory, you can change the HashJoin size to use SortMergeJoin to avoid on-heap memory pressure.

<a id="jobs"></a>
## Jobs Page
![](../Images/query_analysis_job.png)

* **Status**: Displays the status of the job. 

* **Stages**: Click on the Stage to view its details. The table displays the time taken for completion of each stage. 

<a id="stages"></a>
## Stages Page
![](../Images/query_analysis_stage.png)

* On this page, you can view the total time required for all the tasks in a job to complete.

* You can view if any tasks have taken a long time to complete. This may occur in case of uneven data distribution. 

* Scheduler Delay indicates the waiting period for the task. Delays can  be caused if there are too many concurrent jobs.

* Shuffle reads and writes: Shuffles are written to disk and take a lot of time to write and read. This can be avoided by using colocated and replicated tables. You can use high-performance SSD drives for temporary storage (spark.local.dir) to improve shuffle times.  

* Number of parallel tasks: Due to concurrency, multiple queries may take cores and a particular query may take longer. To fix this, you can create a new scheduler and [assign appropriate cores to it](../best_practices/setup_cluster.md).

* GC time: Occasionally, on-heap object creation can slow down a query because of garbage collection. In these cases, it is recommended that you increase the on-heap memory (especially when you have row tables).<|MERGE_RESOLUTION|>--- conflicted
+++ resolved
@@ -19,8 +19,8 @@
 
 <a id="dashboard"></a>
 ## The Dashboard
+
 The Dashboard offers the following capabilities and benefits:
-<<<<<<< HEAD
 
 * [Cluster Statistics](#cluster)
 
@@ -30,12 +30,9 @@
 
 ![Dashboard](../Images/monitoring_topnav.png)
 
+The Dashboard offers the following capabilities and benefits:
+
 <a id="cluster"></a>
-=======
-
-![Dashboard](../Images/monitoring_topnav.png)
-
->>>>>>> dd059245
 ### Cluster Statistics
 
 ![Cluster](../Images/monitoring_cluster.png)
@@ -57,10 +54,7 @@
 * **JVM Heap Usage**</br>
    Displays the collective JVM Heap usage by all nodes in the cluster.
 
-<<<<<<< HEAD
 <a id="member"></a>
-=======
->>>>>>> dd059245
 ### Member Statistics
 
 ![Dashboard](../Images/monitoring_member.png)
@@ -91,10 +85,7 @@
 * **Off-Heap Memory Usage**</br>
    Displays the members total off-heap memory and used off-heap memory.</br> You can also view the member's off-heap storage and off-heap execution memory and utilizations by clicking on the arrow next to the member name.
 
-<<<<<<< HEAD
 <a id="table"></a>
-=======
->>>>>>> dd059245
 ### Table Statistics
 
 ![Dashboard](../Images/monitoring_table.png)
