#Overview
The following installation options are available:

* [Install On Premise](#nstall-on-premise)
* [Setting up Cluster on AWS](#setting-up-cluster-on-aws)
* [Setting up Cluster on Azure](#setting-up-cluster-on-azure)
* [Building from Source](#building-from-source)


## Install On-Premise
SnappyData runs on UNIX-like systems (for example, Linux, Mac OS). With On-premises installation, SnappyData is installed and operated from your in-house computing infrastructure.

### Prerequisites
Before you start the installation, make sure that Java SE Development Kit 8 is installed, and the _JAVA_HOME_ environment variable is set on each computer.

##Download SnappyData
Download the latest version of SnappyData from the [SnappyData Release](https://github.com/SnappyDataInc/snappydata/releases/) page, which lists the latest and previous releases of SnappyData.

The packages are available in compressed files (.zip and .tar format). On this page, you can also view details of features and enhancements introduced in specific releases.

* ** SnappyData 0.7 download link **
[(tar.gz)](https://github.com/SnappyDataInc/snappydata/releases/download/v0.7/snappydata-0.7-bin.tar.gz) [(zip)](https://github.com/SnappyDataInc/snappydata/releases/download/v0.7/snappydata-0.7-bin.zip)

* **SnappyData 0.7(hadoop provided) download link** [(tar.gz)](https://github.com/SnappyDataInc/snappydata/releases/download/v0.7/snappydata-0.7-without-hadoop-bin.tar.gz) [(zip)](https://github.com/SnappyDataInc/snappydata/releases/download/v0.7/snappydata-0.7-without-hadoop-bin.zip)

### Single Host Installation
This is the simplest form of deployment and can be used for testing and POCs.

Open the command prompt and run the following command to extract the downloaded archive file and go to SnappyData home directory. 
```bash
$ tar -xzf snappydata-0.7-bin.tar.gz   
$ cd snappydata-0.7-bin/
```
Start a basic cluster with one data node, one lead and one locator
```
./sbin/snappy-start-all.sh
```
For custom configuration and to start more nodes,  see the section [How to Configure SnappyData cluster](configuration.md)

### Multi-Host Installation
For real life use cases you need multiple machines on which SnappyData can be deployed. You can start one or more SnappyData node on a single machine based on your machine size.

### Machines with a Shared Path
If all your machines can share a path over an NFS or similar protocol, then follow the steps below.

##### Prerequisites

* Ensure that the **/etc/hosts** correctly configures the host and IP address of each SnappyData member machine.

* Ensure that SSH is supported and you have configured all machines to be accessed by [passwordless SSH](configuration#configuring-ssh-login-without-password).

##### Steps to Set up the Cluster

1. Copy the downloaded binaries in the shared folder.

2. Extract the downloaded archive file and go to SnappyData home directory.
```bash
$ tar -xzf snappydata-0.7-bin.tar.gz   
$ cd snappydata-0.7-bin/
```

3.Configure the cluster as described in [How to Configure SnappyData cluster](configuration.md).

4. After configuring each of the components, run the `start-all.ssh` script:
```
./sbin/snappy-start-all.sh
```

This creates a default folder named **work** and stores all SnappyData member's artifacts separately. Each member folder is identified by the name of the node.

If SSH is not supported then follow the instructions in the **Machines without shared path** section.

### Machines without a Shared Path 
#### Prerequisites

1. Ensure that the **/etc/hosts** correctly configures the host and IP address of each SnappyData member machine.

2. On each host machine, create a new member working directory for each SnappyData member, that you want to run the host. <br> The member working directory provides a default location for log, persistence, and status files for each member, and is also used as the default location for locating the members configuration files.
<br>For example, if you want to run both a locator and server member on the local machine, create separate directories for each member.

#### To Configure the Cluster:
1. Copy and extract the downloaded binaries on each machine.

2. Individually configure and start each member

<Note> Note: We are providing all configuration parameter as command line arguments rather than reading from a conf file.</Note>

The example below starts a locator and server.

```bash 
$ bin/snappy-shell locator start  -dir=/node-a/locator1 
$ bin/snappy-shell server start  -dir=/node-b/server1  -locators:localhost:10334

$ bin/snappy-shell locator stop
$ bin/snappy-shell server stop
``` 

## Setting up Cluster on AWS

<Note> Note: The EC2 script is still under development. Feel free to try it out and provide your feedback.</Note>

<<<<<<< HEAD
=======
### Introduction

>>>>>>> e8bcc271
The `snappy-ec2` script enables users to quickly launch and manage SnappyData clusters on Amazon EC2. You can also configure the individual nodes of the cluster by providing properties in specific conf files which the script reads before launching the cluster.

The `snappy-ec2` script has been derived from the `spark-ec2` script available in [Apache Spark 1.6](https://github.com/apache/spark/tree/branch-1.6/ec2).

<<<<<<< HEAD
The scripts are available on GitHub in the [snappy-cloud-tools repository](https://github.com/SnappyDataInc/snappy-cloud-tools/tree/master/aws/ec2) and also as a [**.tar.gz**](https://github.com/SnappyDataInc/snappy-cloud-tools/releases) file.

###Prerequisites

* Ensure that you have an existing AWS account with required permissions to launch EC2 resources 

* Create an EC2 Key Pair in the region where you want to launch the SnappyData Cloud cluster

* Using the AWS Secret Access Key and the Access Key ID, set the two environment variables, `AWS_SECRET_ACCESS_KEY` and `AWS_ACCESS_KEY_ID`. You can find this information in the AWS IAM console page. <br> Refer to the Amazon Web Services EC2 documentation for more information on [generating your own key pair](http://docs.aws.amazon.com/AWSEC2/latest/UserGuide/ec2-key-pairs.html).<br> If you already have set up the AWS Command Line Interface on your local machine, the script automatically detects and uses the credentials from the AWS credentials file. You can find this information from the AWS IAM console.
	For example:	
```export	AWS_SECRET_ACCESS_KEY=abcD12efGH34ijkL56mnoP78qrsT910uvwXYZ1112```
=======
The scripts are available on Github in the [snappy-cloud-tools repository](https://github.com/SnappyDataInc/snappy-cloud-tools/tree/master/aws/ec2) and also as a .tar.gz file [here](https://github.com/SnappyDataInc/snappy-cloud-tools/releases).

###Prerequisites

* Ensure that you have an existing AWS account with required permissions to launch EC2 resources.
* Create an EC2 Key Pair in the region where you want to launch the SnappyData Cloud cluster.
* Using the AWS Secret Access Key and the Access Key ID, set the two environment variables, `AWS_SECRET_ACCESS_KEY` and `AWS_ACCESS_KEY_ID`. You can find this information in the AWS IAM console page.<br/> Refer to the Amazon Web Services EC2 documentation for more information on [generating your own EC2 Key Pair](http://docs.aws.amazon.com/AWSEC2/latest/UserGuide/ec2-key-pairs.html).
<br>If you already have set up the AWS Command Line Interface on your local machine, the script automatically detects and uses the credentials from the AWS credentials file.
* Ensure Python v 2.7 or later is installed on your local computer.

	For example:<br/>
```export AWS_SECRET_ACCESS_KEY=abcD12efGH34ijkL56mnoP78qrsT910uvwXYZ1112```<br/>
>>>>>>> e8bcc271
```export AWS_ACCESS_KEY_ID=A1B2C3D4E5F6G7H8I9J10```

* Ensure Python v 2.7 or later is installed on your local computer.


### Cluster Management

####Launching SnappyData Cluster

In the command prompt, go to the directory where the **snappydata-ec2-`<version>`.tar.gz** is extracted or the aws/ec2 directory of your local clone of snappy-cloud-tools repository.

<<<<<<< HEAD
In the command prompt, go to the directory where the **snappydata-ec2-`<version>`.tar.gz** is extracted or the aws/ec2 directory of your local clone of snappy-cloud-tools repository.

`./snappy-ec2 -k <your-key-name> -i <your-keyfile-path> <action> <your-cluster-name>`

Here, `<your-key-name>` refers to the EC2 Key Pair, `<your-keyfile-path>` refers to the path to the key file and `<action>` refers to the action to be performed (for example, launch, start, stop).
 
By default, the script starts one instance of the locator, lead and server or separate EC2 instances. 
The script identifies each cluster by it's unique cluster name, and internally ties members (locators, leads and stores/servers) of the cluster with EC2 security groups.

=======
The script-command can be invoked in following format.

`./snappy-ec2 -k <your-key-name> -i <your-keyfile-path> <action> <your-cluster-name>`

Here, `<your-key-name>` refers to the EC2 Key Pair, `<your-keyfile-path>` refers to the path to the key file, and `<action>` refers to the action to be performed (for example, launch, start, stop).
 
By default, the script starts one instance of the locator, lead and server on separate EC2 instances.
The script identifies each cluster by it's unique cluster name you provide, and internally ties members (locators, leads and stores/servers) of the cluster with EC2 security groups. 
>>>>>>> e8bcc271
The  names and details of the members are automatically derived from the provided cluster name. 

For example, if you launch a cluster named **my-cluster**, the locator is available in security group named **my-cluster-locator** and the store/server are available in **my-cluster-store**.

When running the script you can also specify properties like number of stores and region.
<<<<<<< HEAD
For example, using the following command, you can start a SnappyData cluster named **snappydata-cluster** with 2 stores (or servers) in the default N. California (us-east-1) region on AWS. It also starts an Apache Zeppelin server on the instance where lead is running.
=======
For example, using the following command, you can start a SnappyData cluster named **snappydata-cluster** with 2 stores (or servers) in the N. California (us-west-1) region on AWS. It also starts an Apache Zeppelin server on the instance where lead is running.
>>>>>>> e8bcc271

The examples below assume that you have the key file (my-ec2-key.pem) in your home directory for EC2 Key Pair named 'my-ec2-key'.

```
./snappy-ec2 -k my-ec2-key -i ~/my-ec2-key.pem --stores=2 --with-zeppelin=embedded --region=us-west-1 launch snappydata-cluster 
```
To start Apache Zeppelin on a separate instance, use `--with-zeppelin=non-embedded`. 

####Specifying Properties

If you want to configure each of the locator, lead or servers with specific properties, you can do so by specifying them in files named **locators**, **leads** or **servers**, respectively and placing these under aws/ec2/deploy/home/ec2-user/snappydata/. Refer to [this SnappyData documentation page](configuration/#configuration-files) for example on how to write these conf files.

This is similar to how one would provide properties to SnappyData cluster nodes while launching it using the `sbin/snappy-start-all.sh` script.

<<<<<<< HEAD
The difference here is that, instead of the hostnames of the locator, lead or store, you have to write {{LOCATOR_N}}, {{LEAD_N}} or {{SERVER_N}} in these files, respectively. 
=======
The important difference here though is that, instead of the hostnames of the locator, lead or store, you have to write {{LOCATOR_N}}, {{LEAD_N}} or {{SERVER_N}} in these files, respectively. 
>>>>>>> e8bcc271
N stands for Nth locator, lead or server. The script replaces these with the actual hostname of the members when they are launched.

The sample conf files for a cluster with 2 locators, 1 lead and 2 stores are given below:

*locators*
````
{{LOCATOR_0}} -peer-discovery-port=9999 -heap-size=1024m
{{LOCATOR_1}} -peer-discovery-port=9888 -heap-size=1024m
````
*leads*
````
{{LEAD_0}} -heap-size=4096m -J-XX:MaxPermSize=512m -spark.ui.port=3333 -locators={{LOCATOR_0}}:9999,{{LOCATOR_1}}:9888 -spark.executor.cores=10
````
*servers*
````
{{SERVER_0}} -heap-size=4096m -locators={{LOCATOR_0}}:9999,{{LOCATOR_1}}:9888
{{SERVER_1}} -heap-size=4096m -locators={{LOCATOR_0}}:9999,{{LOCATOR_1}}:9888 -client-port=1530
````
<<<<<<< HEAD
When you run **snappy-ec2**, it looks for these files under **aws/ec2/deploy/home/ec2-user/snappydata/** and, if present, reads them while launching the cluster on Amazon EC2. Ensure that the number of locators, leads or servers specified by options `--locators`, `--leads` or `--stores` must match to the number of entries in their respective conf files.
=======
When you run **snappy-ec2**, it looks for these files under **aws/ec2/deploy/home/ec2-user/snappydata/** and, if present, read them while launching the cluster on Amazon EC2. Ensure that the number of locators, leads or servers specified by options `--locators`, `--leads` or `--stores` must match to the number of entries in their respective conf files.
>>>>>>> e8bcc271

The script also reads **snappy-env.sh**, if present in this location.

####Stopping a Cluster

<<<<<<< HEAD
When you stop a cluster, it shuts down the EC2 instances and you any data saved on its local instance stores is lost. However, the data saved on EBS volumes, if any, is retained unless the spot-instances were used.
=======
When you stop a cluster, it shuts down the EC2 instances and you will loose any data saved on its local instance stores. But the data saved on EBS volumes, if any, will be retained unless the spot-instances were used.
>>>>>>> e8bcc271
````
./snappy-ec2 -k my-ec2-key -i ~/my-ec2-key.pem stop cluster-name
````

####Starting a Cluster

When you start a cluster, it uses the existing EC2 instances associated with the cluster name and launches SnappyData processes on them.
````
./snappy-ec2 -k my-ec2-key -i ~/my-ec2-key.pem start cluster-name
````
<Note>Note: The start command (or launch command with --resume option) ignores --locators, --leads or --stores options and launches SnappyData cluster on existing instances. But the conf files are read in any case, if they are present in the location mentioned above. So you need to ensure that every time you use start command, the number of entries in conf files are equal to the number of instances in their respective security group.
</Note>
####Adding Servers to  a Cluster

This is not yet fully supported via the script. You may have to manually launch an instance with `(cluster-name)-stores` group and then use launch command with --resume option.

####Listing Members of a Cluster

**To get the first locator's hostname:**
````
./snappy-ec2 -k my-ec2-key -i ~/my-ec2-key.pem get-locator cluster-name
````
**To get the first lead's hostname, use get-lead command:**

####Connecting to a Cluster

You can connect to any instance of a cluster with SSH using the login command. It logs you into the first lead instance. From there, you can SSH to any other member of the cluster without password.
The SnappyData product directory is located under /home/ec2-user/snappydata/ on all the members.
````
./snappy-ec2 -k my-ec2-key -i ~/my-ec2-key.pem login cluster-name
````

####Destroying a Cluster

Destroying a cluster destroys all the data on the local instance stores as well as on the attached EBS volumes permanently.
````
./snappy-ec2 -k my-ec2-key -i ~/my-ec2-key.pem destroy cluster-name
````
This retains the security groups created for this cluster. To delete them as well, use it with --delete-group option.

####Starting Cluster with Apache Zeppelin

<<<<<<< HEAD
Optionally, you can start an instance of Apache Zeppelin server with the cluster. [Apache Zeppelin](https://zeppelin.apache.org/) is a web-based notebook that enables interactive notebook. You can start it either on lead node's instance (`--with-zeppelin=embedded`)  or on a separate instance (`--with-zeppelin=non-embedded`).
=======
Optionally, you can start an instance of Apache Zeppelin server with the cluster. [Apache Zeppelin](https://zeppelin.apache.org/) is a web-based notebook that enables interactive notebook. You can start it either on a lead node's instance (`--with-zeppelin=embedded`)  or on a separate instance (`--with-zeppelin=non-embedded`).
>>>>>>> e8bcc271
````
./snappy-ec2 -k my-ec2-key -i ~/my-ec2-key.pem --with-zeppelin=embedded launch cluster-name
````

####More options

For a complete list of options this script has, run `./snappy-ec2`. The options are also provided below for quick reference.
````
Usage: `snappy-ec2 [options] <action> <cluster_name>`

<action> can be: launch, destroy, login, stop, start, get-locator, get-lead, reboot-cluster

Options:
  --version             show program's version number and exit
  -h, --help            show this help message and exit
  -s STORES, --stores=STORES
                        Number of stores to launch (default: 1)
  --locators=LOCATORS   Number of locator nodes to launch (default: 1)
  --leads=LEADS         Number of lead nodes to launch (default: 1)
  -w WAIT, --wait=WAIT  DEPRECATED (no longer necessary) - Seconds to wait for
                        nodes to start
  -k KEY_PAIR, --key-pair=KEY_PAIR
                        Key pair to use on instances
  -i IDENTITY_FILE, --identity-file=IDENTITY_FILE
                        SSH private key file to use for logging into instances
  -p PROFILE, --profile=PROFILE
                        If you have multiple profiles (AWS or boto config),
                        you can configure additional, named profiles by using
                        this option (default: none)
  -t INSTANCE_TYPE, --instance-type=INSTANCE_TYPE
                        Type of instance to launch (default: m3.large).
                        WARNING: must be 64-bit; small instances won't work
  --locator-instance-type=LOCATOR_INSTANCE_TYPE
                        Locator instance type (leave empty for same as
                        instance-type)
  -r REGION, --region=REGION
                        EC2 region used to launch instances in, or to find
                        them in (default: us-east-1)
  -z ZONE, --zone=ZONE  Availability zone to launch instances in, or 'all' to
                        spread stores across multiple (an additional $0.01/Gb
                        for bandwidthbetween zones applies) (default: a single
                        zone chosen at random)
  -a AMI, --ami=AMI     Amazon Machine Image ID to use
  -v SNAPPYDATA_VERSION, --snappydata-version=SNAPPYDATA_VERSION
                        Version of SnappyData to use: 'X.Y.Z' (default:
                        LATEST)
  --with-zeppelin=WITH_ZEPPELIN
                        Launch Apache Zeppelin server with the cluster. Use
                        'embedded' to launch it on lead node and 'non-
                        embedded' to launch it on a separate instance.
  --deploy-root-dir=DEPLOY_ROOT_DIR
                        A directory to copy into / on the first master. Must
                        be absolute. Note that a trailing slash is handled as
                        per rsync: If you omit it, the last directory of the
                        --deploy-root-dir path will be created in / before
                        copying its contents. If you append the trailing
                        slash, the directory is not created and its contents
                        are copied directly into /. (default: none).
  -D [ADDRESS:]PORT     Use SSH dynamic port forwarding to create a SOCKS
                        proxy at the given local address (for use with login)
  --resume              Resume installation on a previously launched cluster
                        (for debugging)
  --ebs-vol-size=SIZE   Size (in GB) of each EBS volume.
  --ebs-vol-type=EBS_VOL_TYPE
                        EBS volume type (e.g. 'gp2', 'standard').
  --ebs-vol-num=EBS_VOL_NUM
                        Number of EBS volumes to attach to each node as
                        /vol[x]. The volumes will be deleted when the
                        instances terminate. Only possible on EBS-backed AMIs.
                        EBS volumes are only attached if --ebs-vol-size > 0.
                        Only support up to 8 EBS volumes.
  --placement-group=PLACEMENT_GROUP
                        Which placement group to try and launch instances
                        into. Assumes placement group is already created.
  --spot-price=PRICE    If specified, launch stores as spot instances with the
                        given maximum price (in dollars)
  -u USER, --user=USER  The SSH user you want to connect as (default:
                        ec2-user)
  --delete-groups       When destroying a cluster, delete the security groups
                        that were created
  --use-existing-locator
                        Launch fresh stores, but use an existing stopped
                        locator if possible
  --user-data=USER_DATA
                        Path to a user-data file (most AMIs interpret this as
                        an initialization script)
  --authorized-address=AUTHORIZED_ADDRESS
                        Address to authorize on created security groups
                        (default: 0.0.0.0/0)
  --additional-security-group=ADDITIONAL_SECURITY_GROUP
                        Additional security group to place the machines in
  --additional-tags=ADDITIONAL_TAGS
                        Additional tags to set on the machines; tags are
                        comma-separated, while name and value are colon
                        separated; ex: "Task:MySnappyProject,Env:production"
  --subnet-id=SUBNET_ID
                        VPC subnet to launch instances in
  --vpc-id=VPC_ID       VPC to launch instances in
  --private-ips         Use private IPs for instances rather than public if
                        VPC/subnet requires that.
  --instance-initiated-shutdown-behavior=INSTANCE_INITIATED_SHUTDOWN_BEHAVIOR
                        Whether instances should terminate when shut down or
                        just stop
  --instance-profile-name=INSTANCE_PROFILE_NAME
                        IAM profile name to launch instances under
````


### Limitations
Some of the known limitations of the script are:

* Launching the cluster on custom AMI (specified via --ami option) will not work if it does not have the user 'ec2-user' with sudo permissions

<<<<<<< HEAD
* Support for option --user is incomplete
=======
Some of the known limitations of the script are:
>>>>>>> e8bcc271

1. Launching cluster on custom AMI (specified via --ami option) will not work if it does not have the user 'ec2-user' with sudo permissions.
2. Support for option --user is incomplete.

## Setting up Cluster with Docker Images
<mark>To Be done</mark>

## Building from Source
Building SnappyData requires JDK 7+ installation ([Oracle Java SE](http://www.oracle.com/technetwork/java/javase/downloads/index.html)). 

Quickstart to build all components of SnappyData:

**Latest release branch**
```sh
> git clone https://github.com/SnappyDataInc/snappydata.git -b branch-0.7 --recursive
> cd snappydata
> ./gradlew product
```

**Master**
```sh
> git clone https://github.com/SnappyDataInc/snappydata.git --recursive
> cd snappydata
> ./gradlew product
```

The product is in **build-artifacts/scala-2.11/snappy**

If you want to build only the top-level SnappyData project but pull in jars for other projects (_spark_, _store_, _spark-jobserver_):

**Latest release branch**
```sh
> git clone https://github.com/SnappyDataInc/snappydata.git -b branch-0.7
> cd snappydata
> ./gradlew product
```

**Master**
```sh
> git clone https://github.com/SnappyDataInc/snappydata.git
> cd snappydata
> ./gradlew product
```


### Repository Layout

- **core** - Extensions to Apache Spark that should not be dependent on SnappyData Spark additions, job server etc. It is also the bridge between _spark_ and _store_ (GemFireXD). For example: SnappyContext, row and column store, streaming additions etc.

- **cluster** - Provides the SnappyData implementation of cluster manager embedding GemFireXD, query routing, job server initialization etc.

  This component depends on _core_ and _store_. Code in _cluster_ depends on _core_ but not the other way round.

- **spark** - _Apache Spark_ code with SnappyData enhancements.

- **store** - Fork of gemfirexd-oss with SnappyData additions on the snappy/master branch.

- **spark-jobserver** - Fork of _spark-jobserver_ project with some additions to integrate with SnappyData.

  The _spark_, _store_ and _spark-jobserver_ directories are required to be clones of the respective SnappyData repositories, and are integrated in the top-level SnappyData project as git sub-modules. When working with sub-modules, updating the repositories follows the normal [git submodules](https://git-scm.com/book/en/v2/Git-Tools-Submodules). One can add some aliases in gitconfig to aid pull/push like:

```
[alias]
  spull = !git pull && git submodule sync --recursive && git submodule update --init --recursive
  spush = push --recurse-submodules=on-demand
```

The above aliases can serve as useful shortcuts to pull and push all projects from top-level _snappydata_ repository.


### Building

Gradle is the build tool used for all the SnappyData projects. Changes to _Apache Spark_ and _spark-jobserver_ forks include addition of gradle build scripts to allow building them independently as well as a subproject of snappydata. The only requirement for the build is a JDK 7+ installation. Currently most of the testing has been with JDK 7. The gradlew wrapper script will download all the other build dependencies as required.

If a user does not want to deal with submodules and only work on snappydata project, then can clone only the snappydata repository (without the --recursive option) and the build will pull those SnappyData project jar dependencies from maven central.

If working on all the separate projects integrated inside the top-level snappydata clone, the gradle build will recognize the same and build those projects too and include the same in the top-level product distribution jar. The _spark_ and _store_ submodules can also be built and published independently.

Useful build and test targets:
```
./gradlew assemble      -  build all the sources
./gradlew testClasses   -  build all the tests
./gradlew product       -  build and place the product distribution
                           (in build-artifacts/scala_2.11/snappy)
./gradlew distTar       -  create a tar.gz archive of product distribution
                           (in build-artifacts/scala_2.11/distributions)
./gradlew distZip       -  create a zip archive of product distribution
                           (in build-artifacts/scala_2.11/distributions)
./gradlew buildAll      -  build all sources, tests, product, packages (all targets above)
./gradlew checkAll      -  run testsuites of snappydata components
./gradlew cleanAll      -  clean all build and test output
./gradlew runQuickstart -  run the quickstart suite (the "Getting Started" section of docs)
./gradlew precheckin    -  cleanAll, buildAll, scalaStyle, build docs,
                           and run full snappydata testsuite including quickstart
./gradlew precheckin -Pstore  -  cleanAll, buildAll, scalaStyle, build docs,
                           run full snappydata testsuite including quickstart
                           and also full SnappyData store testsuite
```

The default build directory is _build-artifacts/scala-2.11_ for projects. Exception is _store_ project, where the default build directory is _build-artifacts/&lt;os&gt;_ where _&lt;os&gt;_ is _linux_ on Linux systems, _osx_ on Mac, _windows_ on Windows.

The usual gradle test run targets (_test_, _check_) work as expected for junit tests. Separate targets have been provided for running scala tests (_scalaTest_) while the _check_ target will run both the junit and scalatests. One can run a single scala test suite class with _singleSuite_ option while running a single test within some suite works with the _--tests_ option:

```sh
> ./gradlew core:scalaTest -PsingleSuite=**.ColumnTableTest  # run all tests in the class
> ./gradlew core:scalaTest \
>    --tests "Test the creation/dropping of table using SQL"  # run a single test (use full name)
```
Running individual tests within some suite works using the _--tests_ argument.


### Setting up Intellij with gradle

Intellij is the IDE commonly used by the snappydata developers. Those who really prefer Eclipse can try the scala-IDE and gradle support, but has been seen to not work as well (e.g. gradle support is not integrated with scala plugin etc).  To import into Intellij:

- Update Intellij to the latest 14.x (or 15.x) version, including the latest Scala plugin. Older versions have trouble dealing with scala code particularly some of the code in _spark_.

- Select import project, then point to the snappydata directory. Use external Gradle import. When using JDK 7, add _-XX:MaxPermSize=350m_ to VM options in global Gradle settings. Select defaults, next, next ... finish. Ignore _"Gradle location is unknown warning"_. Ensure that a JDK 7/8 installation has been selected. Ignore and dismiss the _"Unindexed remote maven repositories found"_ warning message, if seen.

- Once import finishes, go to _File->Settings->Editor->Code Style->Scala_. Set the scheme as _Project_. Check that the same has been set in Java Code Style too. Then OK to close it. Next copy _codeStyleSettings.xml_ in snappydata top-level directory to .idea directory created by Intellij. Check that settings are now applied in _File->Settings->Editor->Code Style->Java_ which should show Indent as 2 and continuation indent as 4 (same for Scala).

- If the Gradle tab is not visible immediately, then select it from window list popup at the left-bottom corner of IDE. If you click on that window list icon, then the tabs will appear permanently.

- Generate avro and GemFireXD required sources by expanding: _snappydata_2.11->Tasks->other_. Right click on _generateSources_ and run it. The Run item may not be available if indexing is still in progress, so wait for it to finish. The first run may take a while as it downloads jars etc. This step has to be done the first time, or if _./gradlew clean_ has been run, or you have made changes to _javacc/avro/messages.xml_ source files. *If you get unexpected _"Database not found"_ or _NullPointerException_ errors in GemFireXD layer, then first thing to try is to run the _generateSources_ target again.*

- Increase the compiler heap sizes or else the build can take quite long especially with integrated _spark_ and _store_. In _File->Settings->Build, Execution, Deployment->Compiler increase _, _Build process heap size_ to say 1536 or 2048. Similarly increase JVM maximum heap size in _Languages & Frameworks->Scala Compiler Server_ to 1536 or 2048.

- Test the full build.

- For JDK 7: _Open Run->Edit Configurations_. Expand Defaults, and select Application. Add _-XX:MaxPermSize=350m_ in VM options. Similarly add it to VM parameters for ScalaTest and JUnit. Most of unit tests will have trouble without this option.

- For JUnit configuration also append _/build-artifacts_ to the working directory i.e. the directory should be _\$MODULE_DIR\$/build-artifacts_. Likewise change working directory for ScalaTest to be inside _build-artifacts_ otherwise all intermediate log and other files (especially created by GemFireXD) will pollute the source tree and may need to cleaned manually.


### Running a scalatest/junit

Running scala/junit tests from Intellij should be straightforward -- just ensure that MaxPermSize has been increased when using JDK 7 as mentioned above especially for Spark/Snappy tests.
- When selecting a run configuration for junit/scalatest, avoid selecting the gradle one (green round icon) otherwise that will launch an external gradle process that can start building the project again and won't be cleanly integrated with Intellij. Use the normal junit (red+green arrows icon) or scalatest (junit like with red overlay).
- For JUnit tests, ensure that working directory is _\$MODULE_DIR\$/build-artifacts_ as mentioned before. Otherwise many GemFireXD tests will fail to find the resource files required in tests. They will also pollute the checkouts with log files etc, so this will allow those to go into build-artifacts that is easier to clean. For that reason is may be preferable to do the same for scalatests.
- Some of the tests use data files from the _tests-common_ directory. For such tests, run the gradle task _snappydata_2.11->Tasks->other->copyResourcesAll_ to copy the resources in build area where Intellij runs can find it.<|MERGE_RESOLUTION|>--- conflicted
+++ resolved
@@ -99,82 +99,52 @@
 
 <Note> Note: The EC2 script is still under development. Feel free to try it out and provide your feedback.</Note>
 
-<<<<<<< HEAD
-=======
-### Introduction
-
->>>>>>> e8bcc271
 The `snappy-ec2` script enables users to quickly launch and manage SnappyData clusters on Amazon EC2. You can also configure the individual nodes of the cluster by providing properties in specific conf files which the script reads before launching the cluster.
 
 The `snappy-ec2` script has been derived from the `spark-ec2` script available in [Apache Spark 1.6](https://github.com/apache/spark/tree/branch-1.6/ec2).
 
-<<<<<<< HEAD
 The scripts are available on GitHub in the [snappy-cloud-tools repository](https://github.com/SnappyDataInc/snappy-cloud-tools/tree/master/aws/ec2) and also as a [**.tar.gz**](https://github.com/SnappyDataInc/snappy-cloud-tools/releases) file.
 
+
 ###Prerequisites
 
-* Ensure that you have an existing AWS account with required permissions to launch EC2 resources 
+* Ensure that you have an existing AWS account with required permissions to launch EC2 resources
 
 * Create an EC2 Key Pair in the region where you want to launch the SnappyData Cloud cluster
-
-* Using the AWS Secret Access Key and the Access Key ID, set the two environment variables, `AWS_SECRET_ACCESS_KEY` and `AWS_ACCESS_KEY_ID`. You can find this information in the AWS IAM console page. <br> Refer to the Amazon Web Services EC2 documentation for more information on [generating your own key pair](http://docs.aws.amazon.com/AWSEC2/latest/UserGuide/ec2-key-pairs.html).<br> If you already have set up the AWS Command Line Interface on your local machine, the script automatically detects and uses the credentials from the AWS credentials file. You can find this information from the AWS IAM console.
-	For example:	
-```export	AWS_SECRET_ACCESS_KEY=abcD12efGH34ijkL56mnoP78qrsT910uvwXYZ1112```
-=======
-The scripts are available on Github in the [snappy-cloud-tools repository](https://github.com/SnappyDataInc/snappy-cloud-tools/tree/master/aws/ec2) and also as a .tar.gz file [here](https://github.com/SnappyDataInc/snappy-cloud-tools/releases).
-
-###Prerequisites
-
-* Ensure that you have an existing AWS account with required permissions to launch EC2 resources.
-* Create an EC2 Key Pair in the region where you want to launch the SnappyData Cloud cluster.
-* Using the AWS Secret Access Key and the Access Key ID, set the two environment variables, `AWS_SECRET_ACCESS_KEY` and `AWS_ACCESS_KEY_ID`. You can find this information in the AWS IAM console page.<br/> Refer to the Amazon Web Services EC2 documentation for more information on [generating your own EC2 Key Pair](http://docs.aws.amazon.com/AWSEC2/latest/UserGuide/ec2-key-pairs.html).
-<br>If you already have set up the AWS Command Line Interface on your local machine, the script automatically detects and uses the credentials from the AWS credentials file.
+<br/>Refer to the Amazon Web Services EC2 documentation for more information on [generating your own EC2 Key Pair](http://docs.aws.amazon.com/AWSEC2/latest/UserGuide/ec2-key-pairs.html).
+
+* Using the AWS Secret Access Key and the Access Key ID, set the two environment variables, `AWS_SECRET_ACCESS_KEY` and `AWS_ACCESS_KEY_ID`. You can find this information in the AWS IAM console page.<br/> 
+If you already have set up the AWS Command Line Interface on your local machine, the script automatically detects and uses the credentials from the AWS credentials file.
+
+	For example:
+```export AWS_SECRET_ACCESS_KEY=abcD12efGH34ijkL56mnoP78qrsT910uvwXYZ1112```
+```export AWS_ACCESS_KEY_ID=A1B2C3D4E5F6G7H8I9J10```
+
 * Ensure Python v 2.7 or later is installed on your local computer.
 
-	For example:<br/>
-```export AWS_SECRET_ACCESS_KEY=abcD12efGH34ijkL56mnoP78qrsT910uvwXYZ1112```<br/>
->>>>>>> e8bcc271
-```export AWS_ACCESS_KEY_ID=A1B2C3D4E5F6G7H8I9J10```
-
-* Ensure Python v 2.7 or later is installed on your local computer.
-
 
 ### Cluster Management
 
 ####Launching SnappyData Cluster
 
-In the command prompt, go to the directory where the **snappydata-ec2-`<version>`.tar.gz** is extracted or the aws/ec2 directory of your local clone of snappy-cloud-tools repository.
-
-<<<<<<< HEAD
-In the command prompt, go to the directory where the **snappydata-ec2-`<version>`.tar.gz** is extracted or the aws/ec2 directory of your local clone of snappy-cloud-tools repository.
+In the command prompt, go to the directory where the **snappydata-ec2-`<version>`.tar.gz** is extracted or to the aws/ec2 directory where [snappy-cloud-tools repository](https://github.com/SnappyDataInc/snappydata-cloud-tools) is cloned locally.
+
+Enter the command in following format.
 
 `./snappy-ec2 -k <your-key-name> -i <your-keyfile-path> <action> <your-cluster-name>`
 
 Here, `<your-key-name>` refers to the EC2 Key Pair, `<your-keyfile-path>` refers to the path to the key file and `<action>` refers to the action to be performed (for example, launch, start, stop).
  
-By default, the script starts one instance of the locator, lead and server or separate EC2 instances. 
-The script identifies each cluster by it's unique cluster name, and internally ties members (locators, leads and stores/servers) of the cluster with EC2 security groups.
-
-=======
-The script-command can be invoked in following format.
-
-`./snappy-ec2 -k <your-key-name> -i <your-keyfile-path> <action> <your-cluster-name>`
-
-Here, `<your-key-name>` refers to the EC2 Key Pair, `<your-keyfile-path>` refers to the path to the key file, and `<action>` refers to the action to be performed (for example, launch, start, stop).
- 
-By default, the script starts one instance of the locator, lead and server on separate EC2 instances.
-The script identifies each cluster by it's unique cluster name you provide, and internally ties members (locators, leads and stores/servers) of the cluster with EC2 security groups. 
->>>>>>> e8bcc271
+By default, the script starts one instance of locator, lead and server each.
+The script identifies each cluster by it's unique cluster name (you provided), and internally ties members (locators, leads and stores/servers) of the cluster with EC2 security groups. 
+
 The  names and details of the members are automatically derived from the provided cluster name. 
 
 For example, if you launch a cluster named **my-cluster**, the locator is available in security group named **my-cluster-locator** and the store/server are available in **my-cluster-store**.
 
 When running the script you can also specify properties like number of stores and region.
-<<<<<<< HEAD
-For example, using the following command, you can start a SnappyData cluster named **snappydata-cluster** with 2 stores (or servers) in the default N. California (us-east-1) region on AWS. It also starts an Apache Zeppelin server on the instance where lead is running.
-=======
+
 For example, using the following command, you can start a SnappyData cluster named **snappydata-cluster** with 2 stores (or servers) in the N. California (us-west-1) region on AWS. It also starts an Apache Zeppelin server on the instance where lead is running.
->>>>>>> e8bcc271
 
 The examples below assume that you have the key file (my-ec2-key.pem) in your home directory for EC2 Key Pair named 'my-ec2-key'.
 
@@ -189,12 +159,7 @@
 
 This is similar to how one would provide properties to SnappyData cluster nodes while launching it using the `sbin/snappy-start-all.sh` script.
 
-<<<<<<< HEAD
-The difference here is that, instead of the hostnames of the locator, lead or store, you have to write {{LOCATOR_N}}, {{LEAD_N}} or {{SERVER_N}} in these files, respectively. 
-=======
-The important difference here though is that, instead of the hostnames of the locator, lead or store, you have to write {{LOCATOR_N}}, {{LEAD_N}} or {{SERVER_N}} in these files, respectively. 
->>>>>>> e8bcc271
-N stands for Nth locator, lead or server. The script replaces these with the actual hostname of the members when they are launched.
+The important difference here is that, instead of the hostnames of the locator, lead or store, you have to write {{LOCATOR_N}}, {{LEAD_N}} or {{SERVER_N}} in these files, respectively. N stands for Nth locator, lead or server. The script replaces these with the actual hostname of the members when they are launched.
 
 The sample conf files for a cluster with 2 locators, 1 lead and 2 stores are given below:
 
@@ -212,21 +177,13 @@
 {{SERVER_0}} -heap-size=4096m -locators={{LOCATOR_0}}:9999,{{LOCATOR_1}}:9888
 {{SERVER_1}} -heap-size=4096m -locators={{LOCATOR_0}}:9999,{{LOCATOR_1}}:9888 -client-port=1530
 ````
-<<<<<<< HEAD
 When you run **snappy-ec2**, it looks for these files under **aws/ec2/deploy/home/ec2-user/snappydata/** and, if present, reads them while launching the cluster on Amazon EC2. Ensure that the number of locators, leads or servers specified by options `--locators`, `--leads` or `--stores` must match to the number of entries in their respective conf files.
-=======
-When you run **snappy-ec2**, it looks for these files under **aws/ec2/deploy/home/ec2-user/snappydata/** and, if present, read them while launching the cluster on Amazon EC2. Ensure that the number of locators, leads or servers specified by options `--locators`, `--leads` or `--stores` must match to the number of entries in their respective conf files.
->>>>>>> e8bcc271
 
 The script also reads **snappy-env.sh**, if present in this location.
 
 ####Stopping a Cluster
 
-<<<<<<< HEAD
-When you stop a cluster, it shuts down the EC2 instances and you any data saved on its local instance stores is lost. However, the data saved on EBS volumes, if any, is retained unless the spot-instances were used.
-=======
-When you stop a cluster, it shuts down the EC2 instances and you will loose any data saved on its local instance stores. But the data saved on EBS volumes, if any, will be retained unless the spot-instances were used.
->>>>>>> e8bcc271
+When you stop a cluster, it shuts down the EC2 instances and any data saved on its local instance stores is lost. However, the data saved on EBS volumes, if any, is retained unless the spot-instances were used.
 ````
 ./snappy-ec2 -k my-ec2-key -i ~/my-ec2-key.pem stop cluster-name
 ````
@@ -269,11 +226,7 @@
 
 ####Starting Cluster with Apache Zeppelin
 
-<<<<<<< HEAD
-Optionally, you can start an instance of Apache Zeppelin server with the cluster. [Apache Zeppelin](https://zeppelin.apache.org/) is a web-based notebook that enables interactive notebook. You can start it either on lead node's instance (`--with-zeppelin=embedded`)  or on a separate instance (`--with-zeppelin=non-embedded`).
-=======
 Optionally, you can start an instance of Apache Zeppelin server with the cluster. [Apache Zeppelin](https://zeppelin.apache.org/) is a web-based notebook that enables interactive notebook. You can start it either on a lead node's instance (`--with-zeppelin=embedded`)  or on a separate instance (`--with-zeppelin=non-embedded`).
->>>>>>> e8bcc271
 ````
 ./snappy-ec2 -k my-ec2-key -i ~/my-ec2-key.pem --with-zeppelin=embedded launch cluster-name
 ````
@@ -387,14 +340,7 @@
 
 * Launching the cluster on custom AMI (specified via --ami option) will not work if it does not have the user 'ec2-user' with sudo permissions
 
-<<<<<<< HEAD
 * Support for option --user is incomplete
-=======
-Some of the known limitations of the script are:
->>>>>>> e8bcc271
-
-1. Launching cluster on custom AMI (specified via --ami option) will not work if it does not have the user 'ec2-user' with sudo permissions.
-2. Support for option --user is incomplete.
 
 ## Setting up Cluster with Docker Images
 <mark>To Be done</mark>
