--- conflicted
+++ resolved
@@ -269,43 +269,7 @@
 
 ```
 
-<<<<<<< HEAD
-View the list tables in a schema by using `show tables in <schema>` command
-=======
-**View the list tables** Use the `show tables` command
-
-```
-snappy> show tables;
-TABLE_SCHEM          |TABLE_NAME                    |TABLE_TYPE  |REMARKS             
---------------------------------------------------------------------------------------
-SYS                  |ASYNCEVENTLISTENERS           |SYSTEM TABLE|                    
-SYS                  |GATEWAYRECEIVERS              |SYSTEM TABLE|                    
-SYS                  |GATEWAYSENDERS                |SYSTEM TABLE|                    
-SYS                  |SYSALIASES                    |SYSTEM TABLE|                    
-SYS                  |SYSCHECKS                     |SYSTEM TABLE|                    
-SYS                  |SYSCOLPERMS                   |SYSTEM TABLE|                    
-SYS                  |SYSCOLUMNS                    |SYSTEM TABLE|                    
-SYS                  |SYSCONGLOMERATES              |SYSTEM TABLE|                    
-SYS                  |SYSCONSTRAINTS                |SYSTEM TABLE|                    
-SYS                  |SYSDEPENDS                    |SYSTEM TABLE|                    
-SYS                  |SYSDISKSTORES                 |SYSTEM TABLE|                    
-SYS                  |SYSFILES                      |SYSTEM TABLE|                    
-SYS                  |SYSFOREIGNKEYS                |SYSTEM TABLE|                    
-SYS                  |SYSHDFSSTORES                 |SYSTEM TABLE|                    
-SYS                  |SYSKEYS                       |SYSTEM TABLE|                    
-SYS                  |SYSROLES                      |SYSTEM TABLE|                    
-SYS                  |SYSROUTINEPERMS               |SYSTEM TABLE|                    
-SYS                  |SYSSCHEMAS                    |SYSTEM TABLE|                    
-SYS                  |SYSSTATEMENTS                 |SYSTEM TABLE|                    
-SYS                  |SYSSTATISTICS                 |SYSTEM TABLE|                    
-SYS                  |SYSTABLEPERMS                 |SYSTEM TABLE|                    
-SYS                  |SYSTABLES                     |SYSTEM TABLE|                    
-SYS                  |SYSTRIGGERS                   |SYSTEM TABLE|                    
-SYS                  |SYSVIEWS                      |SYSTEM TABLE|                    
-SYSIBM               |SYSDUMMY1                     |SYSTEM TABLE|                    
-APP                  |PARTSUPP                      |TABLE       |     
->>>>>>> bf5b44d0
-
+**View the list tables in a schema** Use `show tables in <schema>` command
 ```
 snappy> show tables in app;
 TABLE_SCHEM         |TABLE_NAME                    |TABLE_TYPE|REMARKS             
