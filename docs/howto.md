--- conflicted
+++ resolved
@@ -1,8 +1,4 @@
-<<<<<<< HEAD
-#Overview
-=======
 # Overview
->>>>>>> d6176cd1
 This section introduces you to several common operations such as, starting a cluster, working with tables (load, query, update), working with streams and running approximate queries.
 
 **Running the Examples:**
@@ -49,12 +45,9 @@
 * [How to Use Python to Create Tables and Run Queries](#howto-python)
 
 * [How to Connect using ODBC Driver](#howto-odbc)
-<<<<<<< HEAD
-=======
 
 * [How to Use Apache Zeppelin with SnappyData](#howto-zeppelin)
 
->>>>>>> d6176cd1
 
 <a id="howto-startCluster"></a>
 ## How to Start a SnappyData Cluster
@@ -1126,12 +1119,6 @@
 To download and install the ODBC driver:
 
 1. Download the SnappyData ODBC Driver from the [SnappyData Release page](https://github.com/SnappyDataInc/snappydata/releases).  
-<<<<<<< HEAD
-Depending on your Windows installation, download the 32-bit or 64-bit version of the SnappyData ODBC Driver.
-    * 32-bit: [snappydata-0.8-odbc32 Installer](https://github.com/SnappyDataInc/snappydata/releases/download/v0.8/snappydata-0.8-odbc32.zip)
-
-    * 64-bit: [snappydata-0.8-odbc64 Installer](https://github.com/SnappyDataInc/snappydata/releases/download/v0.8/snappydata-0.8-odbc64.zip)
-=======
 Depending on your Windows installation, download the required version of the SnappyData ODBC Driver.
 
     * [For 32-bit Installer for 32-bit Platform](https://github.com/SnappyDataInc/snappydata/releases/download/v0.8/snappydata-0.8.0.1-odbc32.zip)
@@ -1139,18 +1126,11 @@
     * [For 32-bit Installer for 64-bit Platform](https://github.com/SnappyDataInc/snappydata/releases/download/v0.8/snappydata-0.8.0.1-odbc32_64.zip)
 
     * [For 64-bit Installer for 64-bit Platform](https://github.com/SnappyDataInc/snappydata/releases/download/v0.8/snappydata-0.8.0.1-odbc64.zip)
->>>>>>> d6176cd1
 
 2. Extract the contents of the downloaded file. 
 
 3. Double-click on the **SnappyDataODBCDriverInstaller.msi** file, and follow the steps to complete the installation.
 
-<<<<<<< HEAD
-### Connect to the SnappyData cluster 
-Once you have installed SnappyData ODBC Driver, you can connect to SnappyData cluster in any of the following ways:
-
-* Use the SnappyData Driver Conneciton URL:
-=======
 <!--
 For more information, refer to the documentation on [setting up SnappyData ODBC Driver and Tableau Desktop](https://github.com/SnappyDataInc/snappydata/blob/master/docs/setting_up_odbc_driver-tableau_desktop.md).
 --->
@@ -1159,15 +1139,11 @@
 Once you have installed SnappyData ODBC Driver, you can connect to SnappyData cluster in any of the following ways:
 
 * Use the SnappyData Driver Connection URL:
->>>>>>> d6176cd1
 
 		Driver=SnappyData ODBC Driver;server=<ServerHost>;port=<ServerPort>;user=<userName>;password=<password>
 
 * Create a SnappyData DSN (Data Source Name) using the installed SnappyData ODBC Driver.</br> 
  Please refer to the Windows documentation relevant to your operating system for more information on creating a DSN. 
-<<<<<<< HEAD
- When prompted, select the SnappyData ODBC Driver from the drivers list and enter a Data Source name, SnappyData Server Host, Port, User Name and Password. 
-=======
  When prompted, select the SnappyData ODBC Driver from the drivers list and enter a Data Source name, SnappyData Server Host, Port, User Name and Password. 
 
 <a id="howto-zeppelin"></a>
@@ -1262,5 +1238,4 @@
 
 * [About the Interpreter](aqp_aws.md#using-the-interpreter) 
 
-* [Example Notebooks](aqp_aws.md#creating-notebooks-try-it-yourself)
->>>>>>> d6176cd1
+* [Example Notebooks](aqp_aws.md#creating-notebooks-try-it-yourself)