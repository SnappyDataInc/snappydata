--- conflicted
+++ resolved
@@ -10,10 +10,6 @@
 
 !!!Note
 	The usage model for the Spark JDBC data source is described [here](https://spark.apache.org/docs/2.1.1/sql-programming-guide.html#jdbc-to-other-databases). We strongly recommend you to go through this section in case you are not familiar with how Spark works with data sources.
-<<<<<<< HEAD
-
-=======
->>>>>>> 155bfd14
 
 ### Pushing Entire Query into the Database
 When Spark queries are executed against external data sources, the current Spark model can only push down filters and projections in the query down to the database. If you are running an expensive aggregation on a large data set, then the entire data set is fetched into the Spark partitions, and the query is executed inside your Spark cluster. 
