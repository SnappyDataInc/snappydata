--- conflicted
+++ resolved
@@ -54,15 +54,10 @@
 $ SELECT * FROM clients;
  id | account_name | account_manager
 ----+--------------+-----------------
-<<<<<<< HEAD
   1 | ABC          | tom
   2 | PQR          | harris
   3 | XYZ          | greg
-=======
-  1 | ibm          | tom
-  2 | apple        | harris
-  3 | msft         | greg
->>>>>>> fbecc046
+
 (3 rows)
 ```
 
@@ -120,11 +115,8 @@
 $ SELECT * FROM clients;
  id | account_name | account_manager 
 ----+--------------+-----------------
-<<<<<<< HEAD
   2 | PQR          | tom
-=======
-  2 | ibm          | tom
->>>>>>> fbecc046
+
 (1 row)
 
 ```
@@ -154,11 +146,7 @@
 ```
 CREATE POLICY mypolicy1 on mytable using user_col = current_user();
 CREATE POLICY mypolicy2 on mytable using id < 4;
-<<<<<<< HEAD
 CREATE POLICY mypolicy3 on mytable using account_name = ‘XYZ’;
-=======
-CREATE POLICY mypolicy3 on mytable using account_name = ‘msft’;
->>>>>>> fbecc046
 
 ALTER TABLE mytable ENABLE ROW LEVEL SECURITY;
 
@@ -169,20 +157,13 @@
 SELECT * FROM mytable
 WHERE user_col = current_user() # current_user is  <table owner>
 AND id<4
-<<<<<<< HEAD
 AND account_name = ‘XYZ’;
-=======
-AND account_name = ‘ibm’;
->>>>>>> fbecc046
+
 
 $ select * from mytable;
  id | account_name | account_manager 
 ----+--------------+-----------------
-<<<<<<< HEAD
   3 | XYZ        | tom
-=======
-  3 | ibm          | tom
->>>>>>> fbecc046
 
 (1 row)
 
