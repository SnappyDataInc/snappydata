#Getting Started in 5 Minutes or Less

Welcome to the Getting Started section! <br>
We provide you multiple choices for getting started with SnappyData. 
Depending on your preference you can try any of the following options:

* [Getting Started with your Spark Distribution](#getting-started-with-your-spark-distribution)
* [Getting Started Using Spark Scala APIs](#getting-started-using-spark-scala-apis)
* [20X Faster than Spark 2.0 Caching](#20x-faster-than-spark-20-caching)
* [Getting Started using SQL](#getting-started-using-sql)
* [Getting Started by Installing SnappyData On-Premise](#getting-started-by-installing-snappydata-on-premise)
* [Getting Started on AWS](#getting-started-on-aws)
* [Getting Started with Docker Image](#getting-started-with-docker-image)

<Note>Note: Support for Microsoft Azure will be provided in future releases</Note>

##Getting Started with your Spark Distribution

If you are a Spark developer and already using Spark 2.0, the fastest way to work with SnappyData is to add SnappyData as a dependency. For instance, using "package" option of Spark Shell.

This section contains instructions and examples using which, you can try out SnappyData in 5 minutes or less. We encourage you to also try out the quick performance benchmark to see the 10X advantage over Spark's native caching performance. 


**Open a command terminal and go to the location of the Spark installation directory:**
```scala
$ cd <Spark_Install_dir>
$ ./bin/spark-shell --packages "SnappyDataInc:snappydata:0.7-s_2.11"
```

This opens a Spark Shell and downloads the relevant SnappyData files to your local machine. Depending on your network connection, it may take some time to download the files. 

###Interacting with SnappyData
<a id="Start_quickStart"></a>
The following section provides details of how to interact with SnappyData. 
Most of your application code is in Spark. You bootstrap SnappyData using a SnappySession (derived from SparkSession). In this simple test, we create some tables, load data and query the tables using Spark SQL.

Tables in SnappyData exhibit many operational capabilities like disk persistence, redundancy for HA, eviction, etc. For more information, you can refer to the [detailed documentation](programming_guide.md#ddl). 

While SnappyData supports Scala, Java, Python, SQL APIs for this quick start you can choose to work with Scala APIs or SQL depending on your preference.

##Getting Started Using Spark Scala APIs

**Create a SnappySession**: A SnappySession extends SparkSession so you can mutate data, get much higher performance, etc.

```scala
scala> val snappy = new org.apache.spark.sql.SnappySession(spark.sparkContext)
//Import snappy extensions
scala> import snappy.implicits._
```

**Create a small dataset using Spark's APIs**
```scala
scala> val ds = Seq((1,"a"), (2, "b"), (3, "c")).toDS()
```
**Define a schema for the table**
```scala
scala>  import org.apache.spark.sql.types._
scala>  val tableSchema = StructType(Array(StructField("CustKey", IntegerType, false),
          StructField("CustName", StringType, false)))
```

**Create a column table with a simple schema [String, Int] and default options**. 
For detailed option refer to the [Row and Column Tables](programming_guide.md#tables-in-snappydata) section.
```scala
//Column tables manage data is columnar form and offer superier performance for analytic class queries.
scala>  snappy.createTable(tableName = "colTable",
          provider = "column", // Create a SnappyData Column table
          schema = tableSchema,
          options = Map.empty[String, String], // Map for options.
          allowExisting = false)
```
SnappyData (SnappySession) extends SparkSession, so you can simply use all the Spark's APIs.

**Insert the created DataSet to the column table "colTable""**
```scala
scala>  ds.write.insertInto("colTable")
// Check the total row count.
scala>  snappy.table("colTable").count
```
**Create a row object using Spark's API and insert the Row to the table**
Unlike Spark DataFrames SnappyData column tables are mutable. You can insert new rows to a column table.

```scala
// Insert a new record
scala>  import org.apache.spark.sql.Row
scala>  snappy.insert("colTable", Row(10, "f"))
// Check the total row count after inserting the row.
scala>  snappy.table("colTable").count
```

**Create a "row" table with a simple schema [String, Int] and default options. <br>**For detailed option refer to the [Row and Column Tables](programming_guide.md#tables-in-snappydata) section.

```scala
//Row formatted tables are better when datasets constantly change or access is selective (like based on a key).
scala>  snappy.createTable(tableName = "rowTable",
          provider = "row",
          schema = tableSchema,
          options = Map.empty[String, String],
          allowExisting = false)
```

**Insert the created DataSet to the row table "rowTable"**
```scala
scala>  ds.write.insertInto("rowTable")
//Check the row count
scala>  snappy.table("rowTable").count
```
**Insert a new record**
```scala
scala>  snappy.insert("rowTable", Row(4, "d"))
//Check the row count now
scala>  snappy.table("rowTable").count
```

**Change some data in a row table**
```scala
//Updating a row for customer with custKey = 1
scala>  snappy.update(tableName = "rowTable", filterExpr = "CUSTKEY=1",
                newColumnValues = Row("d"), updateColumns = "CUSTNAME")

scala>  snappy.table("rowTable").orderBy("CUSTKEY").show

//Delete the row for customer with custKey = 1
scala>  snappy.delete(tableName = "rowTable", filterExpr = "CUSTKEY=1")

```

```scala
//Drop the existing tables
scala>  snappy.dropTable("rowTable", ifExists = true)
scala>  snappy.dropTable("colTable", ifExists = true)
```

<a id="Start Benchmark"></a>
##20X Faster than Spark 2.0 Caching
Here we walk you through a simple benchmark to compare SnappyData to Spark 2.0 performance. 
We load millions of rows into a cached Spark DataFrame, run some analytic queries measuring its performance and then, repeat the same using SnappyData's column table. 

 <Note> Note: Preferably you should have at least 4GB of RAM reserved for this test.</Note>

**Start the Spark Shell using any of the options mentioned below:**

**If you are using your own Spark 2.0 installation:**

```scala 
$ ./bin/spark-shell --driver-memory=4g --packages "SnappyDataInc:snappydata:0.7.0-s_2.11" --driver-java-options="-XX:+UseConcMarkSweepGC -XX:+UseParNewGC -XX:+CMSClassUnloadingEnabled -XX:MaxNewSize=1g"
```

**If you have downloaded SnappyData **

```scala
$ ./bin/spark-shell --driver-memory=4g --driver-java-options="-XX:+UseConcMarkSweepGC -XX:+UseParNewGC -XX:+CMSClassUnloadingEnabled -XX:MaxNewSize=1g"
```

** If you are using Docker**
```scala
$ docker run -it -p 4040:4040 snappydatainc/snappydata bin/spark-shell --driver-memory=4g --driver-java-options="-XX:+UseConcMarkSweepGC -XX:+UseParNewGC -XX:+CMSClassUnloadingEnabled -XX:MaxNewSize=1g"
```
### To get the Performance Numbers
Ensure that you are in a Spark Shell, and then follow the instruction below to get the performance numbers.

**Define a function "benchmark"**, which tells us the average time to run queries after doing initial warm ups.
```scala
scala>  def benchmark(name: String, times: Int = 10, warmups: Int = 6)(f: => Unit) {
          for (i <- 1 to warmups) {
            f
          }
          val startTime = System.nanoTime
          for (i <- 1 to times) {
            f
          }
          val endTime = System.nanoTime
          println(s"Average time taken in $name for $times runs: " +
            (endTime - startTime).toDouble / (times * 1000000.0) + " millis")
        }
```

**Create a DataFrame and temp table using Spark's range method** <br>Cache it in Spark to get optimal performance. This creates a DataFrame of 100 million records.You can change number of rows based on  your memory availability.
```scala
scala>  var testDF = spark.range(100000000).selectExpr("id", "concat('sym', cast((id % 100) as STRING)) as sym")
scala>  testDF.cache
scala>  testDF.createOrReplaceTempView("sparkCacheTable")
```

**Run a query and to check the performance** <br>
The queries is using average of a field, without any where clause. This ensures that it touches all records while scanning.
```scala
scala>  benchmark("Spark perf") {spark.sql("select sym, avg(id) from sparkCacheTable group by sym").collect()}
```

**Clean up the JVM**. This ensures that all in memory artifacts for Spark is cleaned up.
```scala
scala>  testDF.unpersist()
scala>  System.gc()
scala>  System.runFinalization()
```

**Create a SnappyContex**t
```scala
scala>  val snappy = new org.apache.spark.sql.SnappySession(spark.sparkContext)
```

** Create similar 50 million record DataFrame**
```scala
scala>  testDF = snappy.range(50000000).selectExpr("id", "concat('sym', cast((id % 100) as varchar(10))) as sym")
```

**Create the table**
```scala
scala>  snappy.sql("drop table if exists snappyTable")
scala>  snappy.sql("create table snappyTable (id bigint not null, sym varchar(10) not null) using column")
```

**Insert the created DataFrame into the table and measure its performance**
```scala
scala>  benchmark("Snappy insert perf", 1, 0) {testDF.write.insertInto("snappyTable") }
```

**Now let us run the same benchmark against Spark DataFrame**
```scala
scala>  benchmark("Snappy perf") {snappy.sql("select sym, avg(id) from snappyTable group by sym").collect()}
```

```
scala> :q // Quit the Spark Shell
```

##Getting Started using SQL

We illustrate SQL using Spark SQL invoked using the Session API. You can also use any SQL client tool (e.g. Snappy Shell; example in the [How-to](howto/#howto-snappyShell) section).

**Create a column table with a simple schema [Int, String] and default options. **For details on the options refer to the [Row and Column Tables](programming_guide.md#tables-in-snappydata) section.
```scala
scala>  snappy.sql("create table colTable(CustKey Integer, CustName String) using column options()")
```

```
//Insert couple of records to the column table
scala>  snappy.sql("insert into colTable values(1, 'a')")
scala>  snappy.sql("insert into colTable values(2, 'b')")
scala>  snappy.sql("insert into colTable values(3, '3')")
```

```scala
// Check the total row count now
scala>  snappy.sql("select count(*) from colTable").show
```

**Create a row table with primary key**

```scala
//Row formatted tables are better when datasets constantly change or access is selective (like based on a key).
scala>  snappy.sql("create table rowTable(CustKey Integer NOT NULL PRIMARY KEY, " +
            "CustName String) using row options()")
```
If you create a table using standard SQL (i.e. no 'row options' clause) it creates a replicated Row table.
 
```scala
//Insert couple of records to the row table
scala>  snappy.sql("insert into rowTable values(1, 'a')")
scala>  snappy.sql("insert into rowTable values(2, 'b')")
scala>  snappy.sql("insert into rowTable values(3, '3')")
```

```scala
//Update some rows
scala>  snappy.sql("update rowTable set CustName='d' where custkey = 1")
scala>  snappy.sql("select * from rowTable order by custkey").show
```


```scala
//Drop the existing tables
scala>  snappy.sql("drop table if exists rowTable ")
scala>  snappy.sql("drop table if exists colTable ")
```

```
scala> :q //Quit the Spark Shell
```

Now that we have seen the basic working of SnappyData tables, let's run the [benchmark](#Start Benchmark) code to see the performance of SnappyData and compare it to Spark's native cache performance.

##Getting Started by Installing SnappyData On-Premise
Download the latest version of SnappyData from the [SnappyData Release Page](https://github.com/SnappyDataInc/snappydata/releases/) page, which lists the latest and previous releases of SnappyData.

```
$tar -xvf <snappy_binaries>
$cd snappy
$./bin/spark-shell
```
It opens a Spark Shell. Follow the steps mentioned [here](#Start_quickStart)


##Getting Started on AWS

<<<<<<< HEAD
You can quickly create a single host SnappyData cluster (i.e. one lead node , one data node and a locator in a single EC2 instance) through the AWS CloudFormation.
=======
You can quickly create a single host SnappyData cluster (i.e. one lead node, one data node and a locator in a single EC2 instance) through the AWS CloudFormation.
>>>>>>> e8bcc271


###Prerequisites###
Before you begin:
<<<<<<< HEAD

* Ensure that you have an existing AWS account with required permissions to launch EC2 resources from CloudFormation

* Sign in to the AWS console using your AWS account-specific URL. This ensures that the account-specific URL is stored as a cookie in the browser, which then redirects you to the appropriate AWS URL for subsequent logins.

*  Create an EC2 Key Pair in the region where you want to launch the SnappyData Cloud cluster


To launch the cluster from EC2 click [here](https://console.aws.amazon.com/cloudformation/home#/stacks/new?bucket=snappydata-cloudbuilder&templateURL=https://zeppelindemo.s3.amazonaws.com/quickstart/snappydata-quickstart.json) and follow the instruction below.

1. The AWS Login Screen is displayed. Enter your AWS login credentials. 
 
2. The **Select Template page** is displayed. The URL for the template (JSON format) is pre-populated. Click **Next** to continue.
<note> Note: You are placed in your default region. You can either continue in the selected region or change it in the console. </Note>

<p style="text-align: center;"><img alt="STEP" src="/Images/cluster_selecttemplate.png"></p>
<br>

3. On the **Specify Details** page, you can:<br>
    * Provide the stack name: Enter a name for the stack. The stack name must contain only letters, numbers, dashes and should start with an alpha character. This is a mandatory field.
=======

* Ensure that you have an existing AWS account with required permissions to launch EC2 resources via CloudFormation.
* Sign in to the AWS console using your AWS account-specific URL. This ensures that the account-specific URL is stored as a cookie in the browser, which then redirects you to the appropriate AWS URL for subsequent logins.
* Create an EC2 Key Pair in the region where you want to launch the SnappyData Cloud cluster.


Now, you are ready to launch the cluster on EC2 instance. Simply click [here](https://console.aws.amazon.com/cloudformation/home#/stacks/new?templateURL=https://zeppelindemo.s3.amazonaws.com/quickstart/snappydata-quickstart.json) and follow the instructions below.

1. The link takes you to the AWS Login Screen where you can enter your AWS login credentials to proceed further.
 
2. The **Select Template page** is displayed. You are placed into a default region as shown in top-right corner of the page. You can switch to a different region by clicking on the region name and selecting another one. The URL for the template (JSON format) is pre-populated. Click **Next** to continue.
<p style="text-align: center;"><img alt="STEP" src="/Images/cluster_selecttemplate.png"></p>
<br>

3. On the **Specify Details** page:<br>
    * Provide the stack name: The stack name must contain only letters, numbers, dashes and should start with an alpha character. This is a mandatory field.
>>>>>>> e8bcc271
    * Select Instance Type: By default the c4.2xlarge instance (with 8 CPU core and 15 GB RAM) is selected. This is the recommended instance size for running this quickstart.
    * Select KeyPairName: Select a keypair from the list of keypairs available to you. This is a mandatory field.
    * Search VPCID: Select the VPC ID from the dropdown list. Your instance(s) is launched within this VPC. This is a mandatory field.<br> 
<p style="text-align: center;"><img alt="Refresh" src="/Images/cluster_specifydetails.png"></p>

4. Click **Next**. <br>

5. On the **Options** page, click **Next** to continue using the provided default values.<br>

6. On the **Review** page, verify the details and click **Create** to create a stack. <br>
<p style="text-align: center;"><img alt="Create" src="/Images/cluster_createstack.png"></p>
<a id="Stack"></a>

<<<<<<< HEAD
7. The next page lists the existing stacks. Click **Refresh** to view the updated list. Select the stack to view its status. 
When the cluster has started, the status of the stack changes to **CREATE_COMPLETE**. This process may take sometime to complete.<br>
=======
7. The next page lists the existing stacks. Click **Refresh** to view the updated list and select your new stack to view its status.
When the cluster is up and running, the status of the stack would change to **CREATE_COMPLETE**. This process may take a few (4-5) minutes to complete.<br/>
>>>>>>> e8bcc271
<p style="text-align: center;"><img alt="Refresh" src="/Images/cluster_refresh.png"></p>
<a id="Stack"></a>
<Note>Note: If the status of the stack displays as **ROLLBACK_IN_PROGRESS** or **DELETE_COMPLETE**, the stack creation may have failed. Some common causes behind the failure are:

	> * **Insufficient Permissions**: Verify that you have the required permissions for creating a stack (and other AWS resources) on AWS.
	> * **Invalid Keypair**: Verify that the EC2 keypair exists in the region you selected in the iSight CloudBuilder creation steps.
	> * **Limit Exceeded**: Verify that you have not exceeded your resource limit. For example, if you exceed the allocated limit of Amazon EC2 instances, the resource creation fails and an error is reported.
</Note>

<<<<<<< HEAD
9. Your cluster is now running. You can explore it using Apache Zeppelin, which provides web-based notebooks for data exploration. The Apache Zeppelin server has already been started on the instance for you. Simply follow its link (URL) from the **Outputs** tab.<br>

=======
8. Now your cluster is up and you can explore it via Apache Zeppelin, which provides web-based notebooks for data exploration. The Apache Zeppelin server has already been started on the instance for you. Simply follow its link (URL) from the **Outputs** tab.<br>
	<p style="text-align: center;"><img alt="Public IP" src="/Images/cluster_links.png"></p>
>>>>>>> e8bcc271
For more information, refer to the [Apache Zeppelin](#LoggingZeppelin) section or refer to the [Apache Zeppelin documentation](http://zeppelin.apache.org/).


<Note>Note: </Note>

* <Note> Multi-node cluster set up on AWS via CloudFormation will be supported in future releases. However, users can set it up using the [EC2 scripts](install.md#setting-up-cluster-on-aws).</Note>
* <Note>To stop incurring charges for the instance, you can either terminate the instance or delete the stack after you are done playing with the cluster. However, you cannot connect to or restart an instance after you have terminated it.</Note>

##Getting Started with Docker Image

SnappyData comes with a pre-configured container with Docker. The container has binaries for SnappyData. This enables you to easily try the quick start program and more, with SnappyData.

This section assumes you have already installed Docker and its configured properly. Refer to [Docker documentation](http://docs.docker.com/installation/) for more details.

**Verify that Docker is installed**: In the command prompt run the command:
```scala
$ docker run hello-world

```

<Note>Note: Ensure that the Docker containers have access to at least 4GB of RAM on your machine</Note>

**Get the Docker Image: ** In the command prompt, type the following command to get the docker image. This starts the container and takes you to the Spark Shell.
```scala
$  docker run -it -p 4040:4040 snappydatainc/snappydata bin/spark-shell --driver-memory 6g
```
It starts downloading the image files to your local machine. Depending on your network connection, it may take some time.
Once your are inside the Spark Shell with the "$ scala>" prompt, you can follow the steps explained [here](#Start_quickStart)


####More Information

For more examples of the common operations you can refer to the [How tos](howto.md) section. 

If you have questions or queries you can contact us through our [community channels](techsupport.md#community).<|MERGE_RESOLUTION|>--- conflicted
+++ resolved
@@ -294,16 +294,12 @@
 
 ##Getting Started on AWS
 
-<<<<<<< HEAD
-You can quickly create a single host SnappyData cluster (i.e. one lead node , one data node and a locator in a single EC2 instance) through the AWS CloudFormation.
-=======
 You can quickly create a single host SnappyData cluster (i.e. one lead node, one data node and a locator in a single EC2 instance) through the AWS CloudFormation.
->>>>>>> e8bcc271
 
 
 ###Prerequisites###
+
 Before you begin:
-<<<<<<< HEAD
 
 * Ensure that you have an existing AWS account with required permissions to launch EC2 resources from CloudFormation
 
@@ -311,38 +307,19 @@
 
 *  Create an EC2 Key Pair in the region where you want to launch the SnappyData Cloud cluster
 
-
-To launch the cluster from EC2 click [here](https://console.aws.amazon.com/cloudformation/home#/stacks/new?bucket=snappydata-cloudbuilder&templateURL=https://zeppelindemo.s3.amazonaws.com/quickstart/snappydata-quickstart.json) and follow the instruction below.
+To launch the cluster from EC2 click [here](https://console.aws.amazon.com/cloudformation/home#/stacks/new?templateURL=https://zeppelindemo.s3.amazonaws.com/quickstart/snappydata-quickstart.json) and follow the instructions below.
 
 1. The AWS Login Screen is displayed. Enter your AWS login credentials. 
  
 2. The **Select Template page** is displayed. The URL for the template (JSON format) is pre-populated. Click **Next** to continue.
 <note> Note: You are placed in your default region. You can either continue in the selected region or change it in the console. </Note>
-
 <p style="text-align: center;"><img alt="STEP" src="/Images/cluster_selecttemplate.png"></p>
 <br>
 
+
 3. On the **Specify Details** page, you can:<br>
     * Provide the stack name: Enter a name for the stack. The stack name must contain only letters, numbers, dashes and should start with an alpha character. This is a mandatory field.
-=======
-
-* Ensure that you have an existing AWS account with required permissions to launch EC2 resources via CloudFormation.
-* Sign in to the AWS console using your AWS account-specific URL. This ensures that the account-specific URL is stored as a cookie in the browser, which then redirects you to the appropriate AWS URL for subsequent logins.
-* Create an EC2 Key Pair in the region where you want to launch the SnappyData Cloud cluster.
-
-
-Now, you are ready to launch the cluster on EC2 instance. Simply click [here](https://console.aws.amazon.com/cloudformation/home#/stacks/new?templateURL=https://zeppelindemo.s3.amazonaws.com/quickstart/snappydata-quickstart.json) and follow the instructions below.
-
-1. The link takes you to the AWS Login Screen where you can enter your AWS login credentials to proceed further.
- 
-2. The **Select Template page** is displayed. You are placed into a default region as shown in top-right corner of the page. You can switch to a different region by clicking on the region name and selecting another one. The URL for the template (JSON format) is pre-populated. Click **Next** to continue.
-<p style="text-align: center;"><img alt="STEP" src="/Images/cluster_selecttemplate.png"></p>
-<br>
-
-3. On the **Specify Details** page:<br>
-    * Provide the stack name: The stack name must contain only letters, numbers, dashes and should start with an alpha character. This is a mandatory field.
->>>>>>> e8bcc271
-    * Select Instance Type: By default the c4.2xlarge instance (with 8 CPU core and 15 GB RAM) is selected. This is the recommended instance size for running this quickstart.
+	* Select Instance Type: By default the c4.2xlarge instance (with 8 CPU core and 15 GB RAM) is selected. This is the recommended instance size for running this quickstart.
     * Select KeyPairName: Select a keypair from the list of keypairs available to you. This is a mandatory field.
     * Search VPCID: Select the VPC ID from the dropdown list. Your instance(s) is launched within this VPC. This is a mandatory field.<br> 
 <p style="text-align: center;"><img alt="Refresh" src="/Images/cluster_specifydetails.png"></p>
@@ -355,13 +332,9 @@
 <p style="text-align: center;"><img alt="Create" src="/Images/cluster_createstack.png"></p>
 <a id="Stack"></a>
 
-<<<<<<< HEAD
+
 7. The next page lists the existing stacks. Click **Refresh** to view the updated list. Select the stack to view its status. 
-When the cluster has started, the status of the stack changes to **CREATE_COMPLETE**. This process may take sometime to complete.<br>
-=======
-7. The next page lists the existing stacks. Click **Refresh** to view the updated list and select your new stack to view its status.
-When the cluster is up and running, the status of the stack would change to **CREATE_COMPLETE**. This process may take a few (4-5) minutes to complete.<br/>
->>>>>>> e8bcc271
+When the cluster has started, the status of the stack changes to **CREATE_COMPLETE**. This process may take 4-5 minutes to complete.<br>
 <p style="text-align: center;"><img alt="Refresh" src="/Images/cluster_refresh.png"></p>
 <a id="Stack"></a>
 <Note>Note: If the status of the stack displays as **ROLLBACK_IN_PROGRESS** or **DELETE_COMPLETE**, the stack creation may have failed. Some common causes behind the failure are:
@@ -371,13 +344,9 @@
 	> * **Limit Exceeded**: Verify that you have not exceeded your resource limit. For example, if you exceed the allocated limit of Amazon EC2 instances, the resource creation fails and an error is reported.
 </Note>
 
-<<<<<<< HEAD
 9. Your cluster is now running. You can explore it using Apache Zeppelin, which provides web-based notebooks for data exploration. The Apache Zeppelin server has already been started on the instance for you. Simply follow its link (URL) from the **Outputs** tab.<br>
-
-=======
-8. Now your cluster is up and you can explore it via Apache Zeppelin, which provides web-based notebooks for data exploration. The Apache Zeppelin server has already been started on the instance for you. Simply follow its link (URL) from the **Outputs** tab.<br>
 	<p style="text-align: center;"><img alt="Public IP" src="/Images/cluster_links.png"></p>
->>>>>>> e8bcc271
+
 For more information, refer to the [Apache Zeppelin](#LoggingZeppelin) section or refer to the [Apache Zeppelin documentation](http://zeppelin.apache.org/).
 
 
