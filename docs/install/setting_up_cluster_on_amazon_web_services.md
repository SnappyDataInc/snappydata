--- conflicted
+++ resolved
@@ -51,6 +51,7 @@
 
 
 	!!! Note: 
+
 		* The public hostname/IP address information is available on the EC2 dashboard > **Description** tab. 
 	
 		* The SnappyData product distribution is already downloaded and extracted in the **/opt/snappydata** directory and Java 8 is installed. 
@@ -59,13 +60,6 @@
 
 	 	./sbin/snappy-start-all.sh
 
-<<<<<<< HEAD
-=======
-```no-highlight
-./sbin/snappy-start-all.sh
-```
->>>>>>> 73e6fedf
-
 <a id="EC2"></a>
 ## Using SnappyData EC2 scripts
 
@@ -96,7 +90,9 @@
 
 * Ensure Python v 2.7 or later is installed on your local computer.
 
-### Launching SnappyData Cluster
+### Cluster Management
+
+#### Launching SnappyData Cluster
 
 In the command prompt, go to the directory where the **snappydata-ec2-`<version>`.tar.gz** is extracted or to the aws/ec2 directory where the [SnappyData cloud tools repository](https://github.com/SnappyDataInc/snappy-cloud-tools) is cloned locally.
 
@@ -133,7 +129,7 @@
 !!! Note:
 	By default, the cluster is launched in the US East (N. Virginia) region on AWS. To launch the cluster in a specific region ensure that you set the region property `--region=`.
 
-### Specifying properties
+#### Specifying properties
 
 If you want to configure each of the locator, lead, or server with specific properties, you can do so by specifying them in files named **locators**, **leads** or **servers**, respectively and placing these under **aws/ec2/deploy/home/ec2-user/snappydata/**. Refer to [this SnappyData documentation page](../configuring_cluster/configuring_cluster.md#configuration-files) for example on how to configure these configuration files.</br>
 This is similar to how one would provide properties to SnappyData cluster nodes while launching it using the `sbin/snappy-start-all.sh` script.</br>
@@ -142,64 +138,51 @@
 The sample configuration files for a cluster with 2 locators, 1 lead and 2 stores are given below:
 
 *locators*
-<<<<<<< HEAD
-```no-highlight
-=======
-````no-highlight
->>>>>>> 73e6fedf
+
+```no-highlight
 {{LOCATOR_0}} -peer-discovery-port=9999 -heap-size=1024m
 {{LOCATOR_1}} -peer-discovery-port=9888 -heap-size=1024m
 ```
 
 *leads*
-<<<<<<< HEAD
+
 ```no-highlight
 {{LEAD_0}} -heap-size=4096m -spark.ui.port=3333 -locators={{LOCATOR_0}}:9999,{{LOCATOR_1}}:9888 -spark.executor.cores=10
 ```
 
-=======
-````no-highlight
-{{LEAD_0}} -heap-size=4096m -spark.ui.port=3333 -locators={{LOCATOR_0}}:9999,{{LOCATOR_1}}:9888 -spark.executor.cores=10
-````no-highlight
->>>>>>> 73e6fedf
 *servers*
+
 ```no-highlight
 {{SERVER_0}} -heap-size=4096m -locators={{LOCATOR_0}}:9999,{{LOCATOR_1}}:9888
 {{SERVER_1}} -heap-size=4096m -locators={{LOCATOR_0}}:9999,{{LOCATOR_1}}:9888 -client-port=1530
 ```
+
 When you run **snappy-ec2**, it looks for these files under **aws/ec2/deploy/home/ec2-user/snappydata/** and, if present, reads them while launching the cluster on Amazon EC2. Ensure that the number of locators, leads or servers specified by options `--locators`, `--leads` or `--stores` must match to the number of entries in their respective configuration file.
 </br>The script also reads **snappy-env.sh**, if present in this location.
 
-### Stopping the cluster
+#### Stopping the cluster
 
 When you stop a cluster, it shuts down the EC2 instances and any data saved on the local instance stores is lost. However, the data saved on EBS volumes is retained, unless the spot-instances are used.
 
-<<<<<<< HEAD
-```no-highlight
-=======
-````no-highlight
->>>>>>> 73e6fedf
+```no-highlight
 ./snappy-ec2 -k my-ec2-key -i ~/my-ec2-key.pem stop cluster-name
 ```
 
-### Resuming the cluster
+#### Resuming the cluster
 
 When you start a cluster, it uses the existing EC2 instances associated with the cluster name and launches SnappyData processes on them.
-<<<<<<< HEAD
-```no-highlight
-=======
-````no-highlight
->>>>>>> 73e6fedf
+
+```no-highlight
 ./snappy-ec2 -k my-ec2-key -i ~/my-ec2-key.pem start cluster-name
 ```
 !!!Note: 
 	The start command (or launch command with `--resume` option) ignores the `--locators`, `--leads` or `--stores` options, and launches the SnappyData cluster on existing instances. The configuration files however, are read if they are present in the location mentioned above. You therefore must ensure that every time you use the `start` command, the number of entries in configuration files are equal to the number of instances in their respective security group.
 
-### Adding servers to the cluster
+#### Adding servers to the cluster
 
 This is not yet fully supported using the script. You may have to manually launch an instance with `(cluster-name)-stores` group, and then use launch command with the `--resume` option.
 
-### Listing members of the cluster
+#### Listing members of the cluster
 
 **To get the first locator's hostname:**
 ```no-highlight
@@ -207,7 +190,7 @@
 ```
 Use the `get-lead` command to get the first lead's hostname.
 
-### Connecting to the cluster
+#### Connecting to the cluster
 
 You can connect to any instance of a cluster with SSH using the login command. It logs you into the first lead instance. You can then use SSH to connect to any other member of the cluster without a password. </br>
 The SnappyData product directory is located under **/home/ec2-user/snappydata/** on all the members.
@@ -215,7 +198,7 @@
 ./snappy-ec2 -k my-ec2-key -i ~/my-ec2-key.pem login cluster-name
 ```
 
-### Destroying the cluster
+#### Destroying the cluster
 
 Destroying a cluster permanently destroys all the data on the local instance stores and on the attached EBS volumes.
 ```no-highlight
@@ -223,7 +206,7 @@
 ```
 This retains the security groups created for this cluster. To delete this, use it with `--delete-` group option.
 
-### Starting cluster with Apache Zeppelin
+#### Starting cluster with Apache Zeppelin
 
 Optionally, you can start an instance of Apache Zeppelin server with the cluster. [Apache Zeppelin](https://zeppelin.apache.org/) is a web-based notebook that enables interactive notebook. The Zeppelin server is launched on the same EC2 instance where the lead node is running.
 
