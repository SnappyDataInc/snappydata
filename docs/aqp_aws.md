--- conflicted
+++ resolved
@@ -205,10 +205,7 @@
 *	<Note> The Amazon S3 buckets and files are private by default. Ensure that you set the permissions required to make the data publicly accessible. Please refer to the [documentation provided by Amazon S3](http://docs.aws.amazon.com/AmazonS3/latest/dev/UsingBucket.html) for detailed information on creating a bucket, adding files and setting required permissions.</Note>
 	
 * <Note> You can also find AWS related information on the AWS homepage, from the **Account** > **Security Credentials** > **Access Credentials** option.</Note>
-<<<<<<< HEAD
-=======
-
->>>>>>> d6176cd1
+
 * <Note> Information related to the Bucket Name and Folder Location can be found on the AWS S3 site.
 </Note>
 
@@ -237,11 +234,7 @@
 ```<folder_name>``` | The folder name where the data is stored. Default value: nytaxifaredata 
 
 <a id="LoggingZeppelin"></a>
-<<<<<<< HEAD
-##Using Apache Zeppelin
-=======
 ## Using Apache Zeppelin
->>>>>>> d6176cd1
 
 Apache Zeppelin provides web-based notebooks for data exploration. A notebook consists of one or more paragraphs, and each paragraph consists of a section each for code and results.
 Launch Apache Zeppelin from the web browser by accessing the host and port associated with your Apache Zeppelin server. For example, http://`<zeppelin_host>`:`<port_number>`. The welcome page which lists existing notebooks is displayed.  
@@ -257,21 +250,13 @@
 
  3. When the query has completed execution, the results are sent from the SnappyData Interpreter (which is running on the Lead node) to the Apache Zeppelin server.
 
-<<<<<<< HEAD
- 4. Finally, the results are displayed in the Zepplein UI. 
-=======
  4. Finally, the results are displayed in the Zeppelin UI. 
->>>>>>> d6176cd1
 
 Connecting the SnappyData Interpreter to the SnappyData cluster is represented in the below figure.
 
 ![Example](Images/isightconnect.png)
 
-<<<<<<< HEAD
-##Using the Interpreter##
-=======
 ## Using the Interpreter
->>>>>>> d6176cd1
 SnappyData Interpreter group consists of the interpreters `%snappydata.spark` and `%snappydata.sql`.
 To use an interpreter, add the associated interpreter directive with the format, `%<Interpreter_name>` at the beginning of a paragraph in your note. In a paragraph, use one of the interpreters, and then enter required commands.
 
@@ -280,12 +265,6 @@
 * <Note>  The SnappyData Interpreter provides a basic auto-completion functionality. Press (Ctrl+.) on the keyboard to view a list of suggestions.</Note>
  
 * <Note>  It is recommended that you use the SQL interpreter to run queries on the SnappyData cluster, as an out of memory error may be reported with running the Scala interpreter. </Note>
-<<<<<<< HEAD
-
-* <Note> Each paragraph has its own SnappyData context. When you set a property on one paragraph, the property is applicable only to that paragraph and not to other paragraphs in the notebook.</Note>
-
-=======
->>>>>>> d6176cd1
 
 * <Note> Each paragraph has its own SnappyData context. When you set a property on one paragraph, the property is applicable only to that paragraph and not to other paragraphs in the notebook.</Note>
 
