--- conflicted
+++ resolved
@@ -6,11 +6,7 @@
 The service provides a web URL that spins up a cluster instance on AWS or users can download the iSight-Cloud EC2 script to configure a custom sized cluster, to create and render powerful visualizations of their big data sets with the click of a button. 
 With iSight-Cloud, you can speed up the process of understanding what your data is telling you, and move on to the task of organizing your business around those insights rapidly.
 
-<<<<<<< HEAD
-In this document, we describe the features provided by SnappyData for analyzing your data. It also provides details for deploying a SnappyData Cloud cluster on AWS using the CloudFormation service or by using the EC2 scripts.
-=======
-In this document, we describe the features provided by SnappyData for analyzing your data. It also provides details for deploying a SnappyData Cloud cluster on AWS via its CloudFormation service or by using the EC2 scripts.
->>>>>>> e8bcc271
+In this document, we describe the features provided by SnappyData for analyzing your data. It also provides details for deploying a SnappyData Cloud cluster on AWS using either the CloudFormation service or by using the EC2 scripts.
 
 Refer to the the examples and guidelines provided in this document to help you create notebooks using which, you can execute SQL queries or data frame API to analyze your data.
 
@@ -48,23 +44,12 @@
 
 [![Cloudbuilder](Images/aws_cloudbuildervideo.png)](https://www.youtube.com/watch?v=jbudjTqWsdI&feature=youtu.be)
 
-<<<<<<< HEAD
 ####Prerequisites
 Before you begin:
 
 * Ensure that you have an existing AWS account with required permissions to launch EC2 resources with CloudFormation
-
 * Sign in to the AWS console using your AWS account-specific URL. This ensures that the account-specific URL is stored as a cookie in the browser, which then redirects you to the appropriate AWS URL for subsequent logins.
-
-*  Create an EC2 Key Pair in the region where you want to launch the SnappyData Cloud cluster
-=======
-###Prerequisites##
-Before you begin:
-
-* Ensure that you have an existing AWS account with required permissions to launch EC2 resources via CloudFormation.
-* Sign in to the AWS console using your AWS account-specific URL. This ensures that the account-specific URL is stored as a cookie in the browser, which then redirects you to the appropriate AWS URL for subsequent logins.
-* Create an EC2 Key Pair in the region where you want to launch the SnappyData Cloud cluster.
->>>>>>> e8bcc271
+* Create an EC2 Key Pair in the region where you want to launch the SnappyData Cloud cluster
 
 
 SnappyData uses the AWS CloudFormation feature to automatically install, configure and start a SnappyData Cloud cluster. In this release, the configuration supports launching the cluster on a single EC2 instance.
@@ -81,26 +66,15 @@
 The names and details of the members are automatically derived from the provided cluster name. <br>
 ![STEP](Images/AWS_clustername.png)
 
-<<<<<<< HEAD
-2. Enter a name of an existing EC2 KeyPair. This enables SSH access to the cluster. 
-Refer to the Amazon documentation for more information on  [generating your own EC2 Key Pair](http://docs.aws.amazon.com/AWSEC2/latest/UserGuide/ec2-key-pairs.html).<br> 
-![STEP](Images/aws_ec2keypair.png)
-=======
 2. Enter a name of an existing EC2 KeyPair. This enables SSH access to the cluster.
 Refer to the Amazon documentation for more information on  [generating your own EC2 Key Pair](http://docs.aws.amazon.com/AWSEC2/latest/UserGuide/ec2-key-pairs.html).<br>
-<p style="text-align: center;"><img alt="STEP" src="/Images/aws_ec2keypair.png"></p>
->>>>>>> e8bcc271
+![STEP](Images/aws_ec2keypair.png)
 
 3. Select an instance based on the capacity that you require. 
 ![STEP](Images/aws_instancetype.png)
  
-<<<<<<< HEAD
-4. Enter the size of the EBS storage volume to be attached to the Amazon EC2 instance in the **EBS Volume Size(gigabytes)** field.	
+4. Enter the size of the EBS storage volume to be attached to the Amazon EC2 instance in the **EBS Volume Size(gigabytes)** field.
 ![STEP](Images/aws_ebsvolumesize.png)
-=======
-4. Enter the size of the EBS storage volume to be attached to the Amazon EC2 instance in the **EBS Volume Size(gigabytes)** field.
-<p style="text-align: center;"><img alt="STEP" src="/Images/aws_ebsvolumesize.png"></p>
->>>>>>> e8bcc271
 <Note>Note: Currently only Amazon Elastic Block Storage (EBS) is supported. </Note>
 
 5. Enter your email address.  <br>
@@ -152,77 +126,44 @@
 
 SnappyData provides a script that allows you to launch and manage SnappyData clusters on Amazon Elastic Compute Cloud (EC2).
 
-<<<<<<< HEAD
 Download the script from the latest [SnappyData Release page](https://github.com/SnappyDataInc/snappydata/releases).
 The package is available in compressed files (**snappydata-ec2-`<version>`.tar.gz**). Extract the contents to a location on your computer.
 
 ####Prerequisites
-=======
-SnappyData provides a script that allows you to launch and manage SnappyData clusters on Amazon Elastic Compute Cloud (EC2).
-
-Download the script from the latest [SnappyData Release page](https://github.com/SnappyDataInc/snappydata/releases).
-The package is available in compressed files (**snappydata-ec2-`<version>`.tar.gz**). Extract the contents to a location on your computer.
-
-###Prerequisites###
->>>>>>> e8bcc271
 Before you begin, do the following:
 
 * Ensure that you have an existing AWS account with required permissions to launch EC2 resources.
 
-<<<<<<< HEAD
 * EC2 Key Pair is created in the region where you want to launch the SnappyData cluster.
-=======
-* EC2 Key Pair created in the region where you want to launch the SnappyData cluster.
->>>>>>> e8bcc271
+
 * Using the AWS Secret Access Key and the Access Key ID, set the two environment variables, `AWS_SECRET_ACCESS_KEY` and `AWS_ACCESS_KEY_ID`.
 
 	If you already have set up the AWS Command Line Interface on your local machine, the script automatically detects and uses the credentials from the AWS credentials file. You can find this information from the AWS IAM console.
 
-<<<<<<< HEAD
-	For example:<br>
+	For example:<br/>
 >```
 export AWS_SECRET_ACCESS_KEY=abcD12efGH34ijkL56mnoP78qrsT910uvwXYZ1112
 export AWS_ACCESS_KEY_ID=A1B2C3D4E5F6G7H8I9J10
 >```
-=======
-	For example:
-```export AWS_SECRET_ACCESS_KEY=abcD12efGH34ijkL56mnoP78qrsT910uvwXYZ1112```
-```export AWS_ACCESS_KEY_ID=A1B2C3D4E5F6G7H8I9J10```
->>>>>>> e8bcc271
 
 * Ensure Python v 2.7 or later is installed on your local computer.
 
-<<<<<<< HEAD
 ####Launching SnappyData Cluster
-To execute the script:
 
 In the command prompt, go to the directory where the **snappydata-ec2-`<version>`.tar.gz** is extracted or to the **aws/ec2** directory where **snappy-cloud-tools** [repository](https://github.com/SnappyDataInc/snappydata-cloud-tools) is cloned locally.
-=======
-###Launching SnappyData Cluster###
-
-In the command prompt, go to the directory where the **snappydata-ec2-`<version>`.tar.gz** is extracted or the aws/ec2 directory of your local clone of snappy-cloud-tools repository.
-
-The script-command can be invoked in following format.
->>>>>>> e8bcc271
-
-The script command can be invoked in the following format:
-
-<<<<<<< HEAD
+
+Enter the command in the following format:
+
 ```
 ./snappy-ec2 -k <your-key-name> -i <your-keyfile-path> <action> <your-cluster-name>
 ```
 
-Here, `<your-key-name>` refers to the EC2 Key Pair, `<your-keyfile-path>` refers to the path to the key file, `<action>` refers to the action to be performed (for example, launch, start, stop).
+Here, `<your-key-name>` refers to the EC2 Key Pair, `<your-keyfile-path>` refers to the path to the key file and `<action>` refers to the action to be performed (for example, launch, start, stop).
  
-By default, the script starts one instance of the locator, lead and server on separate EC2 instances. 
+By default, the script starts one instance of locator, lead and server each. 
 The script identifies each cluster by the unique cluster name (you provided), and internally ties members (locators, leads and stores/servers) of the cluster with EC2 security groups.
-=======
-Here, `<your-key-name>` refers to the EC2 Key Pair, `<your-keyfile-path>` refers to the path to the key file, and `<action>` refers to the action to be performed (for example, launch, start, stop).
->>>>>>> e8bcc271
-
-By default, the script starts one instance of the locator, lead and server on separate EC2 instances.
-The script identifies each cluster by it's unique cluster name you provide, and internally ties members (locators, leads and stores/servers) of the cluster with EC2 security groups. 
-The  names and details of the members are automatically derived from the provided cluster name. 
+ 
+The names and details of the members are automatically derived from the provided cluster name. 
 
 For example, if you launch a cluster named **my-cluster**, the locator is available in security group named **my-cluster-locator** and the store/server are available in **my-cluster-store**.
 
@@ -231,14 +172,8 @@
 
 The examples below assume that you have the key file (my-ec2-key.pem) in your home directory for EC2 Key Pair named 'my-ec2-key'.
 
-The examples below assume that you have the key file (my-ec2-key.pem) in your home directory for EC2 Key Pair named 'my-ec2-key'.
-
-```
-<<<<<<< HEAD
-+./snappy-ec2 -k my-ec2-key -i ~/my-ec2-key.pem --stores=2 --with-zeppelin=embedded --region=us-west-1 launch snappydata-cluster 
-=======
+```
 ./snappy-ec2 -k my-ec2-key -i ~/my-ec2-key.pem --stores=2 --with-zeppelin=embedded --region=us-west-1 launch snappydata-cluster 
->>>>>>> e8bcc271
 ```
 To start Apache Zeppelin on a separate instance, use `--with-zeppelin=non-embedded`. 
 
